# flake8: noqa
# There's no way to ignore "F401 '...' imported but unused" warnings in this
# module, but to preserve other warnings. So, don't check this module at all.

# Copyright 2020 The HuggingFace Team. All rights reserved.
#
# Licensed under the Apache License, Version 2.0 (the "License");
# you may not use this file except in compliance with the License.
# You may obtain a copy of the License at
#
#     http://www.apache.org/licenses/LICENSE-2.0
#
# Unless required by applicable law or agreed to in writing, software
# distributed under the License is distributed on an "AS IS" BASIS,
# WITHOUT WARRANTIES OR CONDITIONS OF ANY KIND, either express or implied.
# See the License for the specific language governing permissions and
# limitations under the License.

# When adding a new object to this init, remember to add it twice: once inside the `_import_structure` dictionary and
# once inside the `if TYPE_CHECKING` branch. The `TYPE_CHECKING` should have import statements as usual, but they are
# only there for type checking. The `_import_structure` is a dictionary submodule to list of object names, and is used
# to defer the actual importing for when the objects are requested. This way `import transformers` provides the names
# in the namespace without actually importing anything (and especially none of the backends).

__version__ = "4.23.0.dev0"

from typing import TYPE_CHECKING

# Check the dependencies satisfy the minimal versions required.
from . import dependency_versions_check
from .utils import (
    OptionalDependencyNotAvailable,
    _LazyModule,
    is_flax_available,
    is_scatter_available,
    is_sentencepiece_available,
    is_speech_available,
    is_tensorflow_text_available,
    is_tf_available,
    is_timm_available,
    is_tokenizers_available,
    is_torch_available,
    is_vision_available,
    logging,
)


logger = logging.get_logger(__name__)  # pylint: disable=invalid-name


# Base objects, independent of any specific backend
_import_structure = {
    "benchmark": [],
    "commands": [],
    "configuration_utils": ["PretrainedConfig"],
    "convert_graph_to_onnx": [],
    "convert_slow_tokenizers_checkpoints_to_fast": [],
    "convert_tf_hub_seq_to_seq_bert_to_pytorch": [],
    "data": [
        "DataProcessor",
        "InputExample",
        "InputFeatures",
        "SingleSentenceClassificationProcessor",
        "SquadExample",
        "SquadFeatures",
        "SquadV1Processor",
        "SquadV2Processor",
        "glue_compute_metrics",
        "glue_convert_examples_to_features",
        "glue_output_modes",
        "glue_processors",
        "glue_tasks_num_labels",
        "squad_convert_examples_to_features",
        "xnli_compute_metrics",
        "xnli_output_modes",
        "xnli_processors",
        "xnli_tasks_num_labels",
    ],
    "data.data_collator": [
        "DataCollator",
        "DataCollatorForLanguageModeling",
        "DataCollatorForPermutationLanguageModeling",
        "DataCollatorForSeq2Seq",
        "DataCollatorForSOP",
        "DataCollatorForTokenClassification",
        "DataCollatorForWholeWordMask",
        "DataCollatorWithPadding",
        "DefaultDataCollator",
        "default_data_collator",
    ],
    "data.metrics": [],
    "data.processors": [],
    "debug_utils": [],
    "dependency_versions_check": [],
    "dependency_versions_table": [],
    "dynamic_module_utils": [],
    "feature_extraction_sequence_utils": ["SequenceFeatureExtractor"],
    "feature_extraction_utils": ["BatchFeature", "FeatureExtractionMixin"],
    "file_utils": [],
    "hf_argparser": ["HfArgumentParser"],
    "integrations": [
        "is_comet_available",
        "is_neptune_available",
        "is_optuna_available",
        "is_ray_available",
        "is_ray_tune_available",
        "is_sigopt_available",
        "is_tensorboard_available",
        "is_wandb_available",
    ],
    "modelcard": ["ModelCard"],
    "modeling_tf_pytorch_utils": [
        "convert_tf_weight_name_to_pt_weight_name",
        "load_pytorch_checkpoint_in_tf2_model",
        "load_pytorch_model_in_tf2_model",
        "load_pytorch_weights_in_tf2_model",
        "load_tf2_checkpoint_in_pytorch_model",
        "load_tf2_model_in_pytorch_model",
        "load_tf2_weights_in_pytorch_model",
    ],
    "models": [],
    # Models
    "models.albert": ["ALBERT_PRETRAINED_CONFIG_ARCHIVE_MAP", "AlbertConfig"],
    "models.auto": [
        "ALL_PRETRAINED_CONFIG_ARCHIVE_MAP",
        "CONFIG_MAPPING",
        "FEATURE_EXTRACTOR_MAPPING",
        "MODEL_NAMES_MAPPING",
        "PROCESSOR_MAPPING",
        "TOKENIZER_MAPPING",
        "AutoConfig",
        "AutoFeatureExtractor",
        "AutoProcessor",
        "AutoTokenizer",
    ],
    "models.bart": ["BartConfig", "BartTokenizer"],
    "models.barthez": [],
    "models.bartpho": [],
    "models.beit": ["BEIT_PRETRAINED_CONFIG_ARCHIVE_MAP", "BeitConfig"],
    "models.bert": [
        "BERT_PRETRAINED_CONFIG_ARCHIVE_MAP",
        "BasicTokenizer",
        "BertConfig",
        "BertTokenizer",
        "WordpieceTokenizer",
    ],
    "models.bert_generation": ["BertGenerationConfig"],
    "models.bert_japanese": ["BertJapaneseTokenizer", "CharacterTokenizer", "MecabTokenizer"],
    "models.bertweet": ["BertweetTokenizer"],
    "models.big_bird": ["BIG_BIRD_PRETRAINED_CONFIG_ARCHIVE_MAP", "BigBirdConfig"],
    "models.bigbird_pegasus": [
        "BIGBIRD_PEGASUS_PRETRAINED_CONFIG_ARCHIVE_MAP",
        "BigBirdPegasusConfig",
    ],
    "models.blenderbot": ["BLENDERBOT_PRETRAINED_CONFIG_ARCHIVE_MAP", "BlenderbotConfig", "BlenderbotTokenizer"],
    "models.blenderbot_small": [
        "BLENDERBOT_SMALL_PRETRAINED_CONFIG_ARCHIVE_MAP",
        "BlenderbotSmallConfig",
        "BlenderbotSmallTokenizer",
    ],
    "models.bloom": ["BLOOM_PRETRAINED_CONFIG_ARCHIVE_MAP", "BloomConfig"],
    "models.bort": [],
    "models.byt5": ["ByT5Tokenizer"],
    "models.camembert": ["CAMEMBERT_PRETRAINED_CONFIG_ARCHIVE_MAP", "CamembertConfig"],
    "models.canine": ["CANINE_PRETRAINED_CONFIG_ARCHIVE_MAP", "CanineConfig", "CanineTokenizer"],
    "models.clip": [
        "CLIP_PRETRAINED_CONFIG_ARCHIVE_MAP",
        "CLIPConfig",
        "CLIPProcessor",
        "CLIPTextConfig",
        "CLIPTokenizer",
        "CLIPVisionConfig",
    ],
    "models.codegen": ["CODEGEN_PRETRAINED_CONFIG_ARCHIVE_MAP", "CodeGenConfig", "CodeGenTokenizer"],
    "models.conditional_detr": ["CONDITIONAL_DETR_PRETRAINED_CONFIG_ARCHIVE_MAP", "ConditionalDetrConfig"],
    "models.convbert": ["CONVBERT_PRETRAINED_CONFIG_ARCHIVE_MAP", "ConvBertConfig", "ConvBertTokenizer"],
    "models.convnext": ["CONVNEXT_PRETRAINED_CONFIG_ARCHIVE_MAP", "ConvNextConfig"],
    "models.cpm": [],
    "models.ctrl": ["CTRL_PRETRAINED_CONFIG_ARCHIVE_MAP", "CTRLConfig", "CTRLTokenizer"],
    "models.cvt": ["CVT_PRETRAINED_CONFIG_ARCHIVE_MAP", "CvtConfig"],
    "models.data2vec": [
        "DATA2VEC_TEXT_PRETRAINED_CONFIG_ARCHIVE_MAP",
        "DATA2VEC_VISION_PRETRAINED_CONFIG_ARCHIVE_MAP",
        "Data2VecAudioConfig",
        "Data2VecTextConfig",
        "Data2VecVisionConfig",
    ],
    "models.deberta": ["DEBERTA_PRETRAINED_CONFIG_ARCHIVE_MAP", "DebertaConfig", "DebertaTokenizer"],
    "models.deberta_v2": ["DEBERTA_V2_PRETRAINED_CONFIG_ARCHIVE_MAP", "DebertaV2Config"],
    "models.decision_transformer": ["DECISION_TRANSFORMER_PRETRAINED_CONFIG_ARCHIVE_MAP", "DecisionTransformerConfig"],
    "models.deformable_detr": ["DEFORMABLE_DETR_PRETRAINED_CONFIG_ARCHIVE_MAP", "DeformableDetrConfig"],
    "models.deit": ["DEIT_PRETRAINED_CONFIG_ARCHIVE_MAP", "DeiTConfig"],
    "models.detr": ["DETR_PRETRAINED_CONFIG_ARCHIVE_MAP", "DetrConfig"],
    "models.dialogpt": [],
    "models.distilbert": ["DISTILBERT_PRETRAINED_CONFIG_ARCHIVE_MAP", "DistilBertConfig", "DistilBertTokenizer"],
    "models.dit": [],
    "models.donut": ["DONUT_SWIN_PRETRAINED_CONFIG_ARCHIVE_MAP", "DonutProcessor", "DonutSwinConfig"],
    "models.dpr": [
        "DPR_PRETRAINED_CONFIG_ARCHIVE_MAP",
        "DPRConfig",
        "DPRContextEncoderTokenizer",
        "DPRQuestionEncoderTokenizer",
        "DPRReaderOutput",
        "DPRReaderTokenizer",
    ],
    "models.dpt": ["DPT_PRETRAINED_CONFIG_ARCHIVE_MAP", "DPTConfig"],
    "models.electra": ["ELECTRA_PRETRAINED_CONFIG_ARCHIVE_MAP", "ElectraConfig", "ElectraTokenizer"],
    "models.encoder_decoder": ["EncoderDecoderConfig"],
    "models.ernie": [
        "ERNIE_PRETRAINED_CONFIG_ARCHIVE_MAP",
        "ErnieConfig",
    ],
    "models.flaubert": ["FLAUBERT_PRETRAINED_CONFIG_ARCHIVE_MAP", "FlaubertConfig", "FlaubertTokenizer"],
    "models.flava": [
        "FLAVA_PRETRAINED_CONFIG_ARCHIVE_MAP",
        "FlavaConfig",
        "FlavaImageCodebookConfig",
        "FlavaImageConfig",
        "FlavaMultimodalConfig",
        "FlavaTextConfig",
    ],
    "models.fnet": ["FNET_PRETRAINED_CONFIG_ARCHIVE_MAP", "FNetConfig"],
    "models.fsmt": ["FSMT_PRETRAINED_CONFIG_ARCHIVE_MAP", "FSMTConfig", "FSMTTokenizer"],
    "models.funnel": ["FUNNEL_PRETRAINED_CONFIG_ARCHIVE_MAP", "FunnelConfig", "FunnelTokenizer"],
    "models.glpn": ["GLPN_PRETRAINED_CONFIG_ARCHIVE_MAP", "GLPNConfig"],
    "models.gpt2": ["GPT2_PRETRAINED_CONFIG_ARCHIVE_MAP", "GPT2Config", "GPT2Tokenizer"],
    "models.gpt_neo": ["GPT_NEO_PRETRAINED_CONFIG_ARCHIVE_MAP", "GPTNeoConfig"],
    "models.gpt_neox": ["GPT_NEOX_PRETRAINED_CONFIG_ARCHIVE_MAP", "GPTNeoXConfig"],
    "models.gpt_neox_japanese": ["GPT_NEOX_JAPANESE_PRETRAINED_CONFIG_ARCHIVE_MAP", "GPTNeoXJapaneseConfig"],
    "models.gptj": ["GPTJ_PRETRAINED_CONFIG_ARCHIVE_MAP", "GPTJConfig"],
    "models.groupvit": [
        "GROUPVIT_PRETRAINED_CONFIG_ARCHIVE_MAP",
        "GroupViTConfig",
        "GroupViTTextConfig",
        "GroupViTVisionConfig",
    ],
    "models.herbert": ["HerbertTokenizer"],
    "models.hubert": ["HUBERT_PRETRAINED_CONFIG_ARCHIVE_MAP", "HubertConfig"],
    "models.ibert": ["IBERT_PRETRAINED_CONFIG_ARCHIVE_MAP", "IBertConfig"],
    "models.imagegpt": ["IMAGEGPT_PRETRAINED_CONFIG_ARCHIVE_MAP", "ImageGPTConfig"],
    "models.layoutlm": ["LAYOUTLM_PRETRAINED_CONFIG_ARCHIVE_MAP", "LayoutLMConfig", "LayoutLMTokenizer"],
    "models.layoutlmv2": [
        "LAYOUTLMV2_PRETRAINED_CONFIG_ARCHIVE_MAP",
        "LayoutLMv2Config",
        "LayoutLMv2FeatureExtractor",
        "LayoutLMv2Processor",
        "LayoutLMv2Tokenizer",
    ],
    "models.layoutlmv3": [
        "LAYOUTLMV3_PRETRAINED_CONFIG_ARCHIVE_MAP",
        "LayoutLMv3Config",
        "LayoutLMv3FeatureExtractor",
        "LayoutLMv3Processor",
        "LayoutLMv3Tokenizer",
    ],
    "models.layoutxlm": ["LayoutXLMProcessor"],
    "models.led": ["LED_PRETRAINED_CONFIG_ARCHIVE_MAP", "LEDConfig", "LEDTokenizer"],
    "models.levit": ["LEVIT_PRETRAINED_CONFIG_ARCHIVE_MAP", "LevitConfig"],
    "models.longformer": ["LONGFORMER_PRETRAINED_CONFIG_ARCHIVE_MAP", "LongformerConfig", "LongformerTokenizer"],
    "models.longt5": ["LONGT5_PRETRAINED_CONFIG_ARCHIVE_MAP", "LongT5Config"],
    "models.luke": ["LUKE_PRETRAINED_CONFIG_ARCHIVE_MAP", "LukeConfig", "LukeTokenizer"],
    "models.lxmert": ["LXMERT_PRETRAINED_CONFIG_ARCHIVE_MAP", "LxmertConfig", "LxmertTokenizer"],
    "models.m2m_100": ["M2M_100_PRETRAINED_CONFIG_ARCHIVE_MAP", "M2M100Config"],
    "models.marian": ["MarianConfig"],
    "models.maskformer": ["MASKFORMER_PRETRAINED_CONFIG_ARCHIVE_MAP", "MaskFormerConfig"],
    "models.mbart": ["MBartConfig"],
    "models.mbart50": [],
    "models.mctct": ["MCTCT_PRETRAINED_CONFIG_ARCHIVE_MAP", "MCTCTConfig", "MCTCTProcessor"],
    "models.megatron_bert": ["MEGATRON_BERT_PRETRAINED_CONFIG_ARCHIVE_MAP", "MegatronBertConfig"],
    "models.megatron_gpt2": [],
    "models.mluke": [],
    "models.mmbt": ["MMBTConfig"],
    "models.mobilebert": ["MOBILEBERT_PRETRAINED_CONFIG_ARCHIVE_MAP", "MobileBertConfig", "MobileBertTokenizer"],
    "models.mobilevit": ["MOBILEVIT_PRETRAINED_CONFIG_ARCHIVE_MAP", "MobileViTConfig"],
    "models.mpnet": ["MPNET_PRETRAINED_CONFIG_ARCHIVE_MAP", "MPNetConfig", "MPNetTokenizer"],
    "models.mt5": ["MT5Config"],
    "models.mvp": ["MvpConfig", "MvpTokenizer"],
    "models.nezha": ["NEZHA_PRETRAINED_CONFIG_ARCHIVE_MAP", "NezhaConfig"],
    "models.nllb": [],
    "models.nystromformer": [
        "NYSTROMFORMER_PRETRAINED_CONFIG_ARCHIVE_MAP",
        "NystromformerConfig",
    ],
    "models.openai": ["OPENAI_GPT_PRETRAINED_CONFIG_ARCHIVE_MAP", "OpenAIGPTConfig", "OpenAIGPTTokenizer"],
    "models.opt": ["OPTConfig"],
    "models.owlvit": [
        "OWLVIT_PRETRAINED_CONFIG_ARCHIVE_MAP",
        "OwlViTConfig",
        "OwlViTProcessor",
        "OwlViTTextConfig",
        "OwlViTVisionConfig",
    ],
    "models.pegasus": ["PEGASUS_PRETRAINED_CONFIG_ARCHIVE_MAP", "PegasusConfig", "PegasusTokenizer"],
    "models.pegasus_x": ["PEGASUS_X_PRETRAINED_CONFIG_ARCHIVE_MAP", "PegasusXConfig"],
    "models.perceiver": ["PERCEIVER_PRETRAINED_CONFIG_ARCHIVE_MAP", "PerceiverConfig", "PerceiverTokenizer"],
    "models.phobert": ["PhobertTokenizer"],
    "models.plbart": ["PLBART_PRETRAINED_CONFIG_ARCHIVE_MAP", "PLBartConfig"],
    "models.poolformer": ["POOLFORMER_PRETRAINED_CONFIG_ARCHIVE_MAP", "PoolFormerConfig"],
    "models.prophetnet": ["PROPHETNET_PRETRAINED_CONFIG_ARCHIVE_MAP", "ProphetNetConfig", "ProphetNetTokenizer"],
    "models.qdqbert": ["QDQBERT_PRETRAINED_CONFIG_ARCHIVE_MAP", "QDQBertConfig"],
    "models.rag": ["RagConfig", "RagRetriever", "RagTokenizer"],
    "models.realm": ["REALM_PRETRAINED_CONFIG_ARCHIVE_MAP", "RealmConfig", "RealmTokenizer"],
    "models.reformer": ["REFORMER_PRETRAINED_CONFIG_ARCHIVE_MAP", "ReformerConfig"],
    "models.regnet": ["REGNET_PRETRAINED_CONFIG_ARCHIVE_MAP", "RegNetConfig"],
    "models.rembert": ["REMBERT_PRETRAINED_CONFIG_ARCHIVE_MAP", "RemBertConfig"],
    "models.resnet": ["RESNET_PRETRAINED_CONFIG_ARCHIVE_MAP", "ResNetConfig"],
    "models.retribert": ["RETRIBERT_PRETRAINED_CONFIG_ARCHIVE_MAP", "RetriBertConfig", "RetriBertTokenizer"],
    "models.roberta": ["ROBERTA_PRETRAINED_CONFIG_ARCHIVE_MAP", "RobertaConfig", "RobertaTokenizer"],
    "models.roformer": ["ROFORMER_PRETRAINED_CONFIG_ARCHIVE_MAP", "RoFormerConfig", "RoFormerTokenizer"],
    "models.segformer": ["SEGFORMER_PRETRAINED_CONFIG_ARCHIVE_MAP", "SegformerConfig"],
    "models.sew": ["SEW_PRETRAINED_CONFIG_ARCHIVE_MAP", "SEWConfig"],
    "models.sew_d": ["SEW_D_PRETRAINED_CONFIG_ARCHIVE_MAP", "SEWDConfig"],
    "models.speech_encoder_decoder": ["SpeechEncoderDecoderConfig"],
    "models.speech_to_text": [
        "SPEECH_TO_TEXT_PRETRAINED_CONFIG_ARCHIVE_MAP",
        "Speech2TextConfig",
    ],
    "models.speech_to_text_2": [
        "SPEECH_TO_TEXT_2_PRETRAINED_CONFIG_ARCHIVE_MAP",
        "Speech2Text2Config",
        "Speech2Text2Processor",
        "Speech2Text2Tokenizer",
    ],
    "models.splinter": ["SPLINTER_PRETRAINED_CONFIG_ARCHIVE_MAP", "SplinterConfig", "SplinterTokenizer"],
    "models.squeezebert": ["SQUEEZEBERT_PRETRAINED_CONFIG_ARCHIVE_MAP", "SqueezeBertConfig", "SqueezeBertTokenizer"],
    "models.swin": ["SWIN_PRETRAINED_CONFIG_ARCHIVE_MAP", "SwinConfig"],
    "models.swinv2": ["SWINV2_PRETRAINED_CONFIG_ARCHIVE_MAP", "Swinv2Config"],
    "models.t5": ["T5_PRETRAINED_CONFIG_ARCHIVE_MAP", "T5Config"],
    "models.tapas": ["TAPAS_PRETRAINED_CONFIG_ARCHIVE_MAP", "TapasConfig", "TapasTokenizer"],
    "models.tapex": ["TapexTokenizer"],
    "models.trajectory_transformer": [
        "TRAJECTORY_TRANSFORMER_PRETRAINED_CONFIG_ARCHIVE_MAP",
        "TrajectoryTransformerConfig",
    ],
    "models.transfo_xl": [
        "TRANSFO_XL_PRETRAINED_CONFIG_ARCHIVE_MAP",
        "TransfoXLConfig",
        "TransfoXLCorpus",
        "TransfoXLTokenizer",
    ],
    "models.trocr": [
        "TROCR_PRETRAINED_CONFIG_ARCHIVE_MAP",
        "TrOCRConfig",
        "TrOCRProcessor",
    ],
    "models.unispeech": [
        "UNISPEECH_PRETRAINED_CONFIG_ARCHIVE_MAP",
        "UniSpeechConfig",
    ],
    "models.unispeech_sat": [
        "UNISPEECH_SAT_PRETRAINED_CONFIG_ARCHIVE_MAP",
        "UniSpeechSatConfig",
    ],
    "models.van": ["VAN_PRETRAINED_CONFIG_ARCHIVE_MAP", "VanConfig"],
    "models.videomae": ["VIDEOMAE_PRETRAINED_CONFIG_ARCHIVE_MAP", "VideoMAEConfig"],
    "models.vilt": ["VILT_PRETRAINED_CONFIG_ARCHIVE_MAP", "ViltConfig", "ViltFeatureExtractor", "ViltProcessor"],
    "models.vision_encoder_decoder": ["VisionEncoderDecoderConfig"],
    "models.vision_text_dual_encoder": ["VisionTextDualEncoderConfig", "VisionTextDualEncoderProcessor"],
    "models.visual_bert": ["VISUAL_BERT_PRETRAINED_CONFIG_ARCHIVE_MAP", "VisualBertConfig"],
    "models.vit": ["VIT_PRETRAINED_CONFIG_ARCHIVE_MAP", "ViTConfig"],
    "models.vit_mae": ["VIT_MAE_PRETRAINED_CONFIG_ARCHIVE_MAP", "ViTMAEConfig"],
    "models.wav2vec2": [
        "WAV_2_VEC_2_PRETRAINED_CONFIG_ARCHIVE_MAP",
        "Wav2Vec2Config",
        "Wav2Vec2CTCTokenizer",
        "Wav2Vec2FeatureExtractor",
        "Wav2Vec2Processor",
        "Wav2Vec2Tokenizer",
    ],
    "models.wav2vec2_conformer": [
        "WAV2VEC2_CONFORMER_PRETRAINED_CONFIG_ARCHIVE_MAP",
        "Wav2Vec2ConformerConfig",
    ],
    "models.wav2vec2_phoneme": ["Wav2Vec2PhonemeCTCTokenizer"],
    "models.wav2vec2_with_lm": ["Wav2Vec2ProcessorWithLM"],
    "models.wavlm": [
        "WAVLM_PRETRAINED_CONFIG_ARCHIVE_MAP",
        "WavLMConfig",
    ],
    "models.x_clip": [
        "XCLIP_PRETRAINED_CONFIG_ARCHIVE_MAP",
        "XCLIPConfig",
        "XCLIPProcessor",
        "XCLIPTextConfig",
        "XCLIPVisionConfig",
    ],
    "models.xglm": ["XGLM_PRETRAINED_CONFIG_ARCHIVE_MAP", "XGLMConfig"],
    "models.xlm": ["XLM_PRETRAINED_CONFIG_ARCHIVE_MAP", "XLMConfig", "XLMTokenizer"],
    "models.xlm_prophetnet": ["XLM_PROPHETNET_PRETRAINED_CONFIG_ARCHIVE_MAP", "XLMProphetNetConfig"],
    "models.xlm_roberta": ["XLM_ROBERTA_PRETRAINED_CONFIG_ARCHIVE_MAP", "XLMRobertaConfig"],
    "models.xlm_roberta_xl": ["XLM_ROBERTA_XL_PRETRAINED_CONFIG_ARCHIVE_MAP", "XLMRobertaXLConfig"],
    "models.xlnet": ["XLNET_PRETRAINED_CONFIG_ARCHIVE_MAP", "XLNetConfig"],
    "models.yolos": ["YOLOS_PRETRAINED_CONFIG_ARCHIVE_MAP", "YolosConfig"],
    "models.yoso": ["YOSO_PRETRAINED_CONFIG_ARCHIVE_MAP", "YosoConfig"],
    "onnx": [],
    "pipelines": [
        "AudioClassificationPipeline",
        "AutomaticSpeechRecognitionPipeline",
        "Conversation",
        "ConversationalPipeline",
        "CsvPipelineDataFormat",
        "DocumentQuestionAnsweringPipeline",
        "FeatureExtractionPipeline",
        "FillMaskPipeline",
        "ImageClassificationPipeline",
        "ImageSegmentationPipeline",
        "ImageToTextPipeline",
        "JsonPipelineDataFormat",
        "NerPipeline",
        "ObjectDetectionPipeline",
        "PipedPipelineDataFormat",
        "Pipeline",
        "PipelineDataFormat",
        "QuestionAnsweringPipeline",
        "SummarizationPipeline",
        "TableQuestionAnsweringPipeline",
        "Text2TextGenerationPipeline",
        "TextClassificationPipeline",
        "TextGenerationPipeline",
        "TokenClassificationPipeline",
        "TranslationPipeline",
        "VisualQuestionAnsweringPipeline",
        "ZeroShotClassificationPipeline",
        "ZeroShotImageClassificationPipeline",
        "pipeline",
    ],
    "processing_utils": ["ProcessorMixin"],
    "testing_utils": [],
    "tokenization_utils": ["PreTrainedTokenizer"],
    "tokenization_utils_base": [
        "AddedToken",
        "BatchEncoding",
        "CharSpan",
        "PreTrainedTokenizerBase",
        "SpecialTokensMixin",
        "TokenSpan",
    ],
    "trainer_callback": [
        "DefaultFlowCallback",
        "EarlyStoppingCallback",
        "PrinterCallback",
        "ProgressCallback",
        "TrainerCallback",
        "TrainerControl",
        "TrainerState",
    ],
    "trainer_utils": ["EvalPrediction", "IntervalStrategy", "SchedulerType", "enable_full_determinism", "set_seed"],
    "training_args": ["TrainingArguments"],
    "training_args_seq2seq": ["Seq2SeqTrainingArguments"],
    "training_args_tf": ["TFTrainingArguments"],
    "utils": [
        "CONFIG_NAME",
        "MODEL_CARD_NAME",
        "PYTORCH_PRETRAINED_BERT_CACHE",
        "PYTORCH_TRANSFORMERS_CACHE",
        "SPIECE_UNDERLINE",
        "TF2_WEIGHTS_NAME",
        "TF_WEIGHTS_NAME",
        "TRANSFORMERS_CACHE",
        "WEIGHTS_NAME",
        "TensorType",
        "add_end_docstrings",
        "add_start_docstrings",
        "is_apex_available",
        "is_datasets_available",
        "is_faiss_available",
        "is_flax_available",
        "is_phonemizer_available",
        "is_psutil_available",
        "is_py3nvml_available",
        "is_pyctcdecode_available",
        "is_scipy_available",
        "is_sentencepiece_available",
        "is_sklearn_available",
        "is_speech_available",
        "is_tensorflow_text_available",
        "is_tf_available",
        "is_timm_available",
        "is_tokenizers_available",
        "is_torch_available",
        "is_torch_tpu_available",
        "is_vision_available",
        "logging",
    ],
    "utils.bitsandbytes": [],
}

# sentencepiece-backed objects
try:
    if not is_sentencepiece_available():
        raise OptionalDependencyNotAvailable()
except OptionalDependencyNotAvailable:
    from .utils import dummy_sentencepiece_objects

    _import_structure["utils.dummy_sentencepiece_objects"] = [
        name for name in dir(dummy_sentencepiece_objects) if not name.startswith("_")
    ]
else:
    _import_structure["models.albert"].append("AlbertTokenizer")
    _import_structure["models.barthez"].append("BarthezTokenizer")
    _import_structure["models.bartpho"].append("BartphoTokenizer")
    _import_structure["models.bert_generation"].append("BertGenerationTokenizer")
    _import_structure["models.big_bird"].append("BigBirdTokenizer")
    _import_structure["models.camembert"].append("CamembertTokenizer")
    _import_structure["models.cpm"].append("CpmTokenizer")
    _import_structure["models.deberta_v2"].append("DebertaV2Tokenizer")
    _import_structure["models.fnet"].append("FNetTokenizer")
    _import_structure["models.layoutxlm"].append("LayoutXLMTokenizer")
    _import_structure["models.m2m_100"].append("M2M100Tokenizer")
    _import_structure["models.marian"].append("MarianTokenizer")
    _import_structure["models.mbart"].append("MBartTokenizer")
    _import_structure["models.nllb"].append("NllbTokenizer")
    _import_structure["models.mbart50"].append("MBart50Tokenizer")
    _import_structure["models.mluke"].append("MLukeTokenizer")
    _import_structure["models.mt5"].append("MT5Tokenizer")
    _import_structure["models.pegasus"].append("PegasusTokenizer")
    _import_structure["models.plbart"].append("PLBartTokenizer")
    _import_structure["models.reformer"].append("ReformerTokenizer")
    _import_structure["models.rembert"].append("RemBertTokenizer")
    _import_structure["models.speech_to_text"].append("Speech2TextTokenizer")
    _import_structure["models.t5"].append("T5Tokenizer")
    _import_structure["models.xglm"].append("XGLMTokenizer")
    _import_structure["models.xlm_prophetnet"].append("XLMProphetNetTokenizer")
    _import_structure["models.xlm_roberta"].append("XLMRobertaTokenizer")
    _import_structure["models.xlnet"].append("XLNetTokenizer")

# tokenizers-backed objects
try:
    if not is_tokenizers_available():
        raise OptionalDependencyNotAvailable()
except OptionalDependencyNotAvailable:
    from .utils import dummy_tokenizers_objects

    _import_structure["utils.dummy_tokenizers_objects"] = [
        name for name in dir(dummy_tokenizers_objects) if not name.startswith("_")
    ]
else:
    # Fast tokenizers structure
    _import_structure["models.albert"].append("AlbertTokenizerFast")
    _import_structure["models.bart"].append("BartTokenizerFast")
    _import_structure["models.barthez"].append("BarthezTokenizerFast")
    _import_structure["models.bert"].append("BertTokenizerFast")
    _import_structure["models.big_bird"].append("BigBirdTokenizerFast")
    _import_structure["models.blenderbot"].append("BlenderbotTokenizerFast")
    _import_structure["models.blenderbot_small"].append("BlenderbotSmallTokenizerFast")
    _import_structure["models.bloom"].append("BloomTokenizerFast")
    _import_structure["models.camembert"].append("CamembertTokenizerFast")
    _import_structure["models.clip"].append("CLIPTokenizerFast")
    _import_structure["models.codegen"].append("CodeGenTokenizerFast")
    _import_structure["models.convbert"].append("ConvBertTokenizerFast")
    _import_structure["models.cpm"].append("CpmTokenizerFast")
    _import_structure["models.deberta"].append("DebertaTokenizerFast")
    _import_structure["models.deberta_v2"].append("DebertaV2TokenizerFast")
    _import_structure["models.distilbert"].append("DistilBertTokenizerFast")
    _import_structure["models.dpr"].extend(
        ["DPRContextEncoderTokenizerFast", "DPRQuestionEncoderTokenizerFast", "DPRReaderTokenizerFast"]
    )
    _import_structure["models.electra"].append("ElectraTokenizerFast")
    _import_structure["models.fnet"].append("FNetTokenizerFast")
    _import_structure["models.funnel"].append("FunnelTokenizerFast")
    _import_structure["models.gpt2"].append("GPT2TokenizerFast")
    _import_structure["models.gpt_neox"].append("GPTNeoXTokenizerFast")
    _import_structure["models.gpt_neox_japanese"].append("GPTNeoXJapaneseTokenizer")
    _import_structure["models.herbert"].append("HerbertTokenizerFast")
    _import_structure["models.layoutlm"].append("LayoutLMTokenizerFast")
    _import_structure["models.layoutlmv2"].append("LayoutLMv2TokenizerFast")
    _import_structure["models.layoutlmv3"].append("LayoutLMv3TokenizerFast")
    _import_structure["models.layoutxlm"].append("LayoutXLMTokenizerFast")
    _import_structure["models.led"].append("LEDTokenizerFast")
    _import_structure["models.longformer"].append("LongformerTokenizerFast")
    _import_structure["models.lxmert"].append("LxmertTokenizerFast")
    _import_structure["models.mbart"].append("MBartTokenizerFast")
    _import_structure["models.mbart50"].append("MBart50TokenizerFast")
    _import_structure["models.mobilebert"].append("MobileBertTokenizerFast")
    _import_structure["models.mpnet"].append("MPNetTokenizerFast")
    _import_structure["models.mt5"].append("MT5TokenizerFast")
    _import_structure["models.mvp"].append("MvpTokenizerFast")
    _import_structure["models.nllb"].append("NllbTokenizerFast")
    _import_structure["models.openai"].append("OpenAIGPTTokenizerFast")
    _import_structure["models.pegasus"].append("PegasusTokenizerFast")
    _import_structure["models.realm"].append("RealmTokenizerFast")
    _import_structure["models.reformer"].append("ReformerTokenizerFast")
    _import_structure["models.rembert"].append("RemBertTokenizerFast")
    _import_structure["models.retribert"].append("RetriBertTokenizerFast")
    _import_structure["models.roberta"].append("RobertaTokenizerFast")
    _import_structure["models.roformer"].append("RoFormerTokenizerFast")
    _import_structure["models.splinter"].append("SplinterTokenizerFast")
    _import_structure["models.squeezebert"].append("SqueezeBertTokenizerFast")
    _import_structure["models.t5"].append("T5TokenizerFast")
    _import_structure["models.xglm"].append("XGLMTokenizerFast")
    _import_structure["models.xlm_roberta"].append("XLMRobertaTokenizerFast")
    _import_structure["models.xlnet"].append("XLNetTokenizerFast")
    _import_structure["tokenization_utils_fast"] = ["PreTrainedTokenizerFast"]


try:
    if not (is_sentencepiece_available() and is_tokenizers_available()):
        raise OptionalDependencyNotAvailable()
except OptionalDependencyNotAvailable:
    from .utils import dummy_sentencepiece_and_tokenizers_objects

    _import_structure["utils.dummy_sentencepiece_and_tokenizers_objects"] = [
        name for name in dir(dummy_sentencepiece_and_tokenizers_objects) if not name.startswith("_")
    ]
else:
    _import_structure["convert_slow_tokenizer"] = ["SLOW_TO_FAST_CONVERTERS", "convert_slow_tokenizer"]

# Speech-specific objects
try:
    if not is_speech_available():
        raise OptionalDependencyNotAvailable()
except OptionalDependencyNotAvailable:
    from .utils import dummy_speech_objects

    _import_structure["utils.dummy_speech_objects"] = [
        name for name in dir(dummy_speech_objects) if not name.startswith("_")
    ]
else:
    _import_structure["models.mctct"].append("MCTCTFeatureExtractor")
    _import_structure["models.speech_to_text"].append("Speech2TextFeatureExtractor")

# Tensorflow-text-specific objects
try:
    if not is_tensorflow_text_available():
        raise OptionalDependencyNotAvailable()
except OptionalDependencyNotAvailable:
    from .utils import dummy_tensorflow_text_objects

    _import_structure["utils.dummy_tensorflow_text_objects"] = [
        name for name in dir(dummy_tensorflow_text_objects) if not name.startswith("_")
    ]
else:
    _import_structure["models.bert"].append("TFBertTokenizer")

try:
    if not (is_sentencepiece_available() and is_speech_available()):
        raise OptionalDependencyNotAvailable()
except OptionalDependencyNotAvailable:
    from .utils import dummy_sentencepiece_and_speech_objects

    _import_structure["utils.dummy_sentencepiece_and_speech_objects"] = [
        name for name in dir(dummy_sentencepiece_and_speech_objects) if not name.startswith("_")
    ]
else:
    _import_structure["models.speech_to_text"].append("Speech2TextProcessor")

# Vision-specific objects
try:
    if not is_vision_available():
        raise OptionalDependencyNotAvailable()
except OptionalDependencyNotAvailable:
    from .utils import dummy_vision_objects

    _import_structure["utils.dummy_vision_objects"] = [
        name for name in dir(dummy_vision_objects) if not name.startswith("_")
    ]
else:
    _import_structure["image_utils"] = ["ImageFeatureExtractionMixin"]
    _import_structure["models.beit"].append("BeitFeatureExtractor")
    _import_structure["models.clip"].append("CLIPFeatureExtractor")
    _import_structure["models.convnext"].append("ConvNextFeatureExtractor")
    _import_structure["models.deit"].append("DeiTFeatureExtractor")
    _import_structure["models.detr"].append("DetrFeatureExtractor")
    _import_structure["models.conditional_detr"].append("ConditionalDetrFeatureExtractor")
    _import_structure["models.donut"].append("DonutFeatureExtractor")
    _import_structure["models.dpt"].append("DPTFeatureExtractor")
    _import_structure["models.flava"].extend(["FlavaFeatureExtractor", "FlavaProcessor"])
    _import_structure["models.glpn"].append("GLPNFeatureExtractor")
    _import_structure["models.imagegpt"].append("ImageGPTFeatureExtractor")
    _import_structure["models.layoutlmv2"].append("LayoutLMv2FeatureExtractor")
    _import_structure["models.layoutlmv3"].append("LayoutLMv3FeatureExtractor")
    _import_structure["models.levit"].append("LevitFeatureExtractor")
    _import_structure["models.maskformer"].append("MaskFormerFeatureExtractor")
    _import_structure["models.mobilevit"].append("MobileViTFeatureExtractor")
    _import_structure["models.owlvit"].append("OwlViTFeatureExtractor")
    _import_structure["models.perceiver"].append("PerceiverFeatureExtractor")
    _import_structure["models.poolformer"].append("PoolFormerFeatureExtractor")
    _import_structure["models.segformer"].append("SegformerFeatureExtractor")
    _import_structure["models.videomae"].append("VideoMAEFeatureExtractor")
    _import_structure["models.vilt"].append("ViltFeatureExtractor")
    _import_structure["models.vilt"].append("ViltProcessor")
    _import_structure["models.vit"].append("ViTFeatureExtractor")
    _import_structure["models.yolos"].append("YolosFeatureExtractor")

# Timm-backed objects
try:
    if not (is_timm_available() and is_vision_available()):
        raise OptionalDependencyNotAvailable()
except OptionalDependencyNotAvailable:
    from .utils import dummy_timm_and_vision_objects

    _import_structure["utils.dummy_timm_and_vision_objects"] = [
        name for name in dir(dummy_timm_and_vision_objects) if not name.startswith("_")
    ]
else:
    _import_structure["models.deformable_detr"].extend(
        [
            "DEFORMABLE_DETR_PRETRAINED_MODEL_ARCHIVE_LIST",
            "DeformableDetrForObjectDetection",
            "DeformableDetrModel",
            "DeformableDetrPreTrainedModel",
        ]
    )
    _import_structure["models.detr"].extend(
        [
            "DETR_PRETRAINED_MODEL_ARCHIVE_LIST",
            "DetrForObjectDetection",
            "DetrForSegmentation",
            "DetrModel",
            "DetrPreTrainedModel",
        ]
    )
    _import_structure["models.conditional_detr"].extend(
        [
            "CONDITIONAL_DETR_PRETRAINED_MODEL_ARCHIVE_LIST",
            "ConditionalDetrForObjectDetection",
            "ConditionalDetrForSegmentation",
            "ConditionalDetrModel",
            "ConditionalDetrPreTrainedModel",
        ]
    )

try:
    if not is_scatter_available():
        raise OptionalDependencyNotAvailable()
except OptionalDependencyNotAvailable:
    from .utils import dummy_scatter_objects

    _import_structure["utils.dummy_scatter_objects"] = [
        name for name in dir(dummy_scatter_objects) if not name.startswith("_")
    ]
else:
    _import_structure["models.tapas"].extend(
        [
            "TAPAS_PRETRAINED_MODEL_ARCHIVE_LIST",
            "TapasForMaskedLM",
            "TapasForQuestionAnswering",
            "TapasForSequenceClassification",
            "TapasModel",
            "TapasPreTrainedModel",
            "load_tf_weights_in_tapas",
        ]
    )


# PyTorch-backed objects
try:
    if not is_torch_available():
        raise OptionalDependencyNotAvailable()
except OptionalDependencyNotAvailable:
    from .utils import dummy_pt_objects

    _import_structure["utils.dummy_pt_objects"] = [name for name in dir(dummy_pt_objects) if not name.startswith("_")]
else:
    _import_structure["activations"] = []
    _import_structure["benchmark.benchmark"] = ["PyTorchBenchmark"]
    _import_structure["benchmark.benchmark_args"] = ["PyTorchBenchmarkArguments"]
    _import_structure["data.datasets"] = [
        "GlueDataset",
        "GlueDataTrainingArguments",
        "LineByLineTextDataset",
        "LineByLineWithRefDataset",
        "LineByLineWithSOPTextDataset",
        "SquadDataset",
        "SquadDataTrainingArguments",
        "TextDataset",
        "TextDatasetForNextSentencePrediction",
    ]
    _import_structure["deepspeed"] = []
    _import_structure["generation_beam_constraints"] = [
        "Constraint",
        "ConstraintListState",
        "DisjunctiveConstraint",
        "PhrasalConstraint",
    ]
    _import_structure["generation_beam_search"] = ["BeamScorer", "BeamSearchScorer", "ConstrainedBeamSearchScorer"]
    _import_structure["generation_logits_process"] = [
        "ForcedBOSTokenLogitsProcessor",
        "ForcedEOSTokenLogitsProcessor",
        "HammingDiversityLogitsProcessor",
        "InfNanRemoveLogitsProcessor",
        "LogitsProcessor",
        "LogitsProcessorList",
        "LogitsWarper",
        "MinLengthLogitsProcessor",
        "NoBadWordsLogitsProcessor",
        "NoRepeatNGramLogitsProcessor",
        "PrefixConstrainedLogitsProcessor",
        "RepetitionPenaltyLogitsProcessor",
        "TemperatureLogitsWarper",
        "TopKLogitsWarper",
        "TopPLogitsWarper",
        "TypicalLogitsWarper",
    ]
    _import_structure["generation_stopping_criteria"] = [
        "MaxLengthCriteria",
        "MaxTimeCriteria",
        "StoppingCriteria",
        "StoppingCriteriaList",
    ]
    _import_structure["generation_utils"] = ["top_k_top_p_filtering"]
    _import_structure["modeling_outputs"] = []
    _import_structure["modeling_utils"] = ["PreTrainedModel"]

    # PyTorch models structure
    _import_structure["models.albert"].extend(
        [
            "ALBERT_PRETRAINED_MODEL_ARCHIVE_LIST",
            "AlbertForMaskedLM",
            "AlbertForMultipleChoice",
            "AlbertForPreTraining",
            "AlbertForQuestionAnswering",
            "AlbertForSequenceClassification",
            "AlbertForTokenClassification",
            "AlbertModel",
            "AlbertPreTrainedModel",
            "load_tf_weights_in_albert",
        ]
    )
    _import_structure["models.auto"].extend(
        [
            "MODEL_FOR_AUDIO_CLASSIFICATION_MAPPING",
            "MODEL_FOR_AUDIO_XVECTOR_MAPPING",
            "MODEL_FOR_CAUSAL_IMAGE_MODELING_MAPPING",
            "MODEL_FOR_CAUSAL_LM_MAPPING",
            "MODEL_FOR_CTC_MAPPING",
            "MODEL_FOR_DOCUMENT_QUESTION_ANSWERING_MAPPING",
            "MODEL_FOR_IMAGE_CLASSIFICATION_MAPPING",
            "MODEL_FOR_IMAGE_SEGMENTATION_MAPPING",
            "MODEL_FOR_INSTANCE_SEGMENTATION_MAPPING",
            "MODEL_FOR_MASKED_IMAGE_MODELING_MAPPING",
            "MODEL_FOR_MASKED_LM_MAPPING",
            "MODEL_FOR_MULTIPLE_CHOICE_MAPPING",
            "MODEL_FOR_NEXT_SENTENCE_PREDICTION_MAPPING",
            "MODEL_FOR_OBJECT_DETECTION_MAPPING",
            "MODEL_FOR_PRETRAINING_MAPPING",
            "MODEL_FOR_QUESTION_ANSWERING_MAPPING",
            "MODEL_FOR_SEMANTIC_SEGMENTATION_MAPPING",
            "MODEL_FOR_SEQ_TO_SEQ_CAUSAL_LM_MAPPING",
            "MODEL_FOR_SEQUENCE_CLASSIFICATION_MAPPING",
            "MODEL_FOR_SPEECH_SEQ_2_SEQ_MAPPING",
            "MODEL_FOR_TABLE_QUESTION_ANSWERING_MAPPING",
            "MODEL_FOR_TOKEN_CLASSIFICATION_MAPPING",
            "MODEL_FOR_VIDEO_CLASSIFICATION_MAPPING",
            "MODEL_FOR_VISION_2_SEQ_MAPPING",
            "MODEL_FOR_VISUAL_QUESTION_ANSWERING_MAPPING",
            "MODEL_MAPPING",
            "MODEL_WITH_LM_HEAD_MAPPING",
            "AutoModel",
            "AutoModelForAudioClassification",
            "AutoModelForAudioFrameClassification",
            "AutoModelForAudioXVector",
            "AutoModelForCausalLM",
            "AutoModelForCTC",
            "AutoModelForDocumentQuestionAnswering",
            "AutoModelForImageClassification",
            "AutoModelForImageSegmentation",
            "AutoModelForInstanceSegmentation",
            "AutoModelForMaskedImageModeling",
            "AutoModelForMaskedLM",
            "AutoModelForMultipleChoice",
            "AutoModelForNextSentencePrediction",
            "AutoModelForObjectDetection",
            "AutoModelForPreTraining",
            "AutoModelForQuestionAnswering",
            "AutoModelForSemanticSegmentation",
            "AutoModelForSeq2SeqLM",
            "AutoModelForSequenceClassification",
            "AutoModelForSpeechSeq2Seq",
            "AutoModelForTableQuestionAnswering",
            "AutoModelForTokenClassification",
            "AutoModelForVideoClassification",
            "AutoModelForVision2Seq",
            "AutoModelForVisualQuestionAnswering",
            "AutoModelWithLMHead",
        ]
    )
    _import_structure["models.bart"].extend(
        [
            "BART_PRETRAINED_MODEL_ARCHIVE_LIST",
            "BartForCausalLM",
            "BartForConditionalGeneration",
            "BartForQuestionAnswering",
            "BartForSequenceClassification",
            "BartModel",
            "BartPretrainedModel",
            "PretrainedBartModel",
        ]
    )
    _import_structure["models.mvp"].extend(
        [
            "MVP_PRETRAINED_MODEL_ARCHIVE_LIST",
            "MvpForCausalLM",
            "MvpForConditionalGeneration",
            "MvpForQuestionAnswering",
            "MvpForSequenceClassification",
            "MvpModel",
            "MvpPreTrainedModel",
        ]
    )
    _import_structure["models.beit"].extend(
        [
            "BEIT_PRETRAINED_MODEL_ARCHIVE_LIST",
            "BeitForImageClassification",
            "BeitForMaskedImageModeling",
            "BeitForSemanticSegmentation",
            "BeitModel",
            "BeitPreTrainedModel",
        ]
    )
    _import_structure["models.bert"].extend(
        [
            "BERT_PRETRAINED_MODEL_ARCHIVE_LIST",
            "BertForMaskedLM",
            "BertForMultipleChoice",
            "BertForNextSentencePrediction",
            "BertForPreTraining",
            "BertForQuestionAnswering",
            "BertForSequenceClassification",
            "BertForTokenClassification",
            "BertLayer",
            "BertLMHeadModel",
            "BertModel",
            "BertPreTrainedModel",
            "load_tf_weights_in_bert",
        ]
    )
    _import_structure["models.bert_generation"].extend(
        [
            "BertGenerationDecoder",
            "BertGenerationEncoder",
            "BertGenerationPreTrainedModel",
            "load_tf_weights_in_bert_generation",
        ]
    )
    _import_structure["models.big_bird"].extend(
        [
            "BIG_BIRD_PRETRAINED_MODEL_ARCHIVE_LIST",
            "BigBirdForCausalLM",
            "BigBirdForMaskedLM",
            "BigBirdForMultipleChoice",
            "BigBirdForPreTraining",
            "BigBirdForQuestionAnswering",
            "BigBirdForSequenceClassification",
            "BigBirdForTokenClassification",
            "BigBirdLayer",
            "BigBirdModel",
            "BigBirdPreTrainedModel",
            "load_tf_weights_in_big_bird",
        ]
    )
    _import_structure["models.bigbird_pegasus"].extend(
        [
            "BIGBIRD_PEGASUS_PRETRAINED_MODEL_ARCHIVE_LIST",
            "BigBirdPegasusForCausalLM",
            "BigBirdPegasusForConditionalGeneration",
            "BigBirdPegasusForQuestionAnswering",
            "BigBirdPegasusForSequenceClassification",
            "BigBirdPegasusModel",
            "BigBirdPegasusPreTrainedModel",
        ]
    )
    _import_structure["models.bloom"].extend(
        [
            "BLOOM_PRETRAINED_MODEL_ARCHIVE_LIST",
            "BloomForCausalLM",
            "BloomModel",
            "BloomPreTrainedModel",
            "BloomForSequenceClassification",
            "BloomForTokenClassification",
        ]
    )
    _import_structure["models.blenderbot"].extend(
        [
            "BLENDERBOT_PRETRAINED_MODEL_ARCHIVE_LIST",
            "BlenderbotForCausalLM",
            "BlenderbotForConditionalGeneration",
            "BlenderbotModel",
            "BlenderbotPreTrainedModel",
        ]
    )
    _import_structure["models.blenderbot_small"].extend(
        [
            "BLENDERBOT_SMALL_PRETRAINED_MODEL_ARCHIVE_LIST",
            "BlenderbotSmallForCausalLM",
            "BlenderbotSmallForConditionalGeneration",
            "BlenderbotSmallModel",
            "BlenderbotSmallPreTrainedModel",
        ]
    )
    _import_structure["models.camembert"].extend(
        [
            "CAMEMBERT_PRETRAINED_MODEL_ARCHIVE_LIST",
            "CamembertForCausalLM",
            "CamembertForMaskedLM",
            "CamembertForMultipleChoice",
            "CamembertForQuestionAnswering",
            "CamembertForSequenceClassification",
            "CamembertForTokenClassification",
            "CamembertModel",
        ]
    )
    _import_structure["models.canine"].extend(
        [
            "CANINE_PRETRAINED_MODEL_ARCHIVE_LIST",
            "CanineForMultipleChoice",
            "CanineForQuestionAnswering",
            "CanineForSequenceClassification",
            "CanineForTokenClassification",
            "CanineLayer",
            "CanineModel",
            "CaninePreTrainedModel",
            "load_tf_weights_in_canine",
        ]
    )
    _import_structure["models.clip"].extend(
        [
            "CLIP_PRETRAINED_MODEL_ARCHIVE_LIST",
            "CLIPModel",
            "CLIPPreTrainedModel",
            "CLIPTextModel",
            "CLIPVisionModel",
        ]
    )
    _import_structure["models.x_clip"].extend(
        [
            "XCLIP_PRETRAINED_MODEL_ARCHIVE_LIST",
            "XCLIPModel",
            "XCLIPPreTrainedModel",
            "XCLIPTextModel",
            "XCLIPVisionModel",
        ]
    )
    _import_structure["models.convbert"].extend(
        [
            "CONVBERT_PRETRAINED_MODEL_ARCHIVE_LIST",
            "ConvBertForMaskedLM",
            "ConvBertForMultipleChoice",
            "ConvBertForQuestionAnswering",
            "ConvBertForSequenceClassification",
            "ConvBertForTokenClassification",
            "ConvBertLayer",
            "ConvBertModel",
            "ConvBertPreTrainedModel",
            "load_tf_weights_in_convbert",
        ]
    )
    _import_structure["models.convnext"].extend(
        [
            "CONVNEXT_PRETRAINED_MODEL_ARCHIVE_LIST",
            "ConvNextForImageClassification",
            "ConvNextModel",
            "ConvNextPreTrainedModel",
        ]
    )
    _import_structure["models.ctrl"].extend(
        [
            "CTRL_PRETRAINED_MODEL_ARCHIVE_LIST",
            "CTRLForSequenceClassification",
            "CTRLLMHeadModel",
            "CTRLModel",
            "CTRLPreTrainedModel",
        ]
    )
    _import_structure["models.cvt"].extend(
        [
            "CVT_PRETRAINED_MODEL_ARCHIVE_LIST",
            "CvtForImageClassification",
            "CvtModel",
            "CvtPreTrainedModel",
        ]
    )
    _import_structure["models.data2vec"].extend(
        [
            "DATA2VEC_AUDIO_PRETRAINED_MODEL_ARCHIVE_LIST",
            "DATA2VEC_TEXT_PRETRAINED_MODEL_ARCHIVE_LIST",
            "DATA2VEC_VISION_PRETRAINED_MODEL_ARCHIVE_LIST",
            "Data2VecAudioForAudioFrameClassification",
            "Data2VecAudioForCTC",
            "Data2VecAudioForSequenceClassification",
            "Data2VecAudioForXVector",
            "Data2VecAudioModel",
            "Data2VecAudioPreTrainedModel",
            "Data2VecTextForCausalLM",
            "Data2VecTextForMaskedLM",
            "Data2VecTextForMultipleChoice",
            "Data2VecTextForQuestionAnswering",
            "Data2VecTextForSequenceClassification",
            "Data2VecTextForTokenClassification",
            "Data2VecTextModel",
            "Data2VecTextPreTrainedModel",
            "Data2VecVisionForImageClassification",
            "Data2VecVisionForSemanticSegmentation",
            "Data2VecVisionModel",
            "Data2VecVisionPreTrainedModel",
        ]
    )
    _import_structure["models.deberta"].extend(
        [
            "DEBERTA_PRETRAINED_MODEL_ARCHIVE_LIST",
            "DebertaForMaskedLM",
            "DebertaForQuestionAnswering",
            "DebertaForSequenceClassification",
            "DebertaForTokenClassification",
            "DebertaModel",
            "DebertaPreTrainedModel",
        ]
    )
    _import_structure["models.deberta_v2"].extend(
        [
            "DEBERTA_V2_PRETRAINED_MODEL_ARCHIVE_LIST",
            "DebertaV2ForMaskedLM",
            "DebertaV2ForMultipleChoice",
            "DebertaV2ForQuestionAnswering",
            "DebertaV2ForSequenceClassification",
            "DebertaV2ForTokenClassification",
            "DebertaV2Model",
            "DebertaV2PreTrainedModel",
        ]
    )
    _import_structure["models.decision_transformer"].extend(
        [
            "DECISION_TRANSFORMER_PRETRAINED_MODEL_ARCHIVE_LIST",
            "DecisionTransformerGPT2Model",
            "DecisionTransformerGPT2PreTrainedModel",
            "DecisionTransformerModel",
            "DecisionTransformerPreTrainedModel",
        ]
    )
    _import_structure["models.deit"].extend(
        [
            "DEIT_PRETRAINED_MODEL_ARCHIVE_LIST",
            "DeiTForImageClassification",
            "DeiTForImageClassificationWithTeacher",
            "DeiTForMaskedImageModeling",
            "DeiTModel",
            "DeiTPreTrainedModel",
        ]
    )
    _import_structure["models.distilbert"].extend(
        [
            "DISTILBERT_PRETRAINED_MODEL_ARCHIVE_LIST",
            "DistilBertForMaskedLM",
            "DistilBertForMultipleChoice",
            "DistilBertForQuestionAnswering",
            "DistilBertForSequenceClassification",
            "DistilBertForTokenClassification",
            "DistilBertModel",
            "DistilBertPreTrainedModel",
        ]
    )
    _import_structure["models.donut"].extend(
        [
            "DONUT_SWIN_PRETRAINED_MODEL_ARCHIVE_LIST",
            "DonutSwinModel",
            "DonutSwinPreTrainedModel",
        ]
    )
    _import_structure["models.dpr"].extend(
        [
            "DPR_CONTEXT_ENCODER_PRETRAINED_MODEL_ARCHIVE_LIST",
            "DPR_QUESTION_ENCODER_PRETRAINED_MODEL_ARCHIVE_LIST",
            "DPR_READER_PRETRAINED_MODEL_ARCHIVE_LIST",
            "DPRContextEncoder",
            "DPRPretrainedContextEncoder",
            "DPRPreTrainedModel",
            "DPRPretrainedQuestionEncoder",
            "DPRPretrainedReader",
            "DPRQuestionEncoder",
            "DPRReader",
        ]
    )
    _import_structure["models.dpt"].extend(
        [
            "DPT_PRETRAINED_MODEL_ARCHIVE_LIST",
            "DPTForDepthEstimation",
            "DPTForSemanticSegmentation",
            "DPTModel",
            "DPTPreTrainedModel",
        ]
    )
    _import_structure["models.electra"].extend(
        [
            "ELECTRA_PRETRAINED_MODEL_ARCHIVE_LIST",
            "ElectraForCausalLM",
            "ElectraForMaskedLM",
            "ElectraForMultipleChoice",
            "ElectraForPreTraining",
            "ElectraForQuestionAnswering",
            "ElectraForSequenceClassification",
            "ElectraForTokenClassification",
            "ElectraModel",
            "ElectraPreTrainedModel",
            "load_tf_weights_in_electra",
        ]
    )
    _import_structure["models.encoder_decoder"].append("EncoderDecoderModel")
    _import_structure["models.ernie"].extend(
        [
            "ERNIE_PRETRAINED_MODEL_ARCHIVE_LIST",
            "ErnieForCausalLM",
            "ErnieForMaskedLM",
            "ErnieForMultipleChoice",
            "ErnieForNextSentencePrediction",
            "ErnieForPreTraining",
            "ErnieForQuestionAnswering",
            "ErnieForSequenceClassification",
            "ErnieForTokenClassification",
            "ErnieModel",
            "ErniePreTrainedModel",
        ]
    )
    _import_structure["models.flaubert"].extend(
        [
            "FLAUBERT_PRETRAINED_MODEL_ARCHIVE_LIST",
            "FlaubertForMultipleChoice",
            "FlaubertForQuestionAnswering",
            "FlaubertForQuestionAnsweringSimple",
            "FlaubertForSequenceClassification",
            "FlaubertForTokenClassification",
            "FlaubertModel",
            "FlaubertWithLMHeadModel",
        ]
    )
    _import_structure["models.flava"].extend(
        [
            "FLAVA_PRETRAINED_MODEL_ARCHIVE_LIST",
            "FlavaForPreTraining",
            "FlavaImageCodebook",
            "FlavaImageModel",
            "FlavaModel",
            "FlavaMultimodalModel",
            "FlavaPreTrainedModel",
            "FlavaTextModel",
        ]
    )
    _import_structure["models.fnet"].extend(
        [
            "FNET_PRETRAINED_MODEL_ARCHIVE_LIST",
            "FNetForMaskedLM",
            "FNetForMultipleChoice",
            "FNetForNextSentencePrediction",
            "FNetForPreTraining",
            "FNetForQuestionAnswering",
            "FNetForSequenceClassification",
            "FNetForTokenClassification",
            "FNetLayer",
            "FNetModel",
            "FNetPreTrainedModel",
        ]
    )
    _import_structure["models.fsmt"].extend(["FSMTForConditionalGeneration", "FSMTModel", "PretrainedFSMTModel"])
    _import_structure["models.funnel"].extend(
        [
            "FUNNEL_PRETRAINED_MODEL_ARCHIVE_LIST",
            "FunnelBaseModel",
            "FunnelForMaskedLM",
            "FunnelForMultipleChoice",
            "FunnelForPreTraining",
            "FunnelForQuestionAnswering",
            "FunnelForSequenceClassification",
            "FunnelForTokenClassification",
            "FunnelModel",
            "FunnelPreTrainedModel",
            "load_tf_weights_in_funnel",
        ]
    )
    _import_structure["models.glpn"].extend(
        [
            "GLPN_PRETRAINED_MODEL_ARCHIVE_LIST",
            "GLPNForDepthEstimation",
            "GLPNModel",
            "GLPNPreTrainedModel",
        ]
    )
    _import_structure["models.gpt2"].extend(
        [
            "GPT2_PRETRAINED_MODEL_ARCHIVE_LIST",
            "GPT2DoubleHeadsModel",
            "GPT2ForSequenceClassification",
            "GPT2ForTokenClassification",
            "GPT2LMHeadModel",
            "GPT2Model",
            "GPT2PreTrainedModel",
            "load_tf_weights_in_gpt2",
        ]
    )
    _import_structure["models.gpt_neo"].extend(
        [
            "GPT_NEO_PRETRAINED_MODEL_ARCHIVE_LIST",
            "GPTNeoForCausalLM",
            "GPTNeoForSequenceClassification",
            "GPTNeoModel",
            "GPTNeoPreTrainedModel",
            "load_tf_weights_in_gpt_neo",
        ]
    )
    _import_structure["models.gpt_neox"].extend(
        [
            "GPT_NEOX_PRETRAINED_MODEL_ARCHIVE_LIST",
            "GPTNeoXForCausalLM",
            "GPTNeoXLayer",
            "GPTNeoXModel",
            "GPTNeoXPreTrainedModel",
        ]
    )
    _import_structure["models.gpt_neox_japanese"].extend(
        [
            "GPT_NEOX_JAPANESE_PRETRAINED_MODEL_ARCHIVE_LIST",
            "GPTNeoXJapaneseForCausalLM",
            "GPTNeoXJapaneseLayer",
            "GPTNeoXJapaneseModel",
            "GPTNeoXJapanesePreTrainedModel",
        ]
    )
    _import_structure["models.gptj"].extend(
        [
            "GPTJ_PRETRAINED_MODEL_ARCHIVE_LIST",
            "GPTJForCausalLM",
            "GPTJForQuestionAnswering",
            "GPTJForSequenceClassification",
            "GPTJModel",
            "GPTJPreTrainedModel",
        ]
    )
    _import_structure["models.groupvit"].extend(
        [
            "GROUPVIT_PRETRAINED_MODEL_ARCHIVE_LIST",
            "GroupViTModel",
            "GroupViTPreTrainedModel",
            "GroupViTTextModel",
            "GroupViTVisionModel",
        ]
    )
    _import_structure["models.codegen"].extend(
        [
            "CODEGEN_PRETRAINED_MODEL_ARCHIVE_LIST",
            "CodeGenForCausalLM",
            "CodeGenModel",
            "CodeGenPreTrainedModel",
        ]
    )
    _import_structure["models.hubert"].extend(
        [
            "HUBERT_PRETRAINED_MODEL_ARCHIVE_LIST",
            "HubertForCTC",
            "HubertForSequenceClassification",
            "HubertModel",
            "HubertPreTrainedModel",
        ]
    )
    _import_structure["models.ibert"].extend(
        [
            "IBERT_PRETRAINED_MODEL_ARCHIVE_LIST",
            "IBertForMaskedLM",
            "IBertForMultipleChoice",
            "IBertForQuestionAnswering",
            "IBertForSequenceClassification",
            "IBertForTokenClassification",
            "IBertModel",
            "IBertPreTrainedModel",
        ]
    )
    _import_structure["models.imagegpt"].extend(
        [
            "IMAGEGPT_PRETRAINED_MODEL_ARCHIVE_LIST",
            "ImageGPTForCausalImageModeling",
            "ImageGPTForImageClassification",
            "ImageGPTModel",
            "ImageGPTPreTrainedModel",
            "load_tf_weights_in_imagegpt",
        ]
    )
    _import_structure["models.layoutlm"].extend(
        [
            "LAYOUTLM_PRETRAINED_MODEL_ARCHIVE_LIST",
            "LayoutLMForMaskedLM",
            "LayoutLMForSequenceClassification",
            "LayoutLMForTokenClassification",
            "LayoutLMForQuestionAnswering",
            "LayoutLMModel",
            "LayoutLMPreTrainedModel",
        ]
    )
    _import_structure["models.layoutlmv2"].extend(
        [
            "LAYOUTLMV2_PRETRAINED_MODEL_ARCHIVE_LIST",
            "LayoutLMv2ForQuestionAnswering",
            "LayoutLMv2ForSequenceClassification",
            "LayoutLMv2ForTokenClassification",
            "LayoutLMv2Model",
            "LayoutLMv2PreTrainedModel",
        ]
    )
    _import_structure["models.layoutlmv3"].extend(
        [
            "LAYOUTLMV3_PRETRAINED_MODEL_ARCHIVE_LIST",
            "LayoutLMv3ForQuestionAnswering",
            "LayoutLMv3ForSequenceClassification",
            "LayoutLMv3ForTokenClassification",
            "LayoutLMv3Model",
            "LayoutLMv3PreTrainedModel",
        ]
    )
    _import_structure["models.led"].extend(
        [
            "LED_PRETRAINED_MODEL_ARCHIVE_LIST",
            "LEDForConditionalGeneration",
            "LEDForQuestionAnswering",
            "LEDForSequenceClassification",
            "LEDModel",
            "LEDPreTrainedModel",
        ]
    )
    _import_structure["models.levit"].extend(
        [
            "LEVIT_PRETRAINED_MODEL_ARCHIVE_LIST",
            "LevitForImageClassification",
            "LevitForImageClassificationWithTeacher",
            "LevitModel",
            "LevitPreTrainedModel",
        ]
    )
    _import_structure["models.longformer"].extend(
        [
            "LONGFORMER_PRETRAINED_MODEL_ARCHIVE_LIST",
            "LongformerForMaskedLM",
            "LongformerForMultipleChoice",
            "LongformerForQuestionAnswering",
            "LongformerForSequenceClassification",
            "LongformerForTokenClassification",
            "LongformerModel",
            "LongformerPreTrainedModel",
            "LongformerSelfAttention",
        ]
    )
    _import_structure["models.longt5"].extend(
        [
            "LONGT5_PRETRAINED_MODEL_ARCHIVE_LIST",
            "LongT5EncoderModel",
            "LongT5ForConditionalGeneration",
            "LongT5Model",
            "LongT5PreTrainedModel",
        ]
    )
    _import_structure["models.luke"].extend(
        [
            "LUKE_PRETRAINED_MODEL_ARCHIVE_LIST",
            "LukeForEntityClassification",
            "LukeForEntityPairClassification",
            "LukeForEntitySpanClassification",
            "LukeForMultipleChoice",
            "LukeForQuestionAnswering",
            "LukeForSequenceClassification",
            "LukeForTokenClassification",
            "LukeForMaskedLM",
            "LukeModel",
            "LukePreTrainedModel",
        ]
    )
    _import_structure["models.lxmert"].extend(
        [
            "LxmertEncoder",
            "LxmertForPreTraining",
            "LxmertForQuestionAnswering",
            "LxmertModel",
            "LxmertPreTrainedModel",
            "LxmertVisualFeatureEncoder",
            "LxmertXLayer",
        ]
    )
    _import_structure["models.m2m_100"].extend(
        [
            "M2M_100_PRETRAINED_MODEL_ARCHIVE_LIST",
            "M2M100ForConditionalGeneration",
            "M2M100Model",
            "M2M100PreTrainedModel",
        ]
    )
    _import_structure["models.marian"].extend(["MarianForCausalLM", "MarianModel", "MarianMTModel"])
    _import_structure["models.maskformer"].extend(
        [
            "MASKFORMER_PRETRAINED_MODEL_ARCHIVE_LIST",
            "MaskFormerForInstanceSegmentation",
            "MaskFormerModel",
            "MaskFormerPreTrainedModel",
        ]
    )
    _import_structure["models.mbart"].extend(
        [
            "MBartForCausalLM",
            "MBartForConditionalGeneration",
            "MBartForQuestionAnswering",
            "MBartForSequenceClassification",
            "MBartModel",
            "MBartPreTrainedModel",
        ]
    )
    _import_structure["models.mctct"].extend(
        [
            "MCTCT_PRETRAINED_MODEL_ARCHIVE_LIST",
            "MCTCTForCTC",
            "MCTCTModel",
            "MCTCTPreTrainedModel",
        ]
    )
    _import_structure["models.megatron_bert"].extend(
        [
            "MEGATRON_BERT_PRETRAINED_MODEL_ARCHIVE_LIST",
            "MegatronBertForCausalLM",
            "MegatronBertForMaskedLM",
            "MegatronBertForMultipleChoice",
            "MegatronBertForNextSentencePrediction",
            "MegatronBertForPreTraining",
            "MegatronBertForQuestionAnswering",
            "MegatronBertForSequenceClassification",
            "MegatronBertForTokenClassification",
            "MegatronBertModel",
            "MegatronBertPreTrainedModel",
        ]
    )
    _import_structure["models.mmbt"].extend(["MMBTForClassification", "MMBTModel", "ModalEmbeddings"])
    _import_structure["models.mobilebert"].extend(
        [
            "MOBILEBERT_PRETRAINED_MODEL_ARCHIVE_LIST",
            "MobileBertForMaskedLM",
            "MobileBertForMultipleChoice",
            "MobileBertForNextSentencePrediction",
            "MobileBertForPreTraining",
            "MobileBertForQuestionAnswering",
            "MobileBertForSequenceClassification",
            "MobileBertForTokenClassification",
            "MobileBertLayer",
            "MobileBertModel",
            "MobileBertPreTrainedModel",
            "load_tf_weights_in_mobilebert",
        ]
    )
    _import_structure["models.mobilevit"].extend(
        [
            "MOBILEVIT_PRETRAINED_MODEL_ARCHIVE_LIST",
            "MobileViTForImageClassification",
            "MobileViTForSemanticSegmentation",
            "MobileViTModel",
            "MobileViTPreTrainedModel",
        ]
    )
    _import_structure["models.mpnet"].extend(
        [
            "MPNET_PRETRAINED_MODEL_ARCHIVE_LIST",
            "MPNetForMaskedLM",
            "MPNetForMultipleChoice",
            "MPNetForQuestionAnswering",
            "MPNetForSequenceClassification",
            "MPNetForTokenClassification",
            "MPNetLayer",
            "MPNetModel",
            "MPNetPreTrainedModel",
        ]
    )
    _import_structure["models.mt5"].extend(["MT5EncoderModel", "MT5ForConditionalGeneration", "MT5Model"])
    _import_structure["models.nezha"].extend(
        [
            "NEZHA_PRETRAINED_MODEL_ARCHIVE_LIST",
            "NezhaForMaskedLM",
            "NezhaForPreTraining",
            "NezhaForNextSentencePrediction",
            "NezhaForMultipleChoice",
            "NezhaForQuestionAnswering",
            "NezhaForSequenceClassification",
            "NezhaForTokenClassification",
            "NezhaModel",
            "NezhaPreTrainedModel",
        ]
    )
    _import_structure["models.nystromformer"].extend(
        [
            "NYSTROMFORMER_PRETRAINED_MODEL_ARCHIVE_LIST",
            "NystromformerForMaskedLM",
            "NystromformerForMultipleChoice",
            "NystromformerForQuestionAnswering",
            "NystromformerForSequenceClassification",
            "NystromformerForTokenClassification",
            "NystromformerLayer",
            "NystromformerModel",
            "NystromformerPreTrainedModel",
        ]
    )
    _import_structure["models.openai"].extend(
        [
            "OPENAI_GPT_PRETRAINED_MODEL_ARCHIVE_LIST",
            "OpenAIGPTDoubleHeadsModel",
            "OpenAIGPTForSequenceClassification",
            "OpenAIGPTLMHeadModel",
            "OpenAIGPTModel",
            "OpenAIGPTPreTrainedModel",
            "load_tf_weights_in_openai_gpt",
        ]
    )
    _import_structure["models.opt"].extend(
        [
            "OPT_PRETRAINED_MODEL_ARCHIVE_LIST",
            "OPTForCausalLM",
            "OPTModel",
            "OPTPreTrainedModel",
            "OPTForSequenceClassification",
        ]
    )
    _import_structure["models.owlvit"].extend(
        [
            "OWLVIT_PRETRAINED_MODEL_ARCHIVE_LIST",
            "OwlViTModel",
            "OwlViTPreTrainedModel",
            "OwlViTTextModel",
            "OwlViTVisionModel",
            "OwlViTForObjectDetection",
        ]
    )
    _import_structure["models.pegasus"].extend(
        ["PegasusForCausalLM", "PegasusForConditionalGeneration", "PegasusModel", "PegasusPreTrainedModel"]
    )
    _import_structure["models.pegasus_x"].extend(
        [
            "PEGASUS_X_PRETRAINED_MODEL_ARCHIVE_LIST",
            "PegasusXForConditionalGeneration",
            "PegasusXModel",
            "PegasusXPreTrainedModel",
        ]
    )
    _import_structure["models.perceiver"].extend(
        [
            "PERCEIVER_PRETRAINED_MODEL_ARCHIVE_LIST",
            "PerceiverForImageClassificationConvProcessing",
            "PerceiverForImageClassificationFourier",
            "PerceiverForImageClassificationLearned",
            "PerceiverForMaskedLM",
            "PerceiverForMultimodalAutoencoding",
            "PerceiverForOpticalFlow",
            "PerceiverForSequenceClassification",
            "PerceiverLayer",
            "PerceiverModel",
            "PerceiverPreTrainedModel",
        ]
    )
    _import_structure["models.plbart"].extend(
        [
            "PLBART_PRETRAINED_MODEL_ARCHIVE_LIST",
            "PLBartForCausalLM",
            "PLBartForConditionalGeneration",
            "PLBartForSequenceClassification",
            "PLBartModel",
            "PLBartPreTrainedModel",
        ]
    )
    _import_structure["models.poolformer"].extend(
        [
            "POOLFORMER_PRETRAINED_MODEL_ARCHIVE_LIST",
            "PoolFormerForImageClassification",
            "PoolFormerModel",
            "PoolFormerPreTrainedModel",
        ]
    )
    _import_structure["models.prophetnet"].extend(
        [
            "PROPHETNET_PRETRAINED_MODEL_ARCHIVE_LIST",
            "ProphetNetDecoder",
            "ProphetNetEncoder",
            "ProphetNetForCausalLM",
            "ProphetNetForConditionalGeneration",
            "ProphetNetModel",
            "ProphetNetPreTrainedModel",
        ]
    )
    _import_structure["models.qdqbert"].extend(
        [
            "QDQBERT_PRETRAINED_MODEL_ARCHIVE_LIST",
            "QDQBertForMaskedLM",
            "QDQBertForMultipleChoice",
            "QDQBertForNextSentencePrediction",
            "QDQBertForQuestionAnswering",
            "QDQBertForSequenceClassification",
            "QDQBertForTokenClassification",
            "QDQBertLayer",
            "QDQBertLMHeadModel",
            "QDQBertModel",
            "QDQBertPreTrainedModel",
            "load_tf_weights_in_qdqbert",
        ]
    )
    _import_structure["models.rag"].extend(
        ["RagModel", "RagPreTrainedModel", "RagSequenceForGeneration", "RagTokenForGeneration"]
    )
    _import_structure["models.realm"].extend(
        [
            "REALM_PRETRAINED_MODEL_ARCHIVE_LIST",
            "RealmEmbedder",
            "RealmForOpenQA",
            "RealmKnowledgeAugEncoder",
            "RealmPreTrainedModel",
            "RealmReader",
            "RealmRetriever",
            "RealmScorer",
            "load_tf_weights_in_realm",
        ]
    )
    _import_structure["models.reformer"].extend(
        [
            "REFORMER_PRETRAINED_MODEL_ARCHIVE_LIST",
            "ReformerAttention",
            "ReformerForMaskedLM",
            "ReformerForQuestionAnswering",
            "ReformerForSequenceClassification",
            "ReformerLayer",
            "ReformerModel",
            "ReformerModelWithLMHead",
            "ReformerPreTrainedModel",
        ]
    )
    _import_structure["models.regnet"].extend(
        [
            "REGNET_PRETRAINED_MODEL_ARCHIVE_LIST",
            "RegNetForImageClassification",
            "RegNetModel",
            "RegNetPreTrainedModel",
        ]
    )
    _import_structure["models.rembert"].extend(
        [
            "REMBERT_PRETRAINED_MODEL_ARCHIVE_LIST",
            "RemBertForCausalLM",
            "RemBertForMaskedLM",
            "RemBertForMultipleChoice",
            "RemBertForQuestionAnswering",
            "RemBertForSequenceClassification",
            "RemBertForTokenClassification",
            "RemBertLayer",
            "RemBertModel",
            "RemBertPreTrainedModel",
            "load_tf_weights_in_rembert",
        ]
    )
    _import_structure["models.resnet"].extend(
        [
            "RESNET_PRETRAINED_MODEL_ARCHIVE_LIST",
            "ResNetForImageClassification",
            "ResNetModel",
            "ResNetPreTrainedModel",
        ]
    )
    _import_structure["models.retribert"].extend(
        ["RETRIBERT_PRETRAINED_MODEL_ARCHIVE_LIST", "RetriBertModel", "RetriBertPreTrainedModel"]
    )
    _import_structure["models.roberta"].extend(
        [
            "ROBERTA_PRETRAINED_MODEL_ARCHIVE_LIST",
            "RobertaForCausalLM",
            "RobertaForMaskedLM",
            "RobertaForMultipleChoice",
            "RobertaForQuestionAnswering",
            "RobertaForSequenceClassification",
            "RobertaForTokenClassification",
            "RobertaModel",
            "RobertaPreTrainedModel",
        ]
    )
    _import_structure["models.roformer"].extend(
        [
            "ROFORMER_PRETRAINED_MODEL_ARCHIVE_LIST",
            "RoFormerForCausalLM",
            "RoFormerForMaskedLM",
            "RoFormerForMultipleChoice",
            "RoFormerForQuestionAnswering",
            "RoFormerForSequenceClassification",
            "RoFormerForTokenClassification",
            "RoFormerLayer",
            "RoFormerModel",
            "RoFormerPreTrainedModel",
            "load_tf_weights_in_roformer",
        ]
    )
    _import_structure["models.segformer"].extend(
        [
            "SEGFORMER_PRETRAINED_MODEL_ARCHIVE_LIST",
            "SegformerDecodeHead",
            "SegformerForImageClassification",
            "SegformerForSemanticSegmentation",
            "SegformerLayer",
            "SegformerModel",
            "SegformerPreTrainedModel",
        ]
    )
    _import_structure["models.sew"].extend(
        [
            "SEW_PRETRAINED_MODEL_ARCHIVE_LIST",
            "SEWForCTC",
            "SEWForSequenceClassification",
            "SEWModel",
            "SEWPreTrainedModel",
        ]
    )
    _import_structure["models.sew_d"].extend(
        [
            "SEW_D_PRETRAINED_MODEL_ARCHIVE_LIST",
            "SEWDForCTC",
            "SEWDForSequenceClassification",
            "SEWDModel",
            "SEWDPreTrainedModel",
        ]
    )
    _import_structure["models.speech_encoder_decoder"].extend(["SpeechEncoderDecoderModel"])
    _import_structure["models.speech_to_text"].extend(
        [
            "SPEECH_TO_TEXT_PRETRAINED_MODEL_ARCHIVE_LIST",
            "Speech2TextForConditionalGeneration",
            "Speech2TextModel",
            "Speech2TextPreTrainedModel",
        ]
    )
    _import_structure["models.speech_to_text_2"].extend(["Speech2Text2ForCausalLM", "Speech2Text2PreTrainedModel"])
    _import_structure["models.splinter"].extend(
        [
            "SPLINTER_PRETRAINED_MODEL_ARCHIVE_LIST",
            "SplinterForPreTraining",
            "SplinterForQuestionAnswering",
            "SplinterLayer",
            "SplinterModel",
            "SplinterPreTrainedModel",
        ]
    )
    _import_structure["models.squeezebert"].extend(
        [
            "SQUEEZEBERT_PRETRAINED_MODEL_ARCHIVE_LIST",
            "SqueezeBertForMaskedLM",
            "SqueezeBertForMultipleChoice",
            "SqueezeBertForQuestionAnswering",
            "SqueezeBertForSequenceClassification",
            "SqueezeBertForTokenClassification",
            "SqueezeBertModel",
            "SqueezeBertModule",
            "SqueezeBertPreTrainedModel",
        ]
    )
    _import_structure["models.swin"].extend(
        [
            "SWIN_PRETRAINED_MODEL_ARCHIVE_LIST",
            "SwinForImageClassification",
            "SwinForMaskedImageModeling",
            "SwinModel",
            "SwinPreTrainedModel",
        ]
    )
    _import_structure["models.swinv2"].extend(
        [
            "SWINV2_PRETRAINED_MODEL_ARCHIVE_LIST",
            "Swinv2ForImageClassification",
            "Swinv2ForMaskedImageModeling",
            "Swinv2Model",
            "Swinv2PreTrainedModel",
        ]
    )
    _import_structure["models.t5"].extend(
        [
            "T5_PRETRAINED_MODEL_ARCHIVE_LIST",
            "T5EncoderModel",
            "T5ForConditionalGeneration",
            "T5Model",
            "T5PreTrainedModel",
            "load_tf_weights_in_t5",
        ]
    )
    _import_structure["models.trajectory_transformer"].extend(
        [
            "TRAJECTORY_TRANSFORMER_PRETRAINED_MODEL_ARCHIVE_LIST",
            "TrajectoryTransformerModel",
            "TrajectoryTransformerPreTrainedModel",
        ]
    )
    _import_structure["models.transfo_xl"].extend(
        [
            "TRANSFO_XL_PRETRAINED_MODEL_ARCHIVE_LIST",
            "AdaptiveEmbedding",
            "TransfoXLForSequenceClassification",
            "TransfoXLLMHeadModel",
            "TransfoXLModel",
            "TransfoXLPreTrainedModel",
            "load_tf_weights_in_transfo_xl",
        ]
    )
    _import_structure["models.trocr"].extend(
        ["TROCR_PRETRAINED_MODEL_ARCHIVE_LIST", "TrOCRForCausalLM", "TrOCRPreTrainedModel"]
    )
    _import_structure["models.unispeech"].extend(
        [
            "UNISPEECH_PRETRAINED_MODEL_ARCHIVE_LIST",
            "UniSpeechForCTC",
            "UniSpeechForPreTraining",
            "UniSpeechForSequenceClassification",
            "UniSpeechModel",
            "UniSpeechPreTrainedModel",
        ]
    )
    _import_structure["models.unispeech_sat"].extend(
        [
            "UNISPEECH_SAT_PRETRAINED_MODEL_ARCHIVE_LIST",
            "UniSpeechSatForAudioFrameClassification",
            "UniSpeechSatForCTC",
            "UniSpeechSatForPreTraining",
            "UniSpeechSatForSequenceClassification",
            "UniSpeechSatForXVector",
            "UniSpeechSatModel",
            "UniSpeechSatPreTrainedModel",
        ]
    )
    _import_structure["models.van"].extend(
        [
            "VAN_PRETRAINED_MODEL_ARCHIVE_LIST",
            "VanForImageClassification",
            "VanModel",
            "VanPreTrainedModel",
        ]
    )
    _import_structure["models.vilt"].extend(
        [
            "VILT_PRETRAINED_MODEL_ARCHIVE_LIST",
            "ViltForImageAndTextRetrieval",
            "ViltForImagesAndTextClassification",
            "ViltForTokenClassification",
            "ViltForMaskedLM",
            "ViltForQuestionAnswering",
            "ViltLayer",
            "ViltModel",
            "ViltPreTrainedModel",
        ]
    )
    _import_structure["models.vision_encoder_decoder"].extend(["VisionEncoderDecoderModel"])
    _import_structure["models.vision_text_dual_encoder"].extend(["VisionTextDualEncoderModel"])
    _import_structure["models.visual_bert"].extend(
        [
            "VISUAL_BERT_PRETRAINED_MODEL_ARCHIVE_LIST",
            "VisualBertForMultipleChoice",
            "VisualBertForPreTraining",
            "VisualBertForQuestionAnswering",
            "VisualBertForRegionToPhraseAlignment",
            "VisualBertForVisualReasoning",
            "VisualBertLayer",
            "VisualBertModel",
            "VisualBertPreTrainedModel",
        ]
    )
    _import_structure["models.vit"].extend(
        [
            "VIT_PRETRAINED_MODEL_ARCHIVE_LIST",
            "ViTForImageClassification",
            "ViTForMaskedImageModeling",
            "ViTModel",
            "ViTPreTrainedModel",
        ]
    )
    _import_structure["models.vit_mae"].extend(
        [
            "VIT_MAE_PRETRAINED_MODEL_ARCHIVE_LIST",
            "ViTMAEForPreTraining",
            "ViTMAELayer",
            "ViTMAEModel",
            "ViTMAEPreTrainedModel",
        ]
    )
    _import_structure["models.videomae"].extend(
        [
            "VIDEOMAE_PRETRAINED_MODEL_ARCHIVE_LIST",
            "VideoMAEForPreTraining",
            "VideoMAEModel",
            "VideoMAEPreTrainedModel",
            "VideoMAEForVideoClassification",
        ]
    )
    _import_structure["models.wav2vec2"].extend(
        [
            "WAV_2_VEC_2_PRETRAINED_MODEL_ARCHIVE_LIST",
            "Wav2Vec2ForAudioFrameClassification",
            "Wav2Vec2ForCTC",
            "Wav2Vec2ForMaskedLM",
            "Wav2Vec2ForPreTraining",
            "Wav2Vec2ForSequenceClassification",
            "Wav2Vec2ForXVector",
            "Wav2Vec2Model",
            "Wav2Vec2PreTrainedModel",
        ]
    )
    _import_structure["models.wav2vec2_conformer"].extend(
        [
            "WAV2VEC2_CONFORMER_PRETRAINED_MODEL_ARCHIVE_LIST",
            "Wav2Vec2ConformerForAudioFrameClassification",
            "Wav2Vec2ConformerForCTC",
            "Wav2Vec2ConformerForPreTraining",
            "Wav2Vec2ConformerForSequenceClassification",
            "Wav2Vec2ConformerForXVector",
            "Wav2Vec2ConformerModel",
            "Wav2Vec2ConformerPreTrainedModel",
        ]
    )
    _import_structure["models.wavlm"].extend(
        [
            "WAVLM_PRETRAINED_MODEL_ARCHIVE_LIST",
            "WavLMForAudioFrameClassification",
            "WavLMForCTC",
            "WavLMForSequenceClassification",
            "WavLMForXVector",
            "WavLMModel",
            "WavLMPreTrainedModel",
        ]
    )
    _import_structure["models.xglm"].extend(
        [
            "XGLM_PRETRAINED_MODEL_ARCHIVE_LIST",
            "XGLMForCausalLM",
            "XGLMModel",
            "XGLMPreTrainedModel",
        ]
    )
    _import_structure["models.xlm"].extend(
        [
            "XLM_PRETRAINED_MODEL_ARCHIVE_LIST",
            "XLMForMultipleChoice",
            "XLMForQuestionAnswering",
            "XLMForQuestionAnsweringSimple",
            "XLMForSequenceClassification",
            "XLMForTokenClassification",
            "XLMModel",
            "XLMPreTrainedModel",
            "XLMWithLMHeadModel",
        ]
    )
    _import_structure["models.xlm_prophetnet"].extend(
        [
            "XLM_PROPHETNET_PRETRAINED_MODEL_ARCHIVE_LIST",
            "XLMProphetNetDecoder",
            "XLMProphetNetEncoder",
            "XLMProphetNetForCausalLM",
            "XLMProphetNetForConditionalGeneration",
            "XLMProphetNetModel",
        ]
    )
    _import_structure["models.xlm_roberta"].extend(
        [
            "XLM_ROBERTA_PRETRAINED_MODEL_ARCHIVE_LIST",
            "XLMRobertaForCausalLM",
            "XLMRobertaForMaskedLM",
            "XLMRobertaForMultipleChoice",
            "XLMRobertaForQuestionAnswering",
            "XLMRobertaForSequenceClassification",
            "XLMRobertaForTokenClassification",
            "XLMRobertaModel",
        ]
    )
    _import_structure["models.xlm_roberta_xl"].extend(
        [
            "XLM_ROBERTA_XL_PRETRAINED_MODEL_ARCHIVE_LIST",
            "XLMRobertaXLForCausalLM",
            "XLMRobertaXLForMaskedLM",
            "XLMRobertaXLForMultipleChoice",
            "XLMRobertaXLForQuestionAnswering",
            "XLMRobertaXLForSequenceClassification",
            "XLMRobertaXLForTokenClassification",
            "XLMRobertaXLModel",
            "XLMRobertaXLPreTrainedModel",
        ]
    )
    _import_structure["models.xlnet"].extend(
        [
            "XLNET_PRETRAINED_MODEL_ARCHIVE_LIST",
            "XLNetForMultipleChoice",
            "XLNetForQuestionAnswering",
            "XLNetForQuestionAnsweringSimple",
            "XLNetForSequenceClassification",
            "XLNetForTokenClassification",
            "XLNetLMHeadModel",
            "XLNetModel",
            "XLNetPreTrainedModel",
            "load_tf_weights_in_xlnet",
        ]
    )
    _import_structure["models.yolos"].extend(
        [
            "YOLOS_PRETRAINED_MODEL_ARCHIVE_LIST",
            "YolosForObjectDetection",
            "YolosModel",
            "YolosPreTrainedModel",
        ]
    )
    _import_structure["models.yoso"].extend(
        [
            "YOSO_PRETRAINED_MODEL_ARCHIVE_LIST",
            "YosoForMaskedLM",
            "YosoForMultipleChoice",
            "YosoForQuestionAnswering",
            "YosoForSequenceClassification",
            "YosoForTokenClassification",
            "YosoLayer",
            "YosoModel",
            "YosoPreTrainedModel",
        ]
    )
    _import_structure["optimization"] = [
        "Adafactor",
        "AdamW",
        "get_constant_schedule",
        "get_constant_schedule_with_warmup",
        "get_cosine_schedule_with_warmup",
        "get_cosine_with_hard_restarts_schedule_with_warmup",
        "get_linear_schedule_with_warmup",
        "get_polynomial_decay_schedule_with_warmup",
        "get_scheduler",
    ]
    _import_structure["pytorch_utils"] = ["Conv1D", "apply_chunking_to_forward", "prune_layer"]
    _import_structure["sagemaker"] = []
    _import_structure["trainer"] = ["Trainer"]
    _import_structure["trainer_pt_utils"] = ["torch_distributed_zero_first"]
    _import_structure["trainer_seq2seq"] = ["Seq2SeqTrainer"]

# TensorFlow-backed objects
try:
    if not is_tf_available():
        raise OptionalDependencyNotAvailable()
except OptionalDependencyNotAvailable:
    from .utils import dummy_tf_objects

    _import_structure["utils.dummy_tf_objects"] = [name for name in dir(dummy_tf_objects) if not name.startswith("_")]
else:
    _import_structure["activations_tf"] = []
    _import_structure["benchmark.benchmark_args_tf"] = ["TensorFlowBenchmarkArguments"]
    _import_structure["benchmark.benchmark_tf"] = ["TensorFlowBenchmark"]
    _import_structure["generation_tf_logits_process"] = [
        "TFForcedBOSTokenLogitsProcessor",
        "TFForcedEOSTokenLogitsProcessor",
        "TFLogitsProcessor",
        "TFLogitsProcessorList",
        "TFLogitsWarper",
        "TFMinLengthLogitsProcessor",
        "TFNoBadWordsLogitsProcessor",
        "TFNoRepeatNGramLogitsProcessor",
        "TFRepetitionPenaltyLogitsProcessor",
        "TFTemperatureLogitsWarper",
        "TFTopKLogitsWarper",
        "TFTopPLogitsWarper",
    ]
    _import_structure["generation_tf_utils"] = ["tf_top_k_top_p_filtering"]
    _import_structure["keras_callbacks"] = ["KerasMetricCallback", "PushToHubCallback"]
    _import_structure["modeling_tf_outputs"] = []
    _import_structure["modeling_tf_utils"] = [
        "TFPreTrainedModel",
        "TFSequenceSummary",
        "TFSharedEmbeddings",
        "shape_list",
    ]
    # TensorFlow models structure
    _import_structure["models.albert"].extend(
        [
            "TF_ALBERT_PRETRAINED_MODEL_ARCHIVE_LIST",
            "TFAlbertForMaskedLM",
            "TFAlbertForMultipleChoice",
            "TFAlbertForPreTraining",
            "TFAlbertForQuestionAnswering",
            "TFAlbertForSequenceClassification",
            "TFAlbertForTokenClassification",
            "TFAlbertMainLayer",
            "TFAlbertModel",
            "TFAlbertPreTrainedModel",
        ]
    )
    _import_structure["models.auto"].extend(
        [
            "TF_MODEL_FOR_CAUSAL_LM_MAPPING",
            "TF_MODEL_FOR_IMAGE_CLASSIFICATION_MAPPING",
            "TF_MODEL_FOR_MASKED_IMAGE_MODELING_MAPPING",
            "TF_MODEL_FOR_MASKED_LM_MAPPING",
            "TF_MODEL_FOR_MULTIPLE_CHOICE_MAPPING",
            "TF_MODEL_FOR_NEXT_SENTENCE_PREDICTION_MAPPING",
            "TF_MODEL_FOR_PRETRAINING_MAPPING",
            "TF_MODEL_FOR_DOCUMENT_QUESTION_ANSWERING_MAPPING",
            "TF_MODEL_FOR_QUESTION_ANSWERING_MAPPING",
            "TF_MODEL_FOR_SEMANTIC_SEGMENTATION_MAPPING",
            "TF_MODEL_FOR_SEQ_TO_SEQ_CAUSAL_LM_MAPPING",
            "TF_MODEL_FOR_SEQUENCE_CLASSIFICATION_MAPPING",
            "TF_MODEL_FOR_SPEECH_SEQ_2_SEQ_MAPPING",
            "TF_MODEL_FOR_TABLE_QUESTION_ANSWERING_MAPPING",
            "TF_MODEL_FOR_TOKEN_CLASSIFICATION_MAPPING",
            "TF_MODEL_FOR_VISION_2_SEQ_MAPPING",
            "TF_MODEL_MAPPING",
            "TF_MODEL_WITH_LM_HEAD_MAPPING",
            "TFAutoModel",
            "TFAutoModelForCausalLM",
            "TFAutoModelForImageClassification",
            "TFAutoModelForMaskedLM",
            "TFAutoModelForMultipleChoice",
            "TFAutoModelForNextSentencePrediction",
            "TFAutoModelForPreTraining",
            "TFAutoModelForDocumentQuestionAnswering",
            "TFAutoModelForQuestionAnswering",
            "TFAutoModelForSemanticSegmentation",
            "TFAutoModelForSeq2SeqLM",
            "TFAutoModelForSequenceClassification",
            "TFAutoModelForSpeechSeq2Seq",
            "TFAutoModelForTableQuestionAnswering",
            "TFAutoModelForTokenClassification",
            "TFAutoModelForVision2Seq",
            "TFAutoModelWithLMHead",
        ]
    )
    _import_structure["models.bart"].extend(["TFBartForConditionalGeneration", "TFBartModel", "TFBartPretrainedModel"])
    _import_structure["models.bert"].extend(
        [
            "TF_BERT_PRETRAINED_MODEL_ARCHIVE_LIST",
            "TFBertEmbeddings",
            "TFBertForMaskedLM",
            "TFBertForMultipleChoice",
            "TFBertForNextSentencePrediction",
            "TFBertForPreTraining",
            "TFBertForQuestionAnswering",
            "TFBertForSequenceClassification",
            "TFBertForTokenClassification",
            "TFBertLMHeadModel",
            "TFBertMainLayer",
            "TFBertModel",
            "TFBertPreTrainedModel",
        ]
    )
    _import_structure["models.blenderbot"].extend(
        ["TFBlenderbotForConditionalGeneration", "TFBlenderbotModel", "TFBlenderbotPreTrainedModel"]
    )
    _import_structure["models.blenderbot_small"].extend(
        ["TFBlenderbotSmallForConditionalGeneration", "TFBlenderbotSmallModel", "TFBlenderbotSmallPreTrainedModel"]
    )
    _import_structure["models.camembert"].extend(
        [
            "TF_CAMEMBERT_PRETRAINED_MODEL_ARCHIVE_LIST",
            "TFCamembertForCausalLM",
            "TFCamembertForMaskedLM",
            "TFCamembertForMultipleChoice",
            "TFCamembertForQuestionAnswering",
            "TFCamembertForSequenceClassification",
            "TFCamembertForTokenClassification",
            "TFCamembertModel",
        ]
    )
    _import_structure["models.clip"].extend(
        [
            "TF_CLIP_PRETRAINED_MODEL_ARCHIVE_LIST",
            "TFCLIPModel",
            "TFCLIPPreTrainedModel",
            "TFCLIPTextModel",
            "TFCLIPVisionModel",
        ]
    )
    _import_structure["models.convbert"].extend(
        [
            "TF_CONVBERT_PRETRAINED_MODEL_ARCHIVE_LIST",
            "TFConvBertForMaskedLM",
            "TFConvBertForMultipleChoice",
            "TFConvBertForQuestionAnswering",
            "TFConvBertForSequenceClassification",
            "TFConvBertForTokenClassification",
            "TFConvBertLayer",
            "TFConvBertModel",
            "TFConvBertPreTrainedModel",
        ]
    )
    _import_structure["models.convnext"].extend(
        [
            "TFConvNextForImageClassification",
            "TFConvNextModel",
            "TFConvNextPreTrainedModel",
        ]
    )
    _import_structure["models.ctrl"].extend(
        [
            "TF_CTRL_PRETRAINED_MODEL_ARCHIVE_LIST",
            "TFCTRLForSequenceClassification",
            "TFCTRLLMHeadModel",
            "TFCTRLModel",
            "TFCTRLPreTrainedModel",
        ]
    )
    _import_structure["models.data2vec"].extend(
        [
            "TFData2VecVisionForImageClassification",
            "TFData2VecVisionForSemanticSegmentation",
            "TFData2VecVisionModel",
            "TFData2VecVisionPreTrainedModel",
        ]
    )
    _import_structure["models.deberta"].extend(
        [
            "TF_DEBERTA_PRETRAINED_MODEL_ARCHIVE_LIST",
            "TFDebertaForMaskedLM",
            "TFDebertaForQuestionAnswering",
            "TFDebertaForSequenceClassification",
            "TFDebertaForTokenClassification",
            "TFDebertaModel",
            "TFDebertaPreTrainedModel",
        ]
    )
    _import_structure["models.deberta_v2"].extend(
        [
            "TF_DEBERTA_V2_PRETRAINED_MODEL_ARCHIVE_LIST",
            "TFDebertaV2ForMaskedLM",
            "TFDebertaV2ForQuestionAnswering",
            "TFDebertaV2ForSequenceClassification",
            "TFDebertaV2ForTokenClassification",
            "TFDebertaV2Model",
            "TFDebertaV2PreTrainedModel",
        ]
    )
    _import_structure["models.deit"].extend(
        [
            "TF_DEIT_PRETRAINED_MODEL_ARCHIVE_LIST",
            "TFDeiTForImageClassification",
            "TFDeiTForImageClassificationWithTeacher",
            "TFDeiTForMaskedImageModeling",
            "TFDeiTModel",
            "TFDeiTPreTrainedModel",
        ]
    )
    _import_structure["models.distilbert"].extend(
        [
            "TF_DISTILBERT_PRETRAINED_MODEL_ARCHIVE_LIST",
            "TFDistilBertForMaskedLM",
            "TFDistilBertForMultipleChoice",
            "TFDistilBertForQuestionAnswering",
            "TFDistilBertForSequenceClassification",
            "TFDistilBertForTokenClassification",
            "TFDistilBertMainLayer",
            "TFDistilBertModel",
            "TFDistilBertPreTrainedModel",
        ]
    )
    _import_structure["models.dpr"].extend(
        [
            "TF_DPR_CONTEXT_ENCODER_PRETRAINED_MODEL_ARCHIVE_LIST",
            "TF_DPR_QUESTION_ENCODER_PRETRAINED_MODEL_ARCHIVE_LIST",
            "TF_DPR_READER_PRETRAINED_MODEL_ARCHIVE_LIST",
            "TFDPRContextEncoder",
            "TFDPRPretrainedContextEncoder",
            "TFDPRPretrainedQuestionEncoder",
            "TFDPRPretrainedReader",
            "TFDPRQuestionEncoder",
            "TFDPRReader",
        ]
    )
    _import_structure["models.electra"].extend(
        [
            "TF_ELECTRA_PRETRAINED_MODEL_ARCHIVE_LIST",
            "TFElectraForMaskedLM",
            "TFElectraForMultipleChoice",
            "TFElectraForPreTraining",
            "TFElectraForQuestionAnswering",
            "TFElectraForSequenceClassification",
            "TFElectraForTokenClassification",
            "TFElectraModel",
            "TFElectraPreTrainedModel",
        ]
    )
    _import_structure["models.encoder_decoder"].append("TFEncoderDecoderModel")
    _import_structure["models.flaubert"].extend(
        [
            "TF_FLAUBERT_PRETRAINED_MODEL_ARCHIVE_LIST",
            "TFFlaubertForMultipleChoice",
            "TFFlaubertForQuestionAnsweringSimple",
            "TFFlaubertForSequenceClassification",
            "TFFlaubertForTokenClassification",
            "TFFlaubertModel",
            "TFFlaubertPreTrainedModel",
            "TFFlaubertWithLMHeadModel",
        ]
    )
    _import_structure["models.funnel"].extend(
        [
            "TF_FUNNEL_PRETRAINED_MODEL_ARCHIVE_LIST",
            "TFFunnelBaseModel",
            "TFFunnelForMaskedLM",
            "TFFunnelForMultipleChoice",
            "TFFunnelForPreTraining",
            "TFFunnelForQuestionAnswering",
            "TFFunnelForSequenceClassification",
            "TFFunnelForTokenClassification",
            "TFFunnelModel",
            "TFFunnelPreTrainedModel",
        ]
    )
    _import_structure["models.gpt2"].extend(
        [
            "TF_GPT2_PRETRAINED_MODEL_ARCHIVE_LIST",
            "TFGPT2DoubleHeadsModel",
            "TFGPT2ForSequenceClassification",
            "TFGPT2LMHeadModel",
            "TFGPT2MainLayer",
            "TFGPT2Model",
            "TFGPT2PreTrainedModel",
        ]
    )
    _import_structure["models.gptj"].extend(
        [
            "TFGPTJForCausalLM",
            "TFGPTJForQuestionAnswering",
            "TFGPTJForSequenceClassification",
            "TFGPTJModel",
            "TFGPTJPreTrainedModel",
        ]
    )
    _import_structure["models.hubert"].extend(
        [
            "TF_HUBERT_PRETRAINED_MODEL_ARCHIVE_LIST",
            "TFHubertForCTC",
            "TFHubertModel",
            "TFHubertPreTrainedModel",
        ]
    )
    _import_structure["models.layoutlm"].extend(
        [
            "TF_LAYOUTLM_PRETRAINED_MODEL_ARCHIVE_LIST",
            "TFLayoutLMForMaskedLM",
            "TFLayoutLMForSequenceClassification",
            "TFLayoutLMForQuestionAnswering",
            "TFLayoutLMForTokenClassification",
            "TFLayoutLMMainLayer",
            "TFLayoutLMModel",
            "TFLayoutLMPreTrainedModel",
        ]
    )
    _import_structure["models.layoutlmv3"].extend(
        [
            "TF_LAYOUTLMV3_PRETRAINED_MODEL_ARCHIVE_LIST",
            "TFLayoutLMv3ForQuestionAnswering",
            "TFLayoutLMv3ForSequenceClassification",
            "TFLayoutLMv3ForTokenClassification",
            "TFLayoutLMv3Model",
            "TFLayoutLMv3PreTrainedModel",
        ]
    )
    _import_structure["models.led"].extend(["TFLEDForConditionalGeneration", "TFLEDModel", "TFLEDPreTrainedModel"])
    _import_structure["models.longformer"].extend(
        [
            "TF_LONGFORMER_PRETRAINED_MODEL_ARCHIVE_LIST",
            "TFLongformerForMaskedLM",
            "TFLongformerForMultipleChoice",
            "TFLongformerForQuestionAnswering",
            "TFLongformerForSequenceClassification",
            "TFLongformerForTokenClassification",
            "TFLongformerModel",
            "TFLongformerPreTrainedModel",
            "TFLongformerSelfAttention",
        ]
    )
    _import_structure["models.lxmert"].extend(
        [
            "TF_LXMERT_PRETRAINED_MODEL_ARCHIVE_LIST",
            "TFLxmertForPreTraining",
            "TFLxmertMainLayer",
            "TFLxmertModel",
            "TFLxmertPreTrainedModel",
            "TFLxmertVisualFeatureEncoder",
        ]
    )
    _import_structure["models.marian"].extend(["TFMarianModel", "TFMarianMTModel", "TFMarianPreTrainedModel"])
    _import_structure["models.mbart"].extend(
        ["TFMBartForConditionalGeneration", "TFMBartModel", "TFMBartPreTrainedModel"]
    )
    _import_structure["models.mobilebert"].extend(
        [
            "TF_MOBILEBERT_PRETRAINED_MODEL_ARCHIVE_LIST",
            "TFMobileBertForMaskedLM",
            "TFMobileBertForMultipleChoice",
            "TFMobileBertForNextSentencePrediction",
            "TFMobileBertForPreTraining",
            "TFMobileBertForQuestionAnswering",
            "TFMobileBertForSequenceClassification",
            "TFMobileBertForTokenClassification",
            "TFMobileBertMainLayer",
            "TFMobileBertModel",
            "TFMobileBertPreTrainedModel",
        ]
    )
    _import_structure["models.mobilevit"].extend(
        [
            "TF_MOBILEVIT_PRETRAINED_MODEL_ARCHIVE_LIST",
            "TFMobileViTPreTrainedModel",
            "TFMobileViTModel",
            "TFMobileViTForImageClassification",
            "TFMobileViTForSemanticSegmentation",
        ]
    )
    _import_structure["models.mpnet"].extend(
        [
            "TF_MPNET_PRETRAINED_MODEL_ARCHIVE_LIST",
            "TFMPNetForMaskedLM",
            "TFMPNetForMultipleChoice",
            "TFMPNetForQuestionAnswering",
            "TFMPNetForSequenceClassification",
            "TFMPNetForTokenClassification",
            "TFMPNetMainLayer",
            "TFMPNetModel",
            "TFMPNetPreTrainedModel",
        ]
    )
    _import_structure["models.mt5"].extend(["TFMT5EncoderModel", "TFMT5ForConditionalGeneration", "TFMT5Model"])
    _import_structure["models.openai"].extend(
        [
            "TF_OPENAI_GPT_PRETRAINED_MODEL_ARCHIVE_LIST",
            "TFOpenAIGPTDoubleHeadsModel",
            "TFOpenAIGPTForSequenceClassification",
            "TFOpenAIGPTLMHeadModel",
            "TFOpenAIGPTMainLayer",
            "TFOpenAIGPTModel",
            "TFOpenAIGPTPreTrainedModel",
        ]
    )
    _import_structure["models.opt"].extend(
        [
            "TFOPTForCausalLM",
            "TFOPTModel",
            "TFOPTPreTrainedModel",
        ]
    )
    _import_structure["models.pegasus"].extend(
        ["TFPegasusForConditionalGeneration", "TFPegasusModel", "TFPegasusPreTrainedModel"]
    )
    _import_structure["models.rag"].extend(
        [
            "TFRagModel",
            "TFRagPreTrainedModel",
            "TFRagSequenceForGeneration",
            "TFRagTokenForGeneration",
        ]
    )
    _import_structure["models.regnet"].extend(
        [
            "TF_REGNET_PRETRAINED_MODEL_ARCHIVE_LIST",
            "TFRegNetForImageClassification",
            "TFRegNetModel",
            "TFRegNetPreTrainedModel",
        ]
    )
    _import_structure["models.rembert"].extend(
        [
            "TF_REMBERT_PRETRAINED_MODEL_ARCHIVE_LIST",
            "TFRemBertForCausalLM",
            "TFRemBertForMaskedLM",
            "TFRemBertForMultipleChoice",
            "TFRemBertForQuestionAnswering",
            "TFRemBertForSequenceClassification",
            "TFRemBertForTokenClassification",
            "TFRemBertLayer",
            "TFRemBertModel",
            "TFRemBertPreTrainedModel",
        ]
    )
    _import_structure["models.resnet"].extend(
        [
            "TF_RESNET_PRETRAINED_MODEL_ARCHIVE_LIST",
            "TFResNetForImageClassification",
            "TFResNetModel",
            "TFResNetPreTrainedModel",
        ]
    )
    _import_structure["models.roberta"].extend(
        [
            "TF_ROBERTA_PRETRAINED_MODEL_ARCHIVE_LIST",
            "TFRobertaForCausalLM",
            "TFRobertaForMaskedLM",
            "TFRobertaForMultipleChoice",
            "TFRobertaForQuestionAnswering",
            "TFRobertaForSequenceClassification",
            "TFRobertaForTokenClassification",
            "TFRobertaMainLayer",
            "TFRobertaModel",
            "TFRobertaPreTrainedModel",
        ]
    )
    _import_structure["models.roformer"].extend(
        [
            "TF_ROFORMER_PRETRAINED_MODEL_ARCHIVE_LIST",
            "TFRoFormerForCausalLM",
            "TFRoFormerForMaskedLM",
            "TFRoFormerForMultipleChoice",
            "TFRoFormerForQuestionAnswering",
            "TFRoFormerForSequenceClassification",
            "TFRoFormerForTokenClassification",
            "TFRoFormerLayer",
            "TFRoFormerModel",
            "TFRoFormerPreTrainedModel",
        ]
    )
    _import_structure["models.segformer"].extend(
        [
            "TF_SEGFORMER_PRETRAINED_MODEL_ARCHIVE_LIST",
            "TFSegformerDecodeHead",
            "TFSegformerForImageClassification",
            "TFSegformerForSemanticSegmentation",
            "TFSegformerModel",
            "TFSegformerPreTrainedModel",
        ]
    )
    _import_structure["models.speech_to_text"].extend(
        [
            "TF_SPEECH_TO_TEXT_PRETRAINED_MODEL_ARCHIVE_LIST",
            "TFSpeech2TextForConditionalGeneration",
            "TFSpeech2TextModel",
            "TFSpeech2TextPreTrainedModel",
        ]
    )
    _import_structure["models.swin"].extend(
        [
            "TF_SWIN_PRETRAINED_MODEL_ARCHIVE_LIST",
            "TFSwinForImageClassification",
            "TFSwinForMaskedImageModeling",
            "TFSwinModel",
            "TFSwinPreTrainedModel",
        ]
    )
    _import_structure["models.t5"].extend(
        [
            "TF_T5_PRETRAINED_MODEL_ARCHIVE_LIST",
            "TFT5EncoderModel",
            "TFT5ForConditionalGeneration",
            "TFT5Model",
            "TFT5PreTrainedModel",
        ]
    )
    _import_structure["models.tapas"].extend(
        [
            "TF_TAPAS_PRETRAINED_MODEL_ARCHIVE_LIST",
            "TFTapasForMaskedLM",
            "TFTapasForQuestionAnswering",
            "TFTapasForSequenceClassification",
            "TFTapasModel",
            "TFTapasPreTrainedModel",
        ]
    )
    _import_structure["models.transfo_xl"].extend(
        [
            "TF_TRANSFO_XL_PRETRAINED_MODEL_ARCHIVE_LIST",
            "TFAdaptiveEmbedding",
            "TFTransfoXLForSequenceClassification",
            "TFTransfoXLLMHeadModel",
            "TFTransfoXLMainLayer",
            "TFTransfoXLModel",
            "TFTransfoXLPreTrainedModel",
        ]
    )
    _import_structure["models.vision_encoder_decoder"].extend(["TFVisionEncoderDecoderModel"])
    _import_structure["models.vit"].extend(
        [
            "TFViTForImageClassification",
            "TFViTModel",
            "TFViTPreTrainedModel",
        ]
    )
    _import_structure["models.vit_mae"].extend(
        [
            "TFViTMAEForPreTraining",
            "TFViTMAEModel",
            "TFViTMAEPreTrainedModel",
        ]
    )
    _import_structure["models.wav2vec2"].extend(
        [
            "TF_WAV_2_VEC_2_PRETRAINED_MODEL_ARCHIVE_LIST",
            "TFWav2Vec2ForCTC",
            "TFWav2Vec2Model",
            "TFWav2Vec2PreTrainedModel",
        ]
    )
    _import_structure["models.xglm"].extend(
        [
            "TF_XGLM_PRETRAINED_MODEL_ARCHIVE_LIST",
            "TFXGLMForCausalLM",
            "TFXGLMModel",
            "TFXGLMPreTrainedModel",
        ]
    )
    _import_structure["models.xlm"].extend(
        [
            "TF_XLM_PRETRAINED_MODEL_ARCHIVE_LIST",
            "TFXLMForMultipleChoice",
            "TFXLMForQuestionAnsweringSimple",
            "TFXLMForSequenceClassification",
            "TFXLMForTokenClassification",
            "TFXLMMainLayer",
            "TFXLMModel",
            "TFXLMPreTrainedModel",
            "TFXLMWithLMHeadModel",
        ]
    )
    _import_structure["models.xlm_roberta"].extend(
        [
            "TF_XLM_ROBERTA_PRETRAINED_MODEL_ARCHIVE_LIST",
            "TFXLMRobertaForMaskedLM",
            "TFXLMRobertaForMultipleChoice",
            "TFXLMRobertaForQuestionAnswering",
            "TFXLMRobertaForSequenceClassification",
            "TFXLMRobertaForTokenClassification",
            "TFXLMRobertaModel",
        ]
    )
    _import_structure["models.xlnet"].extend(
        [
            "TF_XLNET_PRETRAINED_MODEL_ARCHIVE_LIST",
            "TFXLNetForMultipleChoice",
            "TFXLNetForQuestionAnsweringSimple",
            "TFXLNetForSequenceClassification",
            "TFXLNetForTokenClassification",
            "TFXLNetLMHeadModel",
            "TFXLNetMainLayer",
            "TFXLNetModel",
            "TFXLNetPreTrainedModel",
        ]
    )
    _import_structure["optimization_tf"] = ["AdamWeightDecay", "GradientAccumulator", "WarmUp", "create_optimizer"]
    _import_structure["tf_utils"] = []
    _import_structure["trainer_tf"] = ["TFTrainer"]


# FLAX-backed objects
try:
    if not is_flax_available():
        raise OptionalDependencyNotAvailable()
except OptionalDependencyNotAvailable:
    from .utils import dummy_flax_objects

    _import_structure["utils.dummy_flax_objects"] = [
        name for name in dir(dummy_flax_objects) if not name.startswith("_")
    ]
else:
    _import_structure["generation_flax_logits_process"] = [
        "FlaxForcedBOSTokenLogitsProcessor",
        "FlaxForcedEOSTokenLogitsProcessor",
        "FlaxLogitsProcessor",
        "FlaxLogitsProcessorList",
        "FlaxLogitsWarper",
        "FlaxMinLengthLogitsProcessor",
        "FlaxTemperatureLogitsWarper",
        "FlaxTopKLogitsWarper",
        "FlaxTopPLogitsWarper",
    ]
    _import_structure["generation_flax_utils"] = []
    _import_structure["modeling_flax_outputs"] = []
    _import_structure["modeling_flax_utils"] = ["FlaxPreTrainedModel"]
    _import_structure["models.albert"].extend(
        [
            "FlaxAlbertForMaskedLM",
            "FlaxAlbertForMultipleChoice",
            "FlaxAlbertForPreTraining",
            "FlaxAlbertForQuestionAnswering",
            "FlaxAlbertForSequenceClassification",
            "FlaxAlbertForTokenClassification",
            "FlaxAlbertModel",
            "FlaxAlbertPreTrainedModel",
        ]
    )
    _import_structure["models.auto"].extend(
        [
            "FLAX_MODEL_FOR_CAUSAL_LM_MAPPING",
            "FLAX_MODEL_FOR_IMAGE_CLASSIFICATION_MAPPING",
            "FLAX_MODEL_FOR_MASKED_LM_MAPPING",
            "FLAX_MODEL_FOR_MULTIPLE_CHOICE_MAPPING",
            "FLAX_MODEL_FOR_NEXT_SENTENCE_PREDICTION_MAPPING",
            "FLAX_MODEL_FOR_PRETRAINING_MAPPING",
            "FLAX_MODEL_FOR_QUESTION_ANSWERING_MAPPING",
            "FLAX_MODEL_FOR_SEQ_TO_SEQ_CAUSAL_LM_MAPPING",
            "FLAX_MODEL_FOR_SEQUENCE_CLASSIFICATION_MAPPING",
            "FLAX_MODEL_FOR_TOKEN_CLASSIFICATION_MAPPING",
            "FLAX_MODEL_FOR_VISION_2_SEQ_MAPPING",
            "FLAX_MODEL_MAPPING",
            "FlaxAutoModel",
            "FlaxAutoModelForCausalLM",
            "FlaxAutoModelForImageClassification",
            "FlaxAutoModelForMaskedLM",
            "FlaxAutoModelForMultipleChoice",
            "FlaxAutoModelForNextSentencePrediction",
            "FlaxAutoModelForPreTraining",
            "FlaxAutoModelForQuestionAnswering",
            "FlaxAutoModelForSeq2SeqLM",
            "FlaxAutoModelForSequenceClassification",
            "FlaxAutoModelForTokenClassification",
            "FlaxAutoModelForVision2Seq",
        ]
    )

    # Flax models structure

    _import_structure["models.bart"].extend(
        [
            "FlaxBartDecoderPreTrainedModel",
            "FlaxBartForCausalLM",
            "FlaxBartForConditionalGeneration",
            "FlaxBartForQuestionAnswering",
            "FlaxBartForSequenceClassification",
            "FlaxBartModel",
            "FlaxBartPreTrainedModel",
        ]
    )
    _import_structure["models.beit"].extend(
        [
            "FlaxBeitForImageClassification",
            "FlaxBeitForMaskedImageModeling",
            "FlaxBeitModel",
            "FlaxBeitPreTrainedModel",
        ]
    )

    _import_structure["models.bert"].extend(
        [
            "FlaxBertForCausalLM",
            "FlaxBertForMaskedLM",
            "FlaxBertForMultipleChoice",
            "FlaxBertForNextSentencePrediction",
            "FlaxBertForPreTraining",
            "FlaxBertForQuestionAnswering",
            "FlaxBertForSequenceClassification",
            "FlaxBertForTokenClassification",
            "FlaxBertModel",
            "FlaxBertPreTrainedModel",
        ]
    )
    _import_structure["models.big_bird"].extend(
        [
            "FlaxBigBirdForCausalLM",
            "FlaxBigBirdForMaskedLM",
            "FlaxBigBirdForMultipleChoice",
            "FlaxBigBirdForPreTraining",
            "FlaxBigBirdForQuestionAnswering",
            "FlaxBigBirdForSequenceClassification",
            "FlaxBigBirdForTokenClassification",
            "FlaxBigBirdModel",
            "FlaxBigBirdPreTrainedModel",
        ]
    )
    _import_structure["models.blenderbot"].extend(
        ["FlaxBlenderbotForConditionalGeneration", "FlaxBlenderbotModel", "FlaxBlenderbotPreTrainedModel"]
    )
    _import_structure["models.blenderbot_small"].extend(
        [
            "FlaxBlenderbotSmallForConditionalGeneration",
            "FlaxBlenderbotSmallModel",
            "FlaxBlenderbotSmallPreTrainedModel",
        ]
    )
    _import_structure["models.clip"].extend(
        [
            "FlaxCLIPModel",
            "FlaxCLIPPreTrainedModel",
            "FlaxCLIPTextModel",
            "FlaxCLIPTextPreTrainedModel",
            "FlaxCLIPVisionModel",
            "FlaxCLIPVisionPreTrainedModel",
        ]
    )
    _import_structure["models.distilbert"].extend(
        [
            "FlaxDistilBertForMaskedLM",
            "FlaxDistilBertForMultipleChoice",
            "FlaxDistilBertForQuestionAnswering",
            "FlaxDistilBertForSequenceClassification",
            "FlaxDistilBertForTokenClassification",
            "FlaxDistilBertModel",
            "FlaxDistilBertPreTrainedModel",
        ]
    )
    _import_structure["models.electra"].extend(
        [
            "FlaxElectraForCausalLM",
            "FlaxElectraForMaskedLM",
            "FlaxElectraForMultipleChoice",
            "FlaxElectraForPreTraining",
            "FlaxElectraForQuestionAnswering",
            "FlaxElectraForSequenceClassification",
            "FlaxElectraForTokenClassification",
            "FlaxElectraModel",
            "FlaxElectraPreTrainedModel",
        ]
    )
    _import_structure["models.encoder_decoder"].append("FlaxEncoderDecoderModel")
    _import_structure["models.gpt2"].extend(["FlaxGPT2LMHeadModel", "FlaxGPT2Model", "FlaxGPT2PreTrainedModel"])
    _import_structure["models.gpt_neo"].extend(
        ["FlaxGPTNeoForCausalLM", "FlaxGPTNeoModel", "FlaxGPTNeoPreTrainedModel"]
    )
    _import_structure["models.gptj"].extend(["FlaxGPTJForCausalLM", "FlaxGPTJModel", "FlaxGPTJPreTrainedModel"])
    _import_structure["models.longt5"].extend(
        ["FlaxLongT5ForConditionalGeneration", "FlaxLongT5Model", "FlaxLongT5PreTrainedModel"]
    )
    _import_structure["models.marian"].extend(
        [
            "FlaxMarianModel",
            "FlaxMarianMTModel",
            "FlaxMarianPreTrainedModel",
        ]
    )
    _import_structure["models.mbart"].extend(
        [
            "FlaxMBartForConditionalGeneration",
            "FlaxMBartForQuestionAnswering",
            "FlaxMBartForSequenceClassification",
            "FlaxMBartModel",
            "FlaxMBartPreTrainedModel",
        ]
    )
    _import_structure["models.mt5"].extend(["FlaxMT5EncoderModel", "FlaxMT5ForConditionalGeneration", "FlaxMT5Model"])
    _import_structure["models.opt"].extend(
        [
            "FlaxOPTForCausalLM",
            "FlaxOPTModel",
            "FlaxOPTPreTrainedModel",
        ]
    )
    _import_structure["models.pegasus"].extend(
        [
            "FlaxPegasusForConditionalGeneration",
            "FlaxPegasusModel",
            "FlaxPegasusPreTrainedModel",
        ]
    )
    _import_structure["models.roberta"].extend(
        [
            "FlaxRobertaForCausalLM",
            "FlaxRobertaForMaskedLM",
            "FlaxRobertaForMultipleChoice",
            "FlaxRobertaForQuestionAnswering",
            "FlaxRobertaForSequenceClassification",
            "FlaxRobertaForTokenClassification",
            "FlaxRobertaModel",
            "FlaxRobertaPreTrainedModel",
        ]
    )
    _import_structure["models.roformer"].extend(
        [
            "FlaxRoFormerForMaskedLM",
            "FlaxRoFormerForMultipleChoice",
            "FlaxRoFormerForQuestionAnswering",
            "FlaxRoFormerForSequenceClassification",
            "FlaxRoFormerForTokenClassification",
            "FlaxRoFormerModel",
            "FlaxRoFormerPreTrainedModel",
        ]
    )
    _import_structure["models.speech_encoder_decoder"].append("FlaxSpeechEncoderDecoderModel")
    _import_structure["models.t5"].extend(
        ["FlaxT5EncoderModel", "FlaxT5ForConditionalGeneration", "FlaxT5Model", "FlaxT5PreTrainedModel"]
    )
    _import_structure["models.vision_encoder_decoder"].append("FlaxVisionEncoderDecoderModel")
    _import_structure["models.vision_text_dual_encoder"].extend(["FlaxVisionTextDualEncoderModel"])
    _import_structure["models.vit"].extend(["FlaxViTForImageClassification", "FlaxViTModel", "FlaxViTPreTrainedModel"])
    _import_structure["models.wav2vec2"].extend(
        ["FlaxWav2Vec2ForCTC", "FlaxWav2Vec2ForPreTraining", "FlaxWav2Vec2Model", "FlaxWav2Vec2PreTrainedModel"]
    )
    _import_structure["models.xglm"].extend(
        [
            "FlaxXGLMForCausalLM",
            "FlaxXGLMModel",
            "FlaxXGLMPreTrainedModel",
        ]
    )
    _import_structure["models.xlm_roberta"].extend(
        [
            "FlaxXLMRobertaForMaskedLM",
            "FlaxXLMRobertaForMultipleChoice",
            "FlaxXLMRobertaForQuestionAnswering",
            "FlaxXLMRobertaForSequenceClassification",
            "FlaxXLMRobertaForTokenClassification",
            "FlaxXLMRobertaModel",
        ]
    )


# Direct imports for type-checking
if TYPE_CHECKING:
    # Configuration
    from .configuration_utils import PretrainedConfig

    # Data
    from .data import (
        DataProcessor,
        InputExample,
        InputFeatures,
        SingleSentenceClassificationProcessor,
        SquadExample,
        SquadFeatures,
        SquadV1Processor,
        SquadV2Processor,
        glue_compute_metrics,
        glue_convert_examples_to_features,
        glue_output_modes,
        glue_processors,
        glue_tasks_num_labels,
        squad_convert_examples_to_features,
        xnli_compute_metrics,
        xnli_output_modes,
        xnli_processors,
        xnli_tasks_num_labels,
    )
    from .data.data_collator import (
        DataCollator,
        DataCollatorForLanguageModeling,
        DataCollatorForPermutationLanguageModeling,
        DataCollatorForSeq2Seq,
        DataCollatorForSOP,
        DataCollatorForTokenClassification,
        DataCollatorForWholeWordMask,
        DataCollatorWithPadding,
        DefaultDataCollator,
        default_data_collator,
    )
    from .feature_extraction_sequence_utils import SequenceFeatureExtractor

    # Feature Extractor
    from .feature_extraction_utils import BatchFeature, FeatureExtractionMixin
    from .hf_argparser import HfArgumentParser

    # Integrations
    from .integrations import (
        is_comet_available,
        is_neptune_available,
        is_optuna_available,
        is_ray_available,
        is_ray_tune_available,
        is_sigopt_available,
        is_tensorboard_available,
        is_wandb_available,
    )

    # Model Cards
    from .modelcard import ModelCard

    # TF 2.0 <=> PyTorch conversion utilities
    from .modeling_tf_pytorch_utils import (
        convert_tf_weight_name_to_pt_weight_name,
        load_pytorch_checkpoint_in_tf2_model,
        load_pytorch_model_in_tf2_model,
        load_pytorch_weights_in_tf2_model,
        load_tf2_checkpoint_in_pytorch_model,
        load_tf2_model_in_pytorch_model,
        load_tf2_weights_in_pytorch_model,
    )
    from .models.albert import ALBERT_PRETRAINED_CONFIG_ARCHIVE_MAP, AlbertConfig
    from .models.auto import (
        ALL_PRETRAINED_CONFIG_ARCHIVE_MAP,
        CONFIG_MAPPING,
        FEATURE_EXTRACTOR_MAPPING,
        MODEL_NAMES_MAPPING,
        PROCESSOR_MAPPING,
        TOKENIZER_MAPPING,
        AutoConfig,
        AutoFeatureExtractor,
        AutoProcessor,
        AutoTokenizer,
    )
    from .models.bart import BartConfig, BartTokenizer
    from .models.beit import BEIT_PRETRAINED_CONFIG_ARCHIVE_MAP, BeitConfig
    from .models.bert import (
        BERT_PRETRAINED_CONFIG_ARCHIVE_MAP,
        BasicTokenizer,
        BertConfig,
        BertTokenizer,
        WordpieceTokenizer,
    )
    from .models.bert_generation import BertGenerationConfig
    from .models.bert_japanese import BertJapaneseTokenizer, CharacterTokenizer, MecabTokenizer
    from .models.bertweet import BertweetTokenizer
    from .models.big_bird import BIG_BIRD_PRETRAINED_CONFIG_ARCHIVE_MAP, BigBirdConfig
    from .models.bigbird_pegasus import BIGBIRD_PEGASUS_PRETRAINED_CONFIG_ARCHIVE_MAP, BigBirdPegasusConfig
    from .models.blenderbot import BLENDERBOT_PRETRAINED_CONFIG_ARCHIVE_MAP, BlenderbotConfig, BlenderbotTokenizer
    from .models.blenderbot_small import (
        BLENDERBOT_SMALL_PRETRAINED_CONFIG_ARCHIVE_MAP,
        BlenderbotSmallConfig,
        BlenderbotSmallTokenizer,
    )
    from .models.bloom import BLOOM_PRETRAINED_CONFIG_ARCHIVE_MAP, BloomConfig
    from .models.byt5 import ByT5Tokenizer
    from .models.camembert import CAMEMBERT_PRETRAINED_CONFIG_ARCHIVE_MAP, CamembertConfig
    from .models.canine import CANINE_PRETRAINED_CONFIG_ARCHIVE_MAP, CanineConfig, CanineTokenizer
    from .models.clip import (
        CLIP_PRETRAINED_CONFIG_ARCHIVE_MAP,
        CLIPConfig,
        CLIPProcessor,
        CLIPTextConfig,
        CLIPTokenizer,
        CLIPVisionConfig,
    )
    from .models.codegen import CODEGEN_PRETRAINED_CONFIG_ARCHIVE_MAP, CodeGenConfig, CodeGenTokenizer
    from .models.conditional_detr import CONDITIONAL_DETR_PRETRAINED_CONFIG_ARCHIVE_MAP, ConditionalDetrConfig
    from .models.convbert import CONVBERT_PRETRAINED_CONFIG_ARCHIVE_MAP, ConvBertConfig, ConvBertTokenizer
    from .models.convnext import CONVNEXT_PRETRAINED_CONFIG_ARCHIVE_MAP, ConvNextConfig
    from .models.ctrl import CTRL_PRETRAINED_CONFIG_ARCHIVE_MAP, CTRLConfig, CTRLTokenizer
    from .models.cvt import CVT_PRETRAINED_CONFIG_ARCHIVE_MAP, CvtConfig
    from .models.data2vec import (
        DATA2VEC_TEXT_PRETRAINED_CONFIG_ARCHIVE_MAP,
        DATA2VEC_VISION_PRETRAINED_CONFIG_ARCHIVE_MAP,
        Data2VecAudioConfig,
        Data2VecTextConfig,
        Data2VecVisionConfig,
    )
    from .models.deberta import DEBERTA_PRETRAINED_CONFIG_ARCHIVE_MAP, DebertaConfig, DebertaTokenizer
    from .models.deberta_v2 import DEBERTA_V2_PRETRAINED_CONFIG_ARCHIVE_MAP, DebertaV2Config
    from .models.decision_transformer import (
        DECISION_TRANSFORMER_PRETRAINED_CONFIG_ARCHIVE_MAP,
        DecisionTransformerConfig,
    )
    from .models.deformable_detr import DEFORMABLE_DETR_PRETRAINED_CONFIG_ARCHIVE_MAP, DeformableDetrConfig
    from .models.deit import DEIT_PRETRAINED_CONFIG_ARCHIVE_MAP, DeiTConfig
    from .models.detr import DETR_PRETRAINED_CONFIG_ARCHIVE_MAP, DetrConfig
    from .models.distilbert import DISTILBERT_PRETRAINED_CONFIG_ARCHIVE_MAP, DistilBertConfig, DistilBertTokenizer
    from .models.donut import DONUT_SWIN_PRETRAINED_CONFIG_ARCHIVE_MAP, DonutProcessor, DonutSwinConfig
    from .models.dpr import (
        DPR_PRETRAINED_CONFIG_ARCHIVE_MAP,
        DPRConfig,
        DPRContextEncoderTokenizer,
        DPRQuestionEncoderTokenizer,
        DPRReaderOutput,
        DPRReaderTokenizer,
    )
    from .models.dpt import DPT_PRETRAINED_CONFIG_ARCHIVE_MAP, DPTConfig
    from .models.electra import ELECTRA_PRETRAINED_CONFIG_ARCHIVE_MAP, ElectraConfig, ElectraTokenizer
    from .models.encoder_decoder import EncoderDecoderConfig
    from .models.ernie import ERNIE_PRETRAINED_CONFIG_ARCHIVE_MAP, ErnieConfig
    from .models.flaubert import FLAUBERT_PRETRAINED_CONFIG_ARCHIVE_MAP, FlaubertConfig, FlaubertTokenizer
    from .models.flava import (
        FLAVA_PRETRAINED_CONFIG_ARCHIVE_MAP,
        FlavaConfig,
        FlavaImageCodebookConfig,
        FlavaImageConfig,
        FlavaMultimodalConfig,
        FlavaTextConfig,
    )
    from .models.fnet import FNET_PRETRAINED_CONFIG_ARCHIVE_MAP, FNetConfig
    from .models.fsmt import FSMT_PRETRAINED_CONFIG_ARCHIVE_MAP, FSMTConfig, FSMTTokenizer
    from .models.funnel import FUNNEL_PRETRAINED_CONFIG_ARCHIVE_MAP, FunnelConfig, FunnelTokenizer
    from .models.glpn import GLPN_PRETRAINED_CONFIG_ARCHIVE_MAP, GLPNConfig
    from .models.gpt2 import GPT2_PRETRAINED_CONFIG_ARCHIVE_MAP, GPT2Config, GPT2Tokenizer
    from .models.gpt_neo import GPT_NEO_PRETRAINED_CONFIG_ARCHIVE_MAP, GPTNeoConfig
    from .models.gpt_neox import GPT_NEOX_PRETRAINED_CONFIG_ARCHIVE_MAP, GPTNeoXConfig
    from .models.gpt_neox_japanese import GPT_NEOX_JAPANESE_PRETRAINED_CONFIG_ARCHIVE_MAP, GPTNeoXJapaneseConfig
    from .models.gptj import GPTJ_PRETRAINED_CONFIG_ARCHIVE_MAP, GPTJConfig
    from .models.groupvit import (
        GROUPVIT_PRETRAINED_CONFIG_ARCHIVE_MAP,
        GroupViTConfig,
        GroupViTTextConfig,
        GroupViTVisionConfig,
    )
    from .models.herbert import HerbertTokenizer
    from .models.hubert import HUBERT_PRETRAINED_CONFIG_ARCHIVE_MAP, HubertConfig
    from .models.ibert import IBERT_PRETRAINED_CONFIG_ARCHIVE_MAP, IBertConfig
    from .models.imagegpt import IMAGEGPT_PRETRAINED_CONFIG_ARCHIVE_MAP, ImageGPTConfig
    from .models.layoutlm import LAYOUTLM_PRETRAINED_CONFIG_ARCHIVE_MAP, LayoutLMConfig, LayoutLMTokenizer
    from .models.layoutlmv2 import (
        LAYOUTLMV2_PRETRAINED_CONFIG_ARCHIVE_MAP,
        LayoutLMv2Config,
        LayoutLMv2FeatureExtractor,
        LayoutLMv2Processor,
        LayoutLMv2Tokenizer,
    )
    from .models.layoutlmv3 import (
        LAYOUTLMV3_PRETRAINED_CONFIG_ARCHIVE_MAP,
        LayoutLMv3Config,
        LayoutLMv3FeatureExtractor,
        LayoutLMv3Processor,
        LayoutLMv3Tokenizer,
    )
    from .models.layoutxlm import LayoutXLMProcessor
    from .models.led import LED_PRETRAINED_CONFIG_ARCHIVE_MAP, LEDConfig, LEDTokenizer
    from .models.levit import LEVIT_PRETRAINED_CONFIG_ARCHIVE_MAP, LevitConfig
    from .models.longformer import LONGFORMER_PRETRAINED_CONFIG_ARCHIVE_MAP, LongformerConfig, LongformerTokenizer
    from .models.longt5 import LONGT5_PRETRAINED_CONFIG_ARCHIVE_MAP, LongT5Config
    from .models.luke import LUKE_PRETRAINED_CONFIG_ARCHIVE_MAP, LukeConfig, LukeTokenizer
    from .models.lxmert import LXMERT_PRETRAINED_CONFIG_ARCHIVE_MAP, LxmertConfig, LxmertTokenizer
    from .models.m2m_100 import M2M_100_PRETRAINED_CONFIG_ARCHIVE_MAP, M2M100Config
    from .models.marian import MarianConfig
    from .models.maskformer import MASKFORMER_PRETRAINED_CONFIG_ARCHIVE_MAP, MaskFormerConfig
    from .models.mbart import MBartConfig
    from .models.mctct import MCTCT_PRETRAINED_CONFIG_ARCHIVE_MAP, MCTCTConfig, MCTCTProcessor
    from .models.megatron_bert import MEGATRON_BERT_PRETRAINED_CONFIG_ARCHIVE_MAP, MegatronBertConfig
    from .models.mmbt import MMBTConfig
    from .models.mobilebert import MOBILEBERT_PRETRAINED_CONFIG_ARCHIVE_MAP, MobileBertConfig, MobileBertTokenizer
    from .models.mobilevit import MOBILEVIT_PRETRAINED_CONFIG_ARCHIVE_MAP, MobileViTConfig
    from .models.mpnet import MPNET_PRETRAINED_CONFIG_ARCHIVE_MAP, MPNetConfig, MPNetTokenizer
    from .models.mt5 import MT5Config
    from .models.mvp import MvpConfig, MvpTokenizer
    from .models.nezha import NEZHA_PRETRAINED_CONFIG_ARCHIVE_MAP, NezhaConfig
    from .models.nystromformer import NYSTROMFORMER_PRETRAINED_CONFIG_ARCHIVE_MAP, NystromformerConfig
    from .models.openai import OPENAI_GPT_PRETRAINED_CONFIG_ARCHIVE_MAP, OpenAIGPTConfig, OpenAIGPTTokenizer
    from .models.opt import OPTConfig
    from .models.owlvit import (
        OWLVIT_PRETRAINED_CONFIG_ARCHIVE_MAP,
        OwlViTConfig,
        OwlViTProcessor,
        OwlViTTextConfig,
        OwlViTVisionConfig,
    )
    from .models.pegasus import PEGASUS_PRETRAINED_CONFIG_ARCHIVE_MAP, PegasusConfig, PegasusTokenizer
    from .models.pegasus_x import PEGASUS_X_PRETRAINED_CONFIG_ARCHIVE_MAP, PegasusXConfig
    from .models.perceiver import PERCEIVER_PRETRAINED_CONFIG_ARCHIVE_MAP, PerceiverConfig, PerceiverTokenizer
    from .models.phobert import PhobertTokenizer
    from .models.plbart import PLBART_PRETRAINED_CONFIG_ARCHIVE_MAP, PLBartConfig
    from .models.poolformer import POOLFORMER_PRETRAINED_CONFIG_ARCHIVE_MAP, PoolFormerConfig
    from .models.prophetnet import PROPHETNET_PRETRAINED_CONFIG_ARCHIVE_MAP, ProphetNetConfig, ProphetNetTokenizer
    from .models.qdqbert import QDQBERT_PRETRAINED_CONFIG_ARCHIVE_MAP, QDQBertConfig
    from .models.rag import RagConfig, RagRetriever, RagTokenizer
    from .models.realm import REALM_PRETRAINED_CONFIG_ARCHIVE_MAP, RealmConfig, RealmTokenizer
    from .models.reformer import REFORMER_PRETRAINED_CONFIG_ARCHIVE_MAP, ReformerConfig
    from .models.regnet import REGNET_PRETRAINED_CONFIG_ARCHIVE_MAP, RegNetConfig
    from .models.rembert import REMBERT_PRETRAINED_CONFIG_ARCHIVE_MAP, RemBertConfig
    from .models.resnet import RESNET_PRETRAINED_CONFIG_ARCHIVE_MAP, ResNetConfig
    from .models.retribert import RETRIBERT_PRETRAINED_CONFIG_ARCHIVE_MAP, RetriBertConfig, RetriBertTokenizer
    from .models.roberta import ROBERTA_PRETRAINED_CONFIG_ARCHIVE_MAP, RobertaConfig, RobertaTokenizer
    from .models.roformer import ROFORMER_PRETRAINED_CONFIG_ARCHIVE_MAP, RoFormerConfig, RoFormerTokenizer
    from .models.segformer import SEGFORMER_PRETRAINED_CONFIG_ARCHIVE_MAP, SegformerConfig
    from .models.sew import SEW_PRETRAINED_CONFIG_ARCHIVE_MAP, SEWConfig
    from .models.sew_d import SEW_D_PRETRAINED_CONFIG_ARCHIVE_MAP, SEWDConfig
    from .models.speech_encoder_decoder import SpeechEncoderDecoderConfig
    from .models.speech_to_text import SPEECH_TO_TEXT_PRETRAINED_CONFIG_ARCHIVE_MAP, Speech2TextConfig
    from .models.speech_to_text_2 import (
        SPEECH_TO_TEXT_2_PRETRAINED_CONFIG_ARCHIVE_MAP,
        Speech2Text2Config,
        Speech2Text2Processor,
        Speech2Text2Tokenizer,
    )
    from .models.splinter import SPLINTER_PRETRAINED_CONFIG_ARCHIVE_MAP, SplinterConfig, SplinterTokenizer
    from .models.squeezebert import SQUEEZEBERT_PRETRAINED_CONFIG_ARCHIVE_MAP, SqueezeBertConfig, SqueezeBertTokenizer
    from .models.swin import SWIN_PRETRAINED_CONFIG_ARCHIVE_MAP, SwinConfig
    from .models.swinv2 import SWINV2_PRETRAINED_CONFIG_ARCHIVE_MAP, Swinv2Config
    from .models.t5 import T5_PRETRAINED_CONFIG_ARCHIVE_MAP, T5Config
    from .models.tapas import TAPAS_PRETRAINED_CONFIG_ARCHIVE_MAP, TapasConfig, TapasTokenizer
    from .models.tapex import TapexTokenizer
    from .models.trajectory_transformer import (
        TRAJECTORY_TRANSFORMER_PRETRAINED_CONFIG_ARCHIVE_MAP,
        TrajectoryTransformerConfig,
    )
    from .models.transfo_xl import (
        TRANSFO_XL_PRETRAINED_CONFIG_ARCHIVE_MAP,
        TransfoXLConfig,
        TransfoXLCorpus,
        TransfoXLTokenizer,
    )
    from .models.trocr import TROCR_PRETRAINED_CONFIG_ARCHIVE_MAP, TrOCRConfig, TrOCRProcessor
    from .models.unispeech import UNISPEECH_PRETRAINED_CONFIG_ARCHIVE_MAP, UniSpeechConfig
    from .models.unispeech_sat import UNISPEECH_SAT_PRETRAINED_CONFIG_ARCHIVE_MAP, UniSpeechSatConfig
    from .models.van import VAN_PRETRAINED_CONFIG_ARCHIVE_MAP, VanConfig
    from .models.videomae import VIDEOMAE_PRETRAINED_CONFIG_ARCHIVE_MAP, VideoMAEConfig
    from .models.vilt import VILT_PRETRAINED_CONFIG_ARCHIVE_MAP, ViltConfig, ViltFeatureExtractor, ViltProcessor
    from .models.vision_encoder_decoder import VisionEncoderDecoderConfig
    from .models.vision_text_dual_encoder import VisionTextDualEncoderConfig, VisionTextDualEncoderProcessor
    from .models.visual_bert import VISUAL_BERT_PRETRAINED_CONFIG_ARCHIVE_MAP, VisualBertConfig
    from .models.vit import VIT_PRETRAINED_CONFIG_ARCHIVE_MAP, ViTConfig
    from .models.vit_mae import VIT_MAE_PRETRAINED_CONFIG_ARCHIVE_MAP, ViTMAEConfig
    from .models.wav2vec2 import (
        WAV_2_VEC_2_PRETRAINED_CONFIG_ARCHIVE_MAP,
        Wav2Vec2Config,
        Wav2Vec2CTCTokenizer,
        Wav2Vec2FeatureExtractor,
        Wav2Vec2Processor,
        Wav2Vec2Tokenizer,
    )
    from .models.wav2vec2_conformer import WAV2VEC2_CONFORMER_PRETRAINED_CONFIG_ARCHIVE_MAP, Wav2Vec2ConformerConfig
    from .models.wav2vec2_phoneme import Wav2Vec2PhonemeCTCTokenizer
    from .models.wav2vec2_with_lm import Wav2Vec2ProcessorWithLM
    from .models.wavlm import WAVLM_PRETRAINED_CONFIG_ARCHIVE_MAP, WavLMConfig
    from .models.x_clip import (
        XCLIP_PRETRAINED_CONFIG_ARCHIVE_MAP,
        XCLIPConfig,
        XCLIPProcessor,
        XCLIPTextConfig,
        XCLIPVisionConfig,
    )
    from .models.xglm import XGLM_PRETRAINED_CONFIG_ARCHIVE_MAP, XGLMConfig
    from .models.xlm import XLM_PRETRAINED_CONFIG_ARCHIVE_MAP, XLMConfig, XLMTokenizer
    from .models.xlm_prophetnet import XLM_PROPHETNET_PRETRAINED_CONFIG_ARCHIVE_MAP, XLMProphetNetConfig
    from .models.xlm_roberta import XLM_ROBERTA_PRETRAINED_CONFIG_ARCHIVE_MAP, XLMRobertaConfig
    from .models.xlm_roberta_xl import XLM_ROBERTA_XL_PRETRAINED_CONFIG_ARCHIVE_MAP, XLMRobertaXLConfig
    from .models.xlnet import XLNET_PRETRAINED_CONFIG_ARCHIVE_MAP, XLNetConfig
    from .models.yolos import YOLOS_PRETRAINED_CONFIG_ARCHIVE_MAP, YolosConfig
    from .models.yoso import YOSO_PRETRAINED_CONFIG_ARCHIVE_MAP, YosoConfig

    # Pipelines
    from .pipelines import (
        AudioClassificationPipeline,
        AutomaticSpeechRecognitionPipeline,
        Conversation,
        ConversationalPipeline,
        CsvPipelineDataFormat,
        DocumentQuestionAnsweringPipeline,
        FeatureExtractionPipeline,
        FillMaskPipeline,
        ImageClassificationPipeline,
        ImageSegmentationPipeline,
        ImageToTextPipeline,
        JsonPipelineDataFormat,
        NerPipeline,
        ObjectDetectionPipeline,
        PipedPipelineDataFormat,
        Pipeline,
        PipelineDataFormat,
        QuestionAnsweringPipeline,
        SummarizationPipeline,
        TableQuestionAnsweringPipeline,
        Text2TextGenerationPipeline,
        TextClassificationPipeline,
        TextGenerationPipeline,
        TokenClassificationPipeline,
        TranslationPipeline,
        VisualQuestionAnsweringPipeline,
        ZeroShotClassificationPipeline,
        ZeroShotImageClassificationPipeline,
        pipeline,
    )
    from .processing_utils import ProcessorMixin

    # Tokenization
    from .tokenization_utils import PreTrainedTokenizer
    from .tokenization_utils_base import (
        AddedToken,
        BatchEncoding,
        CharSpan,
        PreTrainedTokenizerBase,
        SpecialTokensMixin,
        TokenSpan,
    )

    # Trainer
    from .trainer_callback import (
        DefaultFlowCallback,
        EarlyStoppingCallback,
        PrinterCallback,
        ProgressCallback,
        TrainerCallback,
        TrainerControl,
        TrainerState,
    )
    from .trainer_utils import EvalPrediction, IntervalStrategy, SchedulerType, enable_full_determinism, set_seed
    from .training_args import TrainingArguments
    from .training_args_seq2seq import Seq2SeqTrainingArguments
    from .training_args_tf import TFTrainingArguments

    # Files and general utilities
    from .utils import (
        CONFIG_NAME,
        MODEL_CARD_NAME,
        PYTORCH_PRETRAINED_BERT_CACHE,
        PYTORCH_TRANSFORMERS_CACHE,
        SPIECE_UNDERLINE,
        TF2_WEIGHTS_NAME,
        TF_WEIGHTS_NAME,
        TRANSFORMERS_CACHE,
        WEIGHTS_NAME,
        TensorType,
        add_end_docstrings,
        add_start_docstrings,
        is_apex_available,
        is_datasets_available,
        is_faiss_available,
        is_flax_available,
        is_phonemizer_available,
        is_psutil_available,
        is_py3nvml_available,
        is_pyctcdecode_available,
        is_scipy_available,
        is_sentencepiece_available,
        is_sklearn_available,
        is_speech_available,
        is_tensorflow_text_available,
        is_tf_available,
        is_timm_available,
        is_tokenizers_available,
        is_torch_available,
        is_torch_tpu_available,
        is_vision_available,
        logging,
    )

    try:
        if not is_sentencepiece_available():
            raise OptionalDependencyNotAvailable()
    except OptionalDependencyNotAvailable:
        from .utils.dummy_sentencepiece_objects import *
    else:
        from .models.albert import AlbertTokenizer
        from .models.barthez import BarthezTokenizer
        from .models.bartpho import BartphoTokenizer
        from .models.bert_generation import BertGenerationTokenizer
        from .models.big_bird import BigBirdTokenizer
        from .models.camembert import CamembertTokenizer
        from .models.cpm import CpmTokenizer
        from .models.deberta_v2 import DebertaV2Tokenizer
        from .models.fnet import FNetTokenizer
        from .models.layoutxlm import LayoutXLMTokenizer
        from .models.m2m_100 import M2M100Tokenizer
        from .models.marian import MarianTokenizer
        from .models.mbart import MBart50Tokenizer, MBartTokenizer
        from .models.mluke import MLukeTokenizer
        from .models.mt5 import MT5Tokenizer
        from .models.nllb import NllbTokenizer
        from .models.pegasus import PegasusTokenizer
        from .models.plbart import PLBartTokenizer
        from .models.reformer import ReformerTokenizer
        from .models.rembert import RemBertTokenizer
        from .models.speech_to_text import Speech2TextTokenizer
        from .models.t5 import T5Tokenizer
        from .models.xglm import XGLMTokenizer
        from .models.xlm_prophetnet import XLMProphetNetTokenizer
        from .models.xlm_roberta import XLMRobertaTokenizer
        from .models.xlnet import XLNetTokenizer

    try:
        if not is_tokenizers_available():
            raise OptionalDependencyNotAvailable()
    except OptionalDependencyNotAvailable:
        from .utils.dummy_tokenizers_objects import *
    else:
        # Fast tokenizers imports
        from .models.albert import AlbertTokenizerFast
        from .models.bart import BartTokenizerFast
        from .models.barthez import BarthezTokenizerFast
        from .models.bert import BertTokenizerFast
        from .models.big_bird import BigBirdTokenizerFast
        from .models.blenderbot import BlenderbotTokenizerFast
        from .models.blenderbot_small import BlenderbotSmallTokenizerFast
        from .models.bloom import BloomTokenizerFast
        from .models.camembert import CamembertTokenizerFast
        from .models.clip import CLIPTokenizerFast
        from .models.codegen import CodeGenTokenizerFast
        from .models.convbert import ConvBertTokenizerFast
        from .models.cpm import CpmTokenizerFast
        from .models.deberta import DebertaTokenizerFast
        from .models.deberta_v2 import DebertaV2TokenizerFast
        from .models.distilbert import DistilBertTokenizerFast
        from .models.dpr import DPRContextEncoderTokenizerFast, DPRQuestionEncoderTokenizerFast, DPRReaderTokenizerFast
        from .models.electra import ElectraTokenizerFast
        from .models.fnet import FNetTokenizerFast
        from .models.funnel import FunnelTokenizerFast
        from .models.gpt2 import GPT2TokenizerFast
        from .models.gpt_neox import GPTNeoXTokenizerFast
        from .models.gpt_neox_japanese import GPTNeoXJapaneseTokenizer
        from .models.herbert import HerbertTokenizerFast
        from .models.layoutlm import LayoutLMTokenizerFast
        from .models.layoutlmv2 import LayoutLMv2TokenizerFast
        from .models.layoutlmv3 import LayoutLMv3TokenizerFast
        from .models.layoutxlm import LayoutXLMTokenizerFast
        from .models.led import LEDTokenizerFast
        from .models.longformer import LongformerTokenizerFast
        from .models.lxmert import LxmertTokenizerFast
        from .models.mbart import MBartTokenizerFast
        from .models.mbart50 import MBart50TokenizerFast
        from .models.mobilebert import MobileBertTokenizerFast
        from .models.mpnet import MPNetTokenizerFast
        from .models.mt5 import MT5TokenizerFast
        from .models.mvp import MvpTokenizerFast
        from .models.nllb import NllbTokenizerFast
        from .models.openai import OpenAIGPTTokenizerFast
        from .models.pegasus import PegasusTokenizerFast
        from .models.realm import RealmTokenizerFast
        from .models.reformer import ReformerTokenizerFast
        from .models.rembert import RemBertTokenizerFast
        from .models.retribert import RetriBertTokenizerFast
        from .models.roberta import RobertaTokenizerFast
        from .models.roformer import RoFormerTokenizerFast
        from .models.splinter import SplinterTokenizerFast
        from .models.squeezebert import SqueezeBertTokenizerFast
        from .models.t5 import T5TokenizerFast
        from .models.xglm import XGLMTokenizerFast
        from .models.xlm_roberta import XLMRobertaTokenizerFast
        from .models.xlnet import XLNetTokenizerFast
        from .tokenization_utils_fast import PreTrainedTokenizerFast

    try:
        if not (is_sentencepiece_available() and is_tokenizers_available()):
            raise OptionalDependencyNotAvailable()
    except OptionalDependencyNotAvailable:
        from .utils.dummies_sentencepiece_and_tokenizers_objects import *
    else:
        from .convert_slow_tokenizer import SLOW_TO_FAST_CONVERTERS, convert_slow_tokenizer

    try:
        if not is_speech_available():
            raise OptionalDependencyNotAvailable()
    except OptionalDependencyNotAvailable:
        from .utils.dummy_speech_objects import *
    else:
        from .models.mctct import MCTCTFeatureExtractor
        from .models.speech_to_text import Speech2TextFeatureExtractor

    try:
        if not is_tensorflow_text_available():
            raise OptionalDependencyNotAvailable()
    except OptionalDependencyNotAvailable:
        from .utils.dummy_tensorflow_text_objects import *
    else:
        from .models.bert import TFBertTokenizer

    try:
        if not (is_speech_available() and is_sentencepiece_available()):
            raise OptionalDependencyNotAvailable()
    except OptionalDependencyNotAvailable:
        from .utils.dummy_sentencepiece_and_speech_objects import *
    else:
        from .models.speech_to_text import Speech2TextProcessor

    try:
        if not is_vision_available():
            raise OptionalDependencyNotAvailable()
    except OptionalDependencyNotAvailable:
        from .utils.dummy_vision_objects import *
    else:
        from .image_utils import ImageFeatureExtractionMixin
        from .models.beit import BeitFeatureExtractor
        from .models.clip import CLIPFeatureExtractor
        from .models.conditional_detr import ConditionalDetrFeatureExtractor
        from .models.convnext import ConvNextFeatureExtractor
        from .models.deit import DeiTFeatureExtractor
        from .models.detr import DetrFeatureExtractor
        from .models.donut import DonutFeatureExtractor
        from .models.dpt import DPTFeatureExtractor
        from .models.flava import FlavaFeatureExtractor, FlavaProcessor
        from .models.glpn import GLPNFeatureExtractor
        from .models.imagegpt import ImageGPTFeatureExtractor
        from .models.layoutlmv2 import LayoutLMv2FeatureExtractor
        from .models.layoutlmv3 import LayoutLMv3FeatureExtractor
        from .models.levit import LevitFeatureExtractor
        from .models.maskformer import MaskFormerFeatureExtractor
        from .models.mobilevit import MobileViTFeatureExtractor
        from .models.owlvit import OwlViTFeatureExtractor
        from .models.perceiver import PerceiverFeatureExtractor
        from .models.poolformer import PoolFormerFeatureExtractor
        from .models.segformer import SegformerFeatureExtractor
        from .models.videomae import VideoMAEFeatureExtractor
        from .models.vilt import ViltFeatureExtractor, ViltProcessor
        from .models.vit import ViTFeatureExtractor
        from .models.yolos import YolosFeatureExtractor

    # Modeling
    try:
        if not (is_timm_available() and is_vision_available()):
            raise OptionalDependencyNotAvailable()
    except OptionalDependencyNotAvailable:
        from .utils.dummy_timm_and_vision_objects import *
    else:
<<<<<<< HEAD
=======
        from .models.deformable_detr import (
            DEFORMABLE_DETR_PRETRAINED_MODEL_ARCHIVE_LIST,
            DeformableDetrForObjectDetection,
            DeformableDetrModel,
            DeformableDetrPreTrainedModel,
        )
>>>>>>> 3f2cd47c
        from .models.conditional_detr import (
            CONDITIONAL_DETR_PRETRAINED_MODEL_ARCHIVE_LIST,
            ConditionalDetrForObjectDetection,
            ConditionalDetrForSegmentation,
            ConditionalDetrModel,
            ConditionalDetrPreTrainedModel,
        )
        from .models.detr import (
            DETR_PRETRAINED_MODEL_ARCHIVE_LIST,
            DetrForObjectDetection,
            DetrForSegmentation,
            DetrModel,
            DetrPreTrainedModel,
        )

    try:
        if not is_scatter_available():
            raise OptionalDependencyNotAvailable()
    except OptionalDependencyNotAvailable:
        from .utils.dummy_scatter_objects import *
    else:
        from .models.tapas import (
            TAPAS_PRETRAINED_MODEL_ARCHIVE_LIST,
            TapasForMaskedLM,
            TapasForQuestionAnswering,
            TapasForSequenceClassification,
            TapasModel,
            TapasPreTrainedModel,
            load_tf_weights_in_tapas,
        )

    try:
        if not is_torch_available():
            raise OptionalDependencyNotAvailable()
    except OptionalDependencyNotAvailable:
        from .utils.dummy_pt_objects import *
    else:
        # Benchmarks
        from .benchmark.benchmark import PyTorchBenchmark
        from .benchmark.benchmark_args import PyTorchBenchmarkArguments
        from .data.datasets import (
            GlueDataset,
            GlueDataTrainingArguments,
            LineByLineTextDataset,
            LineByLineWithRefDataset,
            LineByLineWithSOPTextDataset,
            SquadDataset,
            SquadDataTrainingArguments,
            TextDataset,
            TextDatasetForNextSentencePrediction,
        )
        from .generation_beam_constraints import (
            Constraint,
            ConstraintListState,
            DisjunctiveConstraint,
            PhrasalConstraint,
        )
        from .generation_beam_search import BeamScorer, BeamSearchScorer, ConstrainedBeamSearchScorer
        from .generation_logits_process import (
            ForcedBOSTokenLogitsProcessor,
            ForcedEOSTokenLogitsProcessor,
            HammingDiversityLogitsProcessor,
            InfNanRemoveLogitsProcessor,
            LogitsProcessor,
            LogitsProcessorList,
            LogitsWarper,
            MinLengthLogitsProcessor,
            NoBadWordsLogitsProcessor,
            NoRepeatNGramLogitsProcessor,
            PrefixConstrainedLogitsProcessor,
            RepetitionPenaltyLogitsProcessor,
            TemperatureLogitsWarper,
            TopKLogitsWarper,
            TopPLogitsWarper,
            TypicalLogitsWarper,
        )
        from .generation_stopping_criteria import (
            MaxLengthCriteria,
            MaxTimeCriteria,
            StoppingCriteria,
            StoppingCriteriaList,
        )
        from .generation_utils import top_k_top_p_filtering
        from .modeling_utils import PreTrainedModel

        # PyTorch model imports
        from .models.albert import (
            ALBERT_PRETRAINED_MODEL_ARCHIVE_LIST,
            AlbertForMaskedLM,
            AlbertForMultipleChoice,
            AlbertForPreTraining,
            AlbertForQuestionAnswering,
            AlbertForSequenceClassification,
            AlbertForTokenClassification,
            AlbertModel,
            AlbertPreTrainedModel,
            load_tf_weights_in_albert,
        )
        from .models.auto import (
            MODEL_FOR_AUDIO_CLASSIFICATION_MAPPING,
            MODEL_FOR_AUDIO_XVECTOR_MAPPING,
            MODEL_FOR_CAUSAL_IMAGE_MODELING_MAPPING,
            MODEL_FOR_CAUSAL_LM_MAPPING,
            MODEL_FOR_CTC_MAPPING,
            MODEL_FOR_DOCUMENT_QUESTION_ANSWERING_MAPPING,
            MODEL_FOR_IMAGE_CLASSIFICATION_MAPPING,
            MODEL_FOR_IMAGE_SEGMENTATION_MAPPING,
            MODEL_FOR_INSTANCE_SEGMENTATION_MAPPING,
            MODEL_FOR_MASKED_IMAGE_MODELING_MAPPING,
            MODEL_FOR_MASKED_LM_MAPPING,
            MODEL_FOR_MULTIPLE_CHOICE_MAPPING,
            MODEL_FOR_NEXT_SENTENCE_PREDICTION_MAPPING,
            MODEL_FOR_OBJECT_DETECTION_MAPPING,
            MODEL_FOR_PRETRAINING_MAPPING,
            MODEL_FOR_QUESTION_ANSWERING_MAPPING,
            MODEL_FOR_SEMANTIC_SEGMENTATION_MAPPING,
            MODEL_FOR_SEQ_TO_SEQ_CAUSAL_LM_MAPPING,
            MODEL_FOR_SEQUENCE_CLASSIFICATION_MAPPING,
            MODEL_FOR_SPEECH_SEQ_2_SEQ_MAPPING,
            MODEL_FOR_TABLE_QUESTION_ANSWERING_MAPPING,
            MODEL_FOR_TOKEN_CLASSIFICATION_MAPPING,
            MODEL_FOR_VIDEO_CLASSIFICATION_MAPPING,
            MODEL_FOR_VISION_2_SEQ_MAPPING,
            MODEL_FOR_VISUAL_QUESTION_ANSWERING_MAPPING,
            MODEL_MAPPING,
            MODEL_WITH_LM_HEAD_MAPPING,
            AutoModel,
            AutoModelForAudioClassification,
            AutoModelForAudioFrameClassification,
            AutoModelForAudioXVector,
            AutoModelForCausalLM,
            AutoModelForCTC,
            AutoModelForDocumentQuestionAnswering,
            AutoModelForImageClassification,
            AutoModelForImageSegmentation,
            AutoModelForInstanceSegmentation,
            AutoModelForMaskedImageModeling,
            AutoModelForMaskedLM,
            AutoModelForMultipleChoice,
            AutoModelForNextSentencePrediction,
            AutoModelForObjectDetection,
            AutoModelForPreTraining,
            AutoModelForQuestionAnswering,
            AutoModelForSemanticSegmentation,
            AutoModelForSeq2SeqLM,
            AutoModelForSequenceClassification,
            AutoModelForSpeechSeq2Seq,
            AutoModelForTableQuestionAnswering,
            AutoModelForTokenClassification,
            AutoModelForVideoClassification,
            AutoModelForVision2Seq,
            AutoModelForVisualQuestionAnswering,
            AutoModelWithLMHead,
        )
        from .models.bart import (
            BART_PRETRAINED_MODEL_ARCHIVE_LIST,
            BartForCausalLM,
            BartForConditionalGeneration,
            BartForQuestionAnswering,
            BartForSequenceClassification,
            BartModel,
            BartPretrainedModel,
            PretrainedBartModel,
        )
        from .models.beit import (
            BEIT_PRETRAINED_MODEL_ARCHIVE_LIST,
            BeitForImageClassification,
            BeitForMaskedImageModeling,
            BeitForSemanticSegmentation,
            BeitModel,
            BeitPreTrainedModel,
        )
        from .models.bert import (
            BERT_PRETRAINED_MODEL_ARCHIVE_LIST,
            BertForMaskedLM,
            BertForMultipleChoice,
            BertForNextSentencePrediction,
            BertForPreTraining,
            BertForQuestionAnswering,
            BertForSequenceClassification,
            BertForTokenClassification,
            BertLayer,
            BertLMHeadModel,
            BertModel,
            BertPreTrainedModel,
            load_tf_weights_in_bert,
        )
        from .models.bert_generation import (
            BertGenerationDecoder,
            BertGenerationEncoder,
            BertGenerationPreTrainedModel,
            load_tf_weights_in_bert_generation,
        )
        from .models.big_bird import (
            BIG_BIRD_PRETRAINED_MODEL_ARCHIVE_LIST,
            BigBirdForCausalLM,
            BigBirdForMaskedLM,
            BigBirdForMultipleChoice,
            BigBirdForPreTraining,
            BigBirdForQuestionAnswering,
            BigBirdForSequenceClassification,
            BigBirdForTokenClassification,
            BigBirdLayer,
            BigBirdModel,
            BigBirdPreTrainedModel,
            load_tf_weights_in_big_bird,
        )
        from .models.bigbird_pegasus import (
            BIGBIRD_PEGASUS_PRETRAINED_MODEL_ARCHIVE_LIST,
            BigBirdPegasusForCausalLM,
            BigBirdPegasusForConditionalGeneration,
            BigBirdPegasusForQuestionAnswering,
            BigBirdPegasusForSequenceClassification,
            BigBirdPegasusModel,
            BigBirdPegasusPreTrainedModel,
        )
        from .models.blenderbot import (
            BLENDERBOT_PRETRAINED_MODEL_ARCHIVE_LIST,
            BlenderbotForCausalLM,
            BlenderbotForConditionalGeneration,
            BlenderbotModel,
            BlenderbotPreTrainedModel,
        )
        from .models.blenderbot_small import (
            BLENDERBOT_SMALL_PRETRAINED_MODEL_ARCHIVE_LIST,
            BlenderbotSmallForCausalLM,
            BlenderbotSmallForConditionalGeneration,
            BlenderbotSmallModel,
            BlenderbotSmallPreTrainedModel,
        )
        from .models.bloom import (
            BLOOM_PRETRAINED_MODEL_ARCHIVE_LIST,
            BloomForCausalLM,
            BloomForSequenceClassification,
            BloomForTokenClassification,
            BloomModel,
            BloomPreTrainedModel,
        )
        from .models.camembert import (
            CAMEMBERT_PRETRAINED_MODEL_ARCHIVE_LIST,
            CamembertForCausalLM,
            CamembertForMaskedLM,
            CamembertForMultipleChoice,
            CamembertForQuestionAnswering,
            CamembertForSequenceClassification,
            CamembertForTokenClassification,
            CamembertModel,
        )
        from .models.canine import (
            CANINE_PRETRAINED_MODEL_ARCHIVE_LIST,
            CanineForMultipleChoice,
            CanineForQuestionAnswering,
            CanineForSequenceClassification,
            CanineForTokenClassification,
            CanineLayer,
            CanineModel,
            CaninePreTrainedModel,
            load_tf_weights_in_canine,
        )
        from .models.clip import (
            CLIP_PRETRAINED_MODEL_ARCHIVE_LIST,
            CLIPModel,
            CLIPPreTrainedModel,
            CLIPTextModel,
            CLIPVisionModel,
        )
        from .models.codegen import (
            CODEGEN_PRETRAINED_MODEL_ARCHIVE_LIST,
            CodeGenForCausalLM,
            CodeGenModel,
            CodeGenPreTrainedModel,
        )
        from .models.convbert import (
            CONVBERT_PRETRAINED_MODEL_ARCHIVE_LIST,
            ConvBertForMaskedLM,
            ConvBertForMultipleChoice,
            ConvBertForQuestionAnswering,
            ConvBertForSequenceClassification,
            ConvBertForTokenClassification,
            ConvBertLayer,
            ConvBertModel,
            ConvBertPreTrainedModel,
            load_tf_weights_in_convbert,
        )
        from .models.convnext import (
            CONVNEXT_PRETRAINED_MODEL_ARCHIVE_LIST,
            ConvNextForImageClassification,
            ConvNextModel,
            ConvNextPreTrainedModel,
        )
        from .models.ctrl import (
            CTRL_PRETRAINED_MODEL_ARCHIVE_LIST,
            CTRLForSequenceClassification,
            CTRLLMHeadModel,
            CTRLModel,
            CTRLPreTrainedModel,
        )
        from .models.cvt import (
            CVT_PRETRAINED_MODEL_ARCHIVE_LIST,
            CvtForImageClassification,
            CvtModel,
            CvtPreTrainedModel,
        )
        from .models.data2vec import (
            DATA2VEC_AUDIO_PRETRAINED_MODEL_ARCHIVE_LIST,
            DATA2VEC_TEXT_PRETRAINED_MODEL_ARCHIVE_LIST,
            DATA2VEC_VISION_PRETRAINED_MODEL_ARCHIVE_LIST,
            Data2VecAudioForAudioFrameClassification,
            Data2VecAudioForCTC,
            Data2VecAudioForSequenceClassification,
            Data2VecAudioForXVector,
            Data2VecAudioModel,
            Data2VecAudioPreTrainedModel,
            Data2VecTextForCausalLM,
            Data2VecTextForMaskedLM,
            Data2VecTextForMultipleChoice,
            Data2VecTextForQuestionAnswering,
            Data2VecTextForSequenceClassification,
            Data2VecTextForTokenClassification,
            Data2VecTextModel,
            Data2VecTextPreTrainedModel,
            Data2VecVisionForImageClassification,
            Data2VecVisionForSemanticSegmentation,
            Data2VecVisionModel,
            Data2VecVisionPreTrainedModel,
        )
        from .models.deberta import (
            DEBERTA_PRETRAINED_MODEL_ARCHIVE_LIST,
            DebertaForMaskedLM,
            DebertaForQuestionAnswering,
            DebertaForSequenceClassification,
            DebertaForTokenClassification,
            DebertaModel,
            DebertaPreTrainedModel,
        )
        from .models.deberta_v2 import (
            DEBERTA_V2_PRETRAINED_MODEL_ARCHIVE_LIST,
            DebertaV2ForMaskedLM,
            DebertaV2ForMultipleChoice,
            DebertaV2ForQuestionAnswering,
            DebertaV2ForSequenceClassification,
            DebertaV2ForTokenClassification,
            DebertaV2Model,
            DebertaV2PreTrainedModel,
        )
        from .models.decision_transformer import (
            DECISION_TRANSFORMER_PRETRAINED_MODEL_ARCHIVE_LIST,
            DecisionTransformerGPT2Model,
            DecisionTransformerGPT2PreTrainedModel,
            DecisionTransformerModel,
            DecisionTransformerPreTrainedModel,
        )
        from .models.deit import (
            DEIT_PRETRAINED_MODEL_ARCHIVE_LIST,
            DeiTForImageClassification,
            DeiTForImageClassificationWithTeacher,
            DeiTForMaskedImageModeling,
            DeiTModel,
            DeiTPreTrainedModel,
        )
        from .models.distilbert import (
            DISTILBERT_PRETRAINED_MODEL_ARCHIVE_LIST,
            DistilBertForMaskedLM,
            DistilBertForMultipleChoice,
            DistilBertForQuestionAnswering,
            DistilBertForSequenceClassification,
            DistilBertForTokenClassification,
            DistilBertModel,
            DistilBertPreTrainedModel,
        )
        from .models.donut import DONUT_SWIN_PRETRAINED_MODEL_ARCHIVE_LIST, DonutSwinModel, DonutSwinPreTrainedModel
        from .models.dpr import (
            DPR_CONTEXT_ENCODER_PRETRAINED_MODEL_ARCHIVE_LIST,
            DPR_QUESTION_ENCODER_PRETRAINED_MODEL_ARCHIVE_LIST,
            DPR_READER_PRETRAINED_MODEL_ARCHIVE_LIST,
            DPRContextEncoder,
            DPRPretrainedContextEncoder,
            DPRPreTrainedModel,
            DPRPretrainedQuestionEncoder,
            DPRPretrainedReader,
            DPRQuestionEncoder,
            DPRReader,
        )
        from .models.dpt import (
            DPT_PRETRAINED_MODEL_ARCHIVE_LIST,
            DPTForDepthEstimation,
            DPTForSemanticSegmentation,
            DPTModel,
            DPTPreTrainedModel,
        )
        from .models.electra import (
            ELECTRA_PRETRAINED_MODEL_ARCHIVE_LIST,
            ElectraForCausalLM,
            ElectraForMaskedLM,
            ElectraForMultipleChoice,
            ElectraForPreTraining,
            ElectraForQuestionAnswering,
            ElectraForSequenceClassification,
            ElectraForTokenClassification,
            ElectraModel,
            ElectraPreTrainedModel,
            load_tf_weights_in_electra,
        )
        from .models.encoder_decoder import EncoderDecoderModel
        from .models.ernie import (
            ERNIE_PRETRAINED_MODEL_ARCHIVE_LIST,
            ErnieForCausalLM,
            ErnieForMaskedLM,
            ErnieForMultipleChoice,
            ErnieForNextSentencePrediction,
            ErnieForPreTraining,
            ErnieForQuestionAnswering,
            ErnieForSequenceClassification,
            ErnieForTokenClassification,
            ErnieModel,
            ErniePreTrainedModel,
        )
        from .models.flaubert import (
            FLAUBERT_PRETRAINED_MODEL_ARCHIVE_LIST,
            FlaubertForMultipleChoice,
            FlaubertForQuestionAnswering,
            FlaubertForQuestionAnsweringSimple,
            FlaubertForSequenceClassification,
            FlaubertForTokenClassification,
            FlaubertModel,
            FlaubertWithLMHeadModel,
        )
        from .models.flava import (
            FLAVA_PRETRAINED_MODEL_ARCHIVE_LIST,
            FlavaForPreTraining,
            FlavaImageCodebook,
            FlavaImageModel,
            FlavaModel,
            FlavaMultimodalModel,
            FlavaPreTrainedModel,
            FlavaTextModel,
        )
        from .models.fnet import (
            FNET_PRETRAINED_MODEL_ARCHIVE_LIST,
            FNetForMaskedLM,
            FNetForMultipleChoice,
            FNetForNextSentencePrediction,
            FNetForPreTraining,
            FNetForQuestionAnswering,
            FNetForSequenceClassification,
            FNetForTokenClassification,
            FNetLayer,
            FNetModel,
            FNetPreTrainedModel,
        )
        from .models.fsmt import FSMTForConditionalGeneration, FSMTModel, PretrainedFSMTModel
        from .models.funnel import (
            FUNNEL_PRETRAINED_MODEL_ARCHIVE_LIST,
            FunnelBaseModel,
            FunnelForMaskedLM,
            FunnelForMultipleChoice,
            FunnelForPreTraining,
            FunnelForQuestionAnswering,
            FunnelForSequenceClassification,
            FunnelForTokenClassification,
            FunnelModel,
            FunnelPreTrainedModel,
            load_tf_weights_in_funnel,
        )
        from .models.glpn import (
            GLPN_PRETRAINED_MODEL_ARCHIVE_LIST,
            GLPNForDepthEstimation,
            GLPNModel,
            GLPNPreTrainedModel,
        )
        from .models.gpt2 import (
            GPT2_PRETRAINED_MODEL_ARCHIVE_LIST,
            GPT2DoubleHeadsModel,
            GPT2ForSequenceClassification,
            GPT2ForTokenClassification,
            GPT2LMHeadModel,
            GPT2Model,
            GPT2PreTrainedModel,
            load_tf_weights_in_gpt2,
        )
        from .models.gpt_neo import (
            GPT_NEO_PRETRAINED_MODEL_ARCHIVE_LIST,
            GPTNeoForCausalLM,
            GPTNeoForSequenceClassification,
            GPTNeoModel,
            GPTNeoPreTrainedModel,
            load_tf_weights_in_gpt_neo,
        )
        from .models.gpt_neox import (
            GPT_NEOX_PRETRAINED_MODEL_ARCHIVE_LIST,
            GPTNeoXForCausalLM,
            GPTNeoXLayer,
            GPTNeoXModel,
            GPTNeoXPreTrainedModel,
        )
        from .models.gpt_neox_japanese import (
            GPT_NEOX_JAPANESE_PRETRAINED_MODEL_ARCHIVE_LIST,
            GPTNeoXJapaneseForCausalLM,
            GPTNeoXJapaneseLayer,
            GPTNeoXJapaneseModel,
            GPTNeoXJapanesePreTrainedModel,
        )
        from .models.gptj import (
            GPTJ_PRETRAINED_MODEL_ARCHIVE_LIST,
            GPTJForCausalLM,
            GPTJForQuestionAnswering,
            GPTJForSequenceClassification,
            GPTJModel,
            GPTJPreTrainedModel,
        )
        from .models.groupvit import (
            GROUPVIT_PRETRAINED_MODEL_ARCHIVE_LIST,
            GroupViTModel,
            GroupViTPreTrainedModel,
            GroupViTTextModel,
            GroupViTVisionModel,
        )
        from .models.hubert import (
            HUBERT_PRETRAINED_MODEL_ARCHIVE_LIST,
            HubertForCTC,
            HubertForSequenceClassification,
            HubertModel,
            HubertPreTrainedModel,
        )
        from .models.ibert import (
            IBERT_PRETRAINED_MODEL_ARCHIVE_LIST,
            IBertForMaskedLM,
            IBertForMultipleChoice,
            IBertForQuestionAnswering,
            IBertForSequenceClassification,
            IBertForTokenClassification,
            IBertModel,
            IBertPreTrainedModel,
        )
        from .models.imagegpt import (
            IMAGEGPT_PRETRAINED_MODEL_ARCHIVE_LIST,
            ImageGPTForCausalImageModeling,
            ImageGPTForImageClassification,
            ImageGPTModel,
            ImageGPTPreTrainedModel,
            load_tf_weights_in_imagegpt,
        )
        from .models.layoutlm import (
            LAYOUTLM_PRETRAINED_MODEL_ARCHIVE_LIST,
            LayoutLMForMaskedLM,
            LayoutLMForQuestionAnswering,
            LayoutLMForSequenceClassification,
            LayoutLMForTokenClassification,
            LayoutLMModel,
            LayoutLMPreTrainedModel,
        )
        from .models.layoutlmv2 import (
            LAYOUTLMV2_PRETRAINED_MODEL_ARCHIVE_LIST,
            LayoutLMv2ForQuestionAnswering,
            LayoutLMv2ForSequenceClassification,
            LayoutLMv2ForTokenClassification,
            LayoutLMv2Model,
            LayoutLMv2PreTrainedModel,
        )
        from .models.layoutlmv3 import (
            LAYOUTLMV3_PRETRAINED_MODEL_ARCHIVE_LIST,
            LayoutLMv3ForQuestionAnswering,
            LayoutLMv3ForSequenceClassification,
            LayoutLMv3ForTokenClassification,
            LayoutLMv3Model,
            LayoutLMv3PreTrainedModel,
        )
        from .models.led import (
            LED_PRETRAINED_MODEL_ARCHIVE_LIST,
            LEDForConditionalGeneration,
            LEDForQuestionAnswering,
            LEDForSequenceClassification,
            LEDModel,
            LEDPreTrainedModel,
        )
        from .models.levit import (
            LEVIT_PRETRAINED_MODEL_ARCHIVE_LIST,
            LevitForImageClassification,
            LevitForImageClassificationWithTeacher,
            LevitModel,
            LevitPreTrainedModel,
        )
        from .models.longformer import (
            LONGFORMER_PRETRAINED_MODEL_ARCHIVE_LIST,
            LongformerForMaskedLM,
            LongformerForMultipleChoice,
            LongformerForQuestionAnswering,
            LongformerForSequenceClassification,
            LongformerForTokenClassification,
            LongformerModel,
            LongformerPreTrainedModel,
            LongformerSelfAttention,
        )
        from .models.longt5 import (
            LONGT5_PRETRAINED_MODEL_ARCHIVE_LIST,
            LongT5EncoderModel,
            LongT5ForConditionalGeneration,
            LongT5Model,
            LongT5PreTrainedModel,
        )
        from .models.luke import (
            LUKE_PRETRAINED_MODEL_ARCHIVE_LIST,
            LukeForEntityClassification,
            LukeForEntityPairClassification,
            LukeForEntitySpanClassification,
            LukeForMaskedLM,
            LukeForMultipleChoice,
            LukeForQuestionAnswering,
            LukeForSequenceClassification,
            LukeForTokenClassification,
            LukeModel,
            LukePreTrainedModel,
        )
        from .models.lxmert import (
            LxmertEncoder,
            LxmertForPreTraining,
            LxmertForQuestionAnswering,
            LxmertModel,
            LxmertPreTrainedModel,
            LxmertVisualFeatureEncoder,
            LxmertXLayer,
        )
        from .models.m2m_100 import (
            M2M_100_PRETRAINED_MODEL_ARCHIVE_LIST,
            M2M100ForConditionalGeneration,
            M2M100Model,
            M2M100PreTrainedModel,
        )
        from .models.marian import MarianForCausalLM, MarianModel, MarianMTModel
        from .models.maskformer import (
            MASKFORMER_PRETRAINED_MODEL_ARCHIVE_LIST,
            MaskFormerForInstanceSegmentation,
            MaskFormerModel,
            MaskFormerPreTrainedModel,
        )
        from .models.mbart import (
            MBartForCausalLM,
            MBartForConditionalGeneration,
            MBartForQuestionAnswering,
            MBartForSequenceClassification,
            MBartModel,
            MBartPreTrainedModel,
        )
        from .models.mctct import MCTCT_PRETRAINED_MODEL_ARCHIVE_LIST, MCTCTForCTC, MCTCTModel, MCTCTPreTrainedModel
        from .models.megatron_bert import (
            MEGATRON_BERT_PRETRAINED_MODEL_ARCHIVE_LIST,
            MegatronBertForCausalLM,
            MegatronBertForMaskedLM,
            MegatronBertForMultipleChoice,
            MegatronBertForNextSentencePrediction,
            MegatronBertForPreTraining,
            MegatronBertForQuestionAnswering,
            MegatronBertForSequenceClassification,
            MegatronBertForTokenClassification,
            MegatronBertModel,
            MegatronBertPreTrainedModel,
        )
        from .models.mmbt import MMBTForClassification, MMBTModel, ModalEmbeddings
        from .models.mobilebert import (
            MOBILEBERT_PRETRAINED_MODEL_ARCHIVE_LIST,
            MobileBertForMaskedLM,
            MobileBertForMultipleChoice,
            MobileBertForNextSentencePrediction,
            MobileBertForPreTraining,
            MobileBertForQuestionAnswering,
            MobileBertForSequenceClassification,
            MobileBertForTokenClassification,
            MobileBertLayer,
            MobileBertModel,
            MobileBertPreTrainedModel,
            load_tf_weights_in_mobilebert,
        )
        from .models.mobilevit import (
            MOBILEVIT_PRETRAINED_MODEL_ARCHIVE_LIST,
            MobileViTForImageClassification,
            MobileViTForSemanticSegmentation,
            MobileViTModel,
            MobileViTPreTrainedModel,
        )
        from .models.mpnet import (
            MPNET_PRETRAINED_MODEL_ARCHIVE_LIST,
            MPNetForMaskedLM,
            MPNetForMultipleChoice,
            MPNetForQuestionAnswering,
            MPNetForSequenceClassification,
            MPNetForTokenClassification,
            MPNetLayer,
            MPNetModel,
            MPNetPreTrainedModel,
        )
        from .models.mt5 import MT5EncoderModel, MT5ForConditionalGeneration, MT5Model
        from .models.mvp import (
            MVP_PRETRAINED_MODEL_ARCHIVE_LIST,
            MvpForCausalLM,
            MvpForConditionalGeneration,
            MvpForQuestionAnswering,
            MvpForSequenceClassification,
            MvpModel,
            MvpPreTrainedModel,
        )
        from .models.nezha import (
            NEZHA_PRETRAINED_MODEL_ARCHIVE_LIST,
            NezhaForMaskedLM,
            NezhaForMultipleChoice,
            NezhaForNextSentencePrediction,
            NezhaForPreTraining,
            NezhaForQuestionAnswering,
            NezhaForSequenceClassification,
            NezhaForTokenClassification,
            NezhaModel,
            NezhaPreTrainedModel,
        )
        from .models.nystromformer import (
            NYSTROMFORMER_PRETRAINED_MODEL_ARCHIVE_LIST,
            NystromformerForMaskedLM,
            NystromformerForMultipleChoice,
            NystromformerForQuestionAnswering,
            NystromformerForSequenceClassification,
            NystromformerForTokenClassification,
            NystromformerLayer,
            NystromformerModel,
            NystromformerPreTrainedModel,
        )
        from .models.openai import (
            OPENAI_GPT_PRETRAINED_MODEL_ARCHIVE_LIST,
            OpenAIGPTDoubleHeadsModel,
            OpenAIGPTForSequenceClassification,
            OpenAIGPTLMHeadModel,
            OpenAIGPTModel,
            OpenAIGPTPreTrainedModel,
            load_tf_weights_in_openai_gpt,
        )
        from .models.opt import (
            OPT_PRETRAINED_MODEL_ARCHIVE_LIST,
            OPTForCausalLM,
            OPTForSequenceClassification,
            OPTModel,
            OPTPreTrainedModel,
        )
        from .models.owlvit import (
            OWLVIT_PRETRAINED_MODEL_ARCHIVE_LIST,
            OwlViTForObjectDetection,
            OwlViTModel,
            OwlViTPreTrainedModel,
            OwlViTTextModel,
            OwlViTVisionModel,
        )
        from .models.pegasus import (
            PegasusForCausalLM,
            PegasusForConditionalGeneration,
            PegasusModel,
            PegasusPreTrainedModel,
        )
        from .models.pegasus_x import (
            PEGASUS_X_PRETRAINED_MODEL_ARCHIVE_LIST,
            PegasusXForConditionalGeneration,
            PegasusXModel,
            PegasusXPreTrainedModel,
        )
        from .models.perceiver import (
            PERCEIVER_PRETRAINED_MODEL_ARCHIVE_LIST,
            PerceiverForImageClassificationConvProcessing,
            PerceiverForImageClassificationFourier,
            PerceiverForImageClassificationLearned,
            PerceiverForMaskedLM,
            PerceiverForMultimodalAutoencoding,
            PerceiverForOpticalFlow,
            PerceiverForSequenceClassification,
            PerceiverLayer,
            PerceiverModel,
            PerceiverPreTrainedModel,
        )
        from .models.plbart import (
            PLBART_PRETRAINED_MODEL_ARCHIVE_LIST,
            PLBartForCausalLM,
            PLBartForConditionalGeneration,
            PLBartForSequenceClassification,
            PLBartModel,
            PLBartPreTrainedModel,
        )
        from .models.poolformer import (
            POOLFORMER_PRETRAINED_MODEL_ARCHIVE_LIST,
            PoolFormerForImageClassification,
            PoolFormerModel,
            PoolFormerPreTrainedModel,
        )
        from .models.prophetnet import (
            PROPHETNET_PRETRAINED_MODEL_ARCHIVE_LIST,
            ProphetNetDecoder,
            ProphetNetEncoder,
            ProphetNetForCausalLM,
            ProphetNetForConditionalGeneration,
            ProphetNetModel,
            ProphetNetPreTrainedModel,
        )
        from .models.qdqbert import (
            QDQBERT_PRETRAINED_MODEL_ARCHIVE_LIST,
            QDQBertForMaskedLM,
            QDQBertForMultipleChoice,
            QDQBertForNextSentencePrediction,
            QDQBertForQuestionAnswering,
            QDQBertForSequenceClassification,
            QDQBertForTokenClassification,
            QDQBertLayer,
            QDQBertLMHeadModel,
            QDQBertModel,
            QDQBertPreTrainedModel,
            load_tf_weights_in_qdqbert,
        )
        from .models.rag import RagModel, RagPreTrainedModel, RagSequenceForGeneration, RagTokenForGeneration
        from .models.realm import (
            REALM_PRETRAINED_MODEL_ARCHIVE_LIST,
            RealmEmbedder,
            RealmForOpenQA,
            RealmKnowledgeAugEncoder,
            RealmPreTrainedModel,
            RealmReader,
            RealmRetriever,
            RealmScorer,
            load_tf_weights_in_realm,
        )
        from .models.reformer import (
            REFORMER_PRETRAINED_MODEL_ARCHIVE_LIST,
            ReformerAttention,
            ReformerForMaskedLM,
            ReformerForQuestionAnswering,
            ReformerForSequenceClassification,
            ReformerLayer,
            ReformerModel,
            ReformerModelWithLMHead,
            ReformerPreTrainedModel,
        )
        from .models.regnet import (
            REGNET_PRETRAINED_MODEL_ARCHIVE_LIST,
            RegNetForImageClassification,
            RegNetModel,
            RegNetPreTrainedModel,
        )
        from .models.rembert import (
            REMBERT_PRETRAINED_MODEL_ARCHIVE_LIST,
            RemBertForCausalLM,
            RemBertForMaskedLM,
            RemBertForMultipleChoice,
            RemBertForQuestionAnswering,
            RemBertForSequenceClassification,
            RemBertForTokenClassification,
            RemBertLayer,
            RemBertModel,
            RemBertPreTrainedModel,
            load_tf_weights_in_rembert,
        )
        from .models.resnet import (
            RESNET_PRETRAINED_MODEL_ARCHIVE_LIST,
            ResNetForImageClassification,
            ResNetModel,
            ResNetPreTrainedModel,
        )
        from .models.retribert import RETRIBERT_PRETRAINED_MODEL_ARCHIVE_LIST, RetriBertModel, RetriBertPreTrainedModel
        from .models.roberta import (
            ROBERTA_PRETRAINED_MODEL_ARCHIVE_LIST,
            RobertaForCausalLM,
            RobertaForMaskedLM,
            RobertaForMultipleChoice,
            RobertaForQuestionAnswering,
            RobertaForSequenceClassification,
            RobertaForTokenClassification,
            RobertaModel,
            RobertaPreTrainedModel,
        )
        from .models.roformer import (
            ROFORMER_PRETRAINED_MODEL_ARCHIVE_LIST,
            RoFormerForCausalLM,
            RoFormerForMaskedLM,
            RoFormerForMultipleChoice,
            RoFormerForQuestionAnswering,
            RoFormerForSequenceClassification,
            RoFormerForTokenClassification,
            RoFormerLayer,
            RoFormerModel,
            RoFormerPreTrainedModel,
            load_tf_weights_in_roformer,
        )
        from .models.segformer import (
            SEGFORMER_PRETRAINED_MODEL_ARCHIVE_LIST,
            SegformerDecodeHead,
            SegformerForImageClassification,
            SegformerForSemanticSegmentation,
            SegformerLayer,
            SegformerModel,
            SegformerPreTrainedModel,
        )
        from .models.sew import (
            SEW_PRETRAINED_MODEL_ARCHIVE_LIST,
            SEWForCTC,
            SEWForSequenceClassification,
            SEWModel,
            SEWPreTrainedModel,
        )
        from .models.sew_d import (
            SEW_D_PRETRAINED_MODEL_ARCHIVE_LIST,
            SEWDForCTC,
            SEWDForSequenceClassification,
            SEWDModel,
            SEWDPreTrainedModel,
        )
        from .models.speech_encoder_decoder import SpeechEncoderDecoderModel
        from .models.speech_to_text import (
            SPEECH_TO_TEXT_PRETRAINED_MODEL_ARCHIVE_LIST,
            Speech2TextForConditionalGeneration,
            Speech2TextModel,
            Speech2TextPreTrainedModel,
        )
        from .models.speech_to_text_2 import Speech2Text2ForCausalLM, Speech2Text2PreTrainedModel
        from .models.splinter import (
            SPLINTER_PRETRAINED_MODEL_ARCHIVE_LIST,
            SplinterForPreTraining,
            SplinterForQuestionAnswering,
            SplinterLayer,
            SplinterModel,
            SplinterPreTrainedModel,
        )
        from .models.squeezebert import (
            SQUEEZEBERT_PRETRAINED_MODEL_ARCHIVE_LIST,
            SqueezeBertForMaskedLM,
            SqueezeBertForMultipleChoice,
            SqueezeBertForQuestionAnswering,
            SqueezeBertForSequenceClassification,
            SqueezeBertForTokenClassification,
            SqueezeBertModel,
            SqueezeBertModule,
            SqueezeBertPreTrainedModel,
        )
        from .models.swin import (
            SWIN_PRETRAINED_MODEL_ARCHIVE_LIST,
            SwinForImageClassification,
            SwinForMaskedImageModeling,
            SwinModel,
            SwinPreTrainedModel,
        )
        from .models.swinv2 import (
            SWINV2_PRETRAINED_MODEL_ARCHIVE_LIST,
            Swinv2ForImageClassification,
            Swinv2ForMaskedImageModeling,
            Swinv2Model,
            Swinv2PreTrainedModel,
        )
        from .models.t5 import (
            T5_PRETRAINED_MODEL_ARCHIVE_LIST,
            T5EncoderModel,
            T5ForConditionalGeneration,
            T5Model,
            T5PreTrainedModel,
            load_tf_weights_in_t5,
        )
        from .models.trajectory_transformer import (
            TRAJECTORY_TRANSFORMER_PRETRAINED_MODEL_ARCHIVE_LIST,
            TrajectoryTransformerModel,
            TrajectoryTransformerPreTrainedModel,
        )
        from .models.transfo_xl import (
            TRANSFO_XL_PRETRAINED_MODEL_ARCHIVE_LIST,
            AdaptiveEmbedding,
            TransfoXLForSequenceClassification,
            TransfoXLLMHeadModel,
            TransfoXLModel,
            TransfoXLPreTrainedModel,
            load_tf_weights_in_transfo_xl,
        )
        from .models.trocr import TROCR_PRETRAINED_MODEL_ARCHIVE_LIST, TrOCRForCausalLM, TrOCRPreTrainedModel
        from .models.unispeech import (
            UNISPEECH_PRETRAINED_MODEL_ARCHIVE_LIST,
            UniSpeechForCTC,
            UniSpeechForPreTraining,
            UniSpeechForSequenceClassification,
            UniSpeechModel,
            UniSpeechPreTrainedModel,
        )
        from .models.unispeech_sat import (
            UNISPEECH_SAT_PRETRAINED_MODEL_ARCHIVE_LIST,
            UniSpeechSatForAudioFrameClassification,
            UniSpeechSatForCTC,
            UniSpeechSatForPreTraining,
            UniSpeechSatForSequenceClassification,
            UniSpeechSatForXVector,
            UniSpeechSatModel,
            UniSpeechSatPreTrainedModel,
        )
        from .models.van import (
            VAN_PRETRAINED_MODEL_ARCHIVE_LIST,
            VanForImageClassification,
            VanModel,
            VanPreTrainedModel,
        )
        from .models.videomae import (
            VIDEOMAE_PRETRAINED_MODEL_ARCHIVE_LIST,
            VideoMAEForPreTraining,
            VideoMAEForVideoClassification,
            VideoMAEModel,
            VideoMAEPreTrainedModel,
        )
        from .models.vilt import (
            VILT_PRETRAINED_MODEL_ARCHIVE_LIST,
            ViltForImageAndTextRetrieval,
            ViltForImagesAndTextClassification,
            ViltForMaskedLM,
            ViltForQuestionAnswering,
            ViltForTokenClassification,
            ViltLayer,
            ViltModel,
            ViltPreTrainedModel,
        )
        from .models.vision_encoder_decoder import VisionEncoderDecoderModel
        from .models.vision_text_dual_encoder import VisionTextDualEncoderModel
        from .models.visual_bert import (
            VISUAL_BERT_PRETRAINED_MODEL_ARCHIVE_LIST,
            VisualBertForMultipleChoice,
            VisualBertForPreTraining,
            VisualBertForQuestionAnswering,
            VisualBertForRegionToPhraseAlignment,
            VisualBertForVisualReasoning,
            VisualBertLayer,
            VisualBertModel,
            VisualBertPreTrainedModel,
        )
        from .models.vit import (
            VIT_PRETRAINED_MODEL_ARCHIVE_LIST,
            ViTForImageClassification,
            ViTForMaskedImageModeling,
            ViTModel,
            ViTPreTrainedModel,
        )
        from .models.vit_mae import (
            VIT_MAE_PRETRAINED_MODEL_ARCHIVE_LIST,
            ViTMAEForPreTraining,
            ViTMAELayer,
            ViTMAEModel,
            ViTMAEPreTrainedModel,
        )
        from .models.wav2vec2 import (
            WAV_2_VEC_2_PRETRAINED_MODEL_ARCHIVE_LIST,
            Wav2Vec2ForAudioFrameClassification,
            Wav2Vec2ForCTC,
            Wav2Vec2ForMaskedLM,
            Wav2Vec2ForPreTraining,
            Wav2Vec2ForSequenceClassification,
            Wav2Vec2ForXVector,
            Wav2Vec2Model,
            Wav2Vec2PreTrainedModel,
        )
        from .models.wav2vec2_conformer import (
            WAV2VEC2_CONFORMER_PRETRAINED_MODEL_ARCHIVE_LIST,
            Wav2Vec2ConformerForAudioFrameClassification,
            Wav2Vec2ConformerForCTC,
            Wav2Vec2ConformerForPreTraining,
            Wav2Vec2ConformerForSequenceClassification,
            Wav2Vec2ConformerForXVector,
            Wav2Vec2ConformerModel,
            Wav2Vec2ConformerPreTrainedModel,
        )
        from .models.wavlm import (
            WAVLM_PRETRAINED_MODEL_ARCHIVE_LIST,
            WavLMForAudioFrameClassification,
            WavLMForCTC,
            WavLMForSequenceClassification,
            WavLMForXVector,
            WavLMModel,
            WavLMPreTrainedModel,
        )
        from .models.x_clip import (
            XCLIP_PRETRAINED_MODEL_ARCHIVE_LIST,
            XCLIPModel,
            XCLIPPreTrainedModel,
            XCLIPTextModel,
            XCLIPVisionModel,
        )
        from .models.xglm import XGLM_PRETRAINED_MODEL_ARCHIVE_LIST, XGLMForCausalLM, XGLMModel, XGLMPreTrainedModel
        from .models.xlm import (
            XLM_PRETRAINED_MODEL_ARCHIVE_LIST,
            XLMForMultipleChoice,
            XLMForQuestionAnswering,
            XLMForQuestionAnsweringSimple,
            XLMForSequenceClassification,
            XLMForTokenClassification,
            XLMModel,
            XLMPreTrainedModel,
            XLMWithLMHeadModel,
        )
        from .models.xlm_prophetnet import (
            XLM_PROPHETNET_PRETRAINED_MODEL_ARCHIVE_LIST,
            XLMProphetNetDecoder,
            XLMProphetNetEncoder,
            XLMProphetNetForCausalLM,
            XLMProphetNetForConditionalGeneration,
            XLMProphetNetModel,
        )
        from .models.xlm_roberta import (
            XLM_ROBERTA_PRETRAINED_MODEL_ARCHIVE_LIST,
            XLMRobertaForCausalLM,
            XLMRobertaForMaskedLM,
            XLMRobertaForMultipleChoice,
            XLMRobertaForQuestionAnswering,
            XLMRobertaForSequenceClassification,
            XLMRobertaForTokenClassification,
            XLMRobertaModel,
        )
        from .models.xlm_roberta_xl import (
            XLM_ROBERTA_XL_PRETRAINED_MODEL_ARCHIVE_LIST,
            XLMRobertaXLForCausalLM,
            XLMRobertaXLForMaskedLM,
            XLMRobertaXLForMultipleChoice,
            XLMRobertaXLForQuestionAnswering,
            XLMRobertaXLForSequenceClassification,
            XLMRobertaXLForTokenClassification,
            XLMRobertaXLModel,
            XLMRobertaXLPreTrainedModel,
        )
        from .models.xlnet import (
            XLNET_PRETRAINED_MODEL_ARCHIVE_LIST,
            XLNetForMultipleChoice,
            XLNetForQuestionAnswering,
            XLNetForQuestionAnsweringSimple,
            XLNetForSequenceClassification,
            XLNetForTokenClassification,
            XLNetLMHeadModel,
            XLNetModel,
            XLNetPreTrainedModel,
            load_tf_weights_in_xlnet,
        )
        from .models.yolos import (
            YOLOS_PRETRAINED_MODEL_ARCHIVE_LIST,
            YolosForObjectDetection,
            YolosModel,
            YolosPreTrainedModel,
        )
        from .models.yoso import (
            YOSO_PRETRAINED_MODEL_ARCHIVE_LIST,
            YosoForMaskedLM,
            YosoForMultipleChoice,
            YosoForQuestionAnswering,
            YosoForSequenceClassification,
            YosoForTokenClassification,
            YosoLayer,
            YosoModel,
            YosoPreTrainedModel,
        )

        # Optimization
        from .optimization import (
            Adafactor,
            AdamW,
            get_constant_schedule,
            get_constant_schedule_with_warmup,
            get_cosine_schedule_with_warmup,
            get_cosine_with_hard_restarts_schedule_with_warmup,
            get_linear_schedule_with_warmup,
            get_polynomial_decay_schedule_with_warmup,
            get_scheduler,
        )
        from .pytorch_utils import Conv1D, apply_chunking_to_forward, prune_layer

        # Trainer
        from .trainer import Trainer
        from .trainer_pt_utils import torch_distributed_zero_first
        from .trainer_seq2seq import Seq2SeqTrainer

    # TensorFlow
    try:
        if not is_tf_available():
            raise OptionalDependencyNotAvailable()
    except OptionalDependencyNotAvailable:
        # Import the same objects as dummies to get them in the namespace.
        # They will raise an import error if the user tries to instantiate / use them.
        from .utils.dummy_tf_objects import *
    else:
        from .benchmark.benchmark_args_tf import TensorFlowBenchmarkArguments

        # Benchmarks
        from .benchmark.benchmark_tf import TensorFlowBenchmark
        from .generation_tf_logits_process import (
            TFForcedBOSTokenLogitsProcessor,
            TFForcedEOSTokenLogitsProcessor,
            TFLogitsProcessor,
            TFLogitsProcessorList,
            TFLogitsWarper,
            TFMinLengthLogitsProcessor,
            TFNoBadWordsLogitsProcessor,
            TFNoRepeatNGramLogitsProcessor,
            TFRepetitionPenaltyLogitsProcessor,
            TFTemperatureLogitsWarper,
            TFTopKLogitsWarper,
            TFTopPLogitsWarper,
        )
        from .generation_tf_utils import tf_top_k_top_p_filtering
        from .keras_callbacks import KerasMetricCallback, PushToHubCallback
        from .modeling_tf_layoutlm import (
            TF_LAYOUTLM_PRETRAINED_MODEL_ARCHIVE_LIST,
            TFLayoutLMForMaskedLM,
            TFLayoutLMForQuestionAnswering,
            TFLayoutLMForSequenceClassification,
            TFLayoutLMForTokenClassification,
            TFLayoutLMMainLayer,
            TFLayoutLMModel,
            TFLayoutLMPreTrainedModel,
        )
        from .modeling_tf_utils import TFPreTrainedModel, TFSequenceSummary, TFSharedEmbeddings, shape_list

        # TensorFlow model imports
        from .models.albert import (
            TF_ALBERT_PRETRAINED_MODEL_ARCHIVE_LIST,
            TFAlbertForMaskedLM,
            TFAlbertForMultipleChoice,
            TFAlbertForPreTraining,
            TFAlbertForQuestionAnswering,
            TFAlbertForSequenceClassification,
            TFAlbertForTokenClassification,
            TFAlbertMainLayer,
            TFAlbertModel,
            TFAlbertPreTrainedModel,
        )
        from .models.auto import (
            TF_MODEL_FOR_CAUSAL_LM_MAPPING,
            TF_MODEL_FOR_DOCUMENT_QUESTION_ANSWERING_MAPPING,
            TF_MODEL_FOR_IMAGE_CLASSIFICATION_MAPPING,
            TF_MODEL_FOR_MASKED_IMAGE_MODELING_MAPPING,
            TF_MODEL_FOR_MASKED_LM_MAPPING,
            TF_MODEL_FOR_MULTIPLE_CHOICE_MAPPING,
            TF_MODEL_FOR_NEXT_SENTENCE_PREDICTION_MAPPING,
            TF_MODEL_FOR_PRETRAINING_MAPPING,
            TF_MODEL_FOR_QUESTION_ANSWERING_MAPPING,
            TF_MODEL_FOR_SEMANTIC_SEGMENTATION_MAPPING,
            TF_MODEL_FOR_SEQ_TO_SEQ_CAUSAL_LM_MAPPING,
            TF_MODEL_FOR_SEQUENCE_CLASSIFICATION_MAPPING,
            TF_MODEL_FOR_SPEECH_SEQ_2_SEQ_MAPPING,
            TF_MODEL_FOR_TABLE_QUESTION_ANSWERING_MAPPING,
            TF_MODEL_FOR_TOKEN_CLASSIFICATION_MAPPING,
            TF_MODEL_FOR_VISION_2_SEQ_MAPPING,
            TF_MODEL_MAPPING,
            TF_MODEL_WITH_LM_HEAD_MAPPING,
            TFAutoModel,
            TFAutoModelForCausalLM,
            TFAutoModelForDocumentQuestionAnswering,
            TFAutoModelForImageClassification,
            TFAutoModelForMaskedLM,
            TFAutoModelForMultipleChoice,
            TFAutoModelForNextSentencePrediction,
            TFAutoModelForPreTraining,
            TFAutoModelForQuestionAnswering,
            TFAutoModelForSemanticSegmentation,
            TFAutoModelForSeq2SeqLM,
            TFAutoModelForSequenceClassification,
            TFAutoModelForSpeechSeq2Seq,
            TFAutoModelForTableQuestionAnswering,
            TFAutoModelForTokenClassification,
            TFAutoModelForVision2Seq,
            TFAutoModelWithLMHead,
        )
        from .models.bart import TFBartForConditionalGeneration, TFBartModel, TFBartPretrainedModel
        from .models.bert import (
            TF_BERT_PRETRAINED_MODEL_ARCHIVE_LIST,
            TFBertEmbeddings,
            TFBertForMaskedLM,
            TFBertForMultipleChoice,
            TFBertForNextSentencePrediction,
            TFBertForPreTraining,
            TFBertForQuestionAnswering,
            TFBertForSequenceClassification,
            TFBertForTokenClassification,
            TFBertLMHeadModel,
            TFBertMainLayer,
            TFBertModel,
            TFBertPreTrainedModel,
        )
        from .models.blenderbot import (
            TFBlenderbotForConditionalGeneration,
            TFBlenderbotModel,
            TFBlenderbotPreTrainedModel,
        )
        from .models.blenderbot_small import (
            TFBlenderbotSmallForConditionalGeneration,
            TFBlenderbotSmallModel,
            TFBlenderbotSmallPreTrainedModel,
        )
        from .models.camembert import (
            TF_CAMEMBERT_PRETRAINED_MODEL_ARCHIVE_LIST,
            TFCamembertForCausalLM,
            TFCamembertForMaskedLM,
            TFCamembertForMultipleChoice,
            TFCamembertForQuestionAnswering,
            TFCamembertForSequenceClassification,
            TFCamembertForTokenClassification,
            TFCamembertModel,
        )
        from .models.clip import (
            TF_CLIP_PRETRAINED_MODEL_ARCHIVE_LIST,
            TFCLIPModel,
            TFCLIPPreTrainedModel,
            TFCLIPTextModel,
            TFCLIPVisionModel,
        )
        from .models.convbert import (
            TF_CONVBERT_PRETRAINED_MODEL_ARCHIVE_LIST,
            TFConvBertForMaskedLM,
            TFConvBertForMultipleChoice,
            TFConvBertForQuestionAnswering,
            TFConvBertForSequenceClassification,
            TFConvBertForTokenClassification,
            TFConvBertLayer,
            TFConvBertModel,
            TFConvBertPreTrainedModel,
        )
        from .models.convnext import TFConvNextForImageClassification, TFConvNextModel, TFConvNextPreTrainedModel
        from .models.ctrl import (
            TF_CTRL_PRETRAINED_MODEL_ARCHIVE_LIST,
            TFCTRLForSequenceClassification,
            TFCTRLLMHeadModel,
            TFCTRLModel,
            TFCTRLPreTrainedModel,
        )
        from .models.data2vec import (
            TFData2VecVisionForImageClassification,
            TFData2VecVisionForSemanticSegmentation,
            TFData2VecVisionModel,
            TFData2VecVisionPreTrainedModel,
        )
        from .models.deberta import (
            TF_DEBERTA_PRETRAINED_MODEL_ARCHIVE_LIST,
            TFDebertaForMaskedLM,
            TFDebertaForQuestionAnswering,
            TFDebertaForSequenceClassification,
            TFDebertaForTokenClassification,
            TFDebertaModel,
            TFDebertaPreTrainedModel,
        )
        from .models.deberta_v2 import (
            TF_DEBERTA_V2_PRETRAINED_MODEL_ARCHIVE_LIST,
            TFDebertaV2ForMaskedLM,
            TFDebertaV2ForQuestionAnswering,
            TFDebertaV2ForSequenceClassification,
            TFDebertaV2ForTokenClassification,
            TFDebertaV2Model,
            TFDebertaV2PreTrainedModel,
        )
        from .models.deit import (
            TF_DEIT_PRETRAINED_MODEL_ARCHIVE_LIST,
            TFDeiTForImageClassification,
            TFDeiTForImageClassificationWithTeacher,
            TFDeiTForMaskedImageModeling,
            TFDeiTModel,
            TFDeiTPreTrainedModel,
        )
        from .models.distilbert import (
            TF_DISTILBERT_PRETRAINED_MODEL_ARCHIVE_LIST,
            TFDistilBertForMaskedLM,
            TFDistilBertForMultipleChoice,
            TFDistilBertForQuestionAnswering,
            TFDistilBertForSequenceClassification,
            TFDistilBertForTokenClassification,
            TFDistilBertMainLayer,
            TFDistilBertModel,
            TFDistilBertPreTrainedModel,
        )
        from .models.dpr import (
            TF_DPR_CONTEXT_ENCODER_PRETRAINED_MODEL_ARCHIVE_LIST,
            TF_DPR_QUESTION_ENCODER_PRETRAINED_MODEL_ARCHIVE_LIST,
            TF_DPR_READER_PRETRAINED_MODEL_ARCHIVE_LIST,
            TFDPRContextEncoder,
            TFDPRPretrainedContextEncoder,
            TFDPRPretrainedQuestionEncoder,
            TFDPRPretrainedReader,
            TFDPRQuestionEncoder,
            TFDPRReader,
        )
        from .models.electra import (
            TF_ELECTRA_PRETRAINED_MODEL_ARCHIVE_LIST,
            TFElectraForMaskedLM,
            TFElectraForMultipleChoice,
            TFElectraForPreTraining,
            TFElectraForQuestionAnswering,
            TFElectraForSequenceClassification,
            TFElectraForTokenClassification,
            TFElectraModel,
            TFElectraPreTrainedModel,
        )
        from .models.encoder_decoder import TFEncoderDecoderModel
        from .models.flaubert import (
            TF_FLAUBERT_PRETRAINED_MODEL_ARCHIVE_LIST,
            TFFlaubertForMultipleChoice,
            TFFlaubertForQuestionAnsweringSimple,
            TFFlaubertForSequenceClassification,
            TFFlaubertForTokenClassification,
            TFFlaubertModel,
            TFFlaubertPreTrainedModel,
            TFFlaubertWithLMHeadModel,
        )
        from .models.funnel import (
            TF_FUNNEL_PRETRAINED_MODEL_ARCHIVE_LIST,
            TFFunnelBaseModel,
            TFFunnelForMaskedLM,
            TFFunnelForMultipleChoice,
            TFFunnelForPreTraining,
            TFFunnelForQuestionAnswering,
            TFFunnelForSequenceClassification,
            TFFunnelForTokenClassification,
            TFFunnelModel,
            TFFunnelPreTrainedModel,
        )
        from .models.gpt2 import (
            TF_GPT2_PRETRAINED_MODEL_ARCHIVE_LIST,
            TFGPT2DoubleHeadsModel,
            TFGPT2ForSequenceClassification,
            TFGPT2LMHeadModel,
            TFGPT2MainLayer,
            TFGPT2Model,
            TFGPT2PreTrainedModel,
        )
        from .models.gptj import (
            TFGPTJForCausalLM,
            TFGPTJForQuestionAnswering,
            TFGPTJForSequenceClassification,
            TFGPTJModel,
            TFGPTJPreTrainedModel,
        )
        from .models.hubert import (
            TF_HUBERT_PRETRAINED_MODEL_ARCHIVE_LIST,
            TFHubertForCTC,
            TFHubertModel,
            TFHubertPreTrainedModel,
        )
        from .models.layoutlmv3 import (
            TF_LAYOUTLMV3_PRETRAINED_MODEL_ARCHIVE_LIST,
            TFLayoutLMv3ForQuestionAnswering,
            TFLayoutLMv3ForSequenceClassification,
            TFLayoutLMv3ForTokenClassification,
            TFLayoutLMv3Model,
            TFLayoutLMv3PreTrainedModel,
        )
        from .models.led import TFLEDForConditionalGeneration, TFLEDModel, TFLEDPreTrainedModel
        from .models.longformer import (
            TF_LONGFORMER_PRETRAINED_MODEL_ARCHIVE_LIST,
            TFLongformerForMaskedLM,
            TFLongformerForMultipleChoice,
            TFLongformerForQuestionAnswering,
            TFLongformerForSequenceClassification,
            TFLongformerForTokenClassification,
            TFLongformerModel,
            TFLongformerPreTrainedModel,
            TFLongformerSelfAttention,
        )
        from .models.lxmert import (
            TF_LXMERT_PRETRAINED_MODEL_ARCHIVE_LIST,
            TFLxmertForPreTraining,
            TFLxmertMainLayer,
            TFLxmertModel,
            TFLxmertPreTrainedModel,
            TFLxmertVisualFeatureEncoder,
        )
        from .models.marian import TFMarianModel, TFMarianMTModel, TFMarianPreTrainedModel
        from .models.mbart import TFMBartForConditionalGeneration, TFMBartModel, TFMBartPreTrainedModel
        from .models.mobilebert import (
            TF_MOBILEBERT_PRETRAINED_MODEL_ARCHIVE_LIST,
            TF_MOBILEVIT_PRETRAINED_MODEL_ARCHIVE_LIST,
            TFMobileBertForMaskedLM,
            TFMobileBertForMultipleChoice,
            TFMobileBertForNextSentencePrediction,
            TFMobileBertForPreTraining,
            TFMobileBertForQuestionAnswering,
            TFMobileBertForSequenceClassification,
            TFMobileBertForTokenClassification,
            TFMobileBertMainLayer,
            TFMobileBertModel,
            TFMobileBertPreTrainedModel,
            TFMobileViTForImageClassification,
            TFMobileViTForSemanticSegmentation,
            TFMobileViTModel,
            TFMobileViTPreTrainedModel,
        )
        from .models.mpnet import (
            TF_MPNET_PRETRAINED_MODEL_ARCHIVE_LIST,
            TFMPNetForMaskedLM,
            TFMPNetForMultipleChoice,
            TFMPNetForQuestionAnswering,
            TFMPNetForSequenceClassification,
            TFMPNetForTokenClassification,
            TFMPNetMainLayer,
            TFMPNetModel,
            TFMPNetPreTrainedModel,
        )
        from .models.mt5 import TFMT5EncoderModel, TFMT5ForConditionalGeneration, TFMT5Model
        from .models.openai import (
            TF_OPENAI_GPT_PRETRAINED_MODEL_ARCHIVE_LIST,
            TFOpenAIGPTDoubleHeadsModel,
            TFOpenAIGPTForSequenceClassification,
            TFOpenAIGPTLMHeadModel,
            TFOpenAIGPTMainLayer,
            TFOpenAIGPTModel,
            TFOpenAIGPTPreTrainedModel,
        )
        from .models.opt import TFOPTForCausalLM, TFOPTModel, TFOPTPreTrainedModel
        from .models.pegasus import TFPegasusForConditionalGeneration, TFPegasusModel, TFPegasusPreTrainedModel
        from .models.rag import TFRagModel, TFRagPreTrainedModel, TFRagSequenceForGeneration, TFRagTokenForGeneration
        from .models.regnet import (
            TF_REGNET_PRETRAINED_MODEL_ARCHIVE_LIST,
            TFRegNetForImageClassification,
            TFRegNetModel,
            TFRegNetPreTrainedModel,
        )
        from .models.rembert import (
            TF_REMBERT_PRETRAINED_MODEL_ARCHIVE_LIST,
            TFRemBertForCausalLM,
            TFRemBertForMaskedLM,
            TFRemBertForMultipleChoice,
            TFRemBertForQuestionAnswering,
            TFRemBertForSequenceClassification,
            TFRemBertForTokenClassification,
            TFRemBertLayer,
            TFRemBertModel,
            TFRemBertPreTrainedModel,
        )
        from .models.resnet import (
            TF_RESNET_PRETRAINED_MODEL_ARCHIVE_LIST,
            TFResNetForImageClassification,
            TFResNetModel,
            TFResNetPreTrainedModel,
        )
        from .models.roberta import (
            TF_ROBERTA_PRETRAINED_MODEL_ARCHIVE_LIST,
            TFRobertaForCausalLM,
            TFRobertaForMaskedLM,
            TFRobertaForMultipleChoice,
            TFRobertaForQuestionAnswering,
            TFRobertaForSequenceClassification,
            TFRobertaForTokenClassification,
            TFRobertaMainLayer,
            TFRobertaModel,
            TFRobertaPreTrainedModel,
        )
        from .models.roformer import (
            TF_ROFORMER_PRETRAINED_MODEL_ARCHIVE_LIST,
            TFRoFormerForCausalLM,
            TFRoFormerForMaskedLM,
            TFRoFormerForMultipleChoice,
            TFRoFormerForQuestionAnswering,
            TFRoFormerForSequenceClassification,
            TFRoFormerForTokenClassification,
            TFRoFormerLayer,
            TFRoFormerModel,
            TFRoFormerPreTrainedModel,
        )
        from .models.segformer import (
            TF_SEGFORMER_PRETRAINED_MODEL_ARCHIVE_LIST,
            TFSegformerDecodeHead,
            TFSegformerForImageClassification,
            TFSegformerForSemanticSegmentation,
            TFSegformerModel,
            TFSegformerPreTrainedModel,
        )
        from .models.speech_to_text import (
            TF_SPEECH_TO_TEXT_PRETRAINED_MODEL_ARCHIVE_LIST,
            TFSpeech2TextForConditionalGeneration,
            TFSpeech2TextModel,
            TFSpeech2TextPreTrainedModel,
        )
        from .models.swin import (
            TF_SWIN_PRETRAINED_MODEL_ARCHIVE_LIST,
            TFSwinForImageClassification,
            TFSwinForMaskedImageModeling,
            TFSwinModel,
            TFSwinPreTrainedModel,
        )
        from .models.t5 import (
            TF_T5_PRETRAINED_MODEL_ARCHIVE_LIST,
            TFT5EncoderModel,
            TFT5ForConditionalGeneration,
            TFT5Model,
            TFT5PreTrainedModel,
        )
        from .models.tapas import (
            TF_TAPAS_PRETRAINED_MODEL_ARCHIVE_LIST,
            TFTapasForMaskedLM,
            TFTapasForQuestionAnswering,
            TFTapasForSequenceClassification,
            TFTapasModel,
            TFTapasPreTrainedModel,
        )
        from .models.transfo_xl import (
            TF_TRANSFO_XL_PRETRAINED_MODEL_ARCHIVE_LIST,
            TFAdaptiveEmbedding,
            TFTransfoXLForSequenceClassification,
            TFTransfoXLLMHeadModel,
            TFTransfoXLMainLayer,
            TFTransfoXLModel,
            TFTransfoXLPreTrainedModel,
        )
        from .models.vision_encoder_decoder import TFVisionEncoderDecoderModel
        from .models.vit import TFViTForImageClassification, TFViTModel, TFViTPreTrainedModel
        from .models.vit_mae import TFViTMAEForPreTraining, TFViTMAEModel, TFViTMAEPreTrainedModel
        from .models.wav2vec2 import (
            TF_WAV_2_VEC_2_PRETRAINED_MODEL_ARCHIVE_LIST,
            TFWav2Vec2ForCTC,
            TFWav2Vec2Model,
            TFWav2Vec2PreTrainedModel,
        )
        from .models.xglm import (
            TF_XGLM_PRETRAINED_MODEL_ARCHIVE_LIST,
            TFXGLMForCausalLM,
            TFXGLMModel,
            TFXGLMPreTrainedModel,
        )
        from .models.xlm import (
            TF_XLM_PRETRAINED_MODEL_ARCHIVE_LIST,
            TFXLMForMultipleChoice,
            TFXLMForQuestionAnsweringSimple,
            TFXLMForSequenceClassification,
            TFXLMForTokenClassification,
            TFXLMMainLayer,
            TFXLMModel,
            TFXLMPreTrainedModel,
            TFXLMWithLMHeadModel,
        )
        from .models.xlm_roberta import (
            TF_XLM_ROBERTA_PRETRAINED_MODEL_ARCHIVE_LIST,
            TFXLMRobertaForMaskedLM,
            TFXLMRobertaForMultipleChoice,
            TFXLMRobertaForQuestionAnswering,
            TFXLMRobertaForSequenceClassification,
            TFXLMRobertaForTokenClassification,
            TFXLMRobertaModel,
        )
        from .models.xlnet import (
            TF_XLNET_PRETRAINED_MODEL_ARCHIVE_LIST,
            TFXLNetForMultipleChoice,
            TFXLNetForQuestionAnsweringSimple,
            TFXLNetForSequenceClassification,
            TFXLNetForTokenClassification,
            TFXLNetLMHeadModel,
            TFXLNetMainLayer,
            TFXLNetModel,
            TFXLNetPreTrainedModel,
        )

        # Optimization
        from .optimization_tf import AdamWeightDecay, GradientAccumulator, WarmUp, create_optimizer

        # Trainer
        from .trainer_tf import TFTrainer

    try:
        if not is_flax_available():
            raise OptionalDependencyNotAvailable()
    except OptionalDependencyNotAvailable:
        # Import the same objects as dummies to get them in the namespace.
        # They will raise an import error if the user tries to instantiate / use them.
        from .utils.dummy_flax_objects import *
    else:
        from .generation_flax_logits_process import (
            FlaxForcedBOSTokenLogitsProcessor,
            FlaxForcedEOSTokenLogitsProcessor,
            FlaxLogitsProcessor,
            FlaxLogitsProcessorList,
            FlaxLogitsWarper,
            FlaxMinLengthLogitsProcessor,
            FlaxTemperatureLogitsWarper,
            FlaxTopKLogitsWarper,
            FlaxTopPLogitsWarper,
        )
        from .modeling_flax_utils import FlaxPreTrainedModel

        # Flax model imports
        from .models.albert import (
            FlaxAlbertForMaskedLM,
            FlaxAlbertForMultipleChoice,
            FlaxAlbertForPreTraining,
            FlaxAlbertForQuestionAnswering,
            FlaxAlbertForSequenceClassification,
            FlaxAlbertForTokenClassification,
            FlaxAlbertModel,
            FlaxAlbertPreTrainedModel,
        )
        from .models.auto import (
            FLAX_MODEL_FOR_CAUSAL_LM_MAPPING,
            FLAX_MODEL_FOR_IMAGE_CLASSIFICATION_MAPPING,
            FLAX_MODEL_FOR_MASKED_LM_MAPPING,
            FLAX_MODEL_FOR_MULTIPLE_CHOICE_MAPPING,
            FLAX_MODEL_FOR_NEXT_SENTENCE_PREDICTION_MAPPING,
            FLAX_MODEL_FOR_PRETRAINING_MAPPING,
            FLAX_MODEL_FOR_QUESTION_ANSWERING_MAPPING,
            FLAX_MODEL_FOR_SEQ_TO_SEQ_CAUSAL_LM_MAPPING,
            FLAX_MODEL_FOR_SEQUENCE_CLASSIFICATION_MAPPING,
            FLAX_MODEL_FOR_TOKEN_CLASSIFICATION_MAPPING,
            FLAX_MODEL_FOR_VISION_2_SEQ_MAPPING,
            FLAX_MODEL_MAPPING,
            FlaxAutoModel,
            FlaxAutoModelForCausalLM,
            FlaxAutoModelForImageClassification,
            FlaxAutoModelForMaskedLM,
            FlaxAutoModelForMultipleChoice,
            FlaxAutoModelForNextSentencePrediction,
            FlaxAutoModelForPreTraining,
            FlaxAutoModelForQuestionAnswering,
            FlaxAutoModelForSeq2SeqLM,
            FlaxAutoModelForSequenceClassification,
            FlaxAutoModelForTokenClassification,
            FlaxAutoModelForVision2Seq,
        )
        from .models.bart import (
            FlaxBartDecoderPreTrainedModel,
            FlaxBartForCausalLM,
            FlaxBartForConditionalGeneration,
            FlaxBartForQuestionAnswering,
            FlaxBartForSequenceClassification,
            FlaxBartModel,
            FlaxBartPreTrainedModel,
        )
        from .models.beit import (
            FlaxBeitForImageClassification,
            FlaxBeitForMaskedImageModeling,
            FlaxBeitModel,
            FlaxBeitPreTrainedModel,
        )
        from .models.bert import (
            FlaxBertForCausalLM,
            FlaxBertForMaskedLM,
            FlaxBertForMultipleChoice,
            FlaxBertForNextSentencePrediction,
            FlaxBertForPreTraining,
            FlaxBertForQuestionAnswering,
            FlaxBertForSequenceClassification,
            FlaxBertForTokenClassification,
            FlaxBertModel,
            FlaxBertPreTrainedModel,
        )
        from .models.big_bird import (
            FlaxBigBirdForCausalLM,
            FlaxBigBirdForMaskedLM,
            FlaxBigBirdForMultipleChoice,
            FlaxBigBirdForPreTraining,
            FlaxBigBirdForQuestionAnswering,
            FlaxBigBirdForSequenceClassification,
            FlaxBigBirdForTokenClassification,
            FlaxBigBirdModel,
            FlaxBigBirdPreTrainedModel,
        )
        from .models.blenderbot import (
            FlaxBlenderbotForConditionalGeneration,
            FlaxBlenderbotModel,
            FlaxBlenderbotPreTrainedModel,
        )
        from .models.blenderbot_small import (
            FlaxBlenderbotSmallForConditionalGeneration,
            FlaxBlenderbotSmallModel,
            FlaxBlenderbotSmallPreTrainedModel,
        )
        from .models.clip import (
            FlaxCLIPModel,
            FlaxCLIPPreTrainedModel,
            FlaxCLIPTextModel,
            FlaxCLIPTextPreTrainedModel,
            FlaxCLIPVisionModel,
            FlaxCLIPVisionPreTrainedModel,
        )
        from .models.distilbert import (
            FlaxDistilBertForMaskedLM,
            FlaxDistilBertForMultipleChoice,
            FlaxDistilBertForQuestionAnswering,
            FlaxDistilBertForSequenceClassification,
            FlaxDistilBertForTokenClassification,
            FlaxDistilBertModel,
            FlaxDistilBertPreTrainedModel,
        )
        from .models.electra import (
            FlaxElectraForCausalLM,
            FlaxElectraForMaskedLM,
            FlaxElectraForMultipleChoice,
            FlaxElectraForPreTraining,
            FlaxElectraForQuestionAnswering,
            FlaxElectraForSequenceClassification,
            FlaxElectraForTokenClassification,
            FlaxElectraModel,
            FlaxElectraPreTrainedModel,
        )
        from .models.encoder_decoder import FlaxEncoderDecoderModel
        from .models.gpt2 import FlaxGPT2LMHeadModel, FlaxGPT2Model, FlaxGPT2PreTrainedModel
        from .models.gpt_neo import FlaxGPTNeoForCausalLM, FlaxGPTNeoModel, FlaxGPTNeoPreTrainedModel
        from .models.gptj import FlaxGPTJForCausalLM, FlaxGPTJModel, FlaxGPTJPreTrainedModel
        from .models.longt5 import FlaxLongT5ForConditionalGeneration, FlaxLongT5Model, FlaxLongT5PreTrainedModel
        from .models.marian import FlaxMarianModel, FlaxMarianMTModel, FlaxMarianPreTrainedModel
        from .models.mbart import (
            FlaxMBartForConditionalGeneration,
            FlaxMBartForQuestionAnswering,
            FlaxMBartForSequenceClassification,
            FlaxMBartModel,
            FlaxMBartPreTrainedModel,
        )
        from .models.mt5 import FlaxMT5EncoderModel, FlaxMT5ForConditionalGeneration, FlaxMT5Model
        from .models.opt import FlaxOPTForCausalLM, FlaxOPTModel, FlaxOPTPreTrainedModel
        from .models.pegasus import FlaxPegasusForConditionalGeneration, FlaxPegasusModel, FlaxPegasusPreTrainedModel
        from .models.roberta import (
            FlaxRobertaForCausalLM,
            FlaxRobertaForMaskedLM,
            FlaxRobertaForMultipleChoice,
            FlaxRobertaForQuestionAnswering,
            FlaxRobertaForSequenceClassification,
            FlaxRobertaForTokenClassification,
            FlaxRobertaModel,
            FlaxRobertaPreTrainedModel,
        )
        from .models.roformer import (
            FlaxRoFormerForMaskedLM,
            FlaxRoFormerForMultipleChoice,
            FlaxRoFormerForQuestionAnswering,
            FlaxRoFormerForSequenceClassification,
            FlaxRoFormerForTokenClassification,
            FlaxRoFormerModel,
            FlaxRoFormerPreTrainedModel,
        )
        from .models.speech_encoder_decoder import FlaxSpeechEncoderDecoderModel
        from .models.t5 import FlaxT5EncoderModel, FlaxT5ForConditionalGeneration, FlaxT5Model, FlaxT5PreTrainedModel
        from .models.vision_encoder_decoder import FlaxVisionEncoderDecoderModel
        from .models.vision_text_dual_encoder import FlaxVisionTextDualEncoderModel
        from .models.vit import FlaxViTForImageClassification, FlaxViTModel, FlaxViTPreTrainedModel
        from .models.wav2vec2 import (
            FlaxWav2Vec2ForCTC,
            FlaxWav2Vec2ForPreTraining,
            FlaxWav2Vec2Model,
            FlaxWav2Vec2PreTrainedModel,
        )
        from .models.xglm import FlaxXGLMForCausalLM, FlaxXGLMModel, FlaxXGLMPreTrainedModel
        from .models.xlm_roberta import (
            FlaxXLMRobertaForMaskedLM,
            FlaxXLMRobertaForMultipleChoice,
            FlaxXLMRobertaForQuestionAnswering,
            FlaxXLMRobertaForSequenceClassification,
            FlaxXLMRobertaForTokenClassification,
            FlaxXLMRobertaModel,
        )

else:
    import sys

    sys.modules[__name__] = _LazyModule(
        __name__,
        globals()["__file__"],
        _import_structure,
        module_spec=__spec__,
        extra_objects={"__version__": __version__},
    )


if not is_tf_available() and not is_torch_available() and not is_flax_available():
    logger.warning(
        "None of PyTorch, TensorFlow >= 2.0, or Flax have been found. "
        "Models won't be available and only tokenizers, configuration "
        "and file/data utilities can be used."
    )<|MERGE_RESOLUTION|>--- conflicted
+++ resolved
@@ -3540,15 +3540,12 @@
     except OptionalDependencyNotAvailable:
         from .utils.dummy_timm_and_vision_objects import *
     else:
-<<<<<<< HEAD
-=======
         from .models.deformable_detr import (
             DEFORMABLE_DETR_PRETRAINED_MODEL_ARCHIVE_LIST,
             DeformableDetrForObjectDetection,
             DeformableDetrModel,
             DeformableDetrPreTrainedModel,
         )
->>>>>>> 3f2cd47c
         from .models.conditional_detr import (
             CONDITIONAL_DETR_PRETRAINED_MODEL_ARCHIVE_LIST,
             ConditionalDetrForObjectDetection,
