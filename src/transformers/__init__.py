# Copyright 2020 The HuggingFace Team. All rights reserved.
#
# Licensed under the Apache License, Version 2.0 (the "License");
# you may not use this file except in compliance with the License.
# You may obtain a copy of the License at
#
#     http://www.apache.org/licenses/LICENSE-2.0
#
# Unless required by applicable law or agreed to in writing, software
# distributed under the License is distributed on an "AS IS" BASIS,
# WITHOUT WARRANTIES OR CONDITIONS OF ANY KIND, either express or implied.
# See the License for the specific language governing permissions and
# limitations under the License.

# When adding a new object to this init, remember to add it twice: once inside the `_import_structure` dictionary and
# once inside the `if TYPE_CHECKING` branch. The `TYPE_CHECKING` should have import statements as usual, but they are
# only there for type checking. The `_import_structure` is a dictionary submodule to list of object names, and is used
# to defer the actual importing for when the objects are requested. This way `import transformers` provides the names
# in the namespace without actually importing anything (and especially none of the backends).

__version__ = "4.44.0.dev0"

from typing import TYPE_CHECKING

# Check the dependencies satisfy the minimal versions required.
from . import dependency_versions_check
from .utils import (
    OptionalDependencyNotAvailable,
    _LazyModule,
    is_bitsandbytes_available,
    is_essentia_available,
    is_flax_available,
    is_g2p_en_available,
    is_keras_nlp_available,
    is_librosa_available,
    is_pretty_midi_available,
    is_scipy_available,
    is_sentencepiece_available,
    is_speech_available,
    is_tensorflow_text_available,
    is_tf_available,
    is_timm_available,
    is_tokenizers_available,
    is_torch_available,
    is_torchaudio_available,
    is_torchvision_available,
    is_vision_available,
    logging,
)


logger = logging.get_logger(__name__)  # pylint: disable=invalid-name


# Base objects, independent of any specific backend
_import_structure = {
    "agents": [
        "Agent",
        "CodeAgent",
        "HfEngine",
        "PipelineTool",
        "ReactAgent",
        "ReactCodeAgent",
        "ReactJsonAgent",
        "Tool",
        "Toolbox",
        "ToolCollection",
        "launch_gradio_demo",
        "load_tool",
        "stream_to_gradio",
    ],
    "audio_utils": [],
    "benchmark": [],
    "commands": [],
    "configuration_utils": ["PretrainedConfig"],
    "convert_graph_to_onnx": [],
    "convert_slow_tokenizers_checkpoints_to_fast": [],
    "convert_tf_hub_seq_to_seq_bert_to_pytorch": [],
    "data": [
        "DataProcessor",
        "InputExample",
        "InputFeatures",
        "SingleSentenceClassificationProcessor",
        "SquadExample",
        "SquadFeatures",
        "SquadV1Processor",
        "SquadV2Processor",
        "glue_compute_metrics",
        "glue_convert_examples_to_features",
        "glue_output_modes",
        "glue_processors",
        "glue_tasks_num_labels",
        "squad_convert_examples_to_features",
        "xnli_compute_metrics",
        "xnli_output_modes",
        "xnli_processors",
        "xnli_tasks_num_labels",
    ],
    "data.data_collator": [
        "DataCollator",
        "DataCollatorForLanguageModeling",
        "DataCollatorForPermutationLanguageModeling",
        "DataCollatorForSeq2Seq",
        "DataCollatorForSOP",
        "DataCollatorForTokenClassification",
        "DataCollatorForWholeWordMask",
        "DataCollatorWithFlattening",
        "DataCollatorWithPadding",
        "DefaultDataCollator",
        "default_data_collator",
    ],
    "data.metrics": [],
    "data.processors": [],
    "debug_utils": [],
    "deepspeed": [],
    "dependency_versions_check": [],
    "dependency_versions_table": [],
    "dynamic_module_utils": [],
    "feature_extraction_sequence_utils": ["SequenceFeatureExtractor"],
    "feature_extraction_utils": ["BatchFeature", "FeatureExtractionMixin"],
    "file_utils": [],
    "generation": [
        "GenerationConfig",
        "TextIteratorStreamer",
        "TextStreamer",
        "WatermarkingConfig",
    ],
    "hf_argparser": ["HfArgumentParser"],
    "hyperparameter_search": [],
    "image_transforms": [],
    "integrations": [
        "is_clearml_available",
        "is_comet_available",
        "is_dvclive_available",
        "is_neptune_available",
        "is_optuna_available",
        "is_ray_available",
        "is_ray_tune_available",
        "is_sigopt_available",
        "is_tensorboard_available",
        "is_wandb_available",
    ],
    "modelcard": ["ModelCard"],
    "modeling_tf_pytorch_utils": [
        "convert_tf_weight_name_to_pt_weight_name",
        "load_pytorch_checkpoint_in_tf2_model",
        "load_pytorch_model_in_tf2_model",
        "load_pytorch_weights_in_tf2_model",
        "load_tf2_checkpoint_in_pytorch_model",
        "load_tf2_model_in_pytorch_model",
        "load_tf2_weights_in_pytorch_model",
    ],
    # Models
    "models": [],
    "models.albert": ["AlbertConfig"],
    "models.align": [
        "AlignConfig",
        "AlignProcessor",
        "AlignTextConfig",
        "AlignVisionConfig",
    ],
    "models.altclip": [
        "AltCLIPConfig",
        "AltCLIPProcessor",
        "AltCLIPTextConfig",
        "AltCLIPVisionConfig",
    ],
    "models.audio_spectrogram_transformer": [
        "ASTConfig",
        "ASTFeatureExtractor",
    ],
    "models.auto": [
        "CONFIG_MAPPING",
        "FEATURE_EXTRACTOR_MAPPING",
        "IMAGE_PROCESSOR_MAPPING",
        "MODEL_NAMES_MAPPING",
        "PROCESSOR_MAPPING",
        "TOKENIZER_MAPPING",
        "AutoConfig",
        "AutoFeatureExtractor",
        "AutoImageProcessor",
        "AutoProcessor",
        "AutoTokenizer",
    ],
    "models.autoformer": ["AutoformerConfig"],
    "models.bark": [
        "BarkCoarseConfig",
        "BarkConfig",
        "BarkFineConfig",
        "BarkProcessor",
        "BarkSemanticConfig",
    ],
    "models.bart": ["BartConfig", "BartTokenizer"],
    "models.barthez": [],
    "models.bartpho": [],
    "models.beit": ["BeitConfig"],
    "models.bert": [
        "BasicTokenizer",
        "BertConfig",
        "BertTokenizer",
        "WordpieceTokenizer",
    ],
    "models.bert_generation": ["BertGenerationConfig"],
    "models.bert_japanese": [
        "BertJapaneseTokenizer",
        "CharacterTokenizer",
        "MecabTokenizer",
    ],
    "models.bertweet": ["BertweetTokenizer"],
    "models.big_bird": ["BigBirdConfig"],
    "models.bigbird_pegasus": ["BigBirdPegasusConfig"],
    "models.biogpt": [
        "BioGptConfig",
        "BioGptTokenizer",
    ],
    "models.bit": ["BitConfig"],
    "models.blenderbot": [
        "BlenderbotConfig",
        "BlenderbotTokenizer",
    ],
    "models.blenderbot_small": [
        "BlenderbotSmallConfig",
        "BlenderbotSmallTokenizer",
    ],
    "models.blip": [
        "BlipConfig",
        "BlipProcessor",
        "BlipTextConfig",
        "BlipVisionConfig",
    ],
    "models.blip_2": [
        "Blip2Config",
        "Blip2Processor",
        "Blip2QFormerConfig",
        "Blip2VisionConfig",
    ],
    "models.bloom": ["BloomConfig"],
    "models.bridgetower": [
        "BridgeTowerConfig",
        "BridgeTowerProcessor",
        "BridgeTowerTextConfig",
        "BridgeTowerVisionConfig",
    ],
    "models.bros": [
        "BrosConfig",
        "BrosProcessor",
    ],
    "models.byt5": ["ByT5Tokenizer"],
    "models.camembert": ["CamembertConfig"],
    "models.canine": [
        "CanineConfig",
        "CanineTokenizer",
    ],
    "models.chameleon": [
        "ChameleonConfig",
        "ChameleonProcessor",
        "ChameleonVQVAEConfig",
    ],
    "models.chinese_clip": [
        "ChineseCLIPConfig",
        "ChineseCLIPProcessor",
        "ChineseCLIPTextConfig",
        "ChineseCLIPVisionConfig",
    ],
    "models.clap": [
        "ClapAudioConfig",
        "ClapConfig",
        "ClapProcessor",
        "ClapTextConfig",
    ],
    "models.clip": [
        "CLIPConfig",
        "CLIPProcessor",
        "CLIPTextConfig",
        "CLIPTokenizer",
        "CLIPVisionConfig",
    ],
    "models.clipseg": [
        "CLIPSegConfig",
        "CLIPSegProcessor",
        "CLIPSegTextConfig",
        "CLIPSegVisionConfig",
    ],
    "models.clvp": [
        "ClvpConfig",
        "ClvpDecoderConfig",
        "ClvpEncoderConfig",
        "ClvpFeatureExtractor",
        "ClvpProcessor",
        "ClvpTokenizer",
    ],
    "models.code_llama": [],
    "models.codegen": [
        "CodeGenConfig",
        "CodeGenTokenizer",
    ],
    "models.cohere": ["CohereConfig"],
    "models.conditional_detr": ["ConditionalDetrConfig"],
    "models.convbert": [
        "ConvBertConfig",
        "ConvBertTokenizer",
    ],
    "models.convnext": ["ConvNextConfig"],
    "models.convnextv2": ["ConvNextV2Config"],
    "models.cpm": [],
    "models.cpmant": [
        "CpmAntConfig",
        "CpmAntTokenizer",
    ],
    "models.ctrl": [
        "CTRLConfig",
        "CTRLTokenizer",
    ],
    "models.cvt": ["CvtConfig"],
    "models.data2vec": [
        "Data2VecAudioConfig",
        "Data2VecTextConfig",
        "Data2VecVisionConfig",
    ],
    "models.dbrx": ["DbrxConfig"],
    "models.deberta": [
        "DebertaConfig",
        "DebertaTokenizer",
    ],
    "models.deberta_v2": ["DebertaV2Config"],
    "models.decision_transformer": ["DecisionTransformerConfig"],
    "models.deformable_detr": ["DeformableDetrConfig"],
    "models.deit": ["DeiTConfig"],
    "models.deprecated": [],
    "models.deprecated.bort": [],
    "models.deprecated.deta": ["DetaConfig"],
    "models.deprecated.efficientformer": ["EfficientFormerConfig"],
    "models.deprecated.ernie_m": ["ErnieMConfig"],
    "models.deprecated.gptsan_japanese": [
        "GPTSanJapaneseConfig",
        "GPTSanJapaneseTokenizer",
    ],
    "models.deprecated.graphormer": ["GraphormerConfig"],
    "models.deprecated.jukebox": [
        "JukeboxConfig",
        "JukeboxPriorConfig",
        "JukeboxTokenizer",
        "JukeboxVQVAEConfig",
    ],
    "models.deprecated.mctct": [
        "MCTCTConfig",
        "MCTCTFeatureExtractor",
        "MCTCTProcessor",
    ],
    "models.deprecated.mega": ["MegaConfig"],
    "models.deprecated.mmbt": ["MMBTConfig"],
    "models.deprecated.nat": ["NatConfig"],
    "models.deprecated.nezha": ["NezhaConfig"],
    "models.deprecated.open_llama": ["OpenLlamaConfig"],
    "models.deprecated.qdqbert": ["QDQBertConfig"],
    "models.deprecated.realm": [
        "RealmConfig",
        "RealmTokenizer",
    ],
    "models.deprecated.retribert": [
        "RetriBertConfig",
        "RetriBertTokenizer",
    ],
    "models.deprecated.speech_to_text_2": [
        "Speech2Text2Config",
        "Speech2Text2Processor",
        "Speech2Text2Tokenizer",
    ],
    "models.deprecated.tapex": ["TapexTokenizer"],
    "models.deprecated.trajectory_transformer": ["TrajectoryTransformerConfig"],
    "models.deprecated.transfo_xl": [
        "TransfoXLConfig",
        "TransfoXLCorpus",
        "TransfoXLTokenizer",
    ],
    "models.deprecated.tvlt": [
        "TvltConfig",
        "TvltFeatureExtractor",
        "TvltProcessor",
    ],
    "models.deprecated.van": ["VanConfig"],
    "models.deprecated.vit_hybrid": ["ViTHybridConfig"],
    "models.deprecated.xlm_prophetnet": ["XLMProphetNetConfig"],
    "models.depth_anything": ["DepthAnythingConfig"],
    "models.detr": ["DetrConfig"],
    "models.dialogpt": [],
    "models.dinat": ["DinatConfig"],
    "models.dinov2": ["Dinov2Config"],
    "models.distilbert": [
        "DistilBertConfig",
        "DistilBertTokenizer",
    ],
    "models.dit": [],
    "models.donut": [
        "DonutProcessor",
        "DonutSwinConfig",
    ],
    "models.dpr": [
        "DPRConfig",
        "DPRContextEncoderTokenizer",
        "DPRQuestionEncoderTokenizer",
        "DPRReaderOutput",
        "DPRReaderTokenizer",
    ],
    "models.dpt": ["DPTConfig"],
    "models.efficientnet": ["EfficientNetConfig"],
    "models.electra": [
        "ElectraConfig",
        "ElectraTokenizer",
    ],
    "models.encodec": [
        "EncodecConfig",
        "EncodecFeatureExtractor",
    ],
    "models.encoder_decoder": ["EncoderDecoderConfig"],
    "models.ernie": ["ErnieConfig"],
    "models.esm": ["EsmConfig", "EsmTokenizer"],
    "models.falcon": ["FalconConfig"],
    "models.fastspeech2_conformer": [
        "FastSpeech2ConformerConfig",
        "FastSpeech2ConformerHifiGanConfig",
        "FastSpeech2ConformerTokenizer",
        "FastSpeech2ConformerWithHifiGanConfig",
    ],
    "models.flaubert": ["FlaubertConfig", "FlaubertTokenizer"],
    "models.flava": [
        "FlavaConfig",
        "FlavaImageCodebookConfig",
        "FlavaImageConfig",
        "FlavaMultimodalConfig",
        "FlavaTextConfig",
    ],
    "models.fnet": ["FNetConfig"],
    "models.focalnet": ["FocalNetConfig"],
    "models.fsmt": [
        "FSMTConfig",
        "FSMTTokenizer",
    ],
    "models.funnel": [
        "FunnelConfig",
        "FunnelTokenizer",
    ],
    "models.fuyu": ["FuyuConfig"],
    "models.gemma": ["GemmaConfig"],
    "models.gemma2": ["Gemma2Config"],
    "models.git": [
        "GitConfig",
        "GitProcessor",
        "GitVisionConfig",
    ],
    "models.glpn": ["GLPNConfig"],
    "models.gpt2": [
        "GPT2Config",
        "GPT2Tokenizer",
    ],
    "models.gpt_bigcode": ["GPTBigCodeConfig"],
    "models.gpt_neo": ["GPTNeoConfig"],
    "models.gpt_neox": ["GPTNeoXConfig"],
    "models.gpt_neox_japanese": ["GPTNeoXJapaneseConfig"],
    "models.gpt_sw3": [],
    "models.gptj": ["GPTJConfig"],
    "models.grounding_dino": [
        "GroundingDinoConfig",
        "GroundingDinoProcessor",
    ],
    "models.groupvit": [
        "GroupViTConfig",
        "GroupViTTextConfig",
        "GroupViTVisionConfig",
    ],
    "models.herbert": ["HerbertTokenizer"],
    "models.hiera": ["HieraConfig"],
    "models.hubert": ["HubertConfig"],
    "models.ibert": ["IBertConfig"],
    "models.idefics": ["IdeficsConfig"],
    "models.idefics2": ["Idefics2Config"],
    "models.imagegpt": ["ImageGPTConfig"],
    "models.informer": ["InformerConfig"],
    "models.instructblip": [
        "InstructBlipConfig",
        "InstructBlipProcessor",
        "InstructBlipQFormerConfig",
        "InstructBlipVisionConfig",
    ],
    "models.instructblipvideo": [
        "InstructBlipVideoConfig",
        "InstructBlipVideoProcessor",
        "InstructBlipVideoQFormerConfig",
        "InstructBlipVideoVisionConfig",
    ],
    "models.jamba": ["JambaConfig"],
    "models.jetmoe": ["JetMoeConfig"],
    "models.kosmos2": [
        "Kosmos2Config",
        "Kosmos2Processor",
    ],
    "models.layoutlm": [
        "LayoutLMConfig",
        "LayoutLMTokenizer",
    ],
    "models.layoutlmv2": [
        "LayoutLMv2Config",
        "LayoutLMv2FeatureExtractor",
        "LayoutLMv2ImageProcessor",
        "LayoutLMv2Processor",
        "LayoutLMv2Tokenizer",
    ],
    "models.layoutlmv3": [
        "LayoutLMv3Config",
        "LayoutLMv3FeatureExtractor",
        "LayoutLMv3ImageProcessor",
        "LayoutLMv3Processor",
        "LayoutLMv3Tokenizer",
    ],
    "models.layoutxlm": ["LayoutXLMProcessor"],
    "models.led": ["LEDConfig", "LEDTokenizer"],
    "models.levit": ["LevitConfig"],
    "models.lilt": ["LiltConfig"],
    "models.llama": ["LlamaConfig"],
    "models.llava": [
        "LlavaConfig",
        "LlavaProcessor",
    ],
    "models.llava_next": [
        "LlavaNextConfig",
        "LlavaNextProcessor",
    ],
    "models.llava_next_video": [
        "LlavaNextVideoConfig",
        "LlavaNextVideoProcessor",
    ],
    "models.longformer": [
        "LongformerConfig",
        "LongformerTokenizer",
    ],
    "models.longt5": ["LongT5Config"],
    "models.luke": [
        "LukeConfig",
        "LukeTokenizer",
    ],
    "models.lxmert": [
        "LxmertConfig",
        "LxmertTokenizer",
    ],
    "models.m2m_100": ["M2M100Config"],
    "models.mamba": ["MambaConfig"],
    "models.marian": ["MarianConfig"],
    "models.markuplm": [
        "MarkupLMConfig",
        "MarkupLMFeatureExtractor",
        "MarkupLMProcessor",
        "MarkupLMTokenizer",
    ],
    "models.mask2former": ["Mask2FormerConfig"],
    "models.maskformer": [
        "MaskFormerConfig",
        "MaskFormerSwinConfig",
    ],
    "models.mbart": ["MBartConfig"],
    "models.mbart50": [],
    "models.megatron_bert": ["MegatronBertConfig"],
    "models.megatron_gpt2": [],
    "models.mgp_str": [
        "MgpstrConfig",
        "MgpstrProcessor",
        "MgpstrTokenizer",
    ],
    "models.mistral": ["MistralConfig"],
    "models.mixtral": ["MixtralConfig"],
    "models.mluke": [],
    "models.mobilebert": [
        "MobileBertConfig",
        "MobileBertTokenizer",
    ],
    "models.mobilenet_v1": ["MobileNetV1Config"],
    "models.mobilenet_v2": ["MobileNetV2Config"],
    "models.mobilevit": ["MobileViTConfig"],
    "models.mobilevitv2": ["MobileViTV2Config"],
    "models.mpnet": [
        "MPNetConfig",
        "MPNetTokenizer",
    ],
    "models.mpt": ["MptConfig"],
    "models.mra": ["MraConfig"],
    "models.mt5": ["MT5Config"],
    "models.musicgen": [
        "MusicgenConfig",
        "MusicgenDecoderConfig",
    ],
    "models.musicgen_melody": [
        "MusicgenMelodyConfig",
        "MusicgenMelodyDecoderConfig",
    ],
    "models.mvp": ["MvpConfig", "MvpTokenizer"],
    "models.nllb": [],
    "models.nllb_moe": ["NllbMoeConfig"],
    "models.nougat": ["NougatProcessor"],
    "models.nystromformer": ["NystromformerConfig"],
    "models.olmo": ["OlmoConfig"],
    "models.oneformer": [
        "OneFormerConfig",
        "OneFormerProcessor",
    ],
    "models.openai": [
        "OpenAIGPTConfig",
        "OpenAIGPTTokenizer",
    ],
    "models.opt": ["OPTConfig"],
    "models.owlv2": [
        "Owlv2Config",
        "Owlv2Processor",
        "Owlv2TextConfig",
        "Owlv2VisionConfig",
    ],
    "models.owlvit": [
        "OwlViTConfig",
        "OwlViTProcessor",
        "OwlViTTextConfig",
        "OwlViTVisionConfig",
    ],
    "models.paligemma": ["PaliGemmaConfig"],
    "models.patchtsmixer": ["PatchTSMixerConfig"],
    "models.patchtst": ["PatchTSTConfig"],
    "models.pegasus": [
        "PegasusConfig",
        "PegasusTokenizer",
    ],
    "models.pegasus_x": ["PegasusXConfig"],
    "models.perceiver": [
        "PerceiverConfig",
        "PerceiverTokenizer",
    ],
    "models.persimmon": ["PersimmonConfig"],
    "models.phi": ["PhiConfig"],
    "models.phi3": ["Phi3Config"],
    "models.phobert": ["PhobertTokenizer"],
    "models.pix2struct": [
        "Pix2StructConfig",
        "Pix2StructProcessor",
        "Pix2StructTextConfig",
        "Pix2StructVisionConfig",
    ],
    "models.plbart": ["PLBartConfig"],
    "models.poolformer": ["PoolFormerConfig"],
    "models.pop2piano": ["Pop2PianoConfig"],
    "models.prophetnet": [
        "ProphetNetConfig",
        "ProphetNetTokenizer",
    ],
    "models.pvt": ["PvtConfig"],
    "models.pvt_v2": ["PvtV2Config"],
    "models.qwen2": [
        "Qwen2Config",
        "Qwen2Tokenizer",
    ],
    "models.qwen2_moe": ["Qwen2MoeConfig"],
    "models.rag": ["RagConfig", "RagRetriever", "RagTokenizer"],
    "models.recurrent_gemma": ["RecurrentGemmaConfig"],
    "models.reformer": ["ReformerConfig"],
    "models.regnet": ["RegNetConfig"],
    "models.rembert": ["RemBertConfig"],
    "models.resnet": ["ResNetConfig"],
    "models.roberta": [
        "RobertaConfig",
        "RobertaTokenizer",
    ],
    "models.roberta_prelayernorm": ["RobertaPreLayerNormConfig"],
    "models.roc_bert": [
        "RoCBertConfig",
        "RoCBertTokenizer",
    ],
    "models.roformer": [
        "RoFormerConfig",
        "RoFormerTokenizer",
    ],
    "models.rt_detr": ["RTDetrConfig", "RTDetrResNetConfig"],
    "models.rwkv": ["RwkvConfig"],
    "models.sam": [
        "SamConfig",
        "SamMaskDecoderConfig",
        "SamProcessor",
        "SamPromptEncoderConfig",
        "SamVisionConfig",
    ],
    "models.seamless_m4t": [
        "SeamlessM4TConfig",
        "SeamlessM4TFeatureExtractor",
        "SeamlessM4TProcessor",
    ],
    "models.seamless_m4t_v2": ["SeamlessM4Tv2Config"],
    "models.segformer": ["SegformerConfig"],
    "models.seggpt": ["SegGptConfig"],
    "models.sew": ["SEWConfig"],
    "models.sew_d": ["SEWDConfig"],
    "models.siglip": [
        "SiglipConfig",
        "SiglipProcessor",
        "SiglipTextConfig",
        "SiglipVisionConfig",
    ],
    "models.speech_encoder_decoder": ["SpeechEncoderDecoderConfig"],
    "models.speech_to_text": [
        "Speech2TextConfig",
        "Speech2TextFeatureExtractor",
        "Speech2TextProcessor",
    ],
    "models.speecht5": [
        "SpeechT5Config",
        "SpeechT5FeatureExtractor",
        "SpeechT5HifiGanConfig",
        "SpeechT5Processor",
    ],
    "models.splinter": [
        "SplinterConfig",
        "SplinterTokenizer",
    ],
    "models.squeezebert": [
        "SqueezeBertConfig",
        "SqueezeBertTokenizer",
    ],
    "models.stablelm": ["StableLmConfig"],
    "models.starcoder2": ["Starcoder2Config"],
    "models.superpoint": ["SuperPointConfig"],
    "models.swiftformer": ["SwiftFormerConfig"],
    "models.swin": ["SwinConfig"],
    "models.swin2sr": ["Swin2SRConfig"],
    "models.swinv2": ["Swinv2Config"],
    "models.switch_transformers": ["SwitchTransformersConfig"],
    "models.t5": ["T5Config"],
    "models.table_transformer": ["TableTransformerConfig"],
    "models.tapas": [
        "TapasConfig",
        "TapasTokenizer",
    ],
    "models.time_series_transformer": ["TimeSeriesTransformerConfig"],
    "models.timesformer": ["TimesformerConfig"],
    "models.timm_backbone": ["TimmBackboneConfig"],
    "models.trocr": [
        "TrOCRConfig",
        "TrOCRProcessor",
    ],
    "models.tvp": [
        "TvpConfig",
        "TvpProcessor",
    ],
    "models.udop": [
        "UdopConfig",
        "UdopProcessor",
    ],
    "models.umt5": ["UMT5Config"],
    "models.unispeech": ["UniSpeechConfig"],
    "models.unispeech_sat": ["UniSpeechSatConfig"],
    "models.univnet": [
        "UnivNetConfig",
        "UnivNetFeatureExtractor",
    ],
    "models.upernet": ["UperNetConfig"],
    "models.video_llava": ["VideoLlavaConfig"],
    "models.videomae": ["VideoMAEConfig"],
    "models.vilt": [
        "ViltConfig",
        "ViltFeatureExtractor",
        "ViltImageProcessor",
        "ViltProcessor",
    ],
    "models.vipllava": ["VipLlavaConfig"],
    "models.vision_encoder_decoder": ["VisionEncoderDecoderConfig"],
    "models.vision_text_dual_encoder": [
        "VisionTextDualEncoderConfig",
        "VisionTextDualEncoderProcessor",
    ],
    "models.visual_bert": ["VisualBertConfig"],
    "models.vit": ["ViTConfig"],
    "models.vit_mae": ["ViTMAEConfig"],
    "models.vit_msn": ["ViTMSNConfig"],
    "models.vitdet": ["VitDetConfig"],
    "models.vitmatte": ["VitMatteConfig"],
    "models.vits": [
        "VitsConfig",
        "VitsTokenizer",
    ],
    "models.vivit": ["VivitConfig"],
    "models.wav2vec2": [
        "Wav2Vec2Config",
        "Wav2Vec2CTCTokenizer",
        "Wav2Vec2FeatureExtractor",
        "Wav2Vec2Processor",
        "Wav2Vec2Tokenizer",
    ],
    "models.wav2vec2_bert": [
        "Wav2Vec2BertConfig",
        "Wav2Vec2BertProcessor",
    ],
    "models.wav2vec2_conformer": ["Wav2Vec2ConformerConfig"],
    "models.wav2vec2_phoneme": ["Wav2Vec2PhonemeCTCTokenizer"],
    "models.wav2vec2_with_lm": ["Wav2Vec2ProcessorWithLM"],
    "models.wavlm": ["WavLMConfig"],
    "models.whisper": [
        "WhisperConfig",
        "WhisperFeatureExtractor",
        "WhisperProcessor",
        "WhisperTokenizer",
    ],
    "models.x_clip": [
        "XCLIPConfig",
        "XCLIPProcessor",
        "XCLIPTextConfig",
        "XCLIPVisionConfig",
    ],
    "models.xglm": ["XGLMConfig"],
    "models.xlm": ["XLMConfig", "XLMTokenizer"],
    "models.xlm_roberta": ["XLMRobertaConfig"],
    "models.xlm_roberta_xl": ["XLMRobertaXLConfig"],
    "models.xlnet": ["XLNetConfig"],
    "models.xmod": ["XmodConfig"],
    "models.yolos": ["YolosConfig"],
    "models.yoso": ["YosoConfig"],
    "models.zoedepth": ["ZoeDepthConfig"],
    "onnx": [],
    "pipelines": [
        "AudioClassificationPipeline",
        "AutomaticSpeechRecognitionPipeline",
        "CsvPipelineDataFormat",
        "DepthEstimationPipeline",
        "DocumentQuestionAnsweringPipeline",
        "FeatureExtractionPipeline",
        "FillMaskPipeline",
        "ImageClassificationPipeline",
        "ImageFeatureExtractionPipeline",
        "ImageSegmentationPipeline",
        "ImageToImagePipeline",
        "ImageToTextPipeline",
        "JsonPipelineDataFormat",
        "MaskGenerationPipeline",
        "NerPipeline",
        "ObjectDetectionPipeline",
        "PipedPipelineDataFormat",
        "Pipeline",
        "PipelineDataFormat",
        "QuestionAnsweringPipeline",
        "SummarizationPipeline",
        "TableQuestionAnsweringPipeline",
        "Text2TextGenerationPipeline",
        "TextClassificationPipeline",
        "TextGenerationPipeline",
        "TextToAudioPipeline",
        "TokenClassificationPipeline",
        "TranslationPipeline",
        "VideoClassificationPipeline",
        "VisualQuestionAnsweringPipeline",
        "ZeroShotAudioClassificationPipeline",
        "ZeroShotClassificationPipeline",
        "ZeroShotImageClassificationPipeline",
        "ZeroShotObjectDetectionPipeline",
        "pipeline",
    ],
    "processing_utils": ["ProcessorMixin"],
    "quantizers": [],
    "testing_utils": [],
    "tokenization_utils": ["PreTrainedTokenizer"],
    "tokenization_utils_base": [
        "AddedToken",
        "BatchEncoding",
        "CharSpan",
        "PreTrainedTokenizerBase",
        "SpecialTokensMixin",
        "TokenSpan",
    ],
    "trainer_callback": [
        "DefaultFlowCallback",
        "EarlyStoppingCallback",
        "PrinterCallback",
        "ProgressCallback",
        "TrainerCallback",
        "TrainerControl",
        "TrainerState",
    ],
    "trainer_utils": [
        "EvalPrediction",
        "IntervalStrategy",
        "SchedulerType",
        "enable_full_determinism",
        "set_seed",
    ],
    "training_args": ["TrainingArguments"],
    "training_args_seq2seq": ["Seq2SeqTrainingArguments"],
    "training_args_tf": ["TFTrainingArguments"],
    "utils": [
        "CONFIG_NAME",
        "MODEL_CARD_NAME",
        "PYTORCH_PRETRAINED_BERT_CACHE",
        "PYTORCH_TRANSFORMERS_CACHE",
        "SPIECE_UNDERLINE",
        "TF2_WEIGHTS_NAME",
        "TF_WEIGHTS_NAME",
        "TRANSFORMERS_CACHE",
        "WEIGHTS_NAME",
        "TensorType",
        "add_end_docstrings",
        "add_start_docstrings",
        "is_apex_available",
        "is_av_available",
        "is_bitsandbytes_available",
        "is_datasets_available",
        "is_decord_available",
        "is_faiss_available",
        "is_flax_available",
        "is_keras_nlp_available",
        "is_phonemizer_available",
        "is_psutil_available",
        "is_py3nvml_available",
        "is_pyctcdecode_available",
        "is_sacremoses_available",
        "is_safetensors_available",
        "is_scipy_available",
        "is_sentencepiece_available",
        "is_sklearn_available",
        "is_speech_available",
        "is_tensorflow_text_available",
        "is_tf_available",
        "is_timm_available",
        "is_tokenizers_available",
        "is_torch_available",
        "is_torch_mlu_available",
        "is_torch_neuroncore_available",
        "is_torch_npu_available",
        "is_torch_tpu_available",
        "is_torchvision_available",
        "is_torch_xla_available",
        "is_torch_xpu_available",
        "is_vision_available",
        "logging",
    ],
    "utils.quantization_config": [
        "AqlmConfig",
        "AwqConfig",
        "BitsAndBytesConfig",
        "EetqConfig",
        "FbgemmFp8Config",
        "GPTQConfig",
        "HqqConfig",
        "QuantoConfig",
    ],
}

# sentencepiece-backed objects
try:
    if not is_sentencepiece_available():
        raise OptionalDependencyNotAvailable()
except OptionalDependencyNotAvailable:
    from .utils import dummy_sentencepiece_objects

    _import_structure["utils.dummy_sentencepiece_objects"] = [
        name for name in dir(dummy_sentencepiece_objects) if not name.startswith("_")
    ]
else:
    _import_structure["models.albert"].append("AlbertTokenizer")
    _import_structure["models.barthez"].append("BarthezTokenizer")
    _import_structure["models.bartpho"].append("BartphoTokenizer")
    _import_structure["models.bert_generation"].append("BertGenerationTokenizer")
    _import_structure["models.big_bird"].append("BigBirdTokenizer")
    _import_structure["models.camembert"].append("CamembertTokenizer")
    _import_structure["models.code_llama"].append("CodeLlamaTokenizer")
    _import_structure["models.cpm"].append("CpmTokenizer")
    _import_structure["models.deberta_v2"].append("DebertaV2Tokenizer")
    _import_structure["models.deprecated.ernie_m"].append("ErnieMTokenizer")
    _import_structure["models.deprecated.xlm_prophetnet"].append("XLMProphetNetTokenizer")
    _import_structure["models.fnet"].append("FNetTokenizer")
    _import_structure["models.gemma"].append("GemmaTokenizer")
    _import_structure["models.gpt_sw3"].append("GPTSw3Tokenizer")
    _import_structure["models.layoutxlm"].append("LayoutXLMTokenizer")
    _import_structure["models.llama"].append("LlamaTokenizer")
    _import_structure["models.m2m_100"].append("M2M100Tokenizer")
    _import_structure["models.marian"].append("MarianTokenizer")
    _import_structure["models.mbart"].append("MBartTokenizer")
    _import_structure["models.mbart50"].append("MBart50Tokenizer")
    _import_structure["models.mluke"].append("MLukeTokenizer")
    _import_structure["models.mt5"].append("MT5Tokenizer")
    _import_structure["models.nllb"].append("NllbTokenizer")
    _import_structure["models.pegasus"].append("PegasusTokenizer")
    _import_structure["models.plbart"].append("PLBartTokenizer")
    _import_structure["models.reformer"].append("ReformerTokenizer")
    _import_structure["models.rembert"].append("RemBertTokenizer")
    _import_structure["models.seamless_m4t"].append("SeamlessM4TTokenizer")
    _import_structure["models.siglip"].append("SiglipTokenizer")
    _import_structure["models.speech_to_text"].append("Speech2TextTokenizer")
    _import_structure["models.speecht5"].append("SpeechT5Tokenizer")
    _import_structure["models.t5"].append("T5Tokenizer")
    _import_structure["models.udop"].append("UdopTokenizer")
    _import_structure["models.xglm"].append("XGLMTokenizer")
    _import_structure["models.xlm_roberta"].append("XLMRobertaTokenizer")
    _import_structure["models.xlnet"].append("XLNetTokenizer")

# tokenizers-backed objects
try:
    if not is_tokenizers_available():
        raise OptionalDependencyNotAvailable()
except OptionalDependencyNotAvailable:
    from .utils import dummy_tokenizers_objects

    _import_structure["utils.dummy_tokenizers_objects"] = [
        name for name in dir(dummy_tokenizers_objects) if not name.startswith("_")
    ]
else:
    # Fast tokenizers structure
    _import_structure["models.albert"].append("AlbertTokenizerFast")
    _import_structure["models.bart"].append("BartTokenizerFast")
    _import_structure["models.barthez"].append("BarthezTokenizerFast")
    _import_structure["models.bert"].append("BertTokenizerFast")
    _import_structure["models.big_bird"].append("BigBirdTokenizerFast")
    _import_structure["models.blenderbot"].append("BlenderbotTokenizerFast")
    _import_structure["models.blenderbot_small"].append("BlenderbotSmallTokenizerFast")
    _import_structure["models.bloom"].append("BloomTokenizerFast")
    _import_structure["models.camembert"].append("CamembertTokenizerFast")
    _import_structure["models.clip"].append("CLIPTokenizerFast")
    _import_structure["models.code_llama"].append("CodeLlamaTokenizerFast")
    _import_structure["models.codegen"].append("CodeGenTokenizerFast")
    _import_structure["models.cohere"].append("CohereTokenizerFast")
    _import_structure["models.convbert"].append("ConvBertTokenizerFast")
    _import_structure["models.cpm"].append("CpmTokenizerFast")
    _import_structure["models.deberta"].append("DebertaTokenizerFast")
    _import_structure["models.deberta_v2"].append("DebertaV2TokenizerFast")
    _import_structure["models.deprecated.realm"].append("RealmTokenizerFast")
    _import_structure["models.deprecated.retribert"].append("RetriBertTokenizerFast")
    _import_structure["models.distilbert"].append("DistilBertTokenizerFast")
    _import_structure["models.dpr"].extend(
        [
            "DPRContextEncoderTokenizerFast",
            "DPRQuestionEncoderTokenizerFast",
            "DPRReaderTokenizerFast",
        ]
    )
    _import_structure["models.electra"].append("ElectraTokenizerFast")
    _import_structure["models.fnet"].append("FNetTokenizerFast")
    _import_structure["models.funnel"].append("FunnelTokenizerFast")
    _import_structure["models.gemma"].append("GemmaTokenizerFast")
    _import_structure["models.gpt2"].append("GPT2TokenizerFast")
    _import_structure["models.gpt_neox"].append("GPTNeoXTokenizerFast")
    _import_structure["models.gpt_neox_japanese"].append("GPTNeoXJapaneseTokenizer")
    _import_structure["models.herbert"].append("HerbertTokenizerFast")
    _import_structure["models.layoutlm"].append("LayoutLMTokenizerFast")
    _import_structure["models.layoutlmv2"].append("LayoutLMv2TokenizerFast")
    _import_structure["models.layoutlmv3"].append("LayoutLMv3TokenizerFast")
    _import_structure["models.layoutxlm"].append("LayoutXLMTokenizerFast")
    _import_structure["models.led"].append("LEDTokenizerFast")
    _import_structure["models.llama"].append("LlamaTokenizerFast")
    _import_structure["models.longformer"].append("LongformerTokenizerFast")
    _import_structure["models.lxmert"].append("LxmertTokenizerFast")
    _import_structure["models.markuplm"].append("MarkupLMTokenizerFast")
    _import_structure["models.mbart"].append("MBartTokenizerFast")
    _import_structure["models.mbart50"].append("MBart50TokenizerFast")
    _import_structure["models.mobilebert"].append("MobileBertTokenizerFast")
    _import_structure["models.mpnet"].append("MPNetTokenizerFast")
    _import_structure["models.mt5"].append("MT5TokenizerFast")
    _import_structure["models.mvp"].append("MvpTokenizerFast")
    _import_structure["models.nllb"].append("NllbTokenizerFast")
    _import_structure["models.nougat"].append("NougatTokenizerFast")
    _import_structure["models.openai"].append("OpenAIGPTTokenizerFast")
    _import_structure["models.pegasus"].append("PegasusTokenizerFast")
    _import_structure["models.qwen2"].append("Qwen2TokenizerFast")
    _import_structure["models.reformer"].append("ReformerTokenizerFast")
    _import_structure["models.rembert"].append("RemBertTokenizerFast")
    _import_structure["models.roberta"].append("RobertaTokenizerFast")
    _import_structure["models.roformer"].append("RoFormerTokenizerFast")
    _import_structure["models.seamless_m4t"].append("SeamlessM4TTokenizerFast")
    _import_structure["models.splinter"].append("SplinterTokenizerFast")
    _import_structure["models.squeezebert"].append("SqueezeBertTokenizerFast")
    _import_structure["models.t5"].append("T5TokenizerFast")
    _import_structure["models.udop"].append("UdopTokenizerFast")
    _import_structure["models.whisper"].append("WhisperTokenizerFast")
    _import_structure["models.xglm"].append("XGLMTokenizerFast")
    _import_structure["models.xlm_roberta"].append("XLMRobertaTokenizerFast")
    _import_structure["models.xlnet"].append("XLNetTokenizerFast")
    _import_structure["tokenization_utils_fast"] = ["PreTrainedTokenizerFast"]


try:
    if not (is_sentencepiece_available() and is_tokenizers_available()):
        raise OptionalDependencyNotAvailable()
except OptionalDependencyNotAvailable:
    from .utils import dummy_sentencepiece_and_tokenizers_objects

    _import_structure["utils.dummy_sentencepiece_and_tokenizers_objects"] = [
        name for name in dir(dummy_sentencepiece_and_tokenizers_objects) if not name.startswith("_")
    ]
else:
    _import_structure["convert_slow_tokenizer"] = [
        "SLOW_TO_FAST_CONVERTERS",
        "convert_slow_tokenizer",
    ]

# Tensorflow-text-specific objects
try:
    if not is_tensorflow_text_available():
        raise OptionalDependencyNotAvailable()
except OptionalDependencyNotAvailable:
    from .utils import dummy_tensorflow_text_objects

    _import_structure["utils.dummy_tensorflow_text_objects"] = [
        name for name in dir(dummy_tensorflow_text_objects) if not name.startswith("_")
    ]
else:
    _import_structure["models.bert"].append("TFBertTokenizer")

# keras-nlp-specific objects
try:
    if not is_keras_nlp_available():
        raise OptionalDependencyNotAvailable()
except OptionalDependencyNotAvailable:
    from .utils import dummy_keras_nlp_objects

    _import_structure["utils.dummy_keras_nlp_objects"] = [
        name for name in dir(dummy_keras_nlp_objects) if not name.startswith("_")
    ]
else:
    _import_structure["models.gpt2"].append("TFGPT2Tokenizer")

# Vision-specific objects
try:
    if not is_vision_available():
        raise OptionalDependencyNotAvailable()
except OptionalDependencyNotAvailable:
    from .utils import dummy_vision_objects

    _import_structure["utils.dummy_vision_objects"] = [
        name for name in dir(dummy_vision_objects) if not name.startswith("_")
    ]
else:
    _import_structure["image_processing_base"] = ["ImageProcessingMixin"]
    _import_structure["image_processing_utils"] = ["BaseImageProcessor"]
    _import_structure["image_utils"] = ["ImageFeatureExtractionMixin"]
    _import_structure["models.beit"].extend(["BeitFeatureExtractor", "BeitImageProcessor"])
    _import_structure["models.bit"].extend(["BitImageProcessor"])
    _import_structure["models.blip"].extend(["BlipImageProcessor"])
    _import_structure["models.bridgetower"].append("BridgeTowerImageProcessor")
    _import_structure["models.chameleon"].append("ChameleonImageProcessor")
    _import_structure["models.chinese_clip"].extend(["ChineseCLIPFeatureExtractor", "ChineseCLIPImageProcessor"])
    _import_structure["models.clip"].extend(["CLIPFeatureExtractor", "CLIPImageProcessor"])
    _import_structure["models.conditional_detr"].extend(
        ["ConditionalDetrFeatureExtractor", "ConditionalDetrImageProcessor"]
    )
    _import_structure["models.convnext"].extend(["ConvNextFeatureExtractor", "ConvNextImageProcessor"])
    _import_structure["models.deformable_detr"].extend(
        ["DeformableDetrFeatureExtractor", "DeformableDetrImageProcessor"]
    )
    _import_structure["models.deit"].extend(["DeiTFeatureExtractor", "DeiTImageProcessor"])
    _import_structure["models.deprecated.deta"].append("DetaImageProcessor")
    _import_structure["models.deprecated.efficientformer"].append("EfficientFormerImageProcessor")
    _import_structure["models.deprecated.tvlt"].append("TvltImageProcessor")
    _import_structure["models.deprecated.vit_hybrid"].extend(["ViTHybridImageProcessor"])
    _import_structure["models.detr"].extend(["DetrFeatureExtractor", "DetrImageProcessor"])
    _import_structure["models.donut"].extend(["DonutFeatureExtractor", "DonutImageProcessor"])
    _import_structure["models.dpt"].extend(["DPTFeatureExtractor", "DPTImageProcessor"])
    _import_structure["models.efficientnet"].append("EfficientNetImageProcessor")
    _import_structure["models.flava"].extend(["FlavaFeatureExtractor", "FlavaImageProcessor", "FlavaProcessor"])
    _import_structure["models.fuyu"].extend(["FuyuImageProcessor", "FuyuProcessor"])
    _import_structure["models.glpn"].extend(["GLPNFeatureExtractor", "GLPNImageProcessor"])
    _import_structure["models.grounding_dino"].extend(["GroundingDinoImageProcessor"])
    _import_structure["models.idefics"].extend(["IdeficsImageProcessor"])
    _import_structure["models.idefics2"].extend(["Idefics2ImageProcessor"])
    _import_structure["models.imagegpt"].extend(["ImageGPTFeatureExtractor", "ImageGPTImageProcessor"])
    _import_structure["models.instructblipvideo"].extend(["InstructBlipVideoImageProcessor"])
    _import_structure["models.layoutlmv2"].extend(["LayoutLMv2FeatureExtractor", "LayoutLMv2ImageProcessor"])
    _import_structure["models.layoutlmv3"].extend(["LayoutLMv3FeatureExtractor", "LayoutLMv3ImageProcessor"])
    _import_structure["models.levit"].extend(["LevitFeatureExtractor", "LevitImageProcessor"])
    _import_structure["models.llava_next"].append("LlavaNextImageProcessor")
    _import_structure["models.llava_next_video"].append("LlavaNextVideoImageProcessor")
    _import_structure["models.mask2former"].append("Mask2FormerImageProcessor")
    _import_structure["models.maskformer"].extend(["MaskFormerFeatureExtractor", "MaskFormerImageProcessor"])
    _import_structure["models.mobilenet_v1"].extend(["MobileNetV1FeatureExtractor", "MobileNetV1ImageProcessor"])
    _import_structure["models.mobilenet_v2"].extend(["MobileNetV2FeatureExtractor", "MobileNetV2ImageProcessor"])
    _import_structure["models.mobilevit"].extend(["MobileViTFeatureExtractor", "MobileViTImageProcessor"])
    _import_structure["models.nougat"].append("NougatImageProcessor")
    _import_structure["models.oneformer"].extend(["OneFormerImageProcessor"])
    _import_structure["models.owlv2"].append("Owlv2ImageProcessor")
    _import_structure["models.owlvit"].extend(["OwlViTFeatureExtractor", "OwlViTImageProcessor"])
    _import_structure["models.perceiver"].extend(["PerceiverFeatureExtractor", "PerceiverImageProcessor"])
    _import_structure["models.pix2struct"].extend(["Pix2StructImageProcessor"])
    _import_structure["models.poolformer"].extend(["PoolFormerFeatureExtractor", "PoolFormerImageProcessor"])
    _import_structure["models.pvt"].extend(["PvtImageProcessor"])
    _import_structure["models.rt_detr"].extend(["RTDetrImageProcessor"])
    _import_structure["models.sam"].extend(["SamImageProcessor"])
    _import_structure["models.segformer"].extend(["SegformerFeatureExtractor", "SegformerImageProcessor"])
    _import_structure["models.seggpt"].extend(["SegGptImageProcessor"])
    _import_structure["models.siglip"].append("SiglipImageProcessor")
    _import_structure["models.superpoint"].extend(["SuperPointImageProcessor"])
    _import_structure["models.swin2sr"].append("Swin2SRImageProcessor")
    _import_structure["models.tvp"].append("TvpImageProcessor")
    _import_structure["models.video_llava"].append("VideoLlavaImageProcessor")
    _import_structure["models.videomae"].extend(["VideoMAEFeatureExtractor", "VideoMAEImageProcessor"])
    _import_structure["models.vilt"].extend(["ViltFeatureExtractor", "ViltImageProcessor", "ViltProcessor"])
    _import_structure["models.vit"].extend(["ViTFeatureExtractor", "ViTImageProcessor"])
    _import_structure["models.vitmatte"].append("VitMatteImageProcessor")
    _import_structure["models.vivit"].append("VivitImageProcessor")
    _import_structure["models.yolos"].extend(["YolosFeatureExtractor", "YolosImageProcessor"])
    _import_structure["models.zoedepth"].append("ZoeDepthImageProcessor")

try:
    if not is_torchvision_available():
        raise OptionalDependencyNotAvailable()
except OptionalDependencyNotAvailable:
    from .utils import dummy_torchvision_objects

    _import_structure["utils.dummy_torchvision_objects"] = [
        name for name in dir(dummy_torchvision_objects) if not name.startswith("_")
    ]
else:
    _import_structure["image_processing_utils_fast"] = ["BaseImageProcessorFast"]
    _import_structure["models.vit"].append("ViTImageProcessorFast")

# PyTorch-backed objects
try:
    if not is_torch_available():
        raise OptionalDependencyNotAvailable()
except OptionalDependencyNotAvailable:
    from .utils import dummy_pt_objects

    _import_structure["utils.dummy_pt_objects"] = [name for name in dir(dummy_pt_objects) if not name.startswith("_")]
else:
    _import_structure["activations"] = []
    _import_structure["benchmark.benchmark"] = ["PyTorchBenchmark"]
    _import_structure["benchmark.benchmark_args"] = ["PyTorchBenchmarkArguments"]
    _import_structure["cache_utils"] = [
        "Cache",
        "CacheConfig",
        "DynamicCache",
        "EncoderDecoderCache",
        "HQQQuantizedCache",
        "HybridCache",
<<<<<<< HEAD
=======
        "MambaCache",
        "OffloadedCache",
>>>>>>> 37c5ca5e
        "QuantizedCache",
        "QuantizedCacheConfig",
        "QuantoQuantizedCache",
        "SinkCache",
        "SlidingWindowCache",
        "StaticCache",
    ]
    _import_structure["data.datasets"] = [
        "GlueDataset",
        "GlueDataTrainingArguments",
        "LineByLineTextDataset",
        "LineByLineWithRefDataset",
        "LineByLineWithSOPTextDataset",
        "SquadDataset",
        "SquadDataTrainingArguments",
        "TextDataset",
        "TextDatasetForNextSentencePrediction",
    ]
    _import_structure["generation"].extend(
        [
            "AlternatingCodebooksLogitsProcessor",
            "BeamScorer",
            "BeamSearchScorer",
            "ClassifierFreeGuidanceLogitsProcessor",
            "ConstrainedBeamSearchScorer",
            "Constraint",
            "ConstraintListState",
            "DisjunctiveConstraint",
            "EncoderNoRepeatNGramLogitsProcessor",
            "EncoderRepetitionPenaltyLogitsProcessor",
            "EosTokenCriteria",
            "EpsilonLogitsWarper",
            "EtaLogitsWarper",
            "ExponentialDecayLengthPenalty",
            "ForcedBOSTokenLogitsProcessor",
            "ForcedEOSTokenLogitsProcessor",
            "ForceTokensLogitsProcessor",
            "GenerationMixin",
            "HammingDiversityLogitsProcessor",
            "InfNanRemoveLogitsProcessor",
            "LogitNormalization",
            "LogitsProcessor",
            "LogitsProcessorList",
            "LogitsWarper",
            "MaxLengthCriteria",
            "MaxTimeCriteria",
            "MinLengthLogitsProcessor",
            "MinNewTokensLengthLogitsProcessor",
            "MinPLogitsWarper",
            "NoBadWordsLogitsProcessor",
            "NoRepeatNGramLogitsProcessor",
            "PhrasalConstraint",
            "PrefixConstrainedLogitsProcessor",
            "RepetitionPenaltyLogitsProcessor",
            "SequenceBiasLogitsProcessor",
            "StoppingCriteria",
            "StoppingCriteriaList",
            "StopStringCriteria",
            "SuppressTokensAtBeginLogitsProcessor",
            "SuppressTokensLogitsProcessor",
            "TemperatureLogitsWarper",
            "TopKLogitsWarper",
            "TopPLogitsWarper",
            "TypicalLogitsWarper",
            "UnbatchedClassifierFreeGuidanceLogitsProcessor",
            "WatermarkDetector",
            "WatermarkLogitsProcessor",
            "WhisperTimeStampLogitsProcessor",
        ]
    )
    _import_structure["modeling_flash_attention_utils"] = []
    _import_structure["modeling_outputs"] = []
    _import_structure["modeling_rope_utils"] = ["ROPE_INIT_FUNCTIONS"]
    _import_structure["modeling_utils"] = ["PreTrainedModel"]

    # PyTorch models structure

    _import_structure["models.albert"].extend(
        [
            "AlbertForMaskedLM",
            "AlbertForMultipleChoice",
            "AlbertForPreTraining",
            "AlbertForQuestionAnswering",
            "AlbertForSequenceClassification",
            "AlbertForTokenClassification",
            "AlbertModel",
            "AlbertPreTrainedModel",
            "load_tf_weights_in_albert",
        ]
    )

    _import_structure["models.align"].extend(
        [
            "AlignModel",
            "AlignPreTrainedModel",
            "AlignTextModel",
            "AlignVisionModel",
        ]
    )

    _import_structure["models.altclip"].extend(
        [
            "AltCLIPModel",
            "AltCLIPPreTrainedModel",
            "AltCLIPTextModel",
            "AltCLIPVisionModel",
        ]
    )
    _import_structure["models.audio_spectrogram_transformer"].extend(
        [
            "ASTForAudioClassification",
            "ASTModel",
            "ASTPreTrainedModel",
        ]
    )
    _import_structure["models.auto"].extend(
        [
            "MODEL_FOR_AUDIO_CLASSIFICATION_MAPPING",
            "MODEL_FOR_AUDIO_FRAME_CLASSIFICATION_MAPPING",
            "MODEL_FOR_AUDIO_XVECTOR_MAPPING",
            "MODEL_FOR_BACKBONE_MAPPING",
            "MODEL_FOR_CAUSAL_IMAGE_MODELING_MAPPING",
            "MODEL_FOR_CAUSAL_LM_MAPPING",
            "MODEL_FOR_CTC_MAPPING",
            "MODEL_FOR_DEPTH_ESTIMATION_MAPPING",
            "MODEL_FOR_DOCUMENT_QUESTION_ANSWERING_MAPPING",
            "MODEL_FOR_IMAGE_CLASSIFICATION_MAPPING",
            "MODEL_FOR_IMAGE_MAPPING",
            "MODEL_FOR_IMAGE_SEGMENTATION_MAPPING",
            "MODEL_FOR_IMAGE_TO_IMAGE_MAPPING",
            "MODEL_FOR_INSTANCE_SEGMENTATION_MAPPING",
            "MODEL_FOR_KEYPOINT_DETECTION_MAPPING",
            "MODEL_FOR_MASKED_IMAGE_MODELING_MAPPING",
            "MODEL_FOR_MASKED_LM_MAPPING",
            "MODEL_FOR_MASK_GENERATION_MAPPING",
            "MODEL_FOR_MULTIPLE_CHOICE_MAPPING",
            "MODEL_FOR_NEXT_SENTENCE_PREDICTION_MAPPING",
            "MODEL_FOR_OBJECT_DETECTION_MAPPING",
            "MODEL_FOR_PRETRAINING_MAPPING",
            "MODEL_FOR_QUESTION_ANSWERING_MAPPING",
            "MODEL_FOR_SEMANTIC_SEGMENTATION_MAPPING",
            "MODEL_FOR_SEQ_TO_SEQ_CAUSAL_LM_MAPPING",
            "MODEL_FOR_SEQUENCE_CLASSIFICATION_MAPPING",
            "MODEL_FOR_SPEECH_SEQ_2_SEQ_MAPPING",
            "MODEL_FOR_TABLE_QUESTION_ANSWERING_MAPPING",
            "MODEL_FOR_TEXT_ENCODING_MAPPING",
            "MODEL_FOR_TEXT_TO_SPECTROGRAM_MAPPING",
            "MODEL_FOR_TEXT_TO_WAVEFORM_MAPPING",
            "MODEL_FOR_TIME_SERIES_CLASSIFICATION_MAPPING",
            "MODEL_FOR_TIME_SERIES_REGRESSION_MAPPING",
            "MODEL_FOR_TOKEN_CLASSIFICATION_MAPPING",
            "MODEL_FOR_UNIVERSAL_SEGMENTATION_MAPPING",
            "MODEL_FOR_VIDEO_CLASSIFICATION_MAPPING",
            "MODEL_FOR_VISION_2_SEQ_MAPPING",
            "MODEL_FOR_VISUAL_QUESTION_ANSWERING_MAPPING",
            "MODEL_FOR_ZERO_SHOT_IMAGE_CLASSIFICATION_MAPPING",
            "MODEL_FOR_ZERO_SHOT_OBJECT_DETECTION_MAPPING",
            "MODEL_MAPPING",
            "MODEL_WITH_LM_HEAD_MAPPING",
            "AutoBackbone",
            "AutoModel",
            "AutoModelForAudioClassification",
            "AutoModelForAudioFrameClassification",
            "AutoModelForAudioXVector",
            "AutoModelForCausalLM",
            "AutoModelForCTC",
            "AutoModelForDepthEstimation",
            "AutoModelForDocumentQuestionAnswering",
            "AutoModelForImageClassification",
            "AutoModelForImageSegmentation",
            "AutoModelForImageToImage",
            "AutoModelForInstanceSegmentation",
            "AutoModelForKeypointDetection",
            "AutoModelForMaskedImageModeling",
            "AutoModelForMaskedLM",
            "AutoModelForMaskGeneration",
            "AutoModelForMultipleChoice",
            "AutoModelForNextSentencePrediction",
            "AutoModelForObjectDetection",
            "AutoModelForPreTraining",
            "AutoModelForQuestionAnswering",
            "AutoModelForSemanticSegmentation",
            "AutoModelForSeq2SeqLM",
            "AutoModelForSequenceClassification",
            "AutoModelForSpeechSeq2Seq",
            "AutoModelForTableQuestionAnswering",
            "AutoModelForTextEncoding",
            "AutoModelForTextToSpectrogram",
            "AutoModelForTextToWaveform",
            "AutoModelForTokenClassification",
            "AutoModelForUniversalSegmentation",
            "AutoModelForVideoClassification",
            "AutoModelForVision2Seq",
            "AutoModelForVisualQuestionAnswering",
            "AutoModelForZeroShotImageClassification",
            "AutoModelForZeroShotObjectDetection",
            "AutoModelWithLMHead",
        ]
    )
    _import_structure["models.autoformer"].extend(
        [
            "AutoformerForPrediction",
            "AutoformerModel",
            "AutoformerPreTrainedModel",
        ]
    )
    _import_structure["models.bark"].extend(
        [
            "BarkCausalModel",
            "BarkCoarseModel",
            "BarkFineModel",
            "BarkModel",
            "BarkPreTrainedModel",
            "BarkSemanticModel",
        ]
    )
    _import_structure["models.bart"].extend(
        [
            "BartForCausalLM",
            "BartForConditionalGeneration",
            "BartForQuestionAnswering",
            "BartForSequenceClassification",
            "BartModel",
            "BartPretrainedModel",
            "BartPreTrainedModel",
            "PretrainedBartModel",
        ]
    )
    _import_structure["models.beit"].extend(
        [
            "BeitBackbone",
            "BeitForImageClassification",
            "BeitForMaskedImageModeling",
            "BeitForSemanticSegmentation",
            "BeitModel",
            "BeitPreTrainedModel",
        ]
    )
    _import_structure["models.bert"].extend(
        [
            "BertForMaskedLM",
            "BertForMultipleChoice",
            "BertForNextSentencePrediction",
            "BertForPreTraining",
            "BertForQuestionAnswering",
            "BertForSequenceClassification",
            "BertForTokenClassification",
            "BertLayer",
            "BertLMHeadModel",
            "BertModel",
            "BertPreTrainedModel",
            "load_tf_weights_in_bert",
        ]
    )
    _import_structure["models.bert_generation"].extend(
        [
            "BertGenerationDecoder",
            "BertGenerationEncoder",
            "BertGenerationPreTrainedModel",
            "load_tf_weights_in_bert_generation",
        ]
    )
    _import_structure["models.big_bird"].extend(
        [
            "BigBirdForCausalLM",
            "BigBirdForMaskedLM",
            "BigBirdForMultipleChoice",
            "BigBirdForPreTraining",
            "BigBirdForQuestionAnswering",
            "BigBirdForSequenceClassification",
            "BigBirdForTokenClassification",
            "BigBirdLayer",
            "BigBirdModel",
            "BigBirdPreTrainedModel",
            "load_tf_weights_in_big_bird",
        ]
    )
    _import_structure["models.bigbird_pegasus"].extend(
        [
            "BigBirdPegasusForCausalLM",
            "BigBirdPegasusForConditionalGeneration",
            "BigBirdPegasusForQuestionAnswering",
            "BigBirdPegasusForSequenceClassification",
            "BigBirdPegasusModel",
            "BigBirdPegasusPreTrainedModel",
        ]
    )
    _import_structure["models.biogpt"].extend(
        [
            "BioGptForCausalLM",
            "BioGptForSequenceClassification",
            "BioGptForTokenClassification",
            "BioGptModel",
            "BioGptPreTrainedModel",
        ]
    )
    _import_structure["models.bit"].extend(
        [
            "BitBackbone",
            "BitForImageClassification",
            "BitModel",
            "BitPreTrainedModel",
        ]
    )
    _import_structure["models.blenderbot"].extend(
        [
            "BlenderbotForCausalLM",
            "BlenderbotForConditionalGeneration",
            "BlenderbotModel",
            "BlenderbotPreTrainedModel",
        ]
    )
    _import_structure["models.blenderbot_small"].extend(
        [
            "BlenderbotSmallForCausalLM",
            "BlenderbotSmallForConditionalGeneration",
            "BlenderbotSmallModel",
            "BlenderbotSmallPreTrainedModel",
        ]
    )
    _import_structure["models.blip"].extend(
        [
            "BlipForConditionalGeneration",
            "BlipForImageTextRetrieval",
            "BlipForQuestionAnswering",
            "BlipModel",
            "BlipPreTrainedModel",
            "BlipTextModel",
            "BlipVisionModel",
        ]
    )
    _import_structure["models.blip_2"].extend(
        [
            "Blip2ForConditionalGeneration",
            "Blip2Model",
            "Blip2PreTrainedModel",
            "Blip2QFormerModel",
            "Blip2VisionModel",
        ]
    )
    _import_structure["models.bloom"].extend(
        [
            "BloomForCausalLM",
            "BloomForQuestionAnswering",
            "BloomForSequenceClassification",
            "BloomForTokenClassification",
            "BloomModel",
            "BloomPreTrainedModel",
        ]
    )
    _import_structure["models.bridgetower"].extend(
        [
            "BridgeTowerForContrastiveLearning",
            "BridgeTowerForImageAndTextRetrieval",
            "BridgeTowerForMaskedLM",
            "BridgeTowerModel",
            "BridgeTowerPreTrainedModel",
        ]
    )
    _import_structure["models.bros"].extend(
        [
            "BrosForTokenClassification",
            "BrosModel",
            "BrosPreTrainedModel",
            "BrosProcessor",
            "BrosSpadeEEForTokenClassification",
            "BrosSpadeELForTokenClassification",
        ]
    )
    _import_structure["models.camembert"].extend(
        [
            "CamembertForCausalLM",
            "CamembertForMaskedLM",
            "CamembertForMultipleChoice",
            "CamembertForQuestionAnswering",
            "CamembertForSequenceClassification",
            "CamembertForTokenClassification",
            "CamembertModel",
            "CamembertPreTrainedModel",
        ]
    )
    _import_structure["models.canine"].extend(
        [
            "CanineForMultipleChoice",
            "CanineForQuestionAnswering",
            "CanineForSequenceClassification",
            "CanineForTokenClassification",
            "CanineLayer",
            "CanineModel",
            "CaninePreTrainedModel",
            "load_tf_weights_in_canine",
        ]
    )
    _import_structure["models.chameleon"].extend(
        [
            "ChameleonForConditionalGeneration",
            "ChameleonModel",
            "ChameleonPreTrainedModel",
            "ChameleonProcessor",
            "ChameleonVQVAE",
        ]
    )
    _import_structure["models.chinese_clip"].extend(
        [
            "ChineseCLIPModel",
            "ChineseCLIPPreTrainedModel",
            "ChineseCLIPTextModel",
            "ChineseCLIPVisionModel",
        ]
    )
    _import_structure["models.clap"].extend(
        [
            "ClapAudioModel",
            "ClapAudioModelWithProjection",
            "ClapFeatureExtractor",
            "ClapModel",
            "ClapPreTrainedModel",
            "ClapTextModel",
            "ClapTextModelWithProjection",
        ]
    )
    _import_structure["models.clip"].extend(
        [
            "CLIPForImageClassification",
            "CLIPModel",
            "CLIPPreTrainedModel",
            "CLIPTextModel",
            "CLIPTextModelWithProjection",
            "CLIPVisionModel",
            "CLIPVisionModelWithProjection",
        ]
    )
    _import_structure["models.clipseg"].extend(
        [
            "CLIPSegForImageSegmentation",
            "CLIPSegModel",
            "CLIPSegPreTrainedModel",
            "CLIPSegTextModel",
            "CLIPSegVisionModel",
        ]
    )
    _import_structure["models.clvp"].extend(
        [
            "ClvpDecoder",
            "ClvpEncoder",
            "ClvpForCausalLM",
            "ClvpModel",
            "ClvpModelForConditionalGeneration",
            "ClvpPreTrainedModel",
        ]
    )
    _import_structure["models.codegen"].extend(
        [
            "CodeGenForCausalLM",
            "CodeGenModel",
            "CodeGenPreTrainedModel",
        ]
    )
    _import_structure["models.cohere"].extend(["CohereForCausalLM", "CohereModel", "CoherePreTrainedModel"])
    _import_structure["models.conditional_detr"].extend(
        [
            "ConditionalDetrForObjectDetection",
            "ConditionalDetrForSegmentation",
            "ConditionalDetrModel",
            "ConditionalDetrPreTrainedModel",
        ]
    )
    _import_structure["models.convbert"].extend(
        [
            "ConvBertForMaskedLM",
            "ConvBertForMultipleChoice",
            "ConvBertForQuestionAnswering",
            "ConvBertForSequenceClassification",
            "ConvBertForTokenClassification",
            "ConvBertLayer",
            "ConvBertModel",
            "ConvBertPreTrainedModel",
            "load_tf_weights_in_convbert",
        ]
    )
    _import_structure["models.convnext"].extend(
        [
            "ConvNextBackbone",
            "ConvNextForImageClassification",
            "ConvNextModel",
            "ConvNextPreTrainedModel",
        ]
    )
    _import_structure["models.convnextv2"].extend(
        [
            "ConvNextV2Backbone",
            "ConvNextV2ForImageClassification",
            "ConvNextV2Model",
            "ConvNextV2PreTrainedModel",
        ]
    )
    _import_structure["models.cpmant"].extend(
        [
            "CpmAntForCausalLM",
            "CpmAntModel",
            "CpmAntPreTrainedModel",
        ]
    )
    _import_structure["models.ctrl"].extend(
        [
            "CTRLForSequenceClassification",
            "CTRLLMHeadModel",
            "CTRLModel",
            "CTRLPreTrainedModel",
        ]
    )
    _import_structure["models.cvt"].extend(
        [
            "CvtForImageClassification",
            "CvtModel",
            "CvtPreTrainedModel",
        ]
    )
    _import_structure["models.data2vec"].extend(
        [
            "Data2VecAudioForAudioFrameClassification",
            "Data2VecAudioForCTC",
            "Data2VecAudioForSequenceClassification",
            "Data2VecAudioForXVector",
            "Data2VecAudioModel",
            "Data2VecAudioPreTrainedModel",
            "Data2VecTextForCausalLM",
            "Data2VecTextForMaskedLM",
            "Data2VecTextForMultipleChoice",
            "Data2VecTextForQuestionAnswering",
            "Data2VecTextForSequenceClassification",
            "Data2VecTextForTokenClassification",
            "Data2VecTextModel",
            "Data2VecTextPreTrainedModel",
            "Data2VecVisionForImageClassification",
            "Data2VecVisionForSemanticSegmentation",
            "Data2VecVisionModel",
            "Data2VecVisionPreTrainedModel",
        ]
    )
    _import_structure["models.dbrx"].extend(
        [
            "DbrxForCausalLM",
            "DbrxModel",
            "DbrxPreTrainedModel",
        ]
    )
    _import_structure["models.deberta"].extend(
        [
            "DebertaForMaskedLM",
            "DebertaForQuestionAnswering",
            "DebertaForSequenceClassification",
            "DebertaForTokenClassification",
            "DebertaModel",
            "DebertaPreTrainedModel",
        ]
    )
    _import_structure["models.deberta_v2"].extend(
        [
            "DebertaV2ForMaskedLM",
            "DebertaV2ForMultipleChoice",
            "DebertaV2ForQuestionAnswering",
            "DebertaV2ForSequenceClassification",
            "DebertaV2ForTokenClassification",
            "DebertaV2Model",
            "DebertaV2PreTrainedModel",
        ]
    )
    _import_structure["models.decision_transformer"].extend(
        [
            "DecisionTransformerGPT2Model",
            "DecisionTransformerGPT2PreTrainedModel",
            "DecisionTransformerModel",
            "DecisionTransformerPreTrainedModel",
        ]
    )
    _import_structure["models.deformable_detr"].extend(
        [
            "DeformableDetrForObjectDetection",
            "DeformableDetrModel",
            "DeformableDetrPreTrainedModel",
        ]
    )
    _import_structure["models.deit"].extend(
        [
            "DeiTForImageClassification",
            "DeiTForImageClassificationWithTeacher",
            "DeiTForMaskedImageModeling",
            "DeiTModel",
            "DeiTPreTrainedModel",
        ]
    )
    _import_structure["models.deprecated.deta"].extend(
        [
            "DetaForObjectDetection",
            "DetaModel",
            "DetaPreTrainedModel",
        ]
    )
    _import_structure["models.deprecated.efficientformer"].extend(
        [
            "EfficientFormerForImageClassification",
            "EfficientFormerForImageClassificationWithTeacher",
            "EfficientFormerModel",
            "EfficientFormerPreTrainedModel",
        ]
    )
    _import_structure["models.deprecated.ernie_m"].extend(
        [
            "ErnieMForInformationExtraction",
            "ErnieMForMultipleChoice",
            "ErnieMForQuestionAnswering",
            "ErnieMForSequenceClassification",
            "ErnieMForTokenClassification",
            "ErnieMModel",
            "ErnieMPreTrainedModel",
        ]
    )
    _import_structure["models.deprecated.gptsan_japanese"].extend(
        [
            "GPTSanJapaneseForConditionalGeneration",
            "GPTSanJapaneseModel",
            "GPTSanJapanesePreTrainedModel",
        ]
    )
    _import_structure["models.deprecated.graphormer"].extend(
        [
            "GraphormerForGraphClassification",
            "GraphormerModel",
            "GraphormerPreTrainedModel",
        ]
    )
    _import_structure["models.deprecated.jukebox"].extend(
        [
            "JukeboxModel",
            "JukeboxPreTrainedModel",
            "JukeboxPrior",
            "JukeboxVQVAE",
        ]
    )
    _import_structure["models.deprecated.mctct"].extend(
        [
            "MCTCTForCTC",
            "MCTCTModel",
            "MCTCTPreTrainedModel",
        ]
    )
    _import_structure["models.deprecated.mega"].extend(
        [
            "MegaForCausalLM",
            "MegaForMaskedLM",
            "MegaForMultipleChoice",
            "MegaForQuestionAnswering",
            "MegaForSequenceClassification",
            "MegaForTokenClassification",
            "MegaModel",
            "MegaPreTrainedModel",
        ]
    )
    _import_structure["models.deprecated.mmbt"].extend(["MMBTForClassification", "MMBTModel", "ModalEmbeddings"])
    _import_structure["models.deprecated.nat"].extend(
        [
            "NatBackbone",
            "NatForImageClassification",
            "NatModel",
            "NatPreTrainedModel",
        ]
    )
    _import_structure["models.deprecated.nezha"].extend(
        [
            "NezhaForMaskedLM",
            "NezhaForMultipleChoice",
            "NezhaForNextSentencePrediction",
            "NezhaForPreTraining",
            "NezhaForQuestionAnswering",
            "NezhaForSequenceClassification",
            "NezhaForTokenClassification",
            "NezhaModel",
            "NezhaPreTrainedModel",
        ]
    )
    _import_structure["models.deprecated.open_llama"].extend(
        [
            "OpenLlamaForCausalLM",
            "OpenLlamaForSequenceClassification",
            "OpenLlamaModel",
            "OpenLlamaPreTrainedModel",
        ]
    )
    _import_structure["models.deprecated.qdqbert"].extend(
        [
            "QDQBertForMaskedLM",
            "QDQBertForMultipleChoice",
            "QDQBertForNextSentencePrediction",
            "QDQBertForQuestionAnswering",
            "QDQBertForSequenceClassification",
            "QDQBertForTokenClassification",
            "QDQBertLayer",
            "QDQBertLMHeadModel",
            "QDQBertModel",
            "QDQBertPreTrainedModel",
            "load_tf_weights_in_qdqbert",
        ]
    )
    _import_structure["models.deprecated.realm"].extend(
        [
            "RealmEmbedder",
            "RealmForOpenQA",
            "RealmKnowledgeAugEncoder",
            "RealmPreTrainedModel",
            "RealmReader",
            "RealmRetriever",
            "RealmScorer",
            "load_tf_weights_in_realm",
        ]
    )
    _import_structure["models.deprecated.retribert"].extend(
        [
            "RetriBertModel",
            "RetriBertPreTrainedModel",
        ]
    )
    _import_structure["models.deprecated.speech_to_text_2"].extend(
        ["Speech2Text2ForCausalLM", "Speech2Text2PreTrainedModel"]
    )
    _import_structure["models.deprecated.trajectory_transformer"].extend(
        [
            "TrajectoryTransformerModel",
            "TrajectoryTransformerPreTrainedModel",
        ]
    )
    _import_structure["models.deprecated.transfo_xl"].extend(
        [
            "AdaptiveEmbedding",
            "TransfoXLForSequenceClassification",
            "TransfoXLLMHeadModel",
            "TransfoXLModel",
            "TransfoXLPreTrainedModel",
            "load_tf_weights_in_transfo_xl",
        ]
    )
    _import_structure["models.deprecated.tvlt"].extend(
        [
            "TvltForAudioVisualClassification",
            "TvltForPreTraining",
            "TvltModel",
            "TvltPreTrainedModel",
        ]
    )
    _import_structure["models.deprecated.van"].extend(
        [
            "VanForImageClassification",
            "VanModel",
            "VanPreTrainedModel",
        ]
    )
    _import_structure["models.deprecated.vit_hybrid"].extend(
        [
            "ViTHybridForImageClassification",
            "ViTHybridModel",
            "ViTHybridPreTrainedModel",
        ]
    )
    _import_structure["models.deprecated.xlm_prophetnet"].extend(
        [
            "XLMProphetNetDecoder",
            "XLMProphetNetEncoder",
            "XLMProphetNetForCausalLM",
            "XLMProphetNetForConditionalGeneration",
            "XLMProphetNetModel",
            "XLMProphetNetPreTrainedModel",
        ]
    )
    _import_structure["models.depth_anything"].extend(
        [
            "DepthAnythingForDepthEstimation",
            "DepthAnythingPreTrainedModel",
        ]
    )
    _import_structure["models.detr"].extend(
        [
            "DetrForObjectDetection",
            "DetrForSegmentation",
            "DetrModel",
            "DetrPreTrainedModel",
        ]
    )
    _import_structure["models.dinat"].extend(
        [
            "DinatBackbone",
            "DinatForImageClassification",
            "DinatModel",
            "DinatPreTrainedModel",
        ]
    )
    _import_structure["models.dinov2"].extend(
        [
            "Dinov2Backbone",
            "Dinov2ForImageClassification",
            "Dinov2Model",
            "Dinov2PreTrainedModel",
        ]
    )
    _import_structure["models.distilbert"].extend(
        [
            "DistilBertForMaskedLM",
            "DistilBertForMultipleChoice",
            "DistilBertForQuestionAnswering",
            "DistilBertForSequenceClassification",
            "DistilBertForTokenClassification",
            "DistilBertModel",
            "DistilBertPreTrainedModel",
        ]
    )
    _import_structure["models.donut"].extend(
        [
            "DonutSwinModel",
            "DonutSwinPreTrainedModel",
        ]
    )
    _import_structure["models.dpr"].extend(
        [
            "DPRContextEncoder",
            "DPRPretrainedContextEncoder",
            "DPRPreTrainedModel",
            "DPRPretrainedQuestionEncoder",
            "DPRPretrainedReader",
            "DPRQuestionEncoder",
            "DPRReader",
        ]
    )
    _import_structure["models.dpt"].extend(
        [
            "DPTForDepthEstimation",
            "DPTForSemanticSegmentation",
            "DPTModel",
            "DPTPreTrainedModel",
        ]
    )
    _import_structure["models.efficientnet"].extend(
        [
            "EfficientNetForImageClassification",
            "EfficientNetModel",
            "EfficientNetPreTrainedModel",
        ]
    )
    _import_structure["models.electra"].extend(
        [
            "ElectraForCausalLM",
            "ElectraForMaskedLM",
            "ElectraForMultipleChoice",
            "ElectraForPreTraining",
            "ElectraForQuestionAnswering",
            "ElectraForSequenceClassification",
            "ElectraForTokenClassification",
            "ElectraModel",
            "ElectraPreTrainedModel",
            "load_tf_weights_in_electra",
        ]
    )
    _import_structure["models.encodec"].extend(
        [
            "EncodecModel",
            "EncodecPreTrainedModel",
        ]
    )
    _import_structure["models.encoder_decoder"].append("EncoderDecoderModel")
    _import_structure["models.ernie"].extend(
        [
            "ErnieForCausalLM",
            "ErnieForMaskedLM",
            "ErnieForMultipleChoice",
            "ErnieForNextSentencePrediction",
            "ErnieForPreTraining",
            "ErnieForQuestionAnswering",
            "ErnieForSequenceClassification",
            "ErnieForTokenClassification",
            "ErnieModel",
            "ErniePreTrainedModel",
        ]
    )
    _import_structure["models.esm"].extend(
        [
            "EsmFoldPreTrainedModel",
            "EsmForMaskedLM",
            "EsmForProteinFolding",
            "EsmForSequenceClassification",
            "EsmForTokenClassification",
            "EsmModel",
            "EsmPreTrainedModel",
        ]
    )
    _import_structure["models.falcon"].extend(
        [
            "FalconForCausalLM",
            "FalconForQuestionAnswering",
            "FalconForSequenceClassification",
            "FalconForTokenClassification",
            "FalconModel",
            "FalconPreTrainedModel",
        ]
    )
    _import_structure["models.fastspeech2_conformer"].extend(
        [
            "FastSpeech2ConformerHifiGan",
            "FastSpeech2ConformerModel",
            "FastSpeech2ConformerPreTrainedModel",
            "FastSpeech2ConformerWithHifiGan",
        ]
    )
    _import_structure["models.flaubert"].extend(
        [
            "FlaubertForMultipleChoice",
            "FlaubertForQuestionAnswering",
            "FlaubertForQuestionAnsweringSimple",
            "FlaubertForSequenceClassification",
            "FlaubertForTokenClassification",
            "FlaubertModel",
            "FlaubertPreTrainedModel",
            "FlaubertWithLMHeadModel",
        ]
    )
    _import_structure["models.flava"].extend(
        [
            "FlavaForPreTraining",
            "FlavaImageCodebook",
            "FlavaImageModel",
            "FlavaModel",
            "FlavaMultimodalModel",
            "FlavaPreTrainedModel",
            "FlavaTextModel",
        ]
    )
    _import_structure["models.fnet"].extend(
        [
            "FNetForMaskedLM",
            "FNetForMultipleChoice",
            "FNetForNextSentencePrediction",
            "FNetForPreTraining",
            "FNetForQuestionAnswering",
            "FNetForSequenceClassification",
            "FNetForTokenClassification",
            "FNetLayer",
            "FNetModel",
            "FNetPreTrainedModel",
        ]
    )
    _import_structure["models.focalnet"].extend(
        [
            "FocalNetBackbone",
            "FocalNetForImageClassification",
            "FocalNetForMaskedImageModeling",
            "FocalNetModel",
            "FocalNetPreTrainedModel",
        ]
    )
    _import_structure["models.fsmt"].extend(["FSMTForConditionalGeneration", "FSMTModel", "PretrainedFSMTModel"])
    _import_structure["models.funnel"].extend(
        [
            "FunnelBaseModel",
            "FunnelForMaskedLM",
            "FunnelForMultipleChoice",
            "FunnelForPreTraining",
            "FunnelForQuestionAnswering",
            "FunnelForSequenceClassification",
            "FunnelForTokenClassification",
            "FunnelModel",
            "FunnelPreTrainedModel",
            "load_tf_weights_in_funnel",
        ]
    )
    _import_structure["models.fuyu"].extend(["FuyuForCausalLM", "FuyuPreTrainedModel"])
    _import_structure["models.gemma"].extend(
        [
            "GemmaForCausalLM",
            "GemmaForSequenceClassification",
            "GemmaForTokenClassification",
            "GemmaModel",
            "GemmaPreTrainedModel",
        ]
    )
    _import_structure["models.gemma2"].extend(
        [
            "Gemma2ForCausalLM",
            "Gemma2ForSequenceClassification",
            "Gemma2ForTokenClassification",
            "Gemma2Model",
            "Gemma2PreTrainedModel",
        ]
    )
    _import_structure["models.git"].extend(
        [
            "GitForCausalLM",
            "GitModel",
            "GitPreTrainedModel",
            "GitVisionModel",
        ]
    )
    _import_structure["models.glpn"].extend(
        [
            "GLPNForDepthEstimation",
            "GLPNModel",
            "GLPNPreTrainedModel",
        ]
    )
    _import_structure["models.gpt2"].extend(
        [
            "GPT2DoubleHeadsModel",
            "GPT2ForQuestionAnswering",
            "GPT2ForSequenceClassification",
            "GPT2ForTokenClassification",
            "GPT2LMHeadModel",
            "GPT2Model",
            "GPT2PreTrainedModel",
            "load_tf_weights_in_gpt2",
        ]
    )
    _import_structure["models.gpt_bigcode"].extend(
        [
            "GPTBigCodeForCausalLM",
            "GPTBigCodeForSequenceClassification",
            "GPTBigCodeForTokenClassification",
            "GPTBigCodeModel",
            "GPTBigCodePreTrainedModel",
        ]
    )
    _import_structure["models.gpt_neo"].extend(
        [
            "GPTNeoForCausalLM",
            "GPTNeoForQuestionAnswering",
            "GPTNeoForSequenceClassification",
            "GPTNeoForTokenClassification",
            "GPTNeoModel",
            "GPTNeoPreTrainedModel",
            "load_tf_weights_in_gpt_neo",
        ]
    )
    _import_structure["models.gpt_neox"].extend(
        [
            "GPTNeoXForCausalLM",
            "GPTNeoXForQuestionAnswering",
            "GPTNeoXForSequenceClassification",
            "GPTNeoXForTokenClassification",
            "GPTNeoXLayer",
            "GPTNeoXModel",
            "GPTNeoXPreTrainedModel",
        ]
    )
    _import_structure["models.gpt_neox_japanese"].extend(
        [
            "GPTNeoXJapaneseForCausalLM",
            "GPTNeoXJapaneseLayer",
            "GPTNeoXJapaneseModel",
            "GPTNeoXJapanesePreTrainedModel",
        ]
    )
    _import_structure["models.gptj"].extend(
        [
            "GPTJForCausalLM",
            "GPTJForQuestionAnswering",
            "GPTJForSequenceClassification",
            "GPTJModel",
            "GPTJPreTrainedModel",
        ]
    )
    _import_structure["models.grounding_dino"].extend(
        [
            "GroundingDinoForObjectDetection",
            "GroundingDinoModel",
            "GroundingDinoPreTrainedModel",
        ]
    )
    _import_structure["models.groupvit"].extend(
        [
            "GroupViTModel",
            "GroupViTPreTrainedModel",
            "GroupViTTextModel",
            "GroupViTVisionModel",
        ]
    )
    _import_structure["models.hiera"].extend(
        [
            "HieraBackbone",
            "HieraForImageClassification",
            "HieraForPreTraining",
            "HieraModel",
            "HieraPreTrainedModel",
        ]
    )
    _import_structure["models.hubert"].extend(
        [
            "HubertForCTC",
            "HubertForSequenceClassification",
            "HubertModel",
            "HubertPreTrainedModel",
        ]
    )
    _import_structure["models.ibert"].extend(
        [
            "IBertForMaskedLM",
            "IBertForMultipleChoice",
            "IBertForQuestionAnswering",
            "IBertForSequenceClassification",
            "IBertForTokenClassification",
            "IBertModel",
            "IBertPreTrainedModel",
        ]
    )
    _import_structure["models.idefics"].extend(
        [
            "IdeficsForVisionText2Text",
            "IdeficsModel",
            "IdeficsPreTrainedModel",
            "IdeficsProcessor",
        ]
    )
    _import_structure["models.idefics2"].extend(
        [
            "Idefics2ForConditionalGeneration",
            "Idefics2Model",
            "Idefics2PreTrainedModel",
            "Idefics2Processor",
        ]
    )
    _import_structure["models.imagegpt"].extend(
        [
            "ImageGPTForCausalImageModeling",
            "ImageGPTForImageClassification",
            "ImageGPTModel",
            "ImageGPTPreTrainedModel",
            "load_tf_weights_in_imagegpt",
        ]
    )
    _import_structure["models.informer"].extend(
        [
            "InformerForPrediction",
            "InformerModel",
            "InformerPreTrainedModel",
        ]
    )
    _import_structure["models.instructblip"].extend(
        [
            "InstructBlipForConditionalGeneration",
            "InstructBlipPreTrainedModel",
            "InstructBlipQFormerModel",
            "InstructBlipVisionModel",
        ]
    )
    _import_structure["models.instructblipvideo"].extend(
        [
            "InstructBlipVideoForConditionalGeneration",
            "InstructBlipVideoPreTrainedModel",
            "InstructBlipVideoQFormerModel",
            "InstructBlipVideoVisionModel",
        ]
    )
    _import_structure["models.jamba"].extend(
        [
            "JambaForCausalLM",
            "JambaForSequenceClassification",
            "JambaModel",
            "JambaPreTrainedModel",
        ]
    )
    _import_structure["models.jetmoe"].extend(
        [
            "JetMoeForCausalLM",
            "JetMoeForSequenceClassification",
            "JetMoeModel",
            "JetMoePreTrainedModel",
        ]
    )
    _import_structure["models.kosmos2"].extend(
        [
            "Kosmos2ForConditionalGeneration",
            "Kosmos2Model",
            "Kosmos2PreTrainedModel",
        ]
    )
    _import_structure["models.layoutlm"].extend(
        [
            "LayoutLMForMaskedLM",
            "LayoutLMForQuestionAnswering",
            "LayoutLMForSequenceClassification",
            "LayoutLMForTokenClassification",
            "LayoutLMModel",
            "LayoutLMPreTrainedModel",
        ]
    )
    _import_structure["models.layoutlmv2"].extend(
        [
            "LayoutLMv2ForQuestionAnswering",
            "LayoutLMv2ForSequenceClassification",
            "LayoutLMv2ForTokenClassification",
            "LayoutLMv2Model",
            "LayoutLMv2PreTrainedModel",
        ]
    )
    _import_structure["models.layoutlmv3"].extend(
        [
            "LayoutLMv3ForQuestionAnswering",
            "LayoutLMv3ForSequenceClassification",
            "LayoutLMv3ForTokenClassification",
            "LayoutLMv3Model",
            "LayoutLMv3PreTrainedModel",
        ]
    )
    _import_structure["models.led"].extend(
        [
            "LEDForConditionalGeneration",
            "LEDForQuestionAnswering",
            "LEDForSequenceClassification",
            "LEDModel",
            "LEDPreTrainedModel",
        ]
    )
    _import_structure["models.levit"].extend(
        [
            "LevitForImageClassification",
            "LevitForImageClassificationWithTeacher",
            "LevitModel",
            "LevitPreTrainedModel",
        ]
    )
    _import_structure["models.lilt"].extend(
        [
            "LiltForQuestionAnswering",
            "LiltForSequenceClassification",
            "LiltForTokenClassification",
            "LiltModel",
            "LiltPreTrainedModel",
        ]
    )
    _import_structure["models.llama"].extend(
        [
            "LlamaForCausalLM",
            "LlamaForQuestionAnswering",
            "LlamaForSequenceClassification",
            "LlamaForTokenClassification",
            "LlamaModel",
            "LlamaPreTrainedModel",
        ]
    )
    _import_structure["models.llava"].extend(
        [
            "LlavaForConditionalGeneration",
            "LlavaPreTrainedModel",
        ]
    )
    _import_structure["models.llava_next"].extend(
        [
            "LlavaNextForConditionalGeneration",
            "LlavaNextPreTrainedModel",
        ]
    )
    _import_structure["models.llava_next_video"].extend(
        [
            "LlavaNextVideoForConditionalGeneration",
            "LlavaNextVideoPreTrainedModel",
        ]
    )
    _import_structure["models.longformer"].extend(
        [
            "LongformerForMaskedLM",
            "LongformerForMultipleChoice",
            "LongformerForQuestionAnswering",
            "LongformerForSequenceClassification",
            "LongformerForTokenClassification",
            "LongformerModel",
            "LongformerPreTrainedModel",
            "LongformerSelfAttention",
        ]
    )
    _import_structure["models.longt5"].extend(
        [
            "LongT5EncoderModel",
            "LongT5ForConditionalGeneration",
            "LongT5Model",
            "LongT5PreTrainedModel",
        ]
    )
    _import_structure["models.luke"].extend(
        [
            "LukeForEntityClassification",
            "LukeForEntityPairClassification",
            "LukeForEntitySpanClassification",
            "LukeForMaskedLM",
            "LukeForMultipleChoice",
            "LukeForQuestionAnswering",
            "LukeForSequenceClassification",
            "LukeForTokenClassification",
            "LukeModel",
            "LukePreTrainedModel",
        ]
    )
    _import_structure["models.lxmert"].extend(
        [
            "LxmertEncoder",
            "LxmertForPreTraining",
            "LxmertForQuestionAnswering",
            "LxmertModel",
            "LxmertPreTrainedModel",
            "LxmertVisualFeatureEncoder",
            "LxmertXLayer",
        ]
    )
    _import_structure["models.m2m_100"].extend(
        [
            "M2M100ForConditionalGeneration",
            "M2M100Model",
            "M2M100PreTrainedModel",
        ]
    )
    _import_structure["models.mamba"].extend(
        [
            "MambaForCausalLM",
            "MambaModel",
            "MambaPreTrainedModel",
        ]
    )
    _import_structure["models.marian"].extend(["MarianForCausalLM", "MarianModel", "MarianMTModel"])
    _import_structure["models.markuplm"].extend(
        [
            "MarkupLMForQuestionAnswering",
            "MarkupLMForSequenceClassification",
            "MarkupLMForTokenClassification",
            "MarkupLMModel",
            "MarkupLMPreTrainedModel",
        ]
    )
    _import_structure["models.mask2former"].extend(
        [
            "Mask2FormerForUniversalSegmentation",
            "Mask2FormerModel",
            "Mask2FormerPreTrainedModel",
        ]
    )
    _import_structure["models.maskformer"].extend(
        [
            "MaskFormerForInstanceSegmentation",
            "MaskFormerModel",
            "MaskFormerPreTrainedModel",
            "MaskFormerSwinBackbone",
        ]
    )
    _import_structure["models.mbart"].extend(
        [
            "MBartForCausalLM",
            "MBartForConditionalGeneration",
            "MBartForQuestionAnswering",
            "MBartForSequenceClassification",
            "MBartModel",
            "MBartPreTrainedModel",
        ]
    )
    _import_structure["models.megatron_bert"].extend(
        [
            "MegatronBertForCausalLM",
            "MegatronBertForMaskedLM",
            "MegatronBertForMultipleChoice",
            "MegatronBertForNextSentencePrediction",
            "MegatronBertForPreTraining",
            "MegatronBertForQuestionAnswering",
            "MegatronBertForSequenceClassification",
            "MegatronBertForTokenClassification",
            "MegatronBertModel",
            "MegatronBertPreTrainedModel",
        ]
    )
    _import_structure["models.mgp_str"].extend(
        [
            "MgpstrForSceneTextRecognition",
            "MgpstrModel",
            "MgpstrPreTrainedModel",
        ]
    )
    _import_structure["models.mistral"].extend(
        [
            "MistralForCausalLM",
            "MistralForSequenceClassification",
            "MistralForTokenClassification",
            "MistralModel",
            "MistralPreTrainedModel",
        ]
    )
    _import_structure["models.mixtral"].extend(
        [
            "MixtralForCausalLM",
            "MixtralForSequenceClassification",
            "MixtralForTokenClassification",
            "MixtralModel",
            "MixtralPreTrainedModel",
        ]
    )
    _import_structure["models.mobilebert"].extend(
        [
            "MobileBertForMaskedLM",
            "MobileBertForMultipleChoice",
            "MobileBertForNextSentencePrediction",
            "MobileBertForPreTraining",
            "MobileBertForQuestionAnswering",
            "MobileBertForSequenceClassification",
            "MobileBertForTokenClassification",
            "MobileBertLayer",
            "MobileBertModel",
            "MobileBertPreTrainedModel",
            "load_tf_weights_in_mobilebert",
        ]
    )
    _import_structure["models.mobilenet_v1"].extend(
        [
            "MobileNetV1ForImageClassification",
            "MobileNetV1Model",
            "MobileNetV1PreTrainedModel",
            "load_tf_weights_in_mobilenet_v1",
        ]
    )
    _import_structure["models.mobilenet_v2"].extend(
        [
            "MobileNetV2ForImageClassification",
            "MobileNetV2ForSemanticSegmentation",
            "MobileNetV2Model",
            "MobileNetV2PreTrainedModel",
            "load_tf_weights_in_mobilenet_v2",
        ]
    )
    _import_structure["models.mobilevit"].extend(
        [
            "MobileViTForImageClassification",
            "MobileViTForSemanticSegmentation",
            "MobileViTModel",
            "MobileViTPreTrainedModel",
        ]
    )
    _import_structure["models.mobilevitv2"].extend(
        [
            "MobileViTV2ForImageClassification",
            "MobileViTV2ForSemanticSegmentation",
            "MobileViTV2Model",
            "MobileViTV2PreTrainedModel",
        ]
    )
    _import_structure["models.mpnet"].extend(
        [
            "MPNetForMaskedLM",
            "MPNetForMultipleChoice",
            "MPNetForQuestionAnswering",
            "MPNetForSequenceClassification",
            "MPNetForTokenClassification",
            "MPNetLayer",
            "MPNetModel",
            "MPNetPreTrainedModel",
        ]
    )
    _import_structure["models.mpt"].extend(
        [
            "MptForCausalLM",
            "MptForQuestionAnswering",
            "MptForSequenceClassification",
            "MptForTokenClassification",
            "MptModel",
            "MptPreTrainedModel",
        ]
    )
    _import_structure["models.mra"].extend(
        [
            "MraForMaskedLM",
            "MraForMultipleChoice",
            "MraForQuestionAnswering",
            "MraForSequenceClassification",
            "MraForTokenClassification",
            "MraModel",
            "MraPreTrainedModel",
        ]
    )
    _import_structure["models.mt5"].extend(
        [
            "MT5EncoderModel",
            "MT5ForConditionalGeneration",
            "MT5ForQuestionAnswering",
            "MT5ForSequenceClassification",
            "MT5ForTokenClassification",
            "MT5Model",
            "MT5PreTrainedModel",
        ]
    )
    _import_structure["models.musicgen"].extend(
        [
            "MusicgenForCausalLM",
            "MusicgenForConditionalGeneration",
            "MusicgenModel",
            "MusicgenPreTrainedModel",
            "MusicgenProcessor",
        ]
    )
    _import_structure["models.musicgen_melody"].extend(
        [
            "MusicgenMelodyForCausalLM",
            "MusicgenMelodyForConditionalGeneration",
            "MusicgenMelodyModel",
            "MusicgenMelodyPreTrainedModel",
        ]
    )
    _import_structure["models.mvp"].extend(
        [
            "MvpForCausalLM",
            "MvpForConditionalGeneration",
            "MvpForQuestionAnswering",
            "MvpForSequenceClassification",
            "MvpModel",
            "MvpPreTrainedModel",
        ]
    )
    _import_structure["models.nllb_moe"].extend(
        [
            "NllbMoeForConditionalGeneration",
            "NllbMoeModel",
            "NllbMoePreTrainedModel",
            "NllbMoeSparseMLP",
            "NllbMoeTop2Router",
        ]
    )
    _import_structure["models.nystromformer"].extend(
        [
            "NystromformerForMaskedLM",
            "NystromformerForMultipleChoice",
            "NystromformerForQuestionAnswering",
            "NystromformerForSequenceClassification",
            "NystromformerForTokenClassification",
            "NystromformerLayer",
            "NystromformerModel",
            "NystromformerPreTrainedModel",
        ]
    )
    _import_structure["models.olmo"].extend(
        [
            "OlmoForCausalLM",
            "OlmoModel",
            "OlmoPreTrainedModel",
        ]
    )
    _import_structure["models.oneformer"].extend(
        [
            "OneFormerForUniversalSegmentation",
            "OneFormerModel",
            "OneFormerPreTrainedModel",
        ]
    )
    _import_structure["models.openai"].extend(
        [
            "OpenAIGPTDoubleHeadsModel",
            "OpenAIGPTForSequenceClassification",
            "OpenAIGPTLMHeadModel",
            "OpenAIGPTModel",
            "OpenAIGPTPreTrainedModel",
            "load_tf_weights_in_openai_gpt",
        ]
    )
    _import_structure["models.opt"].extend(
        [
            "OPTForCausalLM",
            "OPTForQuestionAnswering",
            "OPTForSequenceClassification",
            "OPTModel",
            "OPTPreTrainedModel",
        ]
    )
    _import_structure["models.owlv2"].extend(
        [
            "Owlv2ForObjectDetection",
            "Owlv2Model",
            "Owlv2PreTrainedModel",
            "Owlv2TextModel",
            "Owlv2VisionModel",
        ]
    )
    _import_structure["models.owlvit"].extend(
        [
            "OwlViTForObjectDetection",
            "OwlViTModel",
            "OwlViTPreTrainedModel",
            "OwlViTTextModel",
            "OwlViTVisionModel",
        ]
    )
    _import_structure["models.paligemma"].extend(
        [
            "PaliGemmaForConditionalGeneration",
            "PaliGemmaPreTrainedModel",
            "PaliGemmaProcessor",
        ]
    )
    _import_structure["models.patchtsmixer"].extend(
        [
            "PatchTSMixerForPrediction",
            "PatchTSMixerForPretraining",
            "PatchTSMixerForRegression",
            "PatchTSMixerForTimeSeriesClassification",
            "PatchTSMixerModel",
            "PatchTSMixerPreTrainedModel",
        ]
    )
    _import_structure["models.patchtst"].extend(
        [
            "PatchTSTForClassification",
            "PatchTSTForPrediction",
            "PatchTSTForPretraining",
            "PatchTSTForRegression",
            "PatchTSTModel",
            "PatchTSTPreTrainedModel",
        ]
    )
    _import_structure["models.pegasus"].extend(
        [
            "PegasusForCausalLM",
            "PegasusForConditionalGeneration",
            "PegasusModel",
            "PegasusPreTrainedModel",
        ]
    )
    _import_structure["models.pegasus_x"].extend(
        [
            "PegasusXForConditionalGeneration",
            "PegasusXModel",
            "PegasusXPreTrainedModel",
        ]
    )
    _import_structure["models.perceiver"].extend(
        [
            "PerceiverForImageClassificationConvProcessing",
            "PerceiverForImageClassificationFourier",
            "PerceiverForImageClassificationLearned",
            "PerceiverForMaskedLM",
            "PerceiverForMultimodalAutoencoding",
            "PerceiverForOpticalFlow",
            "PerceiverForSequenceClassification",
            "PerceiverLayer",
            "PerceiverModel",
            "PerceiverPreTrainedModel",
        ]
    )
    _import_structure["models.persimmon"].extend(
        [
            "PersimmonForCausalLM",
            "PersimmonForSequenceClassification",
            "PersimmonForTokenClassification",
            "PersimmonModel",
            "PersimmonPreTrainedModel",
        ]
    )
    _import_structure["models.phi"].extend(
        [
            "PhiForCausalLM",
            "PhiForSequenceClassification",
            "PhiForTokenClassification",
            "PhiModel",
            "PhiPreTrainedModel",
        ]
    )
    _import_structure["models.phi3"].extend(
        [
            "Phi3ForCausalLM",
            "Phi3ForSequenceClassification",
            "Phi3ForTokenClassification",
            "Phi3Model",
            "Phi3PreTrainedModel",
        ]
    )
    _import_structure["models.pix2struct"].extend(
        [
            "Pix2StructForConditionalGeneration",
            "Pix2StructPreTrainedModel",
            "Pix2StructTextModel",
            "Pix2StructVisionModel",
        ]
    )
    _import_structure["models.plbart"].extend(
        [
            "PLBartForCausalLM",
            "PLBartForConditionalGeneration",
            "PLBartForSequenceClassification",
            "PLBartModel",
            "PLBartPreTrainedModel",
        ]
    )
    _import_structure["models.poolformer"].extend(
        [
            "PoolFormerForImageClassification",
            "PoolFormerModel",
            "PoolFormerPreTrainedModel",
        ]
    )
    _import_structure["models.pop2piano"].extend(
        [
            "Pop2PianoForConditionalGeneration",
            "Pop2PianoPreTrainedModel",
        ]
    )
    _import_structure["models.prophetnet"].extend(
        [
            "ProphetNetDecoder",
            "ProphetNetEncoder",
            "ProphetNetForCausalLM",
            "ProphetNetForConditionalGeneration",
            "ProphetNetModel",
            "ProphetNetPreTrainedModel",
        ]
    )
    _import_structure["models.pvt"].extend(
        [
            "PvtForImageClassification",
            "PvtModel",
            "PvtPreTrainedModel",
        ]
    )
    _import_structure["models.pvt_v2"].extend(
        [
            "PvtV2Backbone",
            "PvtV2ForImageClassification",
            "PvtV2Model",
            "PvtV2PreTrainedModel",
        ]
    )
    _import_structure["models.qwen2"].extend(
        [
            "Qwen2ForCausalLM",
            "Qwen2ForSequenceClassification",
            "Qwen2ForTokenClassification",
            "Qwen2Model",
            "Qwen2PreTrainedModel",
        ]
    )
    _import_structure["models.qwen2_moe"].extend(
        [
            "Qwen2MoeForCausalLM",
            "Qwen2MoeForSequenceClassification",
            "Qwen2MoeForTokenClassification",
            "Qwen2MoeModel",
            "Qwen2MoePreTrainedModel",
        ]
    )
    _import_structure["models.rag"].extend(
        [
            "RagModel",
            "RagPreTrainedModel",
            "RagSequenceForGeneration",
            "RagTokenForGeneration",
        ]
    )
    _import_structure["models.recurrent_gemma"].extend(
        [
            "RecurrentGemmaForCausalLM",
            "RecurrentGemmaModel",
            "RecurrentGemmaPreTrainedModel",
        ]
    )
    _import_structure["models.reformer"].extend(
        [
            "ReformerAttention",
            "ReformerForMaskedLM",
            "ReformerForQuestionAnswering",
            "ReformerForSequenceClassification",
            "ReformerLayer",
            "ReformerModel",
            "ReformerModelWithLMHead",
            "ReformerPreTrainedModel",
        ]
    )
    _import_structure["models.regnet"].extend(
        [
            "RegNetForImageClassification",
            "RegNetModel",
            "RegNetPreTrainedModel",
        ]
    )
    _import_structure["models.rembert"].extend(
        [
            "RemBertForCausalLM",
            "RemBertForMaskedLM",
            "RemBertForMultipleChoice",
            "RemBertForQuestionAnswering",
            "RemBertForSequenceClassification",
            "RemBertForTokenClassification",
            "RemBertLayer",
            "RemBertModel",
            "RemBertPreTrainedModel",
            "load_tf_weights_in_rembert",
        ]
    )
    _import_structure["models.resnet"].extend(
        [
            "ResNetBackbone",
            "ResNetForImageClassification",
            "ResNetModel",
            "ResNetPreTrainedModel",
        ]
    )
    _import_structure["models.roberta"].extend(
        [
            "RobertaForCausalLM",
            "RobertaForMaskedLM",
            "RobertaForMultipleChoice",
            "RobertaForQuestionAnswering",
            "RobertaForSequenceClassification",
            "RobertaForTokenClassification",
            "RobertaModel",
            "RobertaPreTrainedModel",
        ]
    )
    _import_structure["models.roberta_prelayernorm"].extend(
        [
            "RobertaPreLayerNormForCausalLM",
            "RobertaPreLayerNormForMaskedLM",
            "RobertaPreLayerNormForMultipleChoice",
            "RobertaPreLayerNormForQuestionAnswering",
            "RobertaPreLayerNormForSequenceClassification",
            "RobertaPreLayerNormForTokenClassification",
            "RobertaPreLayerNormModel",
            "RobertaPreLayerNormPreTrainedModel",
        ]
    )
    _import_structure["models.roc_bert"].extend(
        [
            "RoCBertForCausalLM",
            "RoCBertForMaskedLM",
            "RoCBertForMultipleChoice",
            "RoCBertForPreTraining",
            "RoCBertForQuestionAnswering",
            "RoCBertForSequenceClassification",
            "RoCBertForTokenClassification",
            "RoCBertLayer",
            "RoCBertModel",
            "RoCBertPreTrainedModel",
            "load_tf_weights_in_roc_bert",
        ]
    )
    _import_structure["models.roformer"].extend(
        [
            "RoFormerForCausalLM",
            "RoFormerForMaskedLM",
            "RoFormerForMultipleChoice",
            "RoFormerForQuestionAnswering",
            "RoFormerForSequenceClassification",
            "RoFormerForTokenClassification",
            "RoFormerLayer",
            "RoFormerModel",
            "RoFormerPreTrainedModel",
            "load_tf_weights_in_roformer",
        ]
    )
    _import_structure["models.rt_detr"].extend(
        [
            "RTDetrForObjectDetection",
            "RTDetrModel",
            "RTDetrPreTrainedModel",
            "RTDetrResNetBackbone",
            "RTDetrResNetPreTrainedModel",
        ]
    )
    _import_structure["models.rwkv"].extend(
        [
            "RwkvForCausalLM",
            "RwkvModel",
            "RwkvPreTrainedModel",
        ]
    )
    _import_structure["models.sam"].extend(
        [
            "SamModel",
            "SamPreTrainedModel",
        ]
    )
    _import_structure["models.seamless_m4t"].extend(
        [
            "SeamlessM4TCodeHifiGan",
            "SeamlessM4TForSpeechToSpeech",
            "SeamlessM4TForSpeechToText",
            "SeamlessM4TForTextToSpeech",
            "SeamlessM4TForTextToText",
            "SeamlessM4THifiGan",
            "SeamlessM4TModel",
            "SeamlessM4TPreTrainedModel",
            "SeamlessM4TTextToUnitForConditionalGeneration",
            "SeamlessM4TTextToUnitModel",
        ]
    )
    _import_structure["models.seamless_m4t_v2"].extend(
        [
            "SeamlessM4Tv2ForSpeechToSpeech",
            "SeamlessM4Tv2ForSpeechToText",
            "SeamlessM4Tv2ForTextToSpeech",
            "SeamlessM4Tv2ForTextToText",
            "SeamlessM4Tv2Model",
            "SeamlessM4Tv2PreTrainedModel",
        ]
    )
    _import_structure["models.segformer"].extend(
        [
            "SegformerDecodeHead",
            "SegformerForImageClassification",
            "SegformerForSemanticSegmentation",
            "SegformerLayer",
            "SegformerModel",
            "SegformerPreTrainedModel",
        ]
    )
    _import_structure["models.seggpt"].extend(
        [
            "SegGptForImageSegmentation",
            "SegGptModel",
            "SegGptPreTrainedModel",
        ]
    )
    _import_structure["models.sew"].extend(
        [
            "SEWForCTC",
            "SEWForSequenceClassification",
            "SEWModel",
            "SEWPreTrainedModel",
        ]
    )
    _import_structure["models.sew_d"].extend(
        [
            "SEWDForCTC",
            "SEWDForSequenceClassification",
            "SEWDModel",
            "SEWDPreTrainedModel",
        ]
    )
    _import_structure["models.siglip"].extend(
        [
            "SiglipForImageClassification",
            "SiglipModel",
            "SiglipPreTrainedModel",
            "SiglipTextModel",
            "SiglipVisionModel",
        ]
    )
    _import_structure["models.speech_encoder_decoder"].extend(["SpeechEncoderDecoderModel"])
    _import_structure["models.speech_to_text"].extend(
        [
            "Speech2TextForConditionalGeneration",
            "Speech2TextModel",
            "Speech2TextPreTrainedModel",
        ]
    )
    _import_structure["models.speecht5"].extend(
        [
            "SpeechT5ForSpeechToSpeech",
            "SpeechT5ForSpeechToText",
            "SpeechT5ForTextToSpeech",
            "SpeechT5HifiGan",
            "SpeechT5Model",
            "SpeechT5PreTrainedModel",
        ]
    )
    _import_structure["models.splinter"].extend(
        [
            "SplinterForPreTraining",
            "SplinterForQuestionAnswering",
            "SplinterLayer",
            "SplinterModel",
            "SplinterPreTrainedModel",
        ]
    )
    _import_structure["models.squeezebert"].extend(
        [
            "SqueezeBertForMaskedLM",
            "SqueezeBertForMultipleChoice",
            "SqueezeBertForQuestionAnswering",
            "SqueezeBertForSequenceClassification",
            "SqueezeBertForTokenClassification",
            "SqueezeBertModel",
            "SqueezeBertModule",
            "SqueezeBertPreTrainedModel",
        ]
    )
    _import_structure["models.stablelm"].extend(
        [
            "StableLmForCausalLM",
            "StableLmForSequenceClassification",
            "StableLmForTokenClassification",
            "StableLmModel",
            "StableLmPreTrainedModel",
        ]
    )
    _import_structure["models.starcoder2"].extend(
        [
            "Starcoder2ForCausalLM",
            "Starcoder2ForSequenceClassification",
            "Starcoder2ForTokenClassification",
            "Starcoder2Model",
            "Starcoder2PreTrainedModel",
        ]
    )
    _import_structure["models.superpoint"].extend(
        [
            "SuperPointForKeypointDetection",
            "SuperPointPreTrainedModel",
        ]
    )
    _import_structure["models.swiftformer"].extend(
        [
            "SwiftFormerForImageClassification",
            "SwiftFormerModel",
            "SwiftFormerPreTrainedModel",
        ]
    )
    _import_structure["models.swin"].extend(
        [
            "SwinBackbone",
            "SwinForImageClassification",
            "SwinForMaskedImageModeling",
            "SwinModel",
            "SwinPreTrainedModel",
        ]
    )
    _import_structure["models.swin2sr"].extend(
        [
            "Swin2SRForImageSuperResolution",
            "Swin2SRModel",
            "Swin2SRPreTrainedModel",
        ]
    )
    _import_structure["models.swinv2"].extend(
        [
            "Swinv2Backbone",
            "Swinv2ForImageClassification",
            "Swinv2ForMaskedImageModeling",
            "Swinv2Model",
            "Swinv2PreTrainedModel",
        ]
    )
    _import_structure["models.switch_transformers"].extend(
        [
            "SwitchTransformersEncoderModel",
            "SwitchTransformersForConditionalGeneration",
            "SwitchTransformersModel",
            "SwitchTransformersPreTrainedModel",
            "SwitchTransformersSparseMLP",
            "SwitchTransformersTop1Router",
        ]
    )
    _import_structure["models.t5"].extend(
        [
            "T5EncoderModel",
            "T5ForConditionalGeneration",
            "T5ForQuestionAnswering",
            "T5ForSequenceClassification",
            "T5ForTokenClassification",
            "T5Model",
            "T5PreTrainedModel",
            "load_tf_weights_in_t5",
        ]
    )
    _import_structure["models.table_transformer"].extend(
        [
            "TableTransformerForObjectDetection",
            "TableTransformerModel",
            "TableTransformerPreTrainedModel",
        ]
    )
    _import_structure["models.tapas"].extend(
        [
            "TapasForMaskedLM",
            "TapasForQuestionAnswering",
            "TapasForSequenceClassification",
            "TapasModel",
            "TapasPreTrainedModel",
            "load_tf_weights_in_tapas",
        ]
    )
    _import_structure["models.time_series_transformer"].extend(
        [
            "TimeSeriesTransformerForPrediction",
            "TimeSeriesTransformerModel",
            "TimeSeriesTransformerPreTrainedModel",
        ]
    )
    _import_structure["models.timesformer"].extend(
        [
            "TimesformerForVideoClassification",
            "TimesformerModel",
            "TimesformerPreTrainedModel",
        ]
    )
    _import_structure["models.timm_backbone"].extend(["TimmBackbone"])
    _import_structure["models.trocr"].extend(
        [
            "TrOCRForCausalLM",
            "TrOCRPreTrainedModel",
        ]
    )
    _import_structure["models.tvp"].extend(
        [
            "TvpForVideoGrounding",
            "TvpModel",
            "TvpPreTrainedModel",
        ]
    )
    _import_structure["models.udop"].extend(
        [
            "UdopEncoderModel",
            "UdopForConditionalGeneration",
            "UdopModel",
            "UdopPreTrainedModel",
        ],
    )
    _import_structure["models.umt5"].extend(
        [
            "UMT5EncoderModel",
            "UMT5ForConditionalGeneration",
            "UMT5ForQuestionAnswering",
            "UMT5ForSequenceClassification",
            "UMT5ForTokenClassification",
            "UMT5Model",
            "UMT5PreTrainedModel",
        ]
    )
    _import_structure["models.unispeech"].extend(
        [
            "UniSpeechForCTC",
            "UniSpeechForPreTraining",
            "UniSpeechForSequenceClassification",
            "UniSpeechModel",
            "UniSpeechPreTrainedModel",
        ]
    )
    _import_structure["models.unispeech_sat"].extend(
        [
            "UniSpeechSatForAudioFrameClassification",
            "UniSpeechSatForCTC",
            "UniSpeechSatForPreTraining",
            "UniSpeechSatForSequenceClassification",
            "UniSpeechSatForXVector",
            "UniSpeechSatModel",
            "UniSpeechSatPreTrainedModel",
        ]
    )
    _import_structure["models.univnet"].extend(
        [
            "UnivNetModel",
        ]
    )
    _import_structure["models.upernet"].extend(
        [
            "UperNetForSemanticSegmentation",
            "UperNetPreTrainedModel",
        ]
    )
    _import_structure["models.video_llava"].extend(
        [
            "VideoLlavaForConditionalGeneration",
            "VideoLlavaPreTrainedModel",
            "VideoLlavaProcessor",
        ]
    )
    _import_structure["models.videomae"].extend(
        [
            "VideoMAEForPreTraining",
            "VideoMAEForVideoClassification",
            "VideoMAEModel",
            "VideoMAEPreTrainedModel",
        ]
    )
    _import_structure["models.vilt"].extend(
        [
            "ViltForImageAndTextRetrieval",
            "ViltForImagesAndTextClassification",
            "ViltForMaskedLM",
            "ViltForQuestionAnswering",
            "ViltForTokenClassification",
            "ViltLayer",
            "ViltModel",
            "ViltPreTrainedModel",
        ]
    )
    _import_structure["models.vipllava"].extend(
        [
            "VipLlavaForConditionalGeneration",
            "VipLlavaPreTrainedModel",
        ]
    )
    _import_structure["models.vision_encoder_decoder"].extend(["VisionEncoderDecoderModel"])
    _import_structure["models.vision_text_dual_encoder"].extend(["VisionTextDualEncoderModel"])
    _import_structure["models.visual_bert"].extend(
        [
            "VisualBertForMultipleChoice",
            "VisualBertForPreTraining",
            "VisualBertForQuestionAnswering",
            "VisualBertForRegionToPhraseAlignment",
            "VisualBertForVisualReasoning",
            "VisualBertLayer",
            "VisualBertModel",
            "VisualBertPreTrainedModel",
        ]
    )
    _import_structure["models.vit"].extend(
        [
            "ViTForImageClassification",
            "ViTForMaskedImageModeling",
            "ViTModel",
            "ViTPreTrainedModel",
        ]
    )
    _import_structure["models.vit_mae"].extend(
        [
            "ViTMAEForPreTraining",
            "ViTMAELayer",
            "ViTMAEModel",
            "ViTMAEPreTrainedModel",
        ]
    )
    _import_structure["models.vit_msn"].extend(
        [
            "ViTMSNForImageClassification",
            "ViTMSNModel",
            "ViTMSNPreTrainedModel",
        ]
    )
    _import_structure["models.vitdet"].extend(
        [
            "VitDetBackbone",
            "VitDetModel",
            "VitDetPreTrainedModel",
        ]
    )
    _import_structure["models.vitmatte"].extend(
        [
            "VitMatteForImageMatting",
            "VitMattePreTrainedModel",
        ]
    )
    _import_structure["models.vits"].extend(
        [
            "VitsModel",
            "VitsPreTrainedModel",
        ]
    )
    _import_structure["models.vivit"].extend(
        [
            "VivitForVideoClassification",
            "VivitModel",
            "VivitPreTrainedModel",
        ]
    )
    _import_structure["models.wav2vec2"].extend(
        [
            "Wav2Vec2ForAudioFrameClassification",
            "Wav2Vec2ForCTC",
            "Wav2Vec2ForMaskedLM",
            "Wav2Vec2ForPreTraining",
            "Wav2Vec2ForSequenceClassification",
            "Wav2Vec2ForXVector",
            "Wav2Vec2Model",
            "Wav2Vec2PreTrainedModel",
        ]
    )
    _import_structure["models.wav2vec2_bert"].extend(
        [
            "Wav2Vec2BertForAudioFrameClassification",
            "Wav2Vec2BertForCTC",
            "Wav2Vec2BertForSequenceClassification",
            "Wav2Vec2BertForXVector",
            "Wav2Vec2BertModel",
            "Wav2Vec2BertPreTrainedModel",
        ]
    )
    _import_structure["models.wav2vec2_conformer"].extend(
        [
            "Wav2Vec2ConformerForAudioFrameClassification",
            "Wav2Vec2ConformerForCTC",
            "Wav2Vec2ConformerForPreTraining",
            "Wav2Vec2ConformerForSequenceClassification",
            "Wav2Vec2ConformerForXVector",
            "Wav2Vec2ConformerModel",
            "Wav2Vec2ConformerPreTrainedModel",
        ]
    )
    _import_structure["models.wavlm"].extend(
        [
            "WavLMForAudioFrameClassification",
            "WavLMForCTC",
            "WavLMForSequenceClassification",
            "WavLMForXVector",
            "WavLMModel",
            "WavLMPreTrainedModel",
        ]
    )
    _import_structure["models.whisper"].extend(
        [
            "WhisperForAudioClassification",
            "WhisperForCausalLM",
            "WhisperForConditionalGeneration",
            "WhisperModel",
            "WhisperPreTrainedModel",
        ]
    )
    _import_structure["models.x_clip"].extend(
        [
            "XCLIPModel",
            "XCLIPPreTrainedModel",
            "XCLIPTextModel",
            "XCLIPVisionModel",
        ]
    )
    _import_structure["models.xglm"].extend(
        [
            "XGLMForCausalLM",
            "XGLMModel",
            "XGLMPreTrainedModel",
        ]
    )
    _import_structure["models.xlm"].extend(
        [
            "XLMForMultipleChoice",
            "XLMForQuestionAnswering",
            "XLMForQuestionAnsweringSimple",
            "XLMForSequenceClassification",
            "XLMForTokenClassification",
            "XLMModel",
            "XLMPreTrainedModel",
            "XLMWithLMHeadModel",
        ]
    )
    _import_structure["models.xlm_roberta"].extend(
        [
            "XLMRobertaForCausalLM",
            "XLMRobertaForMaskedLM",
            "XLMRobertaForMultipleChoice",
            "XLMRobertaForQuestionAnswering",
            "XLMRobertaForSequenceClassification",
            "XLMRobertaForTokenClassification",
            "XLMRobertaModel",
            "XLMRobertaPreTrainedModel",
        ]
    )
    _import_structure["models.xlm_roberta_xl"].extend(
        [
            "XLMRobertaXLForCausalLM",
            "XLMRobertaXLForMaskedLM",
            "XLMRobertaXLForMultipleChoice",
            "XLMRobertaXLForQuestionAnswering",
            "XLMRobertaXLForSequenceClassification",
            "XLMRobertaXLForTokenClassification",
            "XLMRobertaXLModel",
            "XLMRobertaXLPreTrainedModel",
        ]
    )
    _import_structure["models.xlnet"].extend(
        [
            "XLNetForMultipleChoice",
            "XLNetForQuestionAnswering",
            "XLNetForQuestionAnsweringSimple",
            "XLNetForSequenceClassification",
            "XLNetForTokenClassification",
            "XLNetLMHeadModel",
            "XLNetModel",
            "XLNetPreTrainedModel",
            "load_tf_weights_in_xlnet",
        ]
    )
    _import_structure["models.xmod"].extend(
        [
            "XmodForCausalLM",
            "XmodForMaskedLM",
            "XmodForMultipleChoice",
            "XmodForQuestionAnswering",
            "XmodForSequenceClassification",
            "XmodForTokenClassification",
            "XmodModel",
            "XmodPreTrainedModel",
        ]
    )
    _import_structure["models.yolos"].extend(
        [
            "YolosForObjectDetection",
            "YolosModel",
            "YolosPreTrainedModel",
        ]
    )
    _import_structure["models.yoso"].extend(
        [
            "YosoForMaskedLM",
            "YosoForMultipleChoice",
            "YosoForQuestionAnswering",
            "YosoForSequenceClassification",
            "YosoForTokenClassification",
            "YosoLayer",
            "YosoModel",
            "YosoPreTrainedModel",
        ]
    )
    _import_structure["models.zoedepth"].extend(
        [
            "ZoeDepthForDepthEstimation",
            "ZoeDepthPreTrainedModel",
        ]
    )
    _import_structure["optimization"] = [
        "Adafactor",
        "AdamW",
        "get_constant_schedule",
        "get_constant_schedule_with_warmup",
        "get_cosine_schedule_with_warmup",
        "get_cosine_with_hard_restarts_schedule_with_warmup",
        "get_inverse_sqrt_schedule",
        "get_linear_schedule_with_warmup",
        "get_polynomial_decay_schedule_with_warmup",
        "get_scheduler",
        "get_wsd_schedule",
    ]
    _import_structure["pytorch_utils"] = [
        "Conv1D",
        "apply_chunking_to_forward",
        "prune_layer",
    ]
    _import_structure["sagemaker"] = []
    _import_structure["time_series_utils"] = []
    _import_structure["trainer"] = ["Trainer"]
    _import_structure["trainer_pt_utils"] = ["torch_distributed_zero_first"]
    _import_structure["trainer_seq2seq"] = ["Seq2SeqTrainer"]

# TensorFlow-backed objects
try:
    if not is_tf_available():
        raise OptionalDependencyNotAvailable()
except OptionalDependencyNotAvailable:
    from .utils import dummy_tf_objects

    _import_structure["utils.dummy_tf_objects"] = [name for name in dir(dummy_tf_objects) if not name.startswith("_")]
else:
    _import_structure["activations_tf"] = []
    _import_structure["benchmark.benchmark_args_tf"] = ["TensorFlowBenchmarkArguments"]
    _import_structure["benchmark.benchmark_tf"] = ["TensorFlowBenchmark"]
    _import_structure["generation"].extend(
        [
            "TFForcedBOSTokenLogitsProcessor",
            "TFForcedEOSTokenLogitsProcessor",
            "TFForceTokensLogitsProcessor",
            "TFGenerationMixin",
            "TFLogitsProcessor",
            "TFLogitsProcessorList",
            "TFLogitsWarper",
            "TFMinLengthLogitsProcessor",
            "TFNoBadWordsLogitsProcessor",
            "TFNoRepeatNGramLogitsProcessor",
            "TFRepetitionPenaltyLogitsProcessor",
            "TFSuppressTokensAtBeginLogitsProcessor",
            "TFSuppressTokensLogitsProcessor",
            "TFTemperatureLogitsWarper",
            "TFTopKLogitsWarper",
            "TFTopPLogitsWarper",
        ]
    )
    _import_structure["keras_callbacks"] = ["KerasMetricCallback", "PushToHubCallback"]
    _import_structure["modeling_tf_outputs"] = []
    _import_structure["modeling_tf_utils"] = [
        "TFPreTrainedModel",
        "TFSequenceSummary",
        "TFSharedEmbeddings",
        "shape_list",
    ]
    # TensorFlow models structure
    _import_structure["models.albert"].extend(
        [
            "TFAlbertForMaskedLM",
            "TFAlbertForMultipleChoice",
            "TFAlbertForPreTraining",
            "TFAlbertForQuestionAnswering",
            "TFAlbertForSequenceClassification",
            "TFAlbertForTokenClassification",
            "TFAlbertMainLayer",
            "TFAlbertModel",
            "TFAlbertPreTrainedModel",
        ]
    )
    _import_structure["models.auto"].extend(
        [
            "TF_MODEL_FOR_AUDIO_CLASSIFICATION_MAPPING",
            "TF_MODEL_FOR_CAUSAL_LM_MAPPING",
            "TF_MODEL_FOR_DOCUMENT_QUESTION_ANSWERING_MAPPING",
            "TF_MODEL_FOR_IMAGE_CLASSIFICATION_MAPPING",
            "TF_MODEL_FOR_MASKED_IMAGE_MODELING_MAPPING",
            "TF_MODEL_FOR_MASKED_LM_MAPPING",
            "TF_MODEL_FOR_MASK_GENERATION_MAPPING",
            "TF_MODEL_FOR_MULTIPLE_CHOICE_MAPPING",
            "TF_MODEL_FOR_NEXT_SENTENCE_PREDICTION_MAPPING",
            "TF_MODEL_FOR_PRETRAINING_MAPPING",
            "TF_MODEL_FOR_QUESTION_ANSWERING_MAPPING",
            "TF_MODEL_FOR_SEMANTIC_SEGMENTATION_MAPPING",
            "TF_MODEL_FOR_SEQ_TO_SEQ_CAUSAL_LM_MAPPING",
            "TF_MODEL_FOR_SEQUENCE_CLASSIFICATION_MAPPING",
            "TF_MODEL_FOR_SPEECH_SEQ_2_SEQ_MAPPING",
            "TF_MODEL_FOR_TABLE_QUESTION_ANSWERING_MAPPING",
            "TF_MODEL_FOR_TEXT_ENCODING_MAPPING",
            "TF_MODEL_FOR_TOKEN_CLASSIFICATION_MAPPING",
            "TF_MODEL_FOR_VISION_2_SEQ_MAPPING",
            "TF_MODEL_FOR_ZERO_SHOT_IMAGE_CLASSIFICATION_MAPPING",
            "TF_MODEL_MAPPING",
            "TF_MODEL_WITH_LM_HEAD_MAPPING",
            "TFAutoModel",
            "TFAutoModelForAudioClassification",
            "TFAutoModelForCausalLM",
            "TFAutoModelForDocumentQuestionAnswering",
            "TFAutoModelForImageClassification",
            "TFAutoModelForMaskedImageModeling",
            "TFAutoModelForMaskedLM",
            "TFAutoModelForMaskGeneration",
            "TFAutoModelForMultipleChoice",
            "TFAutoModelForNextSentencePrediction",
            "TFAutoModelForPreTraining",
            "TFAutoModelForQuestionAnswering",
            "TFAutoModelForSemanticSegmentation",
            "TFAutoModelForSeq2SeqLM",
            "TFAutoModelForSequenceClassification",
            "TFAutoModelForSpeechSeq2Seq",
            "TFAutoModelForTableQuestionAnswering",
            "TFAutoModelForTextEncoding",
            "TFAutoModelForTokenClassification",
            "TFAutoModelForVision2Seq",
            "TFAutoModelForZeroShotImageClassification",
            "TFAutoModelWithLMHead",
        ]
    )
    _import_structure["models.bart"].extend(
        [
            "TFBartForConditionalGeneration",
            "TFBartForSequenceClassification",
            "TFBartModel",
            "TFBartPretrainedModel",
        ]
    )
    _import_structure["models.bert"].extend(
        [
            "TFBertEmbeddings",
            "TFBertForMaskedLM",
            "TFBertForMultipleChoice",
            "TFBertForNextSentencePrediction",
            "TFBertForPreTraining",
            "TFBertForQuestionAnswering",
            "TFBertForSequenceClassification",
            "TFBertForTokenClassification",
            "TFBertLMHeadModel",
            "TFBertMainLayer",
            "TFBertModel",
            "TFBertPreTrainedModel",
        ]
    )
    _import_structure["models.blenderbot"].extend(
        [
            "TFBlenderbotForConditionalGeneration",
            "TFBlenderbotModel",
            "TFBlenderbotPreTrainedModel",
        ]
    )
    _import_structure["models.blenderbot_small"].extend(
        [
            "TFBlenderbotSmallForConditionalGeneration",
            "TFBlenderbotSmallModel",
            "TFBlenderbotSmallPreTrainedModel",
        ]
    )
    _import_structure["models.blip"].extend(
        [
            "TFBlipForConditionalGeneration",
            "TFBlipForImageTextRetrieval",
            "TFBlipForQuestionAnswering",
            "TFBlipModel",
            "TFBlipPreTrainedModel",
            "TFBlipTextModel",
            "TFBlipVisionModel",
        ]
    )
    _import_structure["models.camembert"].extend(
        [
            "TFCamembertForCausalLM",
            "TFCamembertForMaskedLM",
            "TFCamembertForMultipleChoice",
            "TFCamembertForQuestionAnswering",
            "TFCamembertForSequenceClassification",
            "TFCamembertForTokenClassification",
            "TFCamembertModel",
            "TFCamembertPreTrainedModel",
        ]
    )
    _import_structure["models.clip"].extend(
        [
            "TFCLIPModel",
            "TFCLIPPreTrainedModel",
            "TFCLIPTextModel",
            "TFCLIPVisionModel",
        ]
    )
    _import_structure["models.convbert"].extend(
        [
            "TFConvBertForMaskedLM",
            "TFConvBertForMultipleChoice",
            "TFConvBertForQuestionAnswering",
            "TFConvBertForSequenceClassification",
            "TFConvBertForTokenClassification",
            "TFConvBertLayer",
            "TFConvBertModel",
            "TFConvBertPreTrainedModel",
        ]
    )
    _import_structure["models.convnext"].extend(
        [
            "TFConvNextForImageClassification",
            "TFConvNextModel",
            "TFConvNextPreTrainedModel",
        ]
    )
    _import_structure["models.convnextv2"].extend(
        [
            "TFConvNextV2ForImageClassification",
            "TFConvNextV2Model",
            "TFConvNextV2PreTrainedModel",
        ]
    )
    _import_structure["models.ctrl"].extend(
        [
            "TFCTRLForSequenceClassification",
            "TFCTRLLMHeadModel",
            "TFCTRLModel",
            "TFCTRLPreTrainedModel",
        ]
    )
    _import_structure["models.cvt"].extend(
        [
            "TFCvtForImageClassification",
            "TFCvtModel",
            "TFCvtPreTrainedModel",
        ]
    )
    _import_structure["models.data2vec"].extend(
        [
            "TFData2VecVisionForImageClassification",
            "TFData2VecVisionForSemanticSegmentation",
            "TFData2VecVisionModel",
            "TFData2VecVisionPreTrainedModel",
        ]
    )
    _import_structure["models.deberta"].extend(
        [
            "TFDebertaForMaskedLM",
            "TFDebertaForQuestionAnswering",
            "TFDebertaForSequenceClassification",
            "TFDebertaForTokenClassification",
            "TFDebertaModel",
            "TFDebertaPreTrainedModel",
        ]
    )
    _import_structure["models.deberta_v2"].extend(
        [
            "TFDebertaV2ForMaskedLM",
            "TFDebertaV2ForMultipleChoice",
            "TFDebertaV2ForQuestionAnswering",
            "TFDebertaV2ForSequenceClassification",
            "TFDebertaV2ForTokenClassification",
            "TFDebertaV2Model",
            "TFDebertaV2PreTrainedModel",
        ]
    )
    _import_structure["models.deit"].extend(
        [
            "TFDeiTForImageClassification",
            "TFDeiTForImageClassificationWithTeacher",
            "TFDeiTForMaskedImageModeling",
            "TFDeiTModel",
            "TFDeiTPreTrainedModel",
        ]
    )
    _import_structure["models.deprecated.efficientformer"].extend(
        [
            "TFEfficientFormerForImageClassification",
            "TFEfficientFormerForImageClassificationWithTeacher",
            "TFEfficientFormerModel",
            "TFEfficientFormerPreTrainedModel",
        ]
    )
    _import_structure["models.deprecated.transfo_xl"].extend(
        [
            "TFAdaptiveEmbedding",
            "TFTransfoXLForSequenceClassification",
            "TFTransfoXLLMHeadModel",
            "TFTransfoXLMainLayer",
            "TFTransfoXLModel",
            "TFTransfoXLPreTrainedModel",
        ]
    )
    _import_structure["models.distilbert"].extend(
        [
            "TFDistilBertForMaskedLM",
            "TFDistilBertForMultipleChoice",
            "TFDistilBertForQuestionAnswering",
            "TFDistilBertForSequenceClassification",
            "TFDistilBertForTokenClassification",
            "TFDistilBertMainLayer",
            "TFDistilBertModel",
            "TFDistilBertPreTrainedModel",
        ]
    )
    _import_structure["models.dpr"].extend(
        [
            "TFDPRContextEncoder",
            "TFDPRPretrainedContextEncoder",
            "TFDPRPretrainedQuestionEncoder",
            "TFDPRPretrainedReader",
            "TFDPRQuestionEncoder",
            "TFDPRReader",
        ]
    )
    _import_structure["models.electra"].extend(
        [
            "TFElectraForMaskedLM",
            "TFElectraForMultipleChoice",
            "TFElectraForPreTraining",
            "TFElectraForQuestionAnswering",
            "TFElectraForSequenceClassification",
            "TFElectraForTokenClassification",
            "TFElectraModel",
            "TFElectraPreTrainedModel",
        ]
    )
    _import_structure["models.encoder_decoder"].append("TFEncoderDecoderModel")
    _import_structure["models.esm"].extend(
        [
            "TFEsmForMaskedLM",
            "TFEsmForSequenceClassification",
            "TFEsmForTokenClassification",
            "TFEsmModel",
            "TFEsmPreTrainedModel",
        ]
    )
    _import_structure["models.flaubert"].extend(
        [
            "TFFlaubertForMultipleChoice",
            "TFFlaubertForQuestionAnsweringSimple",
            "TFFlaubertForSequenceClassification",
            "TFFlaubertForTokenClassification",
            "TFFlaubertModel",
            "TFFlaubertPreTrainedModel",
            "TFFlaubertWithLMHeadModel",
        ]
    )
    _import_structure["models.funnel"].extend(
        [
            "TFFunnelBaseModel",
            "TFFunnelForMaskedLM",
            "TFFunnelForMultipleChoice",
            "TFFunnelForPreTraining",
            "TFFunnelForQuestionAnswering",
            "TFFunnelForSequenceClassification",
            "TFFunnelForTokenClassification",
            "TFFunnelModel",
            "TFFunnelPreTrainedModel",
        ]
    )
    _import_structure["models.gpt2"].extend(
        [
            "TFGPT2DoubleHeadsModel",
            "TFGPT2ForSequenceClassification",
            "TFGPT2LMHeadModel",
            "TFGPT2MainLayer",
            "TFGPT2Model",
            "TFGPT2PreTrainedModel",
        ]
    )
    _import_structure["models.gptj"].extend(
        [
            "TFGPTJForCausalLM",
            "TFGPTJForQuestionAnswering",
            "TFGPTJForSequenceClassification",
            "TFGPTJModel",
            "TFGPTJPreTrainedModel",
        ]
    )
    _import_structure["models.groupvit"].extend(
        [
            "TFGroupViTModel",
            "TFGroupViTPreTrainedModel",
            "TFGroupViTTextModel",
            "TFGroupViTVisionModel",
        ]
    )
    _import_structure["models.hubert"].extend(
        [
            "TFHubertForCTC",
            "TFHubertModel",
            "TFHubertPreTrainedModel",
        ]
    )

    _import_structure["models.idefics"].extend(
        [
            "TFIdeficsForVisionText2Text",
            "TFIdeficsModel",
            "TFIdeficsPreTrainedModel",
        ]
    )

    _import_structure["models.layoutlm"].extend(
        [
            "TFLayoutLMForMaskedLM",
            "TFLayoutLMForQuestionAnswering",
            "TFLayoutLMForSequenceClassification",
            "TFLayoutLMForTokenClassification",
            "TFLayoutLMMainLayer",
            "TFLayoutLMModel",
            "TFLayoutLMPreTrainedModel",
        ]
    )
    _import_structure["models.layoutlmv3"].extend(
        [
            "TFLayoutLMv3ForQuestionAnswering",
            "TFLayoutLMv3ForSequenceClassification",
            "TFLayoutLMv3ForTokenClassification",
            "TFLayoutLMv3Model",
            "TFLayoutLMv3PreTrainedModel",
        ]
    )
    _import_structure["models.led"].extend(["TFLEDForConditionalGeneration", "TFLEDModel", "TFLEDPreTrainedModel"])
    _import_structure["models.longformer"].extend(
        [
            "TFLongformerForMaskedLM",
            "TFLongformerForMultipleChoice",
            "TFLongformerForQuestionAnswering",
            "TFLongformerForSequenceClassification",
            "TFLongformerForTokenClassification",
            "TFLongformerModel",
            "TFLongformerPreTrainedModel",
            "TFLongformerSelfAttention",
        ]
    )
    _import_structure["models.lxmert"].extend(
        [
            "TFLxmertForPreTraining",
            "TFLxmertMainLayer",
            "TFLxmertModel",
            "TFLxmertPreTrainedModel",
            "TFLxmertVisualFeatureEncoder",
        ]
    )
    _import_structure["models.marian"].extend(["TFMarianModel", "TFMarianMTModel", "TFMarianPreTrainedModel"])
    _import_structure["models.mbart"].extend(
        ["TFMBartForConditionalGeneration", "TFMBartModel", "TFMBartPreTrainedModel"]
    )
    _import_structure["models.mistral"].extend(
        ["TFMistralForCausalLM", "TFMistralForSequenceClassification", "TFMistralModel", "TFMistralPreTrainedModel"]
    )
    _import_structure["models.mobilebert"].extend(
        [
            "TFMobileBertForMaskedLM",
            "TFMobileBertForMultipleChoice",
            "TFMobileBertForNextSentencePrediction",
            "TFMobileBertForPreTraining",
            "TFMobileBertForQuestionAnswering",
            "TFMobileBertForSequenceClassification",
            "TFMobileBertForTokenClassification",
            "TFMobileBertMainLayer",
            "TFMobileBertModel",
            "TFMobileBertPreTrainedModel",
        ]
    )
    _import_structure["models.mobilevit"].extend(
        [
            "TFMobileViTForImageClassification",
            "TFMobileViTForSemanticSegmentation",
            "TFMobileViTModel",
            "TFMobileViTPreTrainedModel",
        ]
    )
    _import_structure["models.mpnet"].extend(
        [
            "TFMPNetForMaskedLM",
            "TFMPNetForMultipleChoice",
            "TFMPNetForQuestionAnswering",
            "TFMPNetForSequenceClassification",
            "TFMPNetForTokenClassification",
            "TFMPNetMainLayer",
            "TFMPNetModel",
            "TFMPNetPreTrainedModel",
        ]
    )
    _import_structure["models.mt5"].extend(["TFMT5EncoderModel", "TFMT5ForConditionalGeneration", "TFMT5Model"])
    _import_structure["models.openai"].extend(
        [
            "TFOpenAIGPTDoubleHeadsModel",
            "TFOpenAIGPTForSequenceClassification",
            "TFOpenAIGPTLMHeadModel",
            "TFOpenAIGPTMainLayer",
            "TFOpenAIGPTModel",
            "TFOpenAIGPTPreTrainedModel",
        ]
    )
    _import_structure["models.opt"].extend(
        [
            "TFOPTForCausalLM",
            "TFOPTModel",
            "TFOPTPreTrainedModel",
        ]
    )
    _import_structure["models.pegasus"].extend(
        [
            "TFPegasusForConditionalGeneration",
            "TFPegasusModel",
            "TFPegasusPreTrainedModel",
        ]
    )
    _import_structure["models.rag"].extend(
        [
            "TFRagModel",
            "TFRagPreTrainedModel",
            "TFRagSequenceForGeneration",
            "TFRagTokenForGeneration",
        ]
    )
    _import_structure["models.regnet"].extend(
        [
            "TFRegNetForImageClassification",
            "TFRegNetModel",
            "TFRegNetPreTrainedModel",
        ]
    )
    _import_structure["models.rembert"].extend(
        [
            "TFRemBertForCausalLM",
            "TFRemBertForMaskedLM",
            "TFRemBertForMultipleChoice",
            "TFRemBertForQuestionAnswering",
            "TFRemBertForSequenceClassification",
            "TFRemBertForTokenClassification",
            "TFRemBertLayer",
            "TFRemBertModel",
            "TFRemBertPreTrainedModel",
        ]
    )
    _import_structure["models.resnet"].extend(
        [
            "TFResNetForImageClassification",
            "TFResNetModel",
            "TFResNetPreTrainedModel",
        ]
    )
    _import_structure["models.roberta"].extend(
        [
            "TFRobertaForCausalLM",
            "TFRobertaForMaskedLM",
            "TFRobertaForMultipleChoice",
            "TFRobertaForQuestionAnswering",
            "TFRobertaForSequenceClassification",
            "TFRobertaForTokenClassification",
            "TFRobertaMainLayer",
            "TFRobertaModel",
            "TFRobertaPreTrainedModel",
        ]
    )
    _import_structure["models.roberta_prelayernorm"].extend(
        [
            "TFRobertaPreLayerNormForCausalLM",
            "TFRobertaPreLayerNormForMaskedLM",
            "TFRobertaPreLayerNormForMultipleChoice",
            "TFRobertaPreLayerNormForQuestionAnswering",
            "TFRobertaPreLayerNormForSequenceClassification",
            "TFRobertaPreLayerNormForTokenClassification",
            "TFRobertaPreLayerNormMainLayer",
            "TFRobertaPreLayerNormModel",
            "TFRobertaPreLayerNormPreTrainedModel",
        ]
    )
    _import_structure["models.roformer"].extend(
        [
            "TFRoFormerForCausalLM",
            "TFRoFormerForMaskedLM",
            "TFRoFormerForMultipleChoice",
            "TFRoFormerForQuestionAnswering",
            "TFRoFormerForSequenceClassification",
            "TFRoFormerForTokenClassification",
            "TFRoFormerLayer",
            "TFRoFormerModel",
            "TFRoFormerPreTrainedModel",
        ]
    )
    _import_structure["models.sam"].extend(
        [
            "TFSamModel",
            "TFSamPreTrainedModel",
        ]
    )
    _import_structure["models.segformer"].extend(
        [
            "TFSegformerDecodeHead",
            "TFSegformerForImageClassification",
            "TFSegformerForSemanticSegmentation",
            "TFSegformerModel",
            "TFSegformerPreTrainedModel",
        ]
    )
    _import_structure["models.speech_to_text"].extend(
        [
            "TFSpeech2TextForConditionalGeneration",
            "TFSpeech2TextModel",
            "TFSpeech2TextPreTrainedModel",
        ]
    )
    _import_structure["models.swiftformer"].extend(
        [
            "TFSwiftFormerForImageClassification",
            "TFSwiftFormerModel",
            "TFSwiftFormerPreTrainedModel",
        ]
    )
    _import_structure["models.swin"].extend(
        [
            "TFSwinForImageClassification",
            "TFSwinForMaskedImageModeling",
            "TFSwinModel",
            "TFSwinPreTrainedModel",
        ]
    )
    _import_structure["models.t5"].extend(
        [
            "TFT5EncoderModel",
            "TFT5ForConditionalGeneration",
            "TFT5Model",
            "TFT5PreTrainedModel",
        ]
    )
    _import_structure["models.tapas"].extend(
        [
            "TFTapasForMaskedLM",
            "TFTapasForQuestionAnswering",
            "TFTapasForSequenceClassification",
            "TFTapasModel",
            "TFTapasPreTrainedModel",
        ]
    )
    _import_structure["models.vision_encoder_decoder"].extend(["TFVisionEncoderDecoderModel"])
    _import_structure["models.vision_text_dual_encoder"].extend(["TFVisionTextDualEncoderModel"])
    _import_structure["models.vit"].extend(
        [
            "TFViTForImageClassification",
            "TFViTModel",
            "TFViTPreTrainedModel",
        ]
    )
    _import_structure["models.vit_mae"].extend(
        [
            "TFViTMAEForPreTraining",
            "TFViTMAEModel",
            "TFViTMAEPreTrainedModel",
        ]
    )
    _import_structure["models.wav2vec2"].extend(
        [
            "TFWav2Vec2ForCTC",
            "TFWav2Vec2ForSequenceClassification",
            "TFWav2Vec2Model",
            "TFWav2Vec2PreTrainedModel",
        ]
    )
    _import_structure["models.whisper"].extend(
        [
            "TFWhisperForConditionalGeneration",
            "TFWhisperModel",
            "TFWhisperPreTrainedModel",
        ]
    )
    _import_structure["models.xglm"].extend(
        [
            "TFXGLMForCausalLM",
            "TFXGLMModel",
            "TFXGLMPreTrainedModel",
        ]
    )
    _import_structure["models.xlm"].extend(
        [
            "TFXLMForMultipleChoice",
            "TFXLMForQuestionAnsweringSimple",
            "TFXLMForSequenceClassification",
            "TFXLMForTokenClassification",
            "TFXLMMainLayer",
            "TFXLMModel",
            "TFXLMPreTrainedModel",
            "TFXLMWithLMHeadModel",
        ]
    )
    _import_structure["models.xlm_roberta"].extend(
        [
            "TFXLMRobertaForCausalLM",
            "TFXLMRobertaForMaskedLM",
            "TFXLMRobertaForMultipleChoice",
            "TFXLMRobertaForQuestionAnswering",
            "TFXLMRobertaForSequenceClassification",
            "TFXLMRobertaForTokenClassification",
            "TFXLMRobertaModel",
            "TFXLMRobertaPreTrainedModel",
        ]
    )
    _import_structure["models.xlnet"].extend(
        [
            "TFXLNetForMultipleChoice",
            "TFXLNetForQuestionAnsweringSimple",
            "TFXLNetForSequenceClassification",
            "TFXLNetForTokenClassification",
            "TFXLNetLMHeadModel",
            "TFXLNetMainLayer",
            "TFXLNetModel",
            "TFXLNetPreTrainedModel",
        ]
    )
    _import_structure["optimization_tf"] = [
        "AdamWeightDecay",
        "GradientAccumulator",
        "WarmUp",
        "create_optimizer",
    ]
    _import_structure["tf_utils"] = []


try:
    if not (
        is_librosa_available()
        and is_essentia_available()
        and is_scipy_available()
        and is_torch_available()
        and is_pretty_midi_available()
    ):
        raise OptionalDependencyNotAvailable()
except OptionalDependencyNotAvailable:
    from .utils import (
        dummy_essentia_and_librosa_and_pretty_midi_and_scipy_and_torch_objects,
    )

    _import_structure["utils.dummy_essentia_and_librosa_and_pretty_midi_and_scipy_and_torch_objects"] = [
        name
        for name in dir(dummy_essentia_and_librosa_and_pretty_midi_and_scipy_and_torch_objects)
        if not name.startswith("_")
    ]
else:
    _import_structure["models.pop2piano"].append("Pop2PianoFeatureExtractor")
    _import_structure["models.pop2piano"].append("Pop2PianoTokenizer")
    _import_structure["models.pop2piano"].append("Pop2PianoProcessor")

try:
    if not is_torchaudio_available():
        raise OptionalDependencyNotAvailable()
except OptionalDependencyNotAvailable:
    from .utils import (
        dummy_torchaudio_objects,
    )

    _import_structure["utils.dummy_torchaudio_objects"] = [
        name for name in dir(dummy_torchaudio_objects) if not name.startswith("_")
    ]
else:
    _import_structure["models.musicgen_melody"].append("MusicgenMelodyFeatureExtractor")
    _import_structure["models.musicgen_melody"].append("MusicgenMelodyProcessor")


# FLAX-backed objects
try:
    if not is_flax_available():
        raise OptionalDependencyNotAvailable()
except OptionalDependencyNotAvailable:
    from .utils import dummy_flax_objects

    _import_structure["utils.dummy_flax_objects"] = [
        name for name in dir(dummy_flax_objects) if not name.startswith("_")
    ]
else:
    _import_structure["generation"].extend(
        [
            "FlaxForcedBOSTokenLogitsProcessor",
            "FlaxForcedEOSTokenLogitsProcessor",
            "FlaxForceTokensLogitsProcessor",
            "FlaxGenerationMixin",
            "FlaxLogitsProcessor",
            "FlaxLogitsProcessorList",
            "FlaxLogitsWarper",
            "FlaxMinLengthLogitsProcessor",
            "FlaxTemperatureLogitsWarper",
            "FlaxSuppressTokensAtBeginLogitsProcessor",
            "FlaxSuppressTokensLogitsProcessor",
            "FlaxTopKLogitsWarper",
            "FlaxTopPLogitsWarper",
            "FlaxWhisperTimeStampLogitsProcessor",
        ]
    )
    _import_structure["modeling_flax_outputs"] = []
    _import_structure["modeling_flax_utils"] = ["FlaxPreTrainedModel"]
    _import_structure["models.albert"].extend(
        [
            "FlaxAlbertForMaskedLM",
            "FlaxAlbertForMultipleChoice",
            "FlaxAlbertForPreTraining",
            "FlaxAlbertForQuestionAnswering",
            "FlaxAlbertForSequenceClassification",
            "FlaxAlbertForTokenClassification",
            "FlaxAlbertModel",
            "FlaxAlbertPreTrainedModel",
        ]
    )
    _import_structure["models.auto"].extend(
        [
            "FLAX_MODEL_FOR_AUDIO_CLASSIFICATION_MAPPING",
            "FLAX_MODEL_FOR_CAUSAL_LM_MAPPING",
            "FLAX_MODEL_FOR_IMAGE_CLASSIFICATION_MAPPING",
            "FLAX_MODEL_FOR_MASKED_LM_MAPPING",
            "FLAX_MODEL_FOR_MULTIPLE_CHOICE_MAPPING",
            "FLAX_MODEL_FOR_NEXT_SENTENCE_PREDICTION_MAPPING",
            "FLAX_MODEL_FOR_PRETRAINING_MAPPING",
            "FLAX_MODEL_FOR_QUESTION_ANSWERING_MAPPING",
            "FLAX_MODEL_FOR_SEQ_TO_SEQ_CAUSAL_LM_MAPPING",
            "FLAX_MODEL_FOR_SEQUENCE_CLASSIFICATION_MAPPING",
            "FLAX_MODEL_FOR_SPEECH_SEQ_2_SEQ_MAPPING",
            "FLAX_MODEL_FOR_TOKEN_CLASSIFICATION_MAPPING",
            "FLAX_MODEL_FOR_VISION_2_SEQ_MAPPING",
            "FLAX_MODEL_MAPPING",
            "FlaxAutoModel",
            "FlaxAutoModelForCausalLM",
            "FlaxAutoModelForImageClassification",
            "FlaxAutoModelForMaskedLM",
            "FlaxAutoModelForMultipleChoice",
            "FlaxAutoModelForNextSentencePrediction",
            "FlaxAutoModelForPreTraining",
            "FlaxAutoModelForQuestionAnswering",
            "FlaxAutoModelForSeq2SeqLM",
            "FlaxAutoModelForSequenceClassification",
            "FlaxAutoModelForSpeechSeq2Seq",
            "FlaxAutoModelForTokenClassification",
            "FlaxAutoModelForVision2Seq",
        ]
    )

    # Flax models structure

    _import_structure["models.bart"].extend(
        [
            "FlaxBartDecoderPreTrainedModel",
            "FlaxBartForCausalLM",
            "FlaxBartForConditionalGeneration",
            "FlaxBartForQuestionAnswering",
            "FlaxBartForSequenceClassification",
            "FlaxBartModel",
            "FlaxBartPreTrainedModel",
        ]
    )
    _import_structure["models.beit"].extend(
        [
            "FlaxBeitForImageClassification",
            "FlaxBeitForMaskedImageModeling",
            "FlaxBeitModel",
            "FlaxBeitPreTrainedModel",
        ]
    )

    _import_structure["models.bert"].extend(
        [
            "FlaxBertForCausalLM",
            "FlaxBertForMaskedLM",
            "FlaxBertForMultipleChoice",
            "FlaxBertForNextSentencePrediction",
            "FlaxBertForPreTraining",
            "FlaxBertForQuestionAnswering",
            "FlaxBertForSequenceClassification",
            "FlaxBertForTokenClassification",
            "FlaxBertModel",
            "FlaxBertPreTrainedModel",
        ]
    )
    _import_structure["models.big_bird"].extend(
        [
            "FlaxBigBirdForCausalLM",
            "FlaxBigBirdForMaskedLM",
            "FlaxBigBirdForMultipleChoice",
            "FlaxBigBirdForPreTraining",
            "FlaxBigBirdForQuestionAnswering",
            "FlaxBigBirdForSequenceClassification",
            "FlaxBigBirdForTokenClassification",
            "FlaxBigBirdModel",
            "FlaxBigBirdPreTrainedModel",
        ]
    )
    _import_structure["models.blenderbot"].extend(
        [
            "FlaxBlenderbotForConditionalGeneration",
            "FlaxBlenderbotModel",
            "FlaxBlenderbotPreTrainedModel",
        ]
    )
    _import_structure["models.blenderbot_small"].extend(
        [
            "FlaxBlenderbotSmallForConditionalGeneration",
            "FlaxBlenderbotSmallModel",
            "FlaxBlenderbotSmallPreTrainedModel",
        ]
    )
    _import_structure["models.bloom"].extend(
        [
            "FlaxBloomForCausalLM",
            "FlaxBloomModel",
            "FlaxBloomPreTrainedModel",
        ]
    )
    _import_structure["models.clip"].extend(
        [
            "FlaxCLIPModel",
            "FlaxCLIPPreTrainedModel",
            "FlaxCLIPTextModel",
            "FlaxCLIPTextPreTrainedModel",
            "FlaxCLIPTextModelWithProjection",
            "FlaxCLIPVisionModel",
            "FlaxCLIPVisionPreTrainedModel",
        ]
    )
    _import_structure["models.distilbert"].extend(
        [
            "FlaxDistilBertForMaskedLM",
            "FlaxDistilBertForMultipleChoice",
            "FlaxDistilBertForQuestionAnswering",
            "FlaxDistilBertForSequenceClassification",
            "FlaxDistilBertForTokenClassification",
            "FlaxDistilBertModel",
            "FlaxDistilBertPreTrainedModel",
        ]
    )
    _import_structure["models.electra"].extend(
        [
            "FlaxElectraForCausalLM",
            "FlaxElectraForMaskedLM",
            "FlaxElectraForMultipleChoice",
            "FlaxElectraForPreTraining",
            "FlaxElectraForQuestionAnswering",
            "FlaxElectraForSequenceClassification",
            "FlaxElectraForTokenClassification",
            "FlaxElectraModel",
            "FlaxElectraPreTrainedModel",
        ]
    )
    _import_structure["models.encoder_decoder"].append("FlaxEncoderDecoderModel")
    _import_structure["models.gpt2"].extend(["FlaxGPT2LMHeadModel", "FlaxGPT2Model", "FlaxGPT2PreTrainedModel"])
    _import_structure["models.gpt_neo"].extend(
        ["FlaxGPTNeoForCausalLM", "FlaxGPTNeoModel", "FlaxGPTNeoPreTrainedModel"]
    )
    _import_structure["models.gptj"].extend(["FlaxGPTJForCausalLM", "FlaxGPTJModel", "FlaxGPTJPreTrainedModel"])
    _import_structure["models.llama"].extend(["FlaxLlamaForCausalLM", "FlaxLlamaModel", "FlaxLlamaPreTrainedModel"])
    _import_structure["models.gemma"].extend(["FlaxGemmaForCausalLM", "FlaxGemmaModel", "FlaxGemmaPreTrainedModel"])
    _import_structure["models.longt5"].extend(
        [
            "FlaxLongT5ForConditionalGeneration",
            "FlaxLongT5Model",
            "FlaxLongT5PreTrainedModel",
        ]
    )
    _import_structure["models.marian"].extend(
        [
            "FlaxMarianModel",
            "FlaxMarianMTModel",
            "FlaxMarianPreTrainedModel",
        ]
    )
    _import_structure["models.mbart"].extend(
        [
            "FlaxMBartForConditionalGeneration",
            "FlaxMBartForQuestionAnswering",
            "FlaxMBartForSequenceClassification",
            "FlaxMBartModel",
            "FlaxMBartPreTrainedModel",
        ]
    )
    _import_structure["models.mistral"].extend(
        [
            "FlaxMistralForCausalLM",
            "FlaxMistralModel",
            "FlaxMistralPreTrainedModel",
        ]
    )
    _import_structure["models.mt5"].extend(["FlaxMT5EncoderModel", "FlaxMT5ForConditionalGeneration", "FlaxMT5Model"])
    _import_structure["models.opt"].extend(
        [
            "FlaxOPTForCausalLM",
            "FlaxOPTModel",
            "FlaxOPTPreTrainedModel",
        ]
    )
    _import_structure["models.pegasus"].extend(
        [
            "FlaxPegasusForConditionalGeneration",
            "FlaxPegasusModel",
            "FlaxPegasusPreTrainedModel",
        ]
    )
    _import_structure["models.regnet"].extend(
        [
            "FlaxRegNetForImageClassification",
            "FlaxRegNetModel",
            "FlaxRegNetPreTrainedModel",
        ]
    )
    _import_structure["models.resnet"].extend(
        [
            "FlaxResNetForImageClassification",
            "FlaxResNetModel",
            "FlaxResNetPreTrainedModel",
        ]
    )
    _import_structure["models.roberta"].extend(
        [
            "FlaxRobertaForCausalLM",
            "FlaxRobertaForMaskedLM",
            "FlaxRobertaForMultipleChoice",
            "FlaxRobertaForQuestionAnswering",
            "FlaxRobertaForSequenceClassification",
            "FlaxRobertaForTokenClassification",
            "FlaxRobertaModel",
            "FlaxRobertaPreTrainedModel",
        ]
    )
    _import_structure["models.roberta_prelayernorm"].extend(
        [
            "FlaxRobertaPreLayerNormForCausalLM",
            "FlaxRobertaPreLayerNormForMaskedLM",
            "FlaxRobertaPreLayerNormForMultipleChoice",
            "FlaxRobertaPreLayerNormForQuestionAnswering",
            "FlaxRobertaPreLayerNormForSequenceClassification",
            "FlaxRobertaPreLayerNormForTokenClassification",
            "FlaxRobertaPreLayerNormModel",
            "FlaxRobertaPreLayerNormPreTrainedModel",
        ]
    )
    _import_structure["models.roformer"].extend(
        [
            "FlaxRoFormerForMaskedLM",
            "FlaxRoFormerForMultipleChoice",
            "FlaxRoFormerForQuestionAnswering",
            "FlaxRoFormerForSequenceClassification",
            "FlaxRoFormerForTokenClassification",
            "FlaxRoFormerModel",
            "FlaxRoFormerPreTrainedModel",
        ]
    )
    _import_structure["models.speech_encoder_decoder"].append("FlaxSpeechEncoderDecoderModel")
    _import_structure["models.t5"].extend(
        [
            "FlaxT5EncoderModel",
            "FlaxT5ForConditionalGeneration",
            "FlaxT5Model",
            "FlaxT5PreTrainedModel",
        ]
    )
    _import_structure["models.vision_encoder_decoder"].append("FlaxVisionEncoderDecoderModel")
    _import_structure["models.vision_text_dual_encoder"].extend(["FlaxVisionTextDualEncoderModel"])
    _import_structure["models.vit"].extend(["FlaxViTForImageClassification", "FlaxViTModel", "FlaxViTPreTrainedModel"])
    _import_structure["models.wav2vec2"].extend(
        [
            "FlaxWav2Vec2ForCTC",
            "FlaxWav2Vec2ForPreTraining",
            "FlaxWav2Vec2Model",
            "FlaxWav2Vec2PreTrainedModel",
        ]
    )
    _import_structure["models.whisper"].extend(
        [
            "FlaxWhisperForConditionalGeneration",
            "FlaxWhisperModel",
            "FlaxWhisperPreTrainedModel",
            "FlaxWhisperForAudioClassification",
        ]
    )
    _import_structure["models.xglm"].extend(
        [
            "FlaxXGLMForCausalLM",
            "FlaxXGLMModel",
            "FlaxXGLMPreTrainedModel",
        ]
    )
    _import_structure["models.xlm_roberta"].extend(
        [
            "FlaxXLMRobertaForMaskedLM",
            "FlaxXLMRobertaForMultipleChoice",
            "FlaxXLMRobertaForQuestionAnswering",
            "FlaxXLMRobertaForSequenceClassification",
            "FlaxXLMRobertaForTokenClassification",
            "FlaxXLMRobertaModel",
            "FlaxXLMRobertaForCausalLM",
            "FlaxXLMRobertaPreTrainedModel",
        ]
    )


# Direct imports for type-checking
if TYPE_CHECKING:
    # Configuration
    # Agents
    from .agents import (
        Agent,
        CodeAgent,
        HfEngine,
        PipelineTool,
        ReactAgent,
        ReactCodeAgent,
        ReactJsonAgent,
        Tool,
        Toolbox,
        ToolCollection,
        launch_gradio_demo,
        load_tool,
        stream_to_gradio,
    )
    from .configuration_utils import PretrainedConfig

    # Data
    from .data import (
        DataProcessor,
        InputExample,
        InputFeatures,
        SingleSentenceClassificationProcessor,
        SquadExample,
        SquadFeatures,
        SquadV1Processor,
        SquadV2Processor,
        glue_compute_metrics,
        glue_convert_examples_to_features,
        glue_output_modes,
        glue_processors,
        glue_tasks_num_labels,
        squad_convert_examples_to_features,
        xnli_compute_metrics,
        xnli_output_modes,
        xnli_processors,
        xnli_tasks_num_labels,
    )
    from .data.data_collator import (
        DataCollator,
        DataCollatorForLanguageModeling,
        DataCollatorForPermutationLanguageModeling,
        DataCollatorForSeq2Seq,
        DataCollatorForSOP,
        DataCollatorForTokenClassification,
        DataCollatorForWholeWordMask,
        DataCollatorWithFlattening,
        DataCollatorWithPadding,
        DefaultDataCollator,
        default_data_collator,
    )
    from .feature_extraction_sequence_utils import SequenceFeatureExtractor

    # Feature Extractor
    from .feature_extraction_utils import BatchFeature, FeatureExtractionMixin

    # Generation
    from .generation import GenerationConfig, TextIteratorStreamer, TextStreamer, WatermarkingConfig
    from .hf_argparser import HfArgumentParser

    # Integrations
    from .integrations import (
        is_clearml_available,
        is_comet_available,
        is_dvclive_available,
        is_neptune_available,
        is_optuna_available,
        is_ray_available,
        is_ray_tune_available,
        is_sigopt_available,
        is_tensorboard_available,
        is_wandb_available,
    )

    # Model Cards
    from .modelcard import ModelCard

    # TF 2.0 <=> PyTorch conversion utilities
    from .modeling_tf_pytorch_utils import (
        convert_tf_weight_name_to_pt_weight_name,
        load_pytorch_checkpoint_in_tf2_model,
        load_pytorch_model_in_tf2_model,
        load_pytorch_weights_in_tf2_model,
        load_tf2_checkpoint_in_pytorch_model,
        load_tf2_model_in_pytorch_model,
        load_tf2_weights_in_pytorch_model,
    )
    from .models.albert import AlbertConfig
    from .models.align import (
        AlignConfig,
        AlignProcessor,
        AlignTextConfig,
        AlignVisionConfig,
    )
    from .models.altclip import (
        AltCLIPConfig,
        AltCLIPProcessor,
        AltCLIPTextConfig,
        AltCLIPVisionConfig,
    )
    from .models.audio_spectrogram_transformer import (
        ASTConfig,
        ASTFeatureExtractor,
    )
    from .models.auto import (
        CONFIG_MAPPING,
        FEATURE_EXTRACTOR_MAPPING,
        IMAGE_PROCESSOR_MAPPING,
        MODEL_NAMES_MAPPING,
        PROCESSOR_MAPPING,
        TOKENIZER_MAPPING,
        AutoConfig,
        AutoFeatureExtractor,
        AutoImageProcessor,
        AutoProcessor,
        AutoTokenizer,
    )
    from .models.autoformer import (
        AutoformerConfig,
    )
    from .models.bark import (
        BarkCoarseConfig,
        BarkConfig,
        BarkFineConfig,
        BarkProcessor,
        BarkSemanticConfig,
    )
    from .models.bart import BartConfig, BartTokenizer
    from .models.beit import BeitConfig
    from .models.bert import (
        BasicTokenizer,
        BertConfig,
        BertTokenizer,
        WordpieceTokenizer,
    )
    from .models.bert_generation import BertGenerationConfig
    from .models.bert_japanese import (
        BertJapaneseTokenizer,
        CharacterTokenizer,
        MecabTokenizer,
    )
    from .models.bertweet import BertweetTokenizer
    from .models.big_bird import BigBirdConfig
    from .models.bigbird_pegasus import (
        BigBirdPegasusConfig,
    )
    from .models.biogpt import (
        BioGptConfig,
        BioGptTokenizer,
    )
    from .models.bit import BitConfig
    from .models.blenderbot import (
        BlenderbotConfig,
        BlenderbotTokenizer,
    )
    from .models.blenderbot_small import (
        BlenderbotSmallConfig,
        BlenderbotSmallTokenizer,
    )
    from .models.blip import (
        BlipConfig,
        BlipProcessor,
        BlipTextConfig,
        BlipVisionConfig,
    )
    from .models.blip_2 import (
        Blip2Config,
        Blip2Processor,
        Blip2QFormerConfig,
        Blip2VisionConfig,
    )
    from .models.bloom import BloomConfig
    from .models.bridgetower import (
        BridgeTowerConfig,
        BridgeTowerProcessor,
        BridgeTowerTextConfig,
        BridgeTowerVisionConfig,
    )
    from .models.bros import (
        BrosConfig,
        BrosProcessor,
    )
    from .models.byt5 import ByT5Tokenizer
    from .models.camembert import (
        CamembertConfig,
    )
    from .models.canine import (
        CanineConfig,
        CanineTokenizer,
    )
    from .models.chameleon import (
        ChameleonConfig,
        ChameleonProcessor,
        ChameleonVQVAEConfig,
    )
    from .models.chinese_clip import (
        ChineseCLIPConfig,
        ChineseCLIPProcessor,
        ChineseCLIPTextConfig,
        ChineseCLIPVisionConfig,
    )
    from .models.clap import (
        ClapAudioConfig,
        ClapConfig,
        ClapProcessor,
        ClapTextConfig,
    )
    from .models.clip import (
        CLIPConfig,
        CLIPProcessor,
        CLIPTextConfig,
        CLIPTokenizer,
        CLIPVisionConfig,
    )
    from .models.clipseg import (
        CLIPSegConfig,
        CLIPSegProcessor,
        CLIPSegTextConfig,
        CLIPSegVisionConfig,
    )
    from .models.clvp import (
        ClvpConfig,
        ClvpDecoderConfig,
        ClvpEncoderConfig,
        ClvpFeatureExtractor,
        ClvpProcessor,
        ClvpTokenizer,
    )
    from .models.codegen import (
        CodeGenConfig,
        CodeGenTokenizer,
    )
    from .models.cohere import CohereConfig
    from .models.conditional_detr import (
        ConditionalDetrConfig,
    )
    from .models.convbert import (
        ConvBertConfig,
        ConvBertTokenizer,
    )
    from .models.convnext import ConvNextConfig
    from .models.convnextv2 import (
        ConvNextV2Config,
    )
    from .models.cpmant import (
        CpmAntConfig,
        CpmAntTokenizer,
    )
    from .models.ctrl import (
        CTRLConfig,
        CTRLTokenizer,
    )
    from .models.cvt import CvtConfig
    from .models.data2vec import (
        Data2VecAudioConfig,
        Data2VecTextConfig,
        Data2VecVisionConfig,
    )
    from .models.dbrx import DbrxConfig
    from .models.deberta import (
        DebertaConfig,
        DebertaTokenizer,
    )
    from .models.deberta_v2 import (
        DebertaV2Config,
    )
    from .models.decision_transformer import (
        DecisionTransformerConfig,
    )
    from .models.deformable_detr import (
        DeformableDetrConfig,
    )
    from .models.deit import DeiTConfig
    from .models.deprecated.deta import DetaConfig
    from .models.deprecated.efficientformer import (
        EfficientFormerConfig,
    )
    from .models.deprecated.ernie_m import ErnieMConfig
    from .models.deprecated.gptsan_japanese import (
        GPTSanJapaneseConfig,
        GPTSanJapaneseTokenizer,
    )
    from .models.deprecated.graphormer import GraphormerConfig
    from .models.deprecated.jukebox import (
        JukeboxConfig,
        JukeboxPriorConfig,
        JukeboxTokenizer,
        JukeboxVQVAEConfig,
    )
    from .models.deprecated.mctct import (
        MCTCTConfig,
        MCTCTFeatureExtractor,
        MCTCTProcessor,
    )
    from .models.deprecated.mega import MegaConfig
    from .models.deprecated.mmbt import MMBTConfig
    from .models.deprecated.nat import NatConfig
    from .models.deprecated.nezha import NezhaConfig
    from .models.deprecated.open_llama import (
        OpenLlamaConfig,
    )
    from .models.deprecated.qdqbert import QDQBertConfig
    from .models.deprecated.realm import (
        RealmConfig,
        RealmTokenizer,
    )
    from .models.deprecated.retribert import (
        RetriBertConfig,
        RetriBertTokenizer,
    )
    from .models.deprecated.speech_to_text_2 import (
        Speech2Text2Config,
        Speech2Text2Processor,
        Speech2Text2Tokenizer,
    )
    from .models.deprecated.tapex import TapexTokenizer
    from .models.deprecated.trajectory_transformer import (
        TrajectoryTransformerConfig,
    )
    from .models.deprecated.transfo_xl import (
        TransfoXLConfig,
        TransfoXLCorpus,
        TransfoXLTokenizer,
    )
    from .models.deprecated.tvlt import (
        TvltConfig,
        TvltFeatureExtractor,
        TvltProcessor,
    )
    from .models.deprecated.van import VanConfig
    from .models.deprecated.vit_hybrid import (
        ViTHybridConfig,
    )
    from .models.deprecated.xlm_prophetnet import (
        XLMProphetNetConfig,
    )
    from .models.depth_anything import DepthAnythingConfig
    from .models.detr import DetrConfig
    from .models.dinat import DinatConfig
    from .models.dinov2 import Dinov2Config
    from .models.distilbert import (
        DistilBertConfig,
        DistilBertTokenizer,
    )
    from .models.donut import (
        DonutProcessor,
        DonutSwinConfig,
    )
    from .models.dpr import (
        DPRConfig,
        DPRContextEncoderTokenizer,
        DPRQuestionEncoderTokenizer,
        DPRReaderOutput,
        DPRReaderTokenizer,
    )
    from .models.dpt import DPTConfig
    from .models.efficientnet import (
        EfficientNetConfig,
    )
    from .models.electra import (
        ElectraConfig,
        ElectraTokenizer,
    )
    from .models.encodec import (
        EncodecConfig,
        EncodecFeatureExtractor,
    )
    from .models.encoder_decoder import EncoderDecoderConfig
    from .models.ernie import ErnieConfig
    from .models.esm import EsmConfig, EsmTokenizer
    from .models.falcon import FalconConfig
    from .models.fastspeech2_conformer import (
        FastSpeech2ConformerConfig,
        FastSpeech2ConformerHifiGanConfig,
        FastSpeech2ConformerTokenizer,
        FastSpeech2ConformerWithHifiGanConfig,
    )
    from .models.flaubert import FlaubertConfig, FlaubertTokenizer
    from .models.flava import (
        FlavaConfig,
        FlavaImageCodebookConfig,
        FlavaImageConfig,
        FlavaMultimodalConfig,
        FlavaTextConfig,
    )
    from .models.fnet import FNetConfig
    from .models.focalnet import FocalNetConfig
    from .models.fsmt import (
        FSMTConfig,
        FSMTTokenizer,
    )
    from .models.funnel import (
        FunnelConfig,
        FunnelTokenizer,
    )
    from .models.fuyu import FuyuConfig
    from .models.gemma import GemmaConfig
    from .models.gemma2 import Gemma2Config
    from .models.git import (
        GitConfig,
        GitProcessor,
        GitVisionConfig,
    )
    from .models.glpn import GLPNConfig
    from .models.gpt2 import (
        GPT2Config,
        GPT2Tokenizer,
    )
    from .models.gpt_bigcode import (
        GPTBigCodeConfig,
    )
    from .models.gpt_neo import GPTNeoConfig
    from .models.gpt_neox import GPTNeoXConfig
    from .models.gpt_neox_japanese import (
        GPTNeoXJapaneseConfig,
    )
    from .models.gptj import GPTJConfig
    from .models.grounding_dino import (
        GroundingDinoConfig,
        GroundingDinoProcessor,
    )
    from .models.groupvit import (
        GroupViTConfig,
        GroupViTTextConfig,
        GroupViTVisionConfig,
    )
    from .models.herbert import HerbertTokenizer
    from .models.hiera import HieraConfig
    from .models.hubert import HubertConfig
    from .models.ibert import IBertConfig
    from .models.idefics import (
        IdeficsConfig,
    )
    from .models.idefics2 import Idefics2Config
    from .models.imagegpt import ImageGPTConfig
    from .models.informer import InformerConfig
    from .models.instructblip import (
        InstructBlipConfig,
        InstructBlipProcessor,
        InstructBlipQFormerConfig,
        InstructBlipVisionConfig,
    )
    from .models.instructblipvideo import (
        InstructBlipVideoConfig,
        InstructBlipVideoProcessor,
        InstructBlipVideoQFormerConfig,
        InstructBlipVideoVisionConfig,
    )
    from .models.jamba import JambaConfig
    from .models.jetmoe import JetMoeConfig
    from .models.kosmos2 import (
        Kosmos2Config,
        Kosmos2Processor,
    )
    from .models.layoutlm import (
        LayoutLMConfig,
        LayoutLMTokenizer,
    )
    from .models.layoutlmv2 import (
        LayoutLMv2Config,
        LayoutLMv2FeatureExtractor,
        LayoutLMv2ImageProcessor,
        LayoutLMv2Processor,
        LayoutLMv2Tokenizer,
    )
    from .models.layoutlmv3 import (
        LayoutLMv3Config,
        LayoutLMv3FeatureExtractor,
        LayoutLMv3ImageProcessor,
        LayoutLMv3Processor,
        LayoutLMv3Tokenizer,
    )
    from .models.layoutxlm import LayoutXLMProcessor
    from .models.led import LEDConfig, LEDTokenizer
    from .models.levit import LevitConfig
    from .models.lilt import LiltConfig
    from .models.llama import LlamaConfig
    from .models.llava import (
        LlavaConfig,
        LlavaProcessor,
    )
    from .models.llava_next import (
        LlavaNextConfig,
        LlavaNextProcessor,
    )
    from .models.llava_next_video import (
        LlavaNextVideoConfig,
        LlavaNextVideoProcessor,
    )
    from .models.longformer import (
        LongformerConfig,
        LongformerTokenizer,
    )
    from .models.longt5 import LongT5Config
    from .models.luke import (
        LukeConfig,
        LukeTokenizer,
    )
    from .models.lxmert import (
        LxmertConfig,
        LxmertTokenizer,
    )
    from .models.m2m_100 import M2M100Config
    from .models.mamba import MambaConfig
    from .models.marian import MarianConfig
    from .models.markuplm import (
        MarkupLMConfig,
        MarkupLMFeatureExtractor,
        MarkupLMProcessor,
        MarkupLMTokenizer,
    )
    from .models.mask2former import (
        Mask2FormerConfig,
    )
    from .models.maskformer import (
        MaskFormerConfig,
        MaskFormerSwinConfig,
    )
    from .models.mbart import MBartConfig
    from .models.megatron_bert import (
        MegatronBertConfig,
    )
    from .models.mgp_str import (
        MgpstrConfig,
        MgpstrProcessor,
        MgpstrTokenizer,
    )
    from .models.mistral import MistralConfig
    from .models.mixtral import MixtralConfig
    from .models.mobilebert import (
        MobileBertConfig,
        MobileBertTokenizer,
    )
    from .models.mobilenet_v1 import (
        MobileNetV1Config,
    )
    from .models.mobilenet_v2 import (
        MobileNetV2Config,
    )
    from .models.mobilevit import (
        MobileViTConfig,
    )
    from .models.mobilevitv2 import (
        MobileViTV2Config,
    )
    from .models.mpnet import (
        MPNetConfig,
        MPNetTokenizer,
    )
    from .models.mpt import MptConfig
    from .models.mra import MraConfig
    from .models.mt5 import MT5Config
    from .models.musicgen import (
        MusicgenConfig,
        MusicgenDecoderConfig,
    )
    from .models.musicgen_melody import (
        MusicgenMelodyConfig,
        MusicgenMelodyDecoderConfig,
    )
    from .models.mvp import MvpConfig, MvpTokenizer
    from .models.nllb_moe import NllbMoeConfig
    from .models.nougat import NougatProcessor
    from .models.nystromformer import (
        NystromformerConfig,
    )
    from .models.olmo import OlmoConfig
    from .models.oneformer import (
        OneFormerConfig,
        OneFormerProcessor,
    )
    from .models.openai import (
        OpenAIGPTConfig,
        OpenAIGPTTokenizer,
    )
    from .models.opt import OPTConfig
    from .models.owlv2 import (
        Owlv2Config,
        Owlv2Processor,
        Owlv2TextConfig,
        Owlv2VisionConfig,
    )
    from .models.owlvit import (
        OwlViTConfig,
        OwlViTProcessor,
        OwlViTTextConfig,
        OwlViTVisionConfig,
    )
    from .models.paligemma import (
        PaliGemmaConfig,
    )
    from .models.patchtsmixer import (
        PatchTSMixerConfig,
    )
    from .models.patchtst import PatchTSTConfig
    from .models.pegasus import (
        PegasusConfig,
        PegasusTokenizer,
    )
    from .models.pegasus_x import (
        PegasusXConfig,
    )
    from .models.perceiver import (
        PerceiverConfig,
        PerceiverTokenizer,
    )
    from .models.persimmon import (
        PersimmonConfig,
    )
    from .models.phi import PhiConfig
    from .models.phi3 import Phi3Config
    from .models.phobert import PhobertTokenizer
    from .models.pix2struct import (
        Pix2StructConfig,
        Pix2StructProcessor,
        Pix2StructTextConfig,
        Pix2StructVisionConfig,
    )
    from .models.plbart import PLBartConfig
    from .models.poolformer import (
        PoolFormerConfig,
    )
    from .models.pop2piano import (
        Pop2PianoConfig,
    )
    from .models.prophetnet import (
        ProphetNetConfig,
        ProphetNetTokenizer,
    )
    from .models.pvt import PvtConfig
    from .models.pvt_v2 import PvtV2Config
    from .models.qwen2 import Qwen2Config, Qwen2Tokenizer
    from .models.qwen2_moe import Qwen2MoeConfig
    from .models.rag import RagConfig, RagRetriever, RagTokenizer
    from .models.recurrent_gemma import RecurrentGemmaConfig
    from .models.reformer import ReformerConfig
    from .models.regnet import RegNetConfig
    from .models.rembert import RemBertConfig
    from .models.resnet import ResNetConfig
    from .models.roberta import (
        RobertaConfig,
        RobertaTokenizer,
    )
    from .models.roberta_prelayernorm import (
        RobertaPreLayerNormConfig,
    )
    from .models.roc_bert import (
        RoCBertConfig,
        RoCBertTokenizer,
    )
    from .models.roformer import (
        RoFormerConfig,
        RoFormerTokenizer,
    )
    from .models.rt_detr import (
        RTDetrConfig,
        RTDetrResNetConfig,
    )
    from .models.rwkv import RwkvConfig
    from .models.sam import (
        SamConfig,
        SamMaskDecoderConfig,
        SamProcessor,
        SamPromptEncoderConfig,
        SamVisionConfig,
    )
    from .models.seamless_m4t import (
        SeamlessM4TConfig,
        SeamlessM4TFeatureExtractor,
        SeamlessM4TProcessor,
    )
    from .models.seamless_m4t_v2 import (
        SeamlessM4Tv2Config,
    )
    from .models.segformer import SegformerConfig
    from .models.seggpt import SegGptConfig
    from .models.sew import SEWConfig
    from .models.sew_d import SEWDConfig
    from .models.siglip import (
        SiglipConfig,
        SiglipProcessor,
        SiglipTextConfig,
        SiglipVisionConfig,
    )
    from .models.speech_encoder_decoder import SpeechEncoderDecoderConfig
    from .models.speech_to_text import (
        Speech2TextConfig,
        Speech2TextFeatureExtractor,
        Speech2TextProcessor,
    )
    from .models.speecht5 import (
        SpeechT5Config,
        SpeechT5FeatureExtractor,
        SpeechT5HifiGanConfig,
        SpeechT5Processor,
    )
    from .models.splinter import (
        SplinterConfig,
        SplinterTokenizer,
    )
    from .models.squeezebert import (
        SqueezeBertConfig,
        SqueezeBertTokenizer,
    )
    from .models.stablelm import StableLmConfig
    from .models.starcoder2 import Starcoder2Config
    from .models.superpoint import SuperPointConfig
    from .models.swiftformer import (
        SwiftFormerConfig,
    )
    from .models.swin import SwinConfig
    from .models.swin2sr import Swin2SRConfig
    from .models.swinv2 import Swinv2Config
    from .models.switch_transformers import (
        SwitchTransformersConfig,
    )
    from .models.t5 import T5Config
    from .models.table_transformer import (
        TableTransformerConfig,
    )
    from .models.tapas import (
        TapasConfig,
        TapasTokenizer,
    )
    from .models.time_series_transformer import (
        TimeSeriesTransformerConfig,
    )
    from .models.timesformer import (
        TimesformerConfig,
    )
    from .models.timm_backbone import TimmBackboneConfig
    from .models.trocr import (
        TrOCRConfig,
        TrOCRProcessor,
    )
    from .models.tvp import (
        TvpConfig,
        TvpProcessor,
    )
    from .models.udop import UdopConfig, UdopProcessor
    from .models.umt5 import UMT5Config
    from .models.unispeech import (
        UniSpeechConfig,
    )
    from .models.unispeech_sat import (
        UniSpeechSatConfig,
    )
    from .models.univnet import (
        UnivNetConfig,
        UnivNetFeatureExtractor,
    )
    from .models.upernet import UperNetConfig
    from .models.video_llava import VideoLlavaConfig
    from .models.videomae import VideoMAEConfig
    from .models.vilt import (
        ViltConfig,
        ViltFeatureExtractor,
        ViltImageProcessor,
        ViltProcessor,
    )
    from .models.vipllava import (
        VipLlavaConfig,
    )
    from .models.vision_encoder_decoder import VisionEncoderDecoderConfig
    from .models.vision_text_dual_encoder import (
        VisionTextDualEncoderConfig,
        VisionTextDualEncoderProcessor,
    )
    from .models.visual_bert import (
        VisualBertConfig,
    )
    from .models.vit import ViTConfig
    from .models.vit_mae import ViTMAEConfig
    from .models.vit_msn import ViTMSNConfig
    from .models.vitdet import VitDetConfig
    from .models.vitmatte import VitMatteConfig
    from .models.vits import (
        VitsConfig,
        VitsTokenizer,
    )
    from .models.vivit import VivitConfig
    from .models.wav2vec2 import (
        Wav2Vec2Config,
        Wav2Vec2CTCTokenizer,
        Wav2Vec2FeatureExtractor,
        Wav2Vec2Processor,
        Wav2Vec2Tokenizer,
    )
    from .models.wav2vec2_bert import (
        Wav2Vec2BertConfig,
        Wav2Vec2BertProcessor,
    )
    from .models.wav2vec2_conformer import (
        Wav2Vec2ConformerConfig,
    )
    from .models.wav2vec2_phoneme import Wav2Vec2PhonemeCTCTokenizer
    from .models.wav2vec2_with_lm import Wav2Vec2ProcessorWithLM
    from .models.wavlm import WavLMConfig
    from .models.whisper import (
        WhisperConfig,
        WhisperFeatureExtractor,
        WhisperProcessor,
        WhisperTokenizer,
    )
    from .models.x_clip import (
        XCLIPConfig,
        XCLIPProcessor,
        XCLIPTextConfig,
        XCLIPVisionConfig,
    )
    from .models.xglm import XGLMConfig
    from .models.xlm import XLMConfig, XLMTokenizer
    from .models.xlm_roberta import (
        XLMRobertaConfig,
    )
    from .models.xlm_roberta_xl import (
        XLMRobertaXLConfig,
    )
    from .models.xlnet import XLNetConfig
    from .models.xmod import XmodConfig
    from .models.yolos import YolosConfig
    from .models.yoso import YosoConfig
    from .models.zoedepth import ZoeDepthConfig

    # Pipelines
    from .pipelines import (
        AudioClassificationPipeline,
        AutomaticSpeechRecognitionPipeline,
        CsvPipelineDataFormat,
        DepthEstimationPipeline,
        DocumentQuestionAnsweringPipeline,
        FeatureExtractionPipeline,
        FillMaskPipeline,
        ImageClassificationPipeline,
        ImageFeatureExtractionPipeline,
        ImageSegmentationPipeline,
        ImageToImagePipeline,
        ImageToTextPipeline,
        JsonPipelineDataFormat,
        MaskGenerationPipeline,
        NerPipeline,
        ObjectDetectionPipeline,
        PipedPipelineDataFormat,
        Pipeline,
        PipelineDataFormat,
        QuestionAnsweringPipeline,
        SummarizationPipeline,
        TableQuestionAnsweringPipeline,
        Text2TextGenerationPipeline,
        TextClassificationPipeline,
        TextGenerationPipeline,
        TextToAudioPipeline,
        TokenClassificationPipeline,
        TranslationPipeline,
        VideoClassificationPipeline,
        VisualQuestionAnsweringPipeline,
        ZeroShotAudioClassificationPipeline,
        ZeroShotClassificationPipeline,
        ZeroShotImageClassificationPipeline,
        ZeroShotObjectDetectionPipeline,
        pipeline,
    )
    from .processing_utils import ProcessorMixin

    # Tokenization
    from .tokenization_utils import PreTrainedTokenizer
    from .tokenization_utils_base import (
        AddedToken,
        BatchEncoding,
        CharSpan,
        PreTrainedTokenizerBase,
        SpecialTokensMixin,
        TokenSpan,
    )

    # Trainer
    from .trainer_callback import (
        DefaultFlowCallback,
        EarlyStoppingCallback,
        PrinterCallback,
        ProgressCallback,
        TrainerCallback,
        TrainerControl,
        TrainerState,
    )
    from .trainer_utils import (
        EvalPrediction,
        IntervalStrategy,
        SchedulerType,
        enable_full_determinism,
        set_seed,
    )
    from .training_args import TrainingArguments
    from .training_args_seq2seq import Seq2SeqTrainingArguments
    from .training_args_tf import TFTrainingArguments

    # Files and general utilities
    from .utils import (
        CONFIG_NAME,
        MODEL_CARD_NAME,
        PYTORCH_PRETRAINED_BERT_CACHE,
        PYTORCH_TRANSFORMERS_CACHE,
        SPIECE_UNDERLINE,
        TF2_WEIGHTS_NAME,
        TF_WEIGHTS_NAME,
        TRANSFORMERS_CACHE,
        WEIGHTS_NAME,
        TensorType,
        add_end_docstrings,
        add_start_docstrings,
        is_apex_available,
        is_av_available,
        is_bitsandbytes_available,
        is_datasets_available,
        is_decord_available,
        is_faiss_available,
        is_flax_available,
        is_keras_nlp_available,
        is_phonemizer_available,
        is_psutil_available,
        is_py3nvml_available,
        is_pyctcdecode_available,
        is_sacremoses_available,
        is_safetensors_available,
        is_scipy_available,
        is_sentencepiece_available,
        is_sklearn_available,
        is_speech_available,
        is_tensorflow_text_available,
        is_tf_available,
        is_timm_available,
        is_tokenizers_available,
        is_torch_available,
        is_torch_mlu_available,
        is_torch_neuroncore_available,
        is_torch_npu_available,
        is_torch_tpu_available,
        is_torch_xla_available,
        is_torch_xpu_available,
        is_torchvision_available,
        is_vision_available,
        logging,
    )

    # bitsandbytes config
    from .utils.quantization_config import (
        AqlmConfig,
        AwqConfig,
        BitsAndBytesConfig,
        EetqConfig,
        FbgemmFp8Config,
        GPTQConfig,
        HqqConfig,
        QuantoConfig,
    )

    try:
        if not is_sentencepiece_available():
            raise OptionalDependencyNotAvailable()
    except OptionalDependencyNotAvailable:
        from .utils.dummy_sentencepiece_objects import *
    else:
        from .models.albert import AlbertTokenizer
        from .models.barthez import BarthezTokenizer
        from .models.bartpho import BartphoTokenizer
        from .models.bert_generation import BertGenerationTokenizer
        from .models.big_bird import BigBirdTokenizer
        from .models.camembert import CamembertTokenizer
        from .models.code_llama import CodeLlamaTokenizer
        from .models.cpm import CpmTokenizer
        from .models.deberta_v2 import DebertaV2Tokenizer
        from .models.deprecated.ernie_m import ErnieMTokenizer
        from .models.deprecated.xlm_prophetnet import XLMProphetNetTokenizer
        from .models.fnet import FNetTokenizer
        from .models.gemma import GemmaTokenizer
        from .models.gpt_sw3 import GPTSw3Tokenizer
        from .models.layoutxlm import LayoutXLMTokenizer
        from .models.llama import LlamaTokenizer
        from .models.m2m_100 import M2M100Tokenizer
        from .models.marian import MarianTokenizer
        from .models.mbart import MBart50Tokenizer, MBartTokenizer
        from .models.mluke import MLukeTokenizer
        from .models.mt5 import MT5Tokenizer
        from .models.nllb import NllbTokenizer
        from .models.pegasus import PegasusTokenizer
        from .models.plbart import PLBartTokenizer
        from .models.reformer import ReformerTokenizer
        from .models.rembert import RemBertTokenizer
        from .models.seamless_m4t import SeamlessM4TTokenizer
        from .models.siglip import SiglipTokenizer
        from .models.speech_to_text import Speech2TextTokenizer
        from .models.speecht5 import SpeechT5Tokenizer
        from .models.t5 import T5Tokenizer
        from .models.udop import UdopTokenizer
        from .models.xglm import XGLMTokenizer
        from .models.xlm_roberta import XLMRobertaTokenizer
        from .models.xlnet import XLNetTokenizer

    try:
        if not is_tokenizers_available():
            raise OptionalDependencyNotAvailable()
    except OptionalDependencyNotAvailable:
        from .utils.dummy_tokenizers_objects import *
    else:
        # Fast tokenizers imports
        from .models.albert import AlbertTokenizerFast
        from .models.bart import BartTokenizerFast
        from .models.barthez import BarthezTokenizerFast
        from .models.bert import BertTokenizerFast
        from .models.big_bird import BigBirdTokenizerFast
        from .models.blenderbot import BlenderbotTokenizerFast
        from .models.blenderbot_small import BlenderbotSmallTokenizerFast
        from .models.bloom import BloomTokenizerFast
        from .models.camembert import CamembertTokenizerFast
        from .models.clip import CLIPTokenizerFast
        from .models.code_llama import CodeLlamaTokenizerFast
        from .models.codegen import CodeGenTokenizerFast
        from .models.cohere import CohereTokenizerFast
        from .models.convbert import ConvBertTokenizerFast
        from .models.cpm import CpmTokenizerFast
        from .models.deberta import DebertaTokenizerFast
        from .models.deberta_v2 import DebertaV2TokenizerFast
        from .models.deprecated.realm import RealmTokenizerFast
        from .models.deprecated.retribert import RetriBertTokenizerFast
        from .models.distilbert import DistilBertTokenizerFast
        from .models.dpr import (
            DPRContextEncoderTokenizerFast,
            DPRQuestionEncoderTokenizerFast,
            DPRReaderTokenizerFast,
        )
        from .models.electra import ElectraTokenizerFast
        from .models.fnet import FNetTokenizerFast
        from .models.funnel import FunnelTokenizerFast
        from .models.gemma import GemmaTokenizerFast
        from .models.gpt2 import GPT2TokenizerFast
        from .models.gpt_neox import GPTNeoXTokenizerFast
        from .models.gpt_neox_japanese import GPTNeoXJapaneseTokenizer
        from .models.herbert import HerbertTokenizerFast
        from .models.layoutlm import LayoutLMTokenizerFast
        from .models.layoutlmv2 import LayoutLMv2TokenizerFast
        from .models.layoutlmv3 import LayoutLMv3TokenizerFast
        from .models.layoutxlm import LayoutXLMTokenizerFast
        from .models.led import LEDTokenizerFast
        from .models.llama import LlamaTokenizerFast
        from .models.longformer import LongformerTokenizerFast
        from .models.lxmert import LxmertTokenizerFast
        from .models.markuplm import MarkupLMTokenizerFast
        from .models.mbart import MBartTokenizerFast
        from .models.mbart50 import MBart50TokenizerFast
        from .models.mobilebert import MobileBertTokenizerFast
        from .models.mpnet import MPNetTokenizerFast
        from .models.mt5 import MT5TokenizerFast
        from .models.mvp import MvpTokenizerFast
        from .models.nllb import NllbTokenizerFast
        from .models.nougat import NougatTokenizerFast
        from .models.openai import OpenAIGPTTokenizerFast
        from .models.pegasus import PegasusTokenizerFast
        from .models.qwen2 import Qwen2TokenizerFast
        from .models.reformer import ReformerTokenizerFast
        from .models.rembert import RemBertTokenizerFast
        from .models.roberta import RobertaTokenizerFast
        from .models.roformer import RoFormerTokenizerFast
        from .models.seamless_m4t import SeamlessM4TTokenizerFast
        from .models.splinter import SplinterTokenizerFast
        from .models.squeezebert import SqueezeBertTokenizerFast
        from .models.t5 import T5TokenizerFast
        from .models.udop import UdopTokenizerFast
        from .models.whisper import WhisperTokenizerFast
        from .models.xglm import XGLMTokenizerFast
        from .models.xlm_roberta import XLMRobertaTokenizerFast
        from .models.xlnet import XLNetTokenizerFast
        from .tokenization_utils_fast import PreTrainedTokenizerFast

    try:
        if not (is_sentencepiece_available() and is_tokenizers_available()):
            raise OptionalDependencyNotAvailable()
    except OptionalDependencyNotAvailable:
        from .utils.dummies_sentencepiece_and_tokenizers_objects import *
    else:
        from .convert_slow_tokenizer import (
            SLOW_TO_FAST_CONVERTERS,
            convert_slow_tokenizer,
        )

    try:
        if not is_tensorflow_text_available():
            raise OptionalDependencyNotAvailable()
    except OptionalDependencyNotAvailable:
        from .utils.dummy_tensorflow_text_objects import *
    else:
        from .models.bert import TFBertTokenizer

    try:
        if not is_keras_nlp_available():
            raise OptionalDependencyNotAvailable()
    except OptionalDependencyNotAvailable:
        from .utils.dummy_keras_nlp_objects import *
    else:
        from .models.gpt2 import TFGPT2Tokenizer

    try:
        if not is_vision_available():
            raise OptionalDependencyNotAvailable()
    except OptionalDependencyNotAvailable:
        from .utils.dummy_vision_objects import *
    else:
        from .image_processing_base import ImageProcessingMixin
        from .image_processing_utils import BaseImageProcessor
        from .image_utils import ImageFeatureExtractionMixin
        from .models.beit import BeitFeatureExtractor, BeitImageProcessor
        from .models.bit import BitImageProcessor
        from .models.blip import BlipImageProcessor
        from .models.bridgetower import BridgeTowerImageProcessor
        from .models.chameleon import ChameleonImageProcessor
        from .models.chinese_clip import (
            ChineseCLIPFeatureExtractor,
            ChineseCLIPImageProcessor,
        )
        from .models.clip import CLIPFeatureExtractor, CLIPImageProcessor
        from .models.conditional_detr import (
            ConditionalDetrFeatureExtractor,
            ConditionalDetrImageProcessor,
        )
        from .models.convnext import ConvNextFeatureExtractor, ConvNextImageProcessor
        from .models.deformable_detr import (
            DeformableDetrFeatureExtractor,
            DeformableDetrImageProcessor,
        )
        from .models.deit import DeiTFeatureExtractor, DeiTImageProcessor
        from .models.deprecated.deta import DetaImageProcessor
        from .models.deprecated.efficientformer import EfficientFormerImageProcessor
        from .models.deprecated.tvlt import TvltImageProcessor
        from .models.deprecated.vit_hybrid import ViTHybridImageProcessor
        from .models.detr import DetrFeatureExtractor, DetrImageProcessor
        from .models.donut import DonutFeatureExtractor, DonutImageProcessor
        from .models.dpt import DPTFeatureExtractor, DPTImageProcessor
        from .models.efficientnet import EfficientNetImageProcessor
        from .models.flava import (
            FlavaFeatureExtractor,
            FlavaImageProcessor,
            FlavaProcessor,
        )
        from .models.fuyu import FuyuImageProcessor, FuyuProcessor
        from .models.glpn import GLPNFeatureExtractor, GLPNImageProcessor
        from .models.grounding_dino import GroundingDinoImageProcessor
        from .models.idefics import IdeficsImageProcessor
        from .models.idefics2 import Idefics2ImageProcessor
        from .models.imagegpt import ImageGPTFeatureExtractor, ImageGPTImageProcessor
        from .models.instructblipvideo import InstructBlipVideoImageProcessor
        from .models.layoutlmv2 import (
            LayoutLMv2FeatureExtractor,
            LayoutLMv2ImageProcessor,
        )
        from .models.layoutlmv3 import (
            LayoutLMv3FeatureExtractor,
            LayoutLMv3ImageProcessor,
        )
        from .models.levit import LevitFeatureExtractor, LevitImageProcessor
        from .models.llava_next import LlavaNextImageProcessor
        from .models.llava_next_video import LlavaNextVideoImageProcessor
        from .models.mask2former import Mask2FormerImageProcessor
        from .models.maskformer import (
            MaskFormerFeatureExtractor,
            MaskFormerImageProcessor,
        )
        from .models.mobilenet_v1 import (
            MobileNetV1FeatureExtractor,
            MobileNetV1ImageProcessor,
        )
        from .models.mobilenet_v2 import (
            MobileNetV2FeatureExtractor,
            MobileNetV2ImageProcessor,
        )
        from .models.mobilevit import MobileViTFeatureExtractor, MobileViTImageProcessor
        from .models.nougat import NougatImageProcessor
        from .models.oneformer import OneFormerImageProcessor
        from .models.owlv2 import Owlv2ImageProcessor
        from .models.owlvit import OwlViTFeatureExtractor, OwlViTImageProcessor
        from .models.perceiver import PerceiverFeatureExtractor, PerceiverImageProcessor
        from .models.pix2struct import Pix2StructImageProcessor
        from .models.poolformer import (
            PoolFormerFeatureExtractor,
            PoolFormerImageProcessor,
        )
        from .models.pvt import PvtImageProcessor
        from .models.rt_detr import RTDetrImageProcessor
        from .models.sam import SamImageProcessor
        from .models.segformer import SegformerFeatureExtractor, SegformerImageProcessor
        from .models.seggpt import SegGptImageProcessor
        from .models.siglip import SiglipImageProcessor
        from .models.superpoint import SuperPointImageProcessor
        from .models.swin2sr import Swin2SRImageProcessor
        from .models.tvp import TvpImageProcessor
        from .models.video_llava import VideoLlavaImageProcessor
        from .models.videomae import VideoMAEFeatureExtractor, VideoMAEImageProcessor
        from .models.vilt import ViltFeatureExtractor, ViltImageProcessor, ViltProcessor
        from .models.vit import ViTFeatureExtractor, ViTImageProcessor
        from .models.vitmatte import VitMatteImageProcessor
        from .models.vivit import VivitImageProcessor
        from .models.yolos import YolosFeatureExtractor, YolosImageProcessor
        from .models.zoedepth import ZoeDepthImageProcessor

    try:
        if not is_torchvision_available():
            raise OptionalDependencyNotAvailable()
    except OptionalDependencyNotAvailable:
        from .utils.dummy_torchvision_objects import *
    else:
        from .image_processing_utils_fast import BaseImageProcessorFast
        from .models.vit import ViTImageProcessorFast

    # Modeling
    try:
        if not is_torch_available():
            raise OptionalDependencyNotAvailable()
    except OptionalDependencyNotAvailable:
        from .utils.dummy_pt_objects import *
    else:
        # Benchmarks
        from .benchmark.benchmark import PyTorchBenchmark
        from .benchmark.benchmark_args import PyTorchBenchmarkArguments
        from .cache_utils import (
            Cache,
            CacheConfig,
            DynamicCache,
            EncoderDecoderCache,
            HQQQuantizedCache,
            HybridCache,
<<<<<<< HEAD
=======
            MambaCache,
            OffloadedCache,
>>>>>>> 37c5ca5e
            QuantizedCache,
            QuantizedCacheConfig,
            QuantoQuantizedCache,
            SinkCache,
            SlidingWindowCache,
            StaticCache,
        )
        from .data.datasets import (
            GlueDataset,
            GlueDataTrainingArguments,
            LineByLineTextDataset,
            LineByLineWithRefDataset,
            LineByLineWithSOPTextDataset,
            SquadDataset,
            SquadDataTrainingArguments,
            TextDataset,
            TextDatasetForNextSentencePrediction,
        )
        from .generation import (
            AlternatingCodebooksLogitsProcessor,
            BeamScorer,
            BeamSearchScorer,
            ClassifierFreeGuidanceLogitsProcessor,
            ConstrainedBeamSearchScorer,
            Constraint,
            ConstraintListState,
            DisjunctiveConstraint,
            EncoderNoRepeatNGramLogitsProcessor,
            EncoderRepetitionPenaltyLogitsProcessor,
            EosTokenCriteria,
            EpsilonLogitsWarper,
            EtaLogitsWarper,
            ExponentialDecayLengthPenalty,
            ForcedBOSTokenLogitsProcessor,
            ForcedEOSTokenLogitsProcessor,
            ForceTokensLogitsProcessor,
            GenerationMixin,
            HammingDiversityLogitsProcessor,
            InfNanRemoveLogitsProcessor,
            LogitNormalization,
            LogitsProcessor,
            LogitsProcessorList,
            LogitsWarper,
            MaxLengthCriteria,
            MaxTimeCriteria,
            MinLengthLogitsProcessor,
            MinNewTokensLengthLogitsProcessor,
            MinPLogitsWarper,
            NoBadWordsLogitsProcessor,
            NoRepeatNGramLogitsProcessor,
            PhrasalConstraint,
            PrefixConstrainedLogitsProcessor,
            RepetitionPenaltyLogitsProcessor,
            SequenceBiasLogitsProcessor,
            StoppingCriteria,
            StoppingCriteriaList,
            StopStringCriteria,
            SuppressTokensAtBeginLogitsProcessor,
            SuppressTokensLogitsProcessor,
            TemperatureLogitsWarper,
            TopKLogitsWarper,
            TopPLogitsWarper,
            TypicalLogitsWarper,
            UnbatchedClassifierFreeGuidanceLogitsProcessor,
            WatermarkDetector,
            WatermarkLogitsProcessor,
            WhisperTimeStampLogitsProcessor,
        )
        from .modeling_rope_utils import ROPE_INIT_FUNCTIONS
        from .modeling_utils import PreTrainedModel
        from .models.albert import (
            AlbertForMaskedLM,
            AlbertForMultipleChoice,
            AlbertForPreTraining,
            AlbertForQuestionAnswering,
            AlbertForSequenceClassification,
            AlbertForTokenClassification,
            AlbertModel,
            AlbertPreTrainedModel,
            load_tf_weights_in_albert,
        )
        from .models.align import (
            AlignModel,
            AlignPreTrainedModel,
            AlignTextModel,
            AlignVisionModel,
        )
        from .models.altclip import (
            AltCLIPModel,
            AltCLIPPreTrainedModel,
            AltCLIPTextModel,
            AltCLIPVisionModel,
        )
        from .models.audio_spectrogram_transformer import (
            ASTForAudioClassification,
            ASTModel,
            ASTPreTrainedModel,
        )
        from .models.auto import (
            MODEL_FOR_AUDIO_CLASSIFICATION_MAPPING,
            MODEL_FOR_AUDIO_FRAME_CLASSIFICATION_MAPPING,
            MODEL_FOR_AUDIO_XVECTOR_MAPPING,
            MODEL_FOR_BACKBONE_MAPPING,
            MODEL_FOR_CAUSAL_IMAGE_MODELING_MAPPING,
            MODEL_FOR_CAUSAL_LM_MAPPING,
            MODEL_FOR_CTC_MAPPING,
            MODEL_FOR_DEPTH_ESTIMATION_MAPPING,
            MODEL_FOR_DOCUMENT_QUESTION_ANSWERING_MAPPING,
            MODEL_FOR_IMAGE_CLASSIFICATION_MAPPING,
            MODEL_FOR_IMAGE_MAPPING,
            MODEL_FOR_IMAGE_SEGMENTATION_MAPPING,
            MODEL_FOR_IMAGE_TO_IMAGE_MAPPING,
            MODEL_FOR_INSTANCE_SEGMENTATION_MAPPING,
            MODEL_FOR_KEYPOINT_DETECTION_MAPPING,
            MODEL_FOR_MASK_GENERATION_MAPPING,
            MODEL_FOR_MASKED_IMAGE_MODELING_MAPPING,
            MODEL_FOR_MASKED_LM_MAPPING,
            MODEL_FOR_MULTIPLE_CHOICE_MAPPING,
            MODEL_FOR_NEXT_SENTENCE_PREDICTION_MAPPING,
            MODEL_FOR_OBJECT_DETECTION_MAPPING,
            MODEL_FOR_PRETRAINING_MAPPING,
            MODEL_FOR_QUESTION_ANSWERING_MAPPING,
            MODEL_FOR_SEMANTIC_SEGMENTATION_MAPPING,
            MODEL_FOR_SEQ_TO_SEQ_CAUSAL_LM_MAPPING,
            MODEL_FOR_SEQUENCE_CLASSIFICATION_MAPPING,
            MODEL_FOR_SPEECH_SEQ_2_SEQ_MAPPING,
            MODEL_FOR_TABLE_QUESTION_ANSWERING_MAPPING,
            MODEL_FOR_TEXT_ENCODING_MAPPING,
            MODEL_FOR_TEXT_TO_SPECTROGRAM_MAPPING,
            MODEL_FOR_TEXT_TO_WAVEFORM_MAPPING,
            MODEL_FOR_TIME_SERIES_CLASSIFICATION_MAPPING,
            MODEL_FOR_TIME_SERIES_REGRESSION_MAPPING,
            MODEL_FOR_TOKEN_CLASSIFICATION_MAPPING,
            MODEL_FOR_UNIVERSAL_SEGMENTATION_MAPPING,
            MODEL_FOR_VIDEO_CLASSIFICATION_MAPPING,
            MODEL_FOR_VISION_2_SEQ_MAPPING,
            MODEL_FOR_VISUAL_QUESTION_ANSWERING_MAPPING,
            MODEL_FOR_ZERO_SHOT_IMAGE_CLASSIFICATION_MAPPING,
            MODEL_FOR_ZERO_SHOT_OBJECT_DETECTION_MAPPING,
            MODEL_MAPPING,
            MODEL_WITH_LM_HEAD_MAPPING,
            AutoBackbone,
            AutoModel,
            AutoModelForAudioClassification,
            AutoModelForAudioFrameClassification,
            AutoModelForAudioXVector,
            AutoModelForCausalLM,
            AutoModelForCTC,
            AutoModelForDepthEstimation,
            AutoModelForDocumentQuestionAnswering,
            AutoModelForImageClassification,
            AutoModelForImageSegmentation,
            AutoModelForImageToImage,
            AutoModelForInstanceSegmentation,
            AutoModelForKeypointDetection,
            AutoModelForMaskedImageModeling,
            AutoModelForMaskedLM,
            AutoModelForMaskGeneration,
            AutoModelForMultipleChoice,
            AutoModelForNextSentencePrediction,
            AutoModelForObjectDetection,
            AutoModelForPreTraining,
            AutoModelForQuestionAnswering,
            AutoModelForSemanticSegmentation,
            AutoModelForSeq2SeqLM,
            AutoModelForSequenceClassification,
            AutoModelForSpeechSeq2Seq,
            AutoModelForTableQuestionAnswering,
            AutoModelForTextEncoding,
            AutoModelForTextToSpectrogram,
            AutoModelForTextToWaveform,
            AutoModelForTokenClassification,
            AutoModelForUniversalSegmentation,
            AutoModelForVideoClassification,
            AutoModelForVision2Seq,
            AutoModelForVisualQuestionAnswering,
            AutoModelForZeroShotImageClassification,
            AutoModelForZeroShotObjectDetection,
            AutoModelWithLMHead,
        )
        from .models.autoformer import (
            AutoformerForPrediction,
            AutoformerModel,
            AutoformerPreTrainedModel,
        )
        from .models.bark import (
            BarkCausalModel,
            BarkCoarseModel,
            BarkFineModel,
            BarkModel,
            BarkPreTrainedModel,
            BarkSemanticModel,
        )
        from .models.bart import (
            BartForCausalLM,
            BartForConditionalGeneration,
            BartForQuestionAnswering,
            BartForSequenceClassification,
            BartModel,
            BartPreTrainedModel,
            BartPretrainedModel,
            PretrainedBartModel,
        )
        from .models.beit import (
            BeitBackbone,
            BeitForImageClassification,
            BeitForMaskedImageModeling,
            BeitForSemanticSegmentation,
            BeitModel,
            BeitPreTrainedModel,
        )
        from .models.bert import (
            BertForMaskedLM,
            BertForMultipleChoice,
            BertForNextSentencePrediction,
            BertForPreTraining,
            BertForQuestionAnswering,
            BertForSequenceClassification,
            BertForTokenClassification,
            BertLayer,
            BertLMHeadModel,
            BertModel,
            BertPreTrainedModel,
            load_tf_weights_in_bert,
        )
        from .models.bert_generation import (
            BertGenerationDecoder,
            BertGenerationEncoder,
            BertGenerationPreTrainedModel,
            load_tf_weights_in_bert_generation,
        )
        from .models.big_bird import (
            BigBirdForCausalLM,
            BigBirdForMaskedLM,
            BigBirdForMultipleChoice,
            BigBirdForPreTraining,
            BigBirdForQuestionAnswering,
            BigBirdForSequenceClassification,
            BigBirdForTokenClassification,
            BigBirdLayer,
            BigBirdModel,
            BigBirdPreTrainedModel,
            load_tf_weights_in_big_bird,
        )
        from .models.bigbird_pegasus import (
            BigBirdPegasusForCausalLM,
            BigBirdPegasusForConditionalGeneration,
            BigBirdPegasusForQuestionAnswering,
            BigBirdPegasusForSequenceClassification,
            BigBirdPegasusModel,
            BigBirdPegasusPreTrainedModel,
        )
        from .models.biogpt import (
            BioGptForCausalLM,
            BioGptForSequenceClassification,
            BioGptForTokenClassification,
            BioGptModel,
            BioGptPreTrainedModel,
        )
        from .models.bit import (
            BitBackbone,
            BitForImageClassification,
            BitModel,
            BitPreTrainedModel,
        )
        from .models.blenderbot import (
            BlenderbotForCausalLM,
            BlenderbotForConditionalGeneration,
            BlenderbotModel,
            BlenderbotPreTrainedModel,
        )
        from .models.blenderbot_small import (
            BlenderbotSmallForCausalLM,
            BlenderbotSmallForConditionalGeneration,
            BlenderbotSmallModel,
            BlenderbotSmallPreTrainedModel,
        )
        from .models.blip import (
            BlipForConditionalGeneration,
            BlipForImageTextRetrieval,
            BlipForQuestionAnswering,
            BlipModel,
            BlipPreTrainedModel,
            BlipTextModel,
            BlipVisionModel,
        )
        from .models.blip_2 import (
            Blip2ForConditionalGeneration,
            Blip2Model,
            Blip2PreTrainedModel,
            Blip2QFormerModel,
            Blip2VisionModel,
        )
        from .models.bloom import (
            BloomForCausalLM,
            BloomForQuestionAnswering,
            BloomForSequenceClassification,
            BloomForTokenClassification,
            BloomModel,
            BloomPreTrainedModel,
        )
        from .models.bridgetower import (
            BridgeTowerForContrastiveLearning,
            BridgeTowerForImageAndTextRetrieval,
            BridgeTowerForMaskedLM,
            BridgeTowerModel,
            BridgeTowerPreTrainedModel,
        )
        from .models.bros import (
            BrosForTokenClassification,
            BrosModel,
            BrosPreTrainedModel,
            BrosProcessor,
            BrosSpadeEEForTokenClassification,
            BrosSpadeELForTokenClassification,
        )
        from .models.camembert import (
            CamembertForCausalLM,
            CamembertForMaskedLM,
            CamembertForMultipleChoice,
            CamembertForQuestionAnswering,
            CamembertForSequenceClassification,
            CamembertForTokenClassification,
            CamembertModel,
            CamembertPreTrainedModel,
        )
        from .models.canine import (
            CanineForMultipleChoice,
            CanineForQuestionAnswering,
            CanineForSequenceClassification,
            CanineForTokenClassification,
            CanineLayer,
            CanineModel,
            CaninePreTrainedModel,
            load_tf_weights_in_canine,
        )
        from .models.chameleon import (
            ChameleonForConditionalGeneration,
            ChameleonModel,
            ChameleonPreTrainedModel,
            ChameleonProcessor,
            ChameleonVQVAE,
        )
        from .models.chinese_clip import (
            ChineseCLIPModel,
            ChineseCLIPPreTrainedModel,
            ChineseCLIPTextModel,
            ChineseCLIPVisionModel,
        )
        from .models.clap import (
            ClapAudioModel,
            ClapAudioModelWithProjection,
            ClapFeatureExtractor,
            ClapModel,
            ClapPreTrainedModel,
            ClapTextModel,
            ClapTextModelWithProjection,
        )
        from .models.clip import (
            CLIPForImageClassification,
            CLIPModel,
            CLIPPreTrainedModel,
            CLIPTextModel,
            CLIPTextModelWithProjection,
            CLIPVisionModel,
            CLIPVisionModelWithProjection,
        )
        from .models.clipseg import (
            CLIPSegForImageSegmentation,
            CLIPSegModel,
            CLIPSegPreTrainedModel,
            CLIPSegTextModel,
            CLIPSegVisionModel,
        )
        from .models.clvp import (
            ClvpDecoder,
            ClvpEncoder,
            ClvpForCausalLM,
            ClvpModel,
            ClvpModelForConditionalGeneration,
            ClvpPreTrainedModel,
        )
        from .models.codegen import (
            CodeGenForCausalLM,
            CodeGenModel,
            CodeGenPreTrainedModel,
        )
        from .models.cohere import (
            CohereForCausalLM,
            CohereModel,
            CoherePreTrainedModel,
        )
        from .models.conditional_detr import (
            ConditionalDetrForObjectDetection,
            ConditionalDetrForSegmentation,
            ConditionalDetrModel,
            ConditionalDetrPreTrainedModel,
        )
        from .models.convbert import (
            ConvBertForMaskedLM,
            ConvBertForMultipleChoice,
            ConvBertForQuestionAnswering,
            ConvBertForSequenceClassification,
            ConvBertForTokenClassification,
            ConvBertLayer,
            ConvBertModel,
            ConvBertPreTrainedModel,
            load_tf_weights_in_convbert,
        )
        from .models.convnext import (
            ConvNextBackbone,
            ConvNextForImageClassification,
            ConvNextModel,
            ConvNextPreTrainedModel,
        )
        from .models.convnextv2 import (
            ConvNextV2Backbone,
            ConvNextV2ForImageClassification,
            ConvNextV2Model,
            ConvNextV2PreTrainedModel,
        )
        from .models.cpmant import (
            CpmAntForCausalLM,
            CpmAntModel,
            CpmAntPreTrainedModel,
        )
        from .models.ctrl import (
            CTRLForSequenceClassification,
            CTRLLMHeadModel,
            CTRLModel,
            CTRLPreTrainedModel,
        )
        from .models.cvt import (
            CvtForImageClassification,
            CvtModel,
            CvtPreTrainedModel,
        )
        from .models.data2vec import (
            Data2VecAudioForAudioFrameClassification,
            Data2VecAudioForCTC,
            Data2VecAudioForSequenceClassification,
            Data2VecAudioForXVector,
            Data2VecAudioModel,
            Data2VecAudioPreTrainedModel,
            Data2VecTextForCausalLM,
            Data2VecTextForMaskedLM,
            Data2VecTextForMultipleChoice,
            Data2VecTextForQuestionAnswering,
            Data2VecTextForSequenceClassification,
            Data2VecTextForTokenClassification,
            Data2VecTextModel,
            Data2VecTextPreTrainedModel,
            Data2VecVisionForImageClassification,
            Data2VecVisionForSemanticSegmentation,
            Data2VecVisionModel,
            Data2VecVisionPreTrainedModel,
        )

        # PyTorch model imports
        from .models.dbrx import (
            DbrxForCausalLM,
            DbrxModel,
            DbrxPreTrainedModel,
        )
        from .models.deberta import (
            DebertaForMaskedLM,
            DebertaForQuestionAnswering,
            DebertaForSequenceClassification,
            DebertaForTokenClassification,
            DebertaModel,
            DebertaPreTrainedModel,
        )
        from .models.deberta_v2 import (
            DebertaV2ForMaskedLM,
            DebertaV2ForMultipleChoice,
            DebertaV2ForQuestionAnswering,
            DebertaV2ForSequenceClassification,
            DebertaV2ForTokenClassification,
            DebertaV2Model,
            DebertaV2PreTrainedModel,
        )
        from .models.decision_transformer import (
            DecisionTransformerGPT2Model,
            DecisionTransformerGPT2PreTrainedModel,
            DecisionTransformerModel,
            DecisionTransformerPreTrainedModel,
        )
        from .models.deformable_detr import (
            DeformableDetrForObjectDetection,
            DeformableDetrModel,
            DeformableDetrPreTrainedModel,
        )
        from .models.deit import (
            DeiTForImageClassification,
            DeiTForImageClassificationWithTeacher,
            DeiTForMaskedImageModeling,
            DeiTModel,
            DeiTPreTrainedModel,
        )
        from .models.deprecated.deta import (
            DetaForObjectDetection,
            DetaModel,
            DetaPreTrainedModel,
        )
        from .models.deprecated.efficientformer import (
            EfficientFormerForImageClassification,
            EfficientFormerForImageClassificationWithTeacher,
            EfficientFormerModel,
            EfficientFormerPreTrainedModel,
        )
        from .models.deprecated.ernie_m import (
            ErnieMForInformationExtraction,
            ErnieMForMultipleChoice,
            ErnieMForQuestionAnswering,
            ErnieMForSequenceClassification,
            ErnieMForTokenClassification,
            ErnieMModel,
            ErnieMPreTrainedModel,
        )
        from .models.deprecated.gptsan_japanese import (
            GPTSanJapaneseForConditionalGeneration,
            GPTSanJapaneseModel,
            GPTSanJapanesePreTrainedModel,
        )
        from .models.deprecated.graphormer import (
            GraphormerForGraphClassification,
            GraphormerModel,
            GraphormerPreTrainedModel,
        )
        from .models.deprecated.jukebox import (
            JukeboxModel,
            JukeboxPreTrainedModel,
            JukeboxPrior,
            JukeboxVQVAE,
        )
        from .models.deprecated.mctct import (
            MCTCTForCTC,
            MCTCTModel,
            MCTCTPreTrainedModel,
        )
        from .models.deprecated.mega import (
            MegaForCausalLM,
            MegaForMaskedLM,
            MegaForMultipleChoice,
            MegaForQuestionAnswering,
            MegaForSequenceClassification,
            MegaForTokenClassification,
            MegaModel,
            MegaPreTrainedModel,
        )
        from .models.deprecated.mmbt import (
            MMBTForClassification,
            MMBTModel,
            ModalEmbeddings,
        )
        from .models.deprecated.nat import (
            NatBackbone,
            NatForImageClassification,
            NatModel,
            NatPreTrainedModel,
        )
        from .models.deprecated.nezha import (
            NezhaForMaskedLM,
            NezhaForMultipleChoice,
            NezhaForNextSentencePrediction,
            NezhaForPreTraining,
            NezhaForQuestionAnswering,
            NezhaForSequenceClassification,
            NezhaForTokenClassification,
            NezhaModel,
            NezhaPreTrainedModel,
        )
        from .models.deprecated.open_llama import (
            OpenLlamaForCausalLM,
            OpenLlamaForSequenceClassification,
            OpenLlamaModel,
            OpenLlamaPreTrainedModel,
        )
        from .models.deprecated.qdqbert import (
            QDQBertForMaskedLM,
            QDQBertForMultipleChoice,
            QDQBertForNextSentencePrediction,
            QDQBertForQuestionAnswering,
            QDQBertForSequenceClassification,
            QDQBertForTokenClassification,
            QDQBertLayer,
            QDQBertLMHeadModel,
            QDQBertModel,
            QDQBertPreTrainedModel,
            load_tf_weights_in_qdqbert,
        )
        from .models.deprecated.realm import (
            RealmEmbedder,
            RealmForOpenQA,
            RealmKnowledgeAugEncoder,
            RealmPreTrainedModel,
            RealmReader,
            RealmRetriever,
            RealmScorer,
            load_tf_weights_in_realm,
        )
        from .models.deprecated.retribert import (
            RetriBertModel,
            RetriBertPreTrainedModel,
        )
        from .models.deprecated.speech_to_text_2 import (
            Speech2Text2ForCausalLM,
            Speech2Text2PreTrainedModel,
        )
        from .models.deprecated.trajectory_transformer import (
            TrajectoryTransformerModel,
            TrajectoryTransformerPreTrainedModel,
        )
        from .models.deprecated.transfo_xl import (
            AdaptiveEmbedding,
            TransfoXLForSequenceClassification,
            TransfoXLLMHeadModel,
            TransfoXLModel,
            TransfoXLPreTrainedModel,
            load_tf_weights_in_transfo_xl,
        )
        from .models.deprecated.tvlt import (
            TvltForAudioVisualClassification,
            TvltForPreTraining,
            TvltModel,
            TvltPreTrainedModel,
        )
        from .models.deprecated.van import (
            VanForImageClassification,
            VanModel,
            VanPreTrainedModel,
        )
        from .models.deprecated.vit_hybrid import (
            ViTHybridForImageClassification,
            ViTHybridModel,
            ViTHybridPreTrainedModel,
        )
        from .models.deprecated.xlm_prophetnet import (
            XLMProphetNetDecoder,
            XLMProphetNetEncoder,
            XLMProphetNetForCausalLM,
            XLMProphetNetForConditionalGeneration,
            XLMProphetNetModel,
            XLMProphetNetPreTrainedModel,
        )
        from .models.depth_anything import (
            DepthAnythingForDepthEstimation,
            DepthAnythingPreTrainedModel,
        )
        from .models.detr import (
            DetrForObjectDetection,
            DetrForSegmentation,
            DetrModel,
            DetrPreTrainedModel,
        )
        from .models.dinat import (
            DinatBackbone,
            DinatForImageClassification,
            DinatModel,
            DinatPreTrainedModel,
        )
        from .models.dinov2 import (
            Dinov2Backbone,
            Dinov2ForImageClassification,
            Dinov2Model,
            Dinov2PreTrainedModel,
        )
        from .models.distilbert import (
            DistilBertForMaskedLM,
            DistilBertForMultipleChoice,
            DistilBertForQuestionAnswering,
            DistilBertForSequenceClassification,
            DistilBertForTokenClassification,
            DistilBertModel,
            DistilBertPreTrainedModel,
        )
        from .models.donut import (
            DonutSwinModel,
            DonutSwinPreTrainedModel,
        )
        from .models.dpr import (
            DPRContextEncoder,
            DPRPretrainedContextEncoder,
            DPRPreTrainedModel,
            DPRPretrainedQuestionEncoder,
            DPRPretrainedReader,
            DPRQuestionEncoder,
            DPRReader,
        )
        from .models.dpt import (
            DPTForDepthEstimation,
            DPTForSemanticSegmentation,
            DPTModel,
            DPTPreTrainedModel,
        )
        from .models.efficientnet import (
            EfficientNetForImageClassification,
            EfficientNetModel,
            EfficientNetPreTrainedModel,
        )
        from .models.electra import (
            ElectraForCausalLM,
            ElectraForMaskedLM,
            ElectraForMultipleChoice,
            ElectraForPreTraining,
            ElectraForQuestionAnswering,
            ElectraForSequenceClassification,
            ElectraForTokenClassification,
            ElectraModel,
            ElectraPreTrainedModel,
            load_tf_weights_in_electra,
        )
        from .models.encodec import (
            EncodecModel,
            EncodecPreTrainedModel,
        )
        from .models.encoder_decoder import EncoderDecoderModel
        from .models.ernie import (
            ErnieForCausalLM,
            ErnieForMaskedLM,
            ErnieForMultipleChoice,
            ErnieForNextSentencePrediction,
            ErnieForPreTraining,
            ErnieForQuestionAnswering,
            ErnieForSequenceClassification,
            ErnieForTokenClassification,
            ErnieModel,
            ErniePreTrainedModel,
        )
        from .models.esm import (
            EsmFoldPreTrainedModel,
            EsmForMaskedLM,
            EsmForProteinFolding,
            EsmForSequenceClassification,
            EsmForTokenClassification,
            EsmModel,
            EsmPreTrainedModel,
        )
        from .models.falcon import (
            FalconForCausalLM,
            FalconForQuestionAnswering,
            FalconForSequenceClassification,
            FalconForTokenClassification,
            FalconModel,
            FalconPreTrainedModel,
        )
        from .models.fastspeech2_conformer import (
            FastSpeech2ConformerHifiGan,
            FastSpeech2ConformerModel,
            FastSpeech2ConformerPreTrainedModel,
            FastSpeech2ConformerWithHifiGan,
        )
        from .models.flaubert import (
            FlaubertForMultipleChoice,
            FlaubertForQuestionAnswering,
            FlaubertForQuestionAnsweringSimple,
            FlaubertForSequenceClassification,
            FlaubertForTokenClassification,
            FlaubertModel,
            FlaubertPreTrainedModel,
            FlaubertWithLMHeadModel,
        )
        from .models.flava import (
            FlavaForPreTraining,
            FlavaImageCodebook,
            FlavaImageModel,
            FlavaModel,
            FlavaMultimodalModel,
            FlavaPreTrainedModel,
            FlavaTextModel,
        )
        from .models.fnet import (
            FNetForMaskedLM,
            FNetForMultipleChoice,
            FNetForNextSentencePrediction,
            FNetForPreTraining,
            FNetForQuestionAnswering,
            FNetForSequenceClassification,
            FNetForTokenClassification,
            FNetLayer,
            FNetModel,
            FNetPreTrainedModel,
        )
        from .models.focalnet import (
            FocalNetBackbone,
            FocalNetForImageClassification,
            FocalNetForMaskedImageModeling,
            FocalNetModel,
            FocalNetPreTrainedModel,
        )
        from .models.fsmt import (
            FSMTForConditionalGeneration,
            FSMTModel,
            PretrainedFSMTModel,
        )
        from .models.funnel import (
            FunnelBaseModel,
            FunnelForMaskedLM,
            FunnelForMultipleChoice,
            FunnelForPreTraining,
            FunnelForQuestionAnswering,
            FunnelForSequenceClassification,
            FunnelForTokenClassification,
            FunnelModel,
            FunnelPreTrainedModel,
            load_tf_weights_in_funnel,
        )
        from .models.fuyu import (
            FuyuForCausalLM,
            FuyuPreTrainedModel,
        )
        from .models.gemma import (
            GemmaForCausalLM,
            GemmaForSequenceClassification,
            GemmaForTokenClassification,
            GemmaModel,
            GemmaPreTrainedModel,
        )
        from .models.gemma2 import (
            Gemma2ForCausalLM,
            Gemma2ForSequenceClassification,
            Gemma2ForTokenClassification,
            Gemma2Model,
            Gemma2PreTrainedModel,
        )
        from .models.git import (
            GitForCausalLM,
            GitModel,
            GitPreTrainedModel,
            GitVisionModel,
        )
        from .models.glpn import (
            GLPNForDepthEstimation,
            GLPNModel,
            GLPNPreTrainedModel,
        )
        from .models.gpt2 import (
            GPT2DoubleHeadsModel,
            GPT2ForQuestionAnswering,
            GPT2ForSequenceClassification,
            GPT2ForTokenClassification,
            GPT2LMHeadModel,
            GPT2Model,
            GPT2PreTrainedModel,
            load_tf_weights_in_gpt2,
        )
        from .models.gpt_bigcode import (
            GPTBigCodeForCausalLM,
            GPTBigCodeForSequenceClassification,
            GPTBigCodeForTokenClassification,
            GPTBigCodeModel,
            GPTBigCodePreTrainedModel,
        )
        from .models.gpt_neo import (
            GPTNeoForCausalLM,
            GPTNeoForQuestionAnswering,
            GPTNeoForSequenceClassification,
            GPTNeoForTokenClassification,
            GPTNeoModel,
            GPTNeoPreTrainedModel,
            load_tf_weights_in_gpt_neo,
        )
        from .models.gpt_neox import (
            GPTNeoXForCausalLM,
            GPTNeoXForQuestionAnswering,
            GPTNeoXForSequenceClassification,
            GPTNeoXForTokenClassification,
            GPTNeoXLayer,
            GPTNeoXModel,
            GPTNeoXPreTrainedModel,
        )
        from .models.gpt_neox_japanese import (
            GPTNeoXJapaneseForCausalLM,
            GPTNeoXJapaneseLayer,
            GPTNeoXJapaneseModel,
            GPTNeoXJapanesePreTrainedModel,
        )
        from .models.gptj import (
            GPTJForCausalLM,
            GPTJForQuestionAnswering,
            GPTJForSequenceClassification,
            GPTJModel,
            GPTJPreTrainedModel,
        )
        from .models.grounding_dino import (
            GroundingDinoForObjectDetection,
            GroundingDinoModel,
            GroundingDinoPreTrainedModel,
        )
        from .models.groupvit import (
            GroupViTModel,
            GroupViTPreTrainedModel,
            GroupViTTextModel,
            GroupViTVisionModel,
        )
        from .models.hiera import (
            HieraBackbone,
            HieraForImageClassification,
            HieraForPreTraining,
            HieraModel,
            HieraPreTrainedModel,
        )
        from .models.hubert import (
            HubertForCTC,
            HubertForSequenceClassification,
            HubertModel,
            HubertPreTrainedModel,
        )
        from .models.ibert import (
            IBertForMaskedLM,
            IBertForMultipleChoice,
            IBertForQuestionAnswering,
            IBertForSequenceClassification,
            IBertForTokenClassification,
            IBertModel,
            IBertPreTrainedModel,
        )
        from .models.idefics import (
            IdeficsForVisionText2Text,
            IdeficsModel,
            IdeficsPreTrainedModel,
            IdeficsProcessor,
        )
        from .models.idefics2 import (
            Idefics2ForConditionalGeneration,
            Idefics2Model,
            Idefics2PreTrainedModel,
            Idefics2Processor,
        )
        from .models.imagegpt import (
            ImageGPTForCausalImageModeling,
            ImageGPTForImageClassification,
            ImageGPTModel,
            ImageGPTPreTrainedModel,
            load_tf_weights_in_imagegpt,
        )
        from .models.informer import (
            InformerForPrediction,
            InformerModel,
            InformerPreTrainedModel,
        )
        from .models.instructblip import (
            InstructBlipForConditionalGeneration,
            InstructBlipPreTrainedModel,
            InstructBlipQFormerModel,
            InstructBlipVisionModel,
        )
        from .models.instructblipvideo import (
            InstructBlipVideoForConditionalGeneration,
            InstructBlipVideoPreTrainedModel,
            InstructBlipVideoQFormerModel,
            InstructBlipVideoVisionModel,
        )
        from .models.jamba import (
            JambaForCausalLM,
            JambaForSequenceClassification,
            JambaModel,
            JambaPreTrainedModel,
        )
        from .models.jetmoe import (
            JetMoeForCausalLM,
            JetMoeForSequenceClassification,
            JetMoeModel,
            JetMoePreTrainedModel,
        )
        from .models.kosmos2 import (
            Kosmos2ForConditionalGeneration,
            Kosmos2Model,
            Kosmos2PreTrainedModel,
        )
        from .models.layoutlm import (
            LayoutLMForMaskedLM,
            LayoutLMForQuestionAnswering,
            LayoutLMForSequenceClassification,
            LayoutLMForTokenClassification,
            LayoutLMModel,
            LayoutLMPreTrainedModel,
        )
        from .models.layoutlmv2 import (
            LayoutLMv2ForQuestionAnswering,
            LayoutLMv2ForSequenceClassification,
            LayoutLMv2ForTokenClassification,
            LayoutLMv2Model,
            LayoutLMv2PreTrainedModel,
        )
        from .models.layoutlmv3 import (
            LayoutLMv3ForQuestionAnswering,
            LayoutLMv3ForSequenceClassification,
            LayoutLMv3ForTokenClassification,
            LayoutLMv3Model,
            LayoutLMv3PreTrainedModel,
        )
        from .models.led import (
            LEDForConditionalGeneration,
            LEDForQuestionAnswering,
            LEDForSequenceClassification,
            LEDModel,
            LEDPreTrainedModel,
        )
        from .models.levit import (
            LevitForImageClassification,
            LevitForImageClassificationWithTeacher,
            LevitModel,
            LevitPreTrainedModel,
        )
        from .models.lilt import (
            LiltForQuestionAnswering,
            LiltForSequenceClassification,
            LiltForTokenClassification,
            LiltModel,
            LiltPreTrainedModel,
        )
        from .models.llama import (
            LlamaForCausalLM,
            LlamaForQuestionAnswering,
            LlamaForSequenceClassification,
            LlamaForTokenClassification,
            LlamaModel,
            LlamaPreTrainedModel,
        )
        from .models.llava import (
            LlavaForConditionalGeneration,
            LlavaPreTrainedModel,
        )
        from .models.llava_next import (
            LlavaNextForConditionalGeneration,
            LlavaNextPreTrainedModel,
        )
        from .models.llava_next_video import (
            LlavaNextVideoForConditionalGeneration,
            LlavaNextVideoPreTrainedModel,
        )
        from .models.longformer import (
            LongformerForMaskedLM,
            LongformerForMultipleChoice,
            LongformerForQuestionAnswering,
            LongformerForSequenceClassification,
            LongformerForTokenClassification,
            LongformerModel,
            LongformerPreTrainedModel,
            LongformerSelfAttention,
        )
        from .models.longt5 import (
            LongT5EncoderModel,
            LongT5ForConditionalGeneration,
            LongT5Model,
            LongT5PreTrainedModel,
        )
        from .models.luke import (
            LukeForEntityClassification,
            LukeForEntityPairClassification,
            LukeForEntitySpanClassification,
            LukeForMaskedLM,
            LukeForMultipleChoice,
            LukeForQuestionAnswering,
            LukeForSequenceClassification,
            LukeForTokenClassification,
            LukeModel,
            LukePreTrainedModel,
        )
        from .models.lxmert import (
            LxmertEncoder,
            LxmertForPreTraining,
            LxmertForQuestionAnswering,
            LxmertModel,
            LxmertPreTrainedModel,
            LxmertVisualFeatureEncoder,
            LxmertXLayer,
        )
        from .models.m2m_100 import (
            M2M100ForConditionalGeneration,
            M2M100Model,
            M2M100PreTrainedModel,
        )
        from .models.mamba import (
            MambaForCausalLM,
            MambaModel,
            MambaPreTrainedModel,
        )
        from .models.marian import MarianForCausalLM, MarianModel, MarianMTModel
        from .models.markuplm import (
            MarkupLMForQuestionAnswering,
            MarkupLMForSequenceClassification,
            MarkupLMForTokenClassification,
            MarkupLMModel,
            MarkupLMPreTrainedModel,
        )
        from .models.mask2former import (
            Mask2FormerForUniversalSegmentation,
            Mask2FormerModel,
            Mask2FormerPreTrainedModel,
        )
        from .models.maskformer import (
            MaskFormerForInstanceSegmentation,
            MaskFormerModel,
            MaskFormerPreTrainedModel,
            MaskFormerSwinBackbone,
        )
        from .models.mbart import (
            MBartForCausalLM,
            MBartForConditionalGeneration,
            MBartForQuestionAnswering,
            MBartForSequenceClassification,
            MBartModel,
            MBartPreTrainedModel,
        )
        from .models.megatron_bert import (
            MegatronBertForCausalLM,
            MegatronBertForMaskedLM,
            MegatronBertForMultipleChoice,
            MegatronBertForNextSentencePrediction,
            MegatronBertForPreTraining,
            MegatronBertForQuestionAnswering,
            MegatronBertForSequenceClassification,
            MegatronBertForTokenClassification,
            MegatronBertModel,
            MegatronBertPreTrainedModel,
        )
        from .models.mgp_str import (
            MgpstrForSceneTextRecognition,
            MgpstrModel,
            MgpstrPreTrainedModel,
        )
        from .models.mistral import (
            MistralForCausalLM,
            MistralForSequenceClassification,
            MistralForTokenClassification,
            MistralModel,
            MistralPreTrainedModel,
        )
        from .models.mixtral import (
            MixtralForCausalLM,
            MixtralForSequenceClassification,
            MixtralForTokenClassification,
            MixtralModel,
            MixtralPreTrainedModel,
        )
        from .models.mobilebert import (
            MobileBertForMaskedLM,
            MobileBertForMultipleChoice,
            MobileBertForNextSentencePrediction,
            MobileBertForPreTraining,
            MobileBertForQuestionAnswering,
            MobileBertForSequenceClassification,
            MobileBertForTokenClassification,
            MobileBertLayer,
            MobileBertModel,
            MobileBertPreTrainedModel,
            load_tf_weights_in_mobilebert,
        )
        from .models.mobilenet_v1 import (
            MobileNetV1ForImageClassification,
            MobileNetV1Model,
            MobileNetV1PreTrainedModel,
            load_tf_weights_in_mobilenet_v1,
        )
        from .models.mobilenet_v2 import (
            MobileNetV2ForImageClassification,
            MobileNetV2ForSemanticSegmentation,
            MobileNetV2Model,
            MobileNetV2PreTrainedModel,
            load_tf_weights_in_mobilenet_v2,
        )
        from .models.mobilevit import (
            MobileViTForImageClassification,
            MobileViTForSemanticSegmentation,
            MobileViTModel,
            MobileViTPreTrainedModel,
        )
        from .models.mobilevitv2 import (
            MobileViTV2ForImageClassification,
            MobileViTV2ForSemanticSegmentation,
            MobileViTV2Model,
            MobileViTV2PreTrainedModel,
        )
        from .models.mpnet import (
            MPNetForMaskedLM,
            MPNetForMultipleChoice,
            MPNetForQuestionAnswering,
            MPNetForSequenceClassification,
            MPNetForTokenClassification,
            MPNetLayer,
            MPNetModel,
            MPNetPreTrainedModel,
        )
        from .models.mpt import (
            MptForCausalLM,
            MptForQuestionAnswering,
            MptForSequenceClassification,
            MptForTokenClassification,
            MptModel,
            MptPreTrainedModel,
        )
        from .models.mra import (
            MraForMaskedLM,
            MraForMultipleChoice,
            MraForQuestionAnswering,
            MraForSequenceClassification,
            MraForTokenClassification,
            MraModel,
            MraPreTrainedModel,
        )
        from .models.mt5 import (
            MT5EncoderModel,
            MT5ForConditionalGeneration,
            MT5ForQuestionAnswering,
            MT5ForSequenceClassification,
            MT5ForTokenClassification,
            MT5Model,
            MT5PreTrainedModel,
        )
        from .models.musicgen import (
            MusicgenForCausalLM,
            MusicgenForConditionalGeneration,
            MusicgenModel,
            MusicgenPreTrainedModel,
            MusicgenProcessor,
        )
        from .models.musicgen_melody import (
            MusicgenMelodyForCausalLM,
            MusicgenMelodyForConditionalGeneration,
            MusicgenMelodyModel,
            MusicgenMelodyPreTrainedModel,
        )
        from .models.mvp import (
            MvpForCausalLM,
            MvpForConditionalGeneration,
            MvpForQuestionAnswering,
            MvpForSequenceClassification,
            MvpModel,
            MvpPreTrainedModel,
        )
        from .models.nllb_moe import (
            NllbMoeForConditionalGeneration,
            NllbMoeModel,
            NllbMoePreTrainedModel,
            NllbMoeSparseMLP,
            NllbMoeTop2Router,
        )
        from .models.nystromformer import (
            NystromformerForMaskedLM,
            NystromformerForMultipleChoice,
            NystromformerForQuestionAnswering,
            NystromformerForSequenceClassification,
            NystromformerForTokenClassification,
            NystromformerLayer,
            NystromformerModel,
            NystromformerPreTrainedModel,
        )
        from .models.olmo import (
            OlmoForCausalLM,
            OlmoModel,
            OlmoPreTrainedModel,
        )
        from .models.oneformer import (
            OneFormerForUniversalSegmentation,
            OneFormerModel,
            OneFormerPreTrainedModel,
        )
        from .models.openai import (
            OpenAIGPTDoubleHeadsModel,
            OpenAIGPTForSequenceClassification,
            OpenAIGPTLMHeadModel,
            OpenAIGPTModel,
            OpenAIGPTPreTrainedModel,
            load_tf_weights_in_openai_gpt,
        )
        from .models.opt import (
            OPTForCausalLM,
            OPTForQuestionAnswering,
            OPTForSequenceClassification,
            OPTModel,
            OPTPreTrainedModel,
        )
        from .models.owlv2 import (
            Owlv2ForObjectDetection,
            Owlv2Model,
            Owlv2PreTrainedModel,
            Owlv2TextModel,
            Owlv2VisionModel,
        )
        from .models.owlvit import (
            OwlViTForObjectDetection,
            OwlViTModel,
            OwlViTPreTrainedModel,
            OwlViTTextModel,
            OwlViTVisionModel,
        )
        from .models.paligemma import (
            PaliGemmaForConditionalGeneration,
            PaliGemmaPreTrainedModel,
            PaliGemmaProcessor,
        )
        from .models.patchtsmixer import (
            PatchTSMixerForPrediction,
            PatchTSMixerForPretraining,
            PatchTSMixerForRegression,
            PatchTSMixerForTimeSeriesClassification,
            PatchTSMixerModel,
            PatchTSMixerPreTrainedModel,
        )
        from .models.patchtst import (
            PatchTSTForClassification,
            PatchTSTForPrediction,
            PatchTSTForPretraining,
            PatchTSTForRegression,
            PatchTSTModel,
            PatchTSTPreTrainedModel,
        )
        from .models.pegasus import (
            PegasusForCausalLM,
            PegasusForConditionalGeneration,
            PegasusModel,
            PegasusPreTrainedModel,
        )
        from .models.pegasus_x import (
            PegasusXForConditionalGeneration,
            PegasusXModel,
            PegasusXPreTrainedModel,
        )
        from .models.perceiver import (
            PerceiverForImageClassificationConvProcessing,
            PerceiverForImageClassificationFourier,
            PerceiverForImageClassificationLearned,
            PerceiverForMaskedLM,
            PerceiverForMultimodalAutoencoding,
            PerceiverForOpticalFlow,
            PerceiverForSequenceClassification,
            PerceiverLayer,
            PerceiverModel,
            PerceiverPreTrainedModel,
        )
        from .models.persimmon import (
            PersimmonForCausalLM,
            PersimmonForSequenceClassification,
            PersimmonForTokenClassification,
            PersimmonModel,
            PersimmonPreTrainedModel,
        )
        from .models.phi import (
            PhiForCausalLM,
            PhiForSequenceClassification,
            PhiForTokenClassification,
            PhiModel,
            PhiPreTrainedModel,
        )
        from .models.phi3 import (
            Phi3ForCausalLM,
            Phi3ForSequenceClassification,
            Phi3ForTokenClassification,
            Phi3Model,
            Phi3PreTrainedModel,
        )
        from .models.pix2struct import (
            Pix2StructForConditionalGeneration,
            Pix2StructPreTrainedModel,
            Pix2StructTextModel,
            Pix2StructVisionModel,
        )
        from .models.plbart import (
            PLBartForCausalLM,
            PLBartForConditionalGeneration,
            PLBartForSequenceClassification,
            PLBartModel,
            PLBartPreTrainedModel,
        )
        from .models.poolformer import (
            PoolFormerForImageClassification,
            PoolFormerModel,
            PoolFormerPreTrainedModel,
        )
        from .models.pop2piano import (
            Pop2PianoForConditionalGeneration,
            Pop2PianoPreTrainedModel,
        )
        from .models.prophetnet import (
            ProphetNetDecoder,
            ProphetNetEncoder,
            ProphetNetForCausalLM,
            ProphetNetForConditionalGeneration,
            ProphetNetModel,
            ProphetNetPreTrainedModel,
        )
        from .models.pvt import (
            PvtForImageClassification,
            PvtModel,
            PvtPreTrainedModel,
        )
        from .models.pvt_v2 import (
            PvtV2Backbone,
            PvtV2ForImageClassification,
            PvtV2Model,
            PvtV2PreTrainedModel,
        )
        from .models.qwen2 import (
            Qwen2ForCausalLM,
            Qwen2ForSequenceClassification,
            Qwen2ForTokenClassification,
            Qwen2Model,
            Qwen2PreTrainedModel,
        )
        from .models.qwen2_moe import (
            Qwen2MoeForCausalLM,
            Qwen2MoeForSequenceClassification,
            Qwen2MoeForTokenClassification,
            Qwen2MoeModel,
            Qwen2MoePreTrainedModel,
        )
        from .models.rag import (
            RagModel,
            RagPreTrainedModel,
            RagSequenceForGeneration,
            RagTokenForGeneration,
        )
        from .models.recurrent_gemma import (
            RecurrentGemmaForCausalLM,
            RecurrentGemmaModel,
            RecurrentGemmaPreTrainedModel,
        )
        from .models.reformer import (
            ReformerAttention,
            ReformerForMaskedLM,
            ReformerForQuestionAnswering,
            ReformerForSequenceClassification,
            ReformerLayer,
            ReformerModel,
            ReformerModelWithLMHead,
            ReformerPreTrainedModel,
        )
        from .models.regnet import (
            RegNetForImageClassification,
            RegNetModel,
            RegNetPreTrainedModel,
        )
        from .models.rembert import (
            RemBertForCausalLM,
            RemBertForMaskedLM,
            RemBertForMultipleChoice,
            RemBertForQuestionAnswering,
            RemBertForSequenceClassification,
            RemBertForTokenClassification,
            RemBertLayer,
            RemBertModel,
            RemBertPreTrainedModel,
            load_tf_weights_in_rembert,
        )
        from .models.resnet import (
            ResNetBackbone,
            ResNetForImageClassification,
            ResNetModel,
            ResNetPreTrainedModel,
        )
        from .models.roberta import (
            RobertaForCausalLM,
            RobertaForMaskedLM,
            RobertaForMultipleChoice,
            RobertaForQuestionAnswering,
            RobertaForSequenceClassification,
            RobertaForTokenClassification,
            RobertaModel,
            RobertaPreTrainedModel,
        )
        from .models.roberta_prelayernorm import (
            RobertaPreLayerNormForCausalLM,
            RobertaPreLayerNormForMaskedLM,
            RobertaPreLayerNormForMultipleChoice,
            RobertaPreLayerNormForQuestionAnswering,
            RobertaPreLayerNormForSequenceClassification,
            RobertaPreLayerNormForTokenClassification,
            RobertaPreLayerNormModel,
            RobertaPreLayerNormPreTrainedModel,
        )
        from .models.roc_bert import (
            RoCBertForCausalLM,
            RoCBertForMaskedLM,
            RoCBertForMultipleChoice,
            RoCBertForPreTraining,
            RoCBertForQuestionAnswering,
            RoCBertForSequenceClassification,
            RoCBertForTokenClassification,
            RoCBertLayer,
            RoCBertModel,
            RoCBertPreTrainedModel,
            load_tf_weights_in_roc_bert,
        )
        from .models.roformer import (
            RoFormerForCausalLM,
            RoFormerForMaskedLM,
            RoFormerForMultipleChoice,
            RoFormerForQuestionAnswering,
            RoFormerForSequenceClassification,
            RoFormerForTokenClassification,
            RoFormerLayer,
            RoFormerModel,
            RoFormerPreTrainedModel,
            load_tf_weights_in_roformer,
        )
        from .models.rt_detr import (
            RTDetrForObjectDetection,
            RTDetrModel,
            RTDetrPreTrainedModel,
            RTDetrResNetBackbone,
            RTDetrResNetPreTrainedModel,
        )
        from .models.rwkv import (
            RwkvForCausalLM,
            RwkvModel,
            RwkvPreTrainedModel,
        )
        from .models.sam import (
            SamModel,
            SamPreTrainedModel,
        )
        from .models.seamless_m4t import (
            SeamlessM4TCodeHifiGan,
            SeamlessM4TForSpeechToSpeech,
            SeamlessM4TForSpeechToText,
            SeamlessM4TForTextToSpeech,
            SeamlessM4TForTextToText,
            SeamlessM4THifiGan,
            SeamlessM4TModel,
            SeamlessM4TPreTrainedModel,
            SeamlessM4TTextToUnitForConditionalGeneration,
            SeamlessM4TTextToUnitModel,
        )
        from .models.seamless_m4t_v2 import (
            SeamlessM4Tv2ForSpeechToSpeech,
            SeamlessM4Tv2ForSpeechToText,
            SeamlessM4Tv2ForTextToSpeech,
            SeamlessM4Tv2ForTextToText,
            SeamlessM4Tv2Model,
            SeamlessM4Tv2PreTrainedModel,
        )
        from .models.segformer import (
            SegformerDecodeHead,
            SegformerForImageClassification,
            SegformerForSemanticSegmentation,
            SegformerLayer,
            SegformerModel,
            SegformerPreTrainedModel,
        )
        from .models.seggpt import (
            SegGptForImageSegmentation,
            SegGptModel,
            SegGptPreTrainedModel,
        )
        from .models.sew import (
            SEWForCTC,
            SEWForSequenceClassification,
            SEWModel,
            SEWPreTrainedModel,
        )
        from .models.sew_d import (
            SEWDForCTC,
            SEWDForSequenceClassification,
            SEWDModel,
            SEWDPreTrainedModel,
        )
        from .models.siglip import (
            SiglipForImageClassification,
            SiglipModel,
            SiglipPreTrainedModel,
            SiglipTextModel,
            SiglipVisionModel,
        )
        from .models.speech_encoder_decoder import SpeechEncoderDecoderModel
        from .models.speech_to_text import (
            Speech2TextForConditionalGeneration,
            Speech2TextModel,
            Speech2TextPreTrainedModel,
        )
        from .models.speecht5 import (
            SpeechT5ForSpeechToSpeech,
            SpeechT5ForSpeechToText,
            SpeechT5ForTextToSpeech,
            SpeechT5HifiGan,
            SpeechT5Model,
            SpeechT5PreTrainedModel,
        )
        from .models.splinter import (
            SplinterForPreTraining,
            SplinterForQuestionAnswering,
            SplinterLayer,
            SplinterModel,
            SplinterPreTrainedModel,
        )
        from .models.squeezebert import (
            SqueezeBertForMaskedLM,
            SqueezeBertForMultipleChoice,
            SqueezeBertForQuestionAnswering,
            SqueezeBertForSequenceClassification,
            SqueezeBertForTokenClassification,
            SqueezeBertModel,
            SqueezeBertModule,
            SqueezeBertPreTrainedModel,
        )
        from .models.stablelm import (
            StableLmForCausalLM,
            StableLmForSequenceClassification,
            StableLmForTokenClassification,
            StableLmModel,
            StableLmPreTrainedModel,
        )
        from .models.starcoder2 import (
            Starcoder2ForCausalLM,
            Starcoder2ForSequenceClassification,
            Starcoder2ForTokenClassification,
            Starcoder2Model,
            Starcoder2PreTrainedModel,
        )
        from .models.superpoint import (
            SuperPointForKeypointDetection,
            SuperPointPreTrainedModel,
        )
        from .models.swiftformer import (
            SwiftFormerForImageClassification,
            SwiftFormerModel,
            SwiftFormerPreTrainedModel,
        )
        from .models.swin import (
            SwinBackbone,
            SwinForImageClassification,
            SwinForMaskedImageModeling,
            SwinModel,
            SwinPreTrainedModel,
        )
        from .models.swin2sr import (
            Swin2SRForImageSuperResolution,
            Swin2SRModel,
            Swin2SRPreTrainedModel,
        )
        from .models.swinv2 import (
            Swinv2Backbone,
            Swinv2ForImageClassification,
            Swinv2ForMaskedImageModeling,
            Swinv2Model,
            Swinv2PreTrainedModel,
        )
        from .models.switch_transformers import (
            SwitchTransformersEncoderModel,
            SwitchTransformersForConditionalGeneration,
            SwitchTransformersModel,
            SwitchTransformersPreTrainedModel,
            SwitchTransformersSparseMLP,
            SwitchTransformersTop1Router,
        )
        from .models.t5 import (
            T5EncoderModel,
            T5ForConditionalGeneration,
            T5ForQuestionAnswering,
            T5ForSequenceClassification,
            T5ForTokenClassification,
            T5Model,
            T5PreTrainedModel,
            load_tf_weights_in_t5,
        )
        from .models.table_transformer import (
            TableTransformerForObjectDetection,
            TableTransformerModel,
            TableTransformerPreTrainedModel,
        )
        from .models.tapas import (
            TapasForMaskedLM,
            TapasForQuestionAnswering,
            TapasForSequenceClassification,
            TapasModel,
            TapasPreTrainedModel,
            load_tf_weights_in_tapas,
        )
        from .models.time_series_transformer import (
            TimeSeriesTransformerForPrediction,
            TimeSeriesTransformerModel,
            TimeSeriesTransformerPreTrainedModel,
        )
        from .models.timesformer import (
            TimesformerForVideoClassification,
            TimesformerModel,
            TimesformerPreTrainedModel,
        )
        from .models.timm_backbone import TimmBackbone
        from .models.trocr import (
            TrOCRForCausalLM,
            TrOCRPreTrainedModel,
        )
        from .models.tvp import (
            TvpForVideoGrounding,
            TvpModel,
            TvpPreTrainedModel,
        )
        from .models.udop import (
            UdopEncoderModel,
            UdopForConditionalGeneration,
            UdopModel,
            UdopPreTrainedModel,
        )
        from .models.umt5 import (
            UMT5EncoderModel,
            UMT5ForConditionalGeneration,
            UMT5ForQuestionAnswering,
            UMT5ForSequenceClassification,
            UMT5ForTokenClassification,
            UMT5Model,
            UMT5PreTrainedModel,
        )
        from .models.unispeech import (
            UniSpeechForCTC,
            UniSpeechForPreTraining,
            UniSpeechForSequenceClassification,
            UniSpeechModel,
            UniSpeechPreTrainedModel,
        )
        from .models.unispeech_sat import (
            UniSpeechSatForAudioFrameClassification,
            UniSpeechSatForCTC,
            UniSpeechSatForPreTraining,
            UniSpeechSatForSequenceClassification,
            UniSpeechSatForXVector,
            UniSpeechSatModel,
            UniSpeechSatPreTrainedModel,
        )
        from .models.univnet import UnivNetModel
        from .models.upernet import (
            UperNetForSemanticSegmentation,
            UperNetPreTrainedModel,
        )
        from .models.video_llava import (
            VideoLlavaForConditionalGeneration,
            VideoLlavaPreTrainedModel,
            VideoLlavaProcessor,
        )
        from .models.videomae import (
            VideoMAEForPreTraining,
            VideoMAEForVideoClassification,
            VideoMAEModel,
            VideoMAEPreTrainedModel,
        )
        from .models.vilt import (
            ViltForImageAndTextRetrieval,
            ViltForImagesAndTextClassification,
            ViltForMaskedLM,
            ViltForQuestionAnswering,
            ViltForTokenClassification,
            ViltLayer,
            ViltModel,
            ViltPreTrainedModel,
        )
        from .models.vipllava import (
            VipLlavaForConditionalGeneration,
            VipLlavaPreTrainedModel,
        )
        from .models.vision_encoder_decoder import VisionEncoderDecoderModel
        from .models.vision_text_dual_encoder import VisionTextDualEncoderModel
        from .models.visual_bert import (
            VisualBertForMultipleChoice,
            VisualBertForPreTraining,
            VisualBertForQuestionAnswering,
            VisualBertForRegionToPhraseAlignment,
            VisualBertForVisualReasoning,
            VisualBertLayer,
            VisualBertModel,
            VisualBertPreTrainedModel,
        )
        from .models.vit import (
            ViTForImageClassification,
            ViTForMaskedImageModeling,
            ViTModel,
            ViTPreTrainedModel,
        )
        from .models.vit_mae import (
            ViTMAEForPreTraining,
            ViTMAELayer,
            ViTMAEModel,
            ViTMAEPreTrainedModel,
        )
        from .models.vit_msn import (
            ViTMSNForImageClassification,
            ViTMSNModel,
            ViTMSNPreTrainedModel,
        )
        from .models.vitdet import (
            VitDetBackbone,
            VitDetModel,
            VitDetPreTrainedModel,
        )
        from .models.vitmatte import (
            VitMatteForImageMatting,
            VitMattePreTrainedModel,
        )
        from .models.vits import (
            VitsModel,
            VitsPreTrainedModel,
        )
        from .models.vivit import (
            VivitForVideoClassification,
            VivitModel,
            VivitPreTrainedModel,
        )
        from .models.wav2vec2 import (
            Wav2Vec2ForAudioFrameClassification,
            Wav2Vec2ForCTC,
            Wav2Vec2ForMaskedLM,
            Wav2Vec2ForPreTraining,
            Wav2Vec2ForSequenceClassification,
            Wav2Vec2ForXVector,
            Wav2Vec2Model,
            Wav2Vec2PreTrainedModel,
        )
        from .models.wav2vec2_bert import (
            Wav2Vec2BertForAudioFrameClassification,
            Wav2Vec2BertForCTC,
            Wav2Vec2BertForSequenceClassification,
            Wav2Vec2BertForXVector,
            Wav2Vec2BertModel,
            Wav2Vec2BertPreTrainedModel,
        )
        from .models.wav2vec2_conformer import (
            Wav2Vec2ConformerForAudioFrameClassification,
            Wav2Vec2ConformerForCTC,
            Wav2Vec2ConformerForPreTraining,
            Wav2Vec2ConformerForSequenceClassification,
            Wav2Vec2ConformerForXVector,
            Wav2Vec2ConformerModel,
            Wav2Vec2ConformerPreTrainedModel,
        )
        from .models.wavlm import (
            WavLMForAudioFrameClassification,
            WavLMForCTC,
            WavLMForSequenceClassification,
            WavLMForXVector,
            WavLMModel,
            WavLMPreTrainedModel,
        )
        from .models.whisper import (
            WhisperForAudioClassification,
            WhisperForCausalLM,
            WhisperForConditionalGeneration,
            WhisperModel,
            WhisperPreTrainedModel,
        )
        from .models.x_clip import (
            XCLIPModel,
            XCLIPPreTrainedModel,
            XCLIPTextModel,
            XCLIPVisionModel,
        )
        from .models.xglm import (
            XGLMForCausalLM,
            XGLMModel,
            XGLMPreTrainedModel,
        )
        from .models.xlm import (
            XLMForMultipleChoice,
            XLMForQuestionAnswering,
            XLMForQuestionAnsweringSimple,
            XLMForSequenceClassification,
            XLMForTokenClassification,
            XLMModel,
            XLMPreTrainedModel,
            XLMWithLMHeadModel,
        )
        from .models.xlm_roberta import (
            XLMRobertaForCausalLM,
            XLMRobertaForMaskedLM,
            XLMRobertaForMultipleChoice,
            XLMRobertaForQuestionAnswering,
            XLMRobertaForSequenceClassification,
            XLMRobertaForTokenClassification,
            XLMRobertaModel,
            XLMRobertaPreTrainedModel,
        )
        from .models.xlm_roberta_xl import (
            XLMRobertaXLForCausalLM,
            XLMRobertaXLForMaskedLM,
            XLMRobertaXLForMultipleChoice,
            XLMRobertaXLForQuestionAnswering,
            XLMRobertaXLForSequenceClassification,
            XLMRobertaXLForTokenClassification,
            XLMRobertaXLModel,
            XLMRobertaXLPreTrainedModel,
        )
        from .models.xlnet import (
            XLNetForMultipleChoice,
            XLNetForQuestionAnswering,
            XLNetForQuestionAnsweringSimple,
            XLNetForSequenceClassification,
            XLNetForTokenClassification,
            XLNetLMHeadModel,
            XLNetModel,
            XLNetPreTrainedModel,
            load_tf_weights_in_xlnet,
        )
        from .models.xmod import (
            XmodForCausalLM,
            XmodForMaskedLM,
            XmodForMultipleChoice,
            XmodForQuestionAnswering,
            XmodForSequenceClassification,
            XmodForTokenClassification,
            XmodModel,
            XmodPreTrainedModel,
        )
        from .models.yolos import (
            YolosForObjectDetection,
            YolosModel,
            YolosPreTrainedModel,
        )
        from .models.yoso import (
            YosoForMaskedLM,
            YosoForMultipleChoice,
            YosoForQuestionAnswering,
            YosoForSequenceClassification,
            YosoForTokenClassification,
            YosoLayer,
            YosoModel,
            YosoPreTrainedModel,
        )
        from .models.zoedepth import (
            ZoeDepthForDepthEstimation,
            ZoeDepthPreTrainedModel,
        )

        # Optimization
        from .optimization import (
            Adafactor,
            AdamW,
            get_constant_schedule,
            get_constant_schedule_with_warmup,
            get_cosine_schedule_with_warmup,
            get_cosine_with_hard_restarts_schedule_with_warmup,
            get_inverse_sqrt_schedule,
            get_linear_schedule_with_warmup,
            get_polynomial_decay_schedule_with_warmup,
            get_scheduler,
            get_wsd_schedule,
        )
        from .pytorch_utils import Conv1D, apply_chunking_to_forward, prune_layer

        # Trainer
        from .trainer import Trainer
        from .trainer_pt_utils import torch_distributed_zero_first
        from .trainer_seq2seq import Seq2SeqTrainer

    # TensorFlow
    try:
        if not is_tf_available():
            raise OptionalDependencyNotAvailable()
    except OptionalDependencyNotAvailable:
        # Import the same objects as dummies to get them in the namespace.
        # They will raise an import error if the user tries to instantiate / use them.
        from .utils.dummy_tf_objects import *
    else:
        from .benchmark.benchmark_args_tf import TensorFlowBenchmarkArguments

        # Benchmarks
        from .benchmark.benchmark_tf import TensorFlowBenchmark
        from .generation import (
            TFForcedBOSTokenLogitsProcessor,
            TFForcedEOSTokenLogitsProcessor,
            TFForceTokensLogitsProcessor,
            TFGenerationMixin,
            TFLogitsProcessor,
            TFLogitsProcessorList,
            TFLogitsWarper,
            TFMinLengthLogitsProcessor,
            TFNoBadWordsLogitsProcessor,
            TFNoRepeatNGramLogitsProcessor,
            TFRepetitionPenaltyLogitsProcessor,
            TFSuppressTokensAtBeginLogitsProcessor,
            TFSuppressTokensLogitsProcessor,
            TFTemperatureLogitsWarper,
            TFTopKLogitsWarper,
            TFTopPLogitsWarper,
        )
        from .keras_callbacks import KerasMetricCallback, PushToHubCallback
        from .modeling_tf_utils import (
            TFPreTrainedModel,
            TFSequenceSummary,
            TFSharedEmbeddings,
            shape_list,
        )

        # TensorFlow model imports
        from .models.albert import (
            TFAlbertForMaskedLM,
            TFAlbertForMultipleChoice,
            TFAlbertForPreTraining,
            TFAlbertForQuestionAnswering,
            TFAlbertForSequenceClassification,
            TFAlbertForTokenClassification,
            TFAlbertMainLayer,
            TFAlbertModel,
            TFAlbertPreTrainedModel,
        )
        from .models.auto import (
            TF_MODEL_FOR_AUDIO_CLASSIFICATION_MAPPING,
            TF_MODEL_FOR_CAUSAL_LM_MAPPING,
            TF_MODEL_FOR_DOCUMENT_QUESTION_ANSWERING_MAPPING,
            TF_MODEL_FOR_IMAGE_CLASSIFICATION_MAPPING,
            TF_MODEL_FOR_MASK_GENERATION_MAPPING,
            TF_MODEL_FOR_MASKED_IMAGE_MODELING_MAPPING,
            TF_MODEL_FOR_MASKED_LM_MAPPING,
            TF_MODEL_FOR_MULTIPLE_CHOICE_MAPPING,
            TF_MODEL_FOR_NEXT_SENTENCE_PREDICTION_MAPPING,
            TF_MODEL_FOR_PRETRAINING_MAPPING,
            TF_MODEL_FOR_QUESTION_ANSWERING_MAPPING,
            TF_MODEL_FOR_SEMANTIC_SEGMENTATION_MAPPING,
            TF_MODEL_FOR_SEQ_TO_SEQ_CAUSAL_LM_MAPPING,
            TF_MODEL_FOR_SEQUENCE_CLASSIFICATION_MAPPING,
            TF_MODEL_FOR_SPEECH_SEQ_2_SEQ_MAPPING,
            TF_MODEL_FOR_TABLE_QUESTION_ANSWERING_MAPPING,
            TF_MODEL_FOR_TEXT_ENCODING_MAPPING,
            TF_MODEL_FOR_TOKEN_CLASSIFICATION_MAPPING,
            TF_MODEL_FOR_VISION_2_SEQ_MAPPING,
            TF_MODEL_FOR_ZERO_SHOT_IMAGE_CLASSIFICATION_MAPPING,
            TF_MODEL_MAPPING,
            TF_MODEL_WITH_LM_HEAD_MAPPING,
            TFAutoModel,
            TFAutoModelForAudioClassification,
            TFAutoModelForCausalLM,
            TFAutoModelForDocumentQuestionAnswering,
            TFAutoModelForImageClassification,
            TFAutoModelForMaskedImageModeling,
            TFAutoModelForMaskedLM,
            TFAutoModelForMaskGeneration,
            TFAutoModelForMultipleChoice,
            TFAutoModelForNextSentencePrediction,
            TFAutoModelForPreTraining,
            TFAutoModelForQuestionAnswering,
            TFAutoModelForSemanticSegmentation,
            TFAutoModelForSeq2SeqLM,
            TFAutoModelForSequenceClassification,
            TFAutoModelForSpeechSeq2Seq,
            TFAutoModelForTableQuestionAnswering,
            TFAutoModelForTextEncoding,
            TFAutoModelForTokenClassification,
            TFAutoModelForVision2Seq,
            TFAutoModelForZeroShotImageClassification,
            TFAutoModelWithLMHead,
        )
        from .models.bart import (
            TFBartForConditionalGeneration,
            TFBartForSequenceClassification,
            TFBartModel,
            TFBartPretrainedModel,
        )
        from .models.bert import (
            TFBertEmbeddings,
            TFBertForMaskedLM,
            TFBertForMultipleChoice,
            TFBertForNextSentencePrediction,
            TFBertForPreTraining,
            TFBertForQuestionAnswering,
            TFBertForSequenceClassification,
            TFBertForTokenClassification,
            TFBertLMHeadModel,
            TFBertMainLayer,
            TFBertModel,
            TFBertPreTrainedModel,
        )
        from .models.blenderbot import (
            TFBlenderbotForConditionalGeneration,
            TFBlenderbotModel,
            TFBlenderbotPreTrainedModel,
        )
        from .models.blenderbot_small import (
            TFBlenderbotSmallForConditionalGeneration,
            TFBlenderbotSmallModel,
            TFBlenderbotSmallPreTrainedModel,
        )
        from .models.blip import (
            TFBlipForConditionalGeneration,
            TFBlipForImageTextRetrieval,
            TFBlipForQuestionAnswering,
            TFBlipModel,
            TFBlipPreTrainedModel,
            TFBlipTextModel,
            TFBlipVisionModel,
        )
        from .models.camembert import (
            TFCamembertForCausalLM,
            TFCamembertForMaskedLM,
            TFCamembertForMultipleChoice,
            TFCamembertForQuestionAnswering,
            TFCamembertForSequenceClassification,
            TFCamembertForTokenClassification,
            TFCamembertModel,
            TFCamembertPreTrainedModel,
        )
        from .models.clip import (
            TFCLIPModel,
            TFCLIPPreTrainedModel,
            TFCLIPTextModel,
            TFCLIPVisionModel,
        )
        from .models.convbert import (
            TFConvBertForMaskedLM,
            TFConvBertForMultipleChoice,
            TFConvBertForQuestionAnswering,
            TFConvBertForSequenceClassification,
            TFConvBertForTokenClassification,
            TFConvBertLayer,
            TFConvBertModel,
            TFConvBertPreTrainedModel,
        )
        from .models.convnext import (
            TFConvNextForImageClassification,
            TFConvNextModel,
            TFConvNextPreTrainedModel,
        )
        from .models.convnextv2 import (
            TFConvNextV2ForImageClassification,
            TFConvNextV2Model,
            TFConvNextV2PreTrainedModel,
        )
        from .models.ctrl import (
            TFCTRLForSequenceClassification,
            TFCTRLLMHeadModel,
            TFCTRLModel,
            TFCTRLPreTrainedModel,
        )
        from .models.cvt import (
            TFCvtForImageClassification,
            TFCvtModel,
            TFCvtPreTrainedModel,
        )
        from .models.data2vec import (
            TFData2VecVisionForImageClassification,
            TFData2VecVisionForSemanticSegmentation,
            TFData2VecVisionModel,
            TFData2VecVisionPreTrainedModel,
        )
        from .models.deberta import (
            TFDebertaForMaskedLM,
            TFDebertaForQuestionAnswering,
            TFDebertaForSequenceClassification,
            TFDebertaForTokenClassification,
            TFDebertaModel,
            TFDebertaPreTrainedModel,
        )
        from .models.deberta_v2 import (
            TFDebertaV2ForMaskedLM,
            TFDebertaV2ForMultipleChoice,
            TFDebertaV2ForQuestionAnswering,
            TFDebertaV2ForSequenceClassification,
            TFDebertaV2ForTokenClassification,
            TFDebertaV2Model,
            TFDebertaV2PreTrainedModel,
        )
        from .models.deit import (
            TFDeiTForImageClassification,
            TFDeiTForImageClassificationWithTeacher,
            TFDeiTForMaskedImageModeling,
            TFDeiTModel,
            TFDeiTPreTrainedModel,
        )
        from .models.deprecated.efficientformer import (
            TFEfficientFormerForImageClassification,
            TFEfficientFormerForImageClassificationWithTeacher,
            TFEfficientFormerModel,
            TFEfficientFormerPreTrainedModel,
        )
        from .models.deprecated.transfo_xl import (
            TFAdaptiveEmbedding,
            TFTransfoXLForSequenceClassification,
            TFTransfoXLLMHeadModel,
            TFTransfoXLMainLayer,
            TFTransfoXLModel,
            TFTransfoXLPreTrainedModel,
        )
        from .models.distilbert import (
            TFDistilBertForMaskedLM,
            TFDistilBertForMultipleChoice,
            TFDistilBertForQuestionAnswering,
            TFDistilBertForSequenceClassification,
            TFDistilBertForTokenClassification,
            TFDistilBertMainLayer,
            TFDistilBertModel,
            TFDistilBertPreTrainedModel,
        )
        from .models.dpr import (
            TFDPRContextEncoder,
            TFDPRPretrainedContextEncoder,
            TFDPRPretrainedQuestionEncoder,
            TFDPRPretrainedReader,
            TFDPRQuestionEncoder,
            TFDPRReader,
        )
        from .models.electra import (
            TFElectraForMaskedLM,
            TFElectraForMultipleChoice,
            TFElectraForPreTraining,
            TFElectraForQuestionAnswering,
            TFElectraForSequenceClassification,
            TFElectraForTokenClassification,
            TFElectraModel,
            TFElectraPreTrainedModel,
        )
        from .models.encoder_decoder import TFEncoderDecoderModel
        from .models.esm import (
            TFEsmForMaskedLM,
            TFEsmForSequenceClassification,
            TFEsmForTokenClassification,
            TFEsmModel,
            TFEsmPreTrainedModel,
        )
        from .models.flaubert import (
            TFFlaubertForMultipleChoice,
            TFFlaubertForQuestionAnsweringSimple,
            TFFlaubertForSequenceClassification,
            TFFlaubertForTokenClassification,
            TFFlaubertModel,
            TFFlaubertPreTrainedModel,
            TFFlaubertWithLMHeadModel,
        )
        from .models.funnel import (
            TFFunnelBaseModel,
            TFFunnelForMaskedLM,
            TFFunnelForMultipleChoice,
            TFFunnelForPreTraining,
            TFFunnelForQuestionAnswering,
            TFFunnelForSequenceClassification,
            TFFunnelForTokenClassification,
            TFFunnelModel,
            TFFunnelPreTrainedModel,
        )
        from .models.gpt2 import (
            TFGPT2DoubleHeadsModel,
            TFGPT2ForSequenceClassification,
            TFGPT2LMHeadModel,
            TFGPT2MainLayer,
            TFGPT2Model,
            TFGPT2PreTrainedModel,
        )
        from .models.gptj import (
            TFGPTJForCausalLM,
            TFGPTJForQuestionAnswering,
            TFGPTJForSequenceClassification,
            TFGPTJModel,
            TFGPTJPreTrainedModel,
        )
        from .models.groupvit import (
            TFGroupViTModel,
            TFGroupViTPreTrainedModel,
            TFGroupViTTextModel,
            TFGroupViTVisionModel,
        )
        from .models.hubert import (
            TFHubertForCTC,
            TFHubertModel,
            TFHubertPreTrainedModel,
        )
        from .models.idefics import (
            TFIdeficsForVisionText2Text,
            TFIdeficsModel,
            TFIdeficsPreTrainedModel,
        )
        from .models.layoutlm import (
            TFLayoutLMForMaskedLM,
            TFLayoutLMForQuestionAnswering,
            TFLayoutLMForSequenceClassification,
            TFLayoutLMForTokenClassification,
            TFLayoutLMMainLayer,
            TFLayoutLMModel,
            TFLayoutLMPreTrainedModel,
        )
        from .models.layoutlmv3 import (
            TFLayoutLMv3ForQuestionAnswering,
            TFLayoutLMv3ForSequenceClassification,
            TFLayoutLMv3ForTokenClassification,
            TFLayoutLMv3Model,
            TFLayoutLMv3PreTrainedModel,
        )
        from .models.led import (
            TFLEDForConditionalGeneration,
            TFLEDModel,
            TFLEDPreTrainedModel,
        )
        from .models.longformer import (
            TFLongformerForMaskedLM,
            TFLongformerForMultipleChoice,
            TFLongformerForQuestionAnswering,
            TFLongformerForSequenceClassification,
            TFLongformerForTokenClassification,
            TFLongformerModel,
            TFLongformerPreTrainedModel,
            TFLongformerSelfAttention,
        )
        from .models.lxmert import (
            TFLxmertForPreTraining,
            TFLxmertMainLayer,
            TFLxmertModel,
            TFLxmertPreTrainedModel,
            TFLxmertVisualFeatureEncoder,
        )
        from .models.marian import (
            TFMarianModel,
            TFMarianMTModel,
            TFMarianPreTrainedModel,
        )
        from .models.mbart import (
            TFMBartForConditionalGeneration,
            TFMBartModel,
            TFMBartPreTrainedModel,
        )
        from .models.mistral import (
            TFMistralForCausalLM,
            TFMistralForSequenceClassification,
            TFMistralModel,
            TFMistralPreTrainedModel,
        )
        from .models.mobilebert import (
            TFMobileBertForMaskedLM,
            TFMobileBertForMultipleChoice,
            TFMobileBertForNextSentencePrediction,
            TFMobileBertForPreTraining,
            TFMobileBertForQuestionAnswering,
            TFMobileBertForSequenceClassification,
            TFMobileBertForTokenClassification,
            TFMobileBertMainLayer,
            TFMobileBertModel,
            TFMobileBertPreTrainedModel,
        )
        from .models.mobilevit import (
            TFMobileViTForImageClassification,
            TFMobileViTForSemanticSegmentation,
            TFMobileViTModel,
            TFMobileViTPreTrainedModel,
        )
        from .models.mpnet import (
            TFMPNetForMaskedLM,
            TFMPNetForMultipleChoice,
            TFMPNetForQuestionAnswering,
            TFMPNetForSequenceClassification,
            TFMPNetForTokenClassification,
            TFMPNetMainLayer,
            TFMPNetModel,
            TFMPNetPreTrainedModel,
        )
        from .models.mt5 import (
            TFMT5EncoderModel,
            TFMT5ForConditionalGeneration,
            TFMT5Model,
        )
        from .models.openai import (
            TFOpenAIGPTDoubleHeadsModel,
            TFOpenAIGPTForSequenceClassification,
            TFOpenAIGPTLMHeadModel,
            TFOpenAIGPTMainLayer,
            TFOpenAIGPTModel,
            TFOpenAIGPTPreTrainedModel,
        )
        from .models.opt import TFOPTForCausalLM, TFOPTModel, TFOPTPreTrainedModel
        from .models.pegasus import (
            TFPegasusForConditionalGeneration,
            TFPegasusModel,
            TFPegasusPreTrainedModel,
        )
        from .models.rag import (
            TFRagModel,
            TFRagPreTrainedModel,
            TFRagSequenceForGeneration,
            TFRagTokenForGeneration,
        )
        from .models.regnet import (
            TFRegNetForImageClassification,
            TFRegNetModel,
            TFRegNetPreTrainedModel,
        )
        from .models.rembert import (
            TFRemBertForCausalLM,
            TFRemBertForMaskedLM,
            TFRemBertForMultipleChoice,
            TFRemBertForQuestionAnswering,
            TFRemBertForSequenceClassification,
            TFRemBertForTokenClassification,
            TFRemBertLayer,
            TFRemBertModel,
            TFRemBertPreTrainedModel,
        )
        from .models.resnet import (
            TFResNetForImageClassification,
            TFResNetModel,
            TFResNetPreTrainedModel,
        )
        from .models.roberta import (
            TFRobertaForCausalLM,
            TFRobertaForMaskedLM,
            TFRobertaForMultipleChoice,
            TFRobertaForQuestionAnswering,
            TFRobertaForSequenceClassification,
            TFRobertaForTokenClassification,
            TFRobertaMainLayer,
            TFRobertaModel,
            TFRobertaPreTrainedModel,
        )
        from .models.roberta_prelayernorm import (
            TFRobertaPreLayerNormForCausalLM,
            TFRobertaPreLayerNormForMaskedLM,
            TFRobertaPreLayerNormForMultipleChoice,
            TFRobertaPreLayerNormForQuestionAnswering,
            TFRobertaPreLayerNormForSequenceClassification,
            TFRobertaPreLayerNormForTokenClassification,
            TFRobertaPreLayerNormMainLayer,
            TFRobertaPreLayerNormModel,
            TFRobertaPreLayerNormPreTrainedModel,
        )
        from .models.roformer import (
            TFRoFormerForCausalLM,
            TFRoFormerForMaskedLM,
            TFRoFormerForMultipleChoice,
            TFRoFormerForQuestionAnswering,
            TFRoFormerForSequenceClassification,
            TFRoFormerForTokenClassification,
            TFRoFormerLayer,
            TFRoFormerModel,
            TFRoFormerPreTrainedModel,
        )
        from .models.sam import (
            TFSamModel,
            TFSamPreTrainedModel,
        )
        from .models.segformer import (
            TFSegformerDecodeHead,
            TFSegformerForImageClassification,
            TFSegformerForSemanticSegmentation,
            TFSegformerModel,
            TFSegformerPreTrainedModel,
        )
        from .models.speech_to_text import (
            TFSpeech2TextForConditionalGeneration,
            TFSpeech2TextModel,
            TFSpeech2TextPreTrainedModel,
        )
        from .models.swiftformer import (
            TFSwiftFormerForImageClassification,
            TFSwiftFormerModel,
            TFSwiftFormerPreTrainedModel,
        )
        from .models.swin import (
            TFSwinForImageClassification,
            TFSwinForMaskedImageModeling,
            TFSwinModel,
            TFSwinPreTrainedModel,
        )
        from .models.t5 import (
            TFT5EncoderModel,
            TFT5ForConditionalGeneration,
            TFT5Model,
            TFT5PreTrainedModel,
        )
        from .models.tapas import (
            TFTapasForMaskedLM,
            TFTapasForQuestionAnswering,
            TFTapasForSequenceClassification,
            TFTapasModel,
            TFTapasPreTrainedModel,
        )
        from .models.vision_encoder_decoder import TFVisionEncoderDecoderModel
        from .models.vision_text_dual_encoder import TFVisionTextDualEncoderModel
        from .models.vit import (
            TFViTForImageClassification,
            TFViTModel,
            TFViTPreTrainedModel,
        )
        from .models.vit_mae import (
            TFViTMAEForPreTraining,
            TFViTMAEModel,
            TFViTMAEPreTrainedModel,
        )
        from .models.wav2vec2 import (
            TFWav2Vec2ForCTC,
            TFWav2Vec2ForSequenceClassification,
            TFWav2Vec2Model,
            TFWav2Vec2PreTrainedModel,
        )
        from .models.whisper import (
            TFWhisperForConditionalGeneration,
            TFWhisperModel,
            TFWhisperPreTrainedModel,
        )
        from .models.xglm import (
            TFXGLMForCausalLM,
            TFXGLMModel,
            TFXGLMPreTrainedModel,
        )
        from .models.xlm import (
            TFXLMForMultipleChoice,
            TFXLMForQuestionAnsweringSimple,
            TFXLMForSequenceClassification,
            TFXLMForTokenClassification,
            TFXLMMainLayer,
            TFXLMModel,
            TFXLMPreTrainedModel,
            TFXLMWithLMHeadModel,
        )
        from .models.xlm_roberta import (
            TFXLMRobertaForCausalLM,
            TFXLMRobertaForMaskedLM,
            TFXLMRobertaForMultipleChoice,
            TFXLMRobertaForQuestionAnswering,
            TFXLMRobertaForSequenceClassification,
            TFXLMRobertaForTokenClassification,
            TFXLMRobertaModel,
            TFXLMRobertaPreTrainedModel,
        )
        from .models.xlnet import (
            TFXLNetForMultipleChoice,
            TFXLNetForQuestionAnsweringSimple,
            TFXLNetForSequenceClassification,
            TFXLNetForTokenClassification,
            TFXLNetLMHeadModel,
            TFXLNetMainLayer,
            TFXLNetModel,
            TFXLNetPreTrainedModel,
        )

        # Optimization
        from .optimization_tf import (
            AdamWeightDecay,
            GradientAccumulator,
            WarmUp,
            create_optimizer,
        )

    try:
        if not (
            is_librosa_available()
            and is_essentia_available()
            and is_scipy_available()
            and is_torch_available()
            and is_pretty_midi_available()
        ):
            raise OptionalDependencyNotAvailable()
    except OptionalDependencyNotAvailable:
        from .utils.dummy_essentia_and_librosa_and_pretty_midi_and_scipy_and_torch_objects import *
    else:
        from .models.pop2piano import (
            Pop2PianoFeatureExtractor,
            Pop2PianoProcessor,
            Pop2PianoTokenizer,
        )

    try:
        if not is_torchaudio_available():
            raise OptionalDependencyNotAvailable()
    except OptionalDependencyNotAvailable:
        from .utils.dummy_torchaudio_objects import *
    else:
        from .models.musicgen_melody import MusicgenMelodyFeatureExtractor, MusicgenMelodyProcessor
    try:
        if not is_flax_available():
            raise OptionalDependencyNotAvailable()
    except OptionalDependencyNotAvailable:
        # Import the same objects as dummies to get them in the namespace.
        # They will raise an import error if the user tries to instantiate / use them.
        from .utils.dummy_flax_objects import *
    else:
        from .generation import (
            FlaxForcedBOSTokenLogitsProcessor,
            FlaxForcedEOSTokenLogitsProcessor,
            FlaxForceTokensLogitsProcessor,
            FlaxGenerationMixin,
            FlaxLogitsProcessor,
            FlaxLogitsProcessorList,
            FlaxLogitsWarper,
            FlaxMinLengthLogitsProcessor,
            FlaxSuppressTokensAtBeginLogitsProcessor,
            FlaxSuppressTokensLogitsProcessor,
            FlaxTemperatureLogitsWarper,
            FlaxTopKLogitsWarper,
            FlaxTopPLogitsWarper,
            FlaxWhisperTimeStampLogitsProcessor,
        )
        from .modeling_flax_utils import FlaxPreTrainedModel

        # Flax model imports
        from .models.albert import (
            FlaxAlbertForMaskedLM,
            FlaxAlbertForMultipleChoice,
            FlaxAlbertForPreTraining,
            FlaxAlbertForQuestionAnswering,
            FlaxAlbertForSequenceClassification,
            FlaxAlbertForTokenClassification,
            FlaxAlbertModel,
            FlaxAlbertPreTrainedModel,
        )
        from .models.auto import (
            FLAX_MODEL_FOR_AUDIO_CLASSIFICATION_MAPPING,
            FLAX_MODEL_FOR_CAUSAL_LM_MAPPING,
            FLAX_MODEL_FOR_IMAGE_CLASSIFICATION_MAPPING,
            FLAX_MODEL_FOR_MASKED_LM_MAPPING,
            FLAX_MODEL_FOR_MULTIPLE_CHOICE_MAPPING,
            FLAX_MODEL_FOR_NEXT_SENTENCE_PREDICTION_MAPPING,
            FLAX_MODEL_FOR_PRETRAINING_MAPPING,
            FLAX_MODEL_FOR_QUESTION_ANSWERING_MAPPING,
            FLAX_MODEL_FOR_SEQ_TO_SEQ_CAUSAL_LM_MAPPING,
            FLAX_MODEL_FOR_SEQUENCE_CLASSIFICATION_MAPPING,
            FLAX_MODEL_FOR_SPEECH_SEQ_2_SEQ_MAPPING,
            FLAX_MODEL_FOR_TOKEN_CLASSIFICATION_MAPPING,
            FLAX_MODEL_FOR_VISION_2_SEQ_MAPPING,
            FLAX_MODEL_MAPPING,
            FlaxAutoModel,
            FlaxAutoModelForCausalLM,
            FlaxAutoModelForImageClassification,
            FlaxAutoModelForMaskedLM,
            FlaxAutoModelForMultipleChoice,
            FlaxAutoModelForNextSentencePrediction,
            FlaxAutoModelForPreTraining,
            FlaxAutoModelForQuestionAnswering,
            FlaxAutoModelForSeq2SeqLM,
            FlaxAutoModelForSequenceClassification,
            FlaxAutoModelForSpeechSeq2Seq,
            FlaxAutoModelForTokenClassification,
            FlaxAutoModelForVision2Seq,
        )
        from .models.bart import (
            FlaxBartDecoderPreTrainedModel,
            FlaxBartForCausalLM,
            FlaxBartForConditionalGeneration,
            FlaxBartForQuestionAnswering,
            FlaxBartForSequenceClassification,
            FlaxBartModel,
            FlaxBartPreTrainedModel,
        )
        from .models.beit import (
            FlaxBeitForImageClassification,
            FlaxBeitForMaskedImageModeling,
            FlaxBeitModel,
            FlaxBeitPreTrainedModel,
        )
        from .models.bert import (
            FlaxBertForCausalLM,
            FlaxBertForMaskedLM,
            FlaxBertForMultipleChoice,
            FlaxBertForNextSentencePrediction,
            FlaxBertForPreTraining,
            FlaxBertForQuestionAnswering,
            FlaxBertForSequenceClassification,
            FlaxBertForTokenClassification,
            FlaxBertModel,
            FlaxBertPreTrainedModel,
        )
        from .models.big_bird import (
            FlaxBigBirdForCausalLM,
            FlaxBigBirdForMaskedLM,
            FlaxBigBirdForMultipleChoice,
            FlaxBigBirdForPreTraining,
            FlaxBigBirdForQuestionAnswering,
            FlaxBigBirdForSequenceClassification,
            FlaxBigBirdForTokenClassification,
            FlaxBigBirdModel,
            FlaxBigBirdPreTrainedModel,
        )
        from .models.blenderbot import (
            FlaxBlenderbotForConditionalGeneration,
            FlaxBlenderbotModel,
            FlaxBlenderbotPreTrainedModel,
        )
        from .models.blenderbot_small import (
            FlaxBlenderbotSmallForConditionalGeneration,
            FlaxBlenderbotSmallModel,
            FlaxBlenderbotSmallPreTrainedModel,
        )
        from .models.bloom import (
            FlaxBloomForCausalLM,
            FlaxBloomModel,
            FlaxBloomPreTrainedModel,
        )
        from .models.clip import (
            FlaxCLIPModel,
            FlaxCLIPPreTrainedModel,
            FlaxCLIPTextModel,
            FlaxCLIPTextModelWithProjection,
            FlaxCLIPTextPreTrainedModel,
            FlaxCLIPVisionModel,
            FlaxCLIPVisionPreTrainedModel,
        )
        from .models.distilbert import (
            FlaxDistilBertForMaskedLM,
            FlaxDistilBertForMultipleChoice,
            FlaxDistilBertForQuestionAnswering,
            FlaxDistilBertForSequenceClassification,
            FlaxDistilBertForTokenClassification,
            FlaxDistilBertModel,
            FlaxDistilBertPreTrainedModel,
        )
        from .models.electra import (
            FlaxElectraForCausalLM,
            FlaxElectraForMaskedLM,
            FlaxElectraForMultipleChoice,
            FlaxElectraForPreTraining,
            FlaxElectraForQuestionAnswering,
            FlaxElectraForSequenceClassification,
            FlaxElectraForTokenClassification,
            FlaxElectraModel,
            FlaxElectraPreTrainedModel,
        )
        from .models.encoder_decoder import FlaxEncoderDecoderModel
        from .models.gemma import (
            FlaxGemmaForCausalLM,
            FlaxGemmaModel,
            FlaxGemmaPreTrainedModel,
        )
        from .models.gpt2 import (
            FlaxGPT2LMHeadModel,
            FlaxGPT2Model,
            FlaxGPT2PreTrainedModel,
        )
        from .models.gpt_neo import (
            FlaxGPTNeoForCausalLM,
            FlaxGPTNeoModel,
            FlaxGPTNeoPreTrainedModel,
        )
        from .models.gptj import (
            FlaxGPTJForCausalLM,
            FlaxGPTJModel,
            FlaxGPTJPreTrainedModel,
        )
        from .models.llama import (
            FlaxLlamaForCausalLM,
            FlaxLlamaModel,
            FlaxLlamaPreTrainedModel,
        )
        from .models.longt5 import (
            FlaxLongT5ForConditionalGeneration,
            FlaxLongT5Model,
            FlaxLongT5PreTrainedModel,
        )
        from .models.marian import (
            FlaxMarianModel,
            FlaxMarianMTModel,
            FlaxMarianPreTrainedModel,
        )
        from .models.mbart import (
            FlaxMBartForConditionalGeneration,
            FlaxMBartForQuestionAnswering,
            FlaxMBartForSequenceClassification,
            FlaxMBartModel,
            FlaxMBartPreTrainedModel,
        )
        from .models.mistral import (
            FlaxMistralForCausalLM,
            FlaxMistralModel,
            FlaxMistralPreTrainedModel,
        )
        from .models.mt5 import (
            FlaxMT5EncoderModel,
            FlaxMT5ForConditionalGeneration,
            FlaxMT5Model,
        )
        from .models.opt import FlaxOPTForCausalLM, FlaxOPTModel, FlaxOPTPreTrainedModel
        from .models.pegasus import (
            FlaxPegasusForConditionalGeneration,
            FlaxPegasusModel,
            FlaxPegasusPreTrainedModel,
        )
        from .models.regnet import (
            FlaxRegNetForImageClassification,
            FlaxRegNetModel,
            FlaxRegNetPreTrainedModel,
        )
        from .models.resnet import (
            FlaxResNetForImageClassification,
            FlaxResNetModel,
            FlaxResNetPreTrainedModel,
        )
        from .models.roberta import (
            FlaxRobertaForCausalLM,
            FlaxRobertaForMaskedLM,
            FlaxRobertaForMultipleChoice,
            FlaxRobertaForQuestionAnswering,
            FlaxRobertaForSequenceClassification,
            FlaxRobertaForTokenClassification,
            FlaxRobertaModel,
            FlaxRobertaPreTrainedModel,
        )
        from .models.roberta_prelayernorm import (
            FlaxRobertaPreLayerNormForCausalLM,
            FlaxRobertaPreLayerNormForMaskedLM,
            FlaxRobertaPreLayerNormForMultipleChoice,
            FlaxRobertaPreLayerNormForQuestionAnswering,
            FlaxRobertaPreLayerNormForSequenceClassification,
            FlaxRobertaPreLayerNormForTokenClassification,
            FlaxRobertaPreLayerNormModel,
            FlaxRobertaPreLayerNormPreTrainedModel,
        )
        from .models.roformer import (
            FlaxRoFormerForMaskedLM,
            FlaxRoFormerForMultipleChoice,
            FlaxRoFormerForQuestionAnswering,
            FlaxRoFormerForSequenceClassification,
            FlaxRoFormerForTokenClassification,
            FlaxRoFormerModel,
            FlaxRoFormerPreTrainedModel,
        )
        from .models.speech_encoder_decoder import FlaxSpeechEncoderDecoderModel
        from .models.t5 import (
            FlaxT5EncoderModel,
            FlaxT5ForConditionalGeneration,
            FlaxT5Model,
            FlaxT5PreTrainedModel,
        )
        from .models.vision_encoder_decoder import FlaxVisionEncoderDecoderModel
        from .models.vision_text_dual_encoder import FlaxVisionTextDualEncoderModel
        from .models.vit import (
            FlaxViTForImageClassification,
            FlaxViTModel,
            FlaxViTPreTrainedModel,
        )
        from .models.wav2vec2 import (
            FlaxWav2Vec2ForCTC,
            FlaxWav2Vec2ForPreTraining,
            FlaxWav2Vec2Model,
            FlaxWav2Vec2PreTrainedModel,
        )
        from .models.whisper import (
            FlaxWhisperForAudioClassification,
            FlaxWhisperForConditionalGeneration,
            FlaxWhisperModel,
            FlaxWhisperPreTrainedModel,
        )
        from .models.xglm import (
            FlaxXGLMForCausalLM,
            FlaxXGLMModel,
            FlaxXGLMPreTrainedModel,
        )
        from .models.xlm_roberta import (
            FlaxXLMRobertaForCausalLM,
            FlaxXLMRobertaForMaskedLM,
            FlaxXLMRobertaForMultipleChoice,
            FlaxXLMRobertaForQuestionAnswering,
            FlaxXLMRobertaForSequenceClassification,
            FlaxXLMRobertaForTokenClassification,
            FlaxXLMRobertaModel,
            FlaxXLMRobertaPreTrainedModel,
        )


else:
    import sys

    sys.modules[__name__] = _LazyModule(
        __name__,
        globals()["__file__"],
        _import_structure,
        module_spec=__spec__,
        extra_objects={"__version__": __version__},
    )


if not is_tf_available() and not is_torch_available() and not is_flax_available():
    logger.warning_advice(
        "None of PyTorch, TensorFlow >= 2.0, or Flax have been found. "
        "Models won't be available and only tokenizers, configuration "
        "and file/data utilities can be used."
    )<|MERGE_RESOLUTION|>--- conflicted
+++ resolved
@@ -1227,11 +1227,8 @@
         "EncoderDecoderCache",
         "HQQQuantizedCache",
         "HybridCache",
-<<<<<<< HEAD
-=======
         "MambaCache",
         "OffloadedCache",
->>>>>>> 37c5ca5e
         "QuantizedCache",
         "QuantizedCacheConfig",
         "QuantoQuantizedCache",
@@ -5956,11 +5953,8 @@
             EncoderDecoderCache,
             HQQQuantizedCache,
             HybridCache,
-<<<<<<< HEAD
-=======
             MambaCache,
             OffloadedCache,
->>>>>>> 37c5ca5e
             QuantizedCache,
             QuantizedCacheConfig,
             QuantoQuantizedCache,
