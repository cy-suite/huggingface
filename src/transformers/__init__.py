# Copyright 2020 The HuggingFace Team. All rights reserved.
#
# Licensed under the Apache License, Version 2.0 (the "License");
# you may not use this file except in compliance with the License.
# You may obtain a copy of the License at
#
#     http://www.apache.org/licenses/LICENSE-2.0
#
# Unless required by applicable law or agreed to in writing, software
# distributed under the License is distributed on an "AS IS" BASIS,
# WITHOUT WARRANTIES OR CONDITIONS OF ANY KIND, either express or implied.
# See the License for the specific language governing permissions and
# limitations under the License.

# When adding a new object to this init, remember to add it twice: once inside the `_import_structure` dictionary and
# once inside the `if TYPE_CHECKING` branch. The `TYPE_CHECKING` should have import statements as usual, but they are
# only there for type checking. The `_import_structure` is a dictionary submodule to list of object names, and is used
# to defer the actual importing for when the objects are requested. This way `import transformers` provides the names
# in the namespace without actually importing anything (and especially none of the backends).

__version__ = "4.48.0.dev0"

from typing import TYPE_CHECKING

# Check the dependencies satisfy the minimal versions required.
from . import dependency_versions_check
from .utils import (
    OptionalDependencyNotAvailable,
    _LazyModule,
    is_bitsandbytes_available,
    is_essentia_available,
    is_flax_available,
    is_g2p_en_available,
    is_keras_nlp_available,
    is_librosa_available,
    is_pretty_midi_available,
    is_scipy_available,
    is_sentencepiece_available,
    is_speech_available,
    is_tensorflow_text_available,
    is_tf_available,
    is_timm_available,
    is_tokenizers_available,
    is_torch_available,
    is_torchaudio_available,
    is_torchvision_available,
    is_vision_available,
    logging,
)


logger = logging.get_logger(__name__)  # pylint: disable=invalid-name


# Base objects, independent of any specific backend
_import_structure = {
    "agents": [
        "Agent",
        "CodeAgent",
        "HfApiEngine",
        "ManagedAgent",
        "PipelineTool",
        "ReactAgent",
        "ReactCodeAgent",
        "ReactJsonAgent",
        "Tool",
        "Toolbox",
        "ToolCollection",
        "TransformersEngine",
        "launch_gradio_demo",
        "load_tool",
        "stream_to_gradio",
        "tool",
    ],
    "audio_utils": [],
    "benchmark": [],
    "commands": [],
    "configuration_utils": ["PretrainedConfig"],
    "convert_graph_to_onnx": [],
    "convert_slow_tokenizers_checkpoints_to_fast": [],
    "convert_tf_hub_seq_to_seq_bert_to_pytorch": [],
    "data": [
        "DataProcessor",
        "InputExample",
        "InputFeatures",
        "SingleSentenceClassificationProcessor",
        "SquadExample",
        "SquadFeatures",
        "SquadV1Processor",
        "SquadV2Processor",
        "glue_compute_metrics",
        "glue_convert_examples_to_features",
        "glue_output_modes",
        "glue_processors",
        "glue_tasks_num_labels",
        "squad_convert_examples_to_features",
        "xnli_compute_metrics",
        "xnli_output_modes",
        "xnli_processors",
        "xnli_tasks_num_labels",
    ],
    "data.data_collator": [
        "DataCollator",
        "DataCollatorForLanguageModeling",
        "DataCollatorForPermutationLanguageModeling",
        "DataCollatorForSeq2Seq",
        "DataCollatorForSOP",
        "DataCollatorForTokenClassification",
        "DataCollatorForWholeWordMask",
        "DataCollatorWithFlattening",
        "DataCollatorWithPadding",
        "DefaultDataCollator",
        "default_data_collator",
    ],
    "data.metrics": [],
    "data.processors": [],
    "debug_utils": [],
    "dependency_versions_check": [],
    "dependency_versions_table": [],
    "dynamic_module_utils": [],
    "feature_extraction_sequence_utils": ["SequenceFeatureExtractor"],
    "feature_extraction_utils": ["BatchFeature", "FeatureExtractionMixin"],
    "file_utils": [],
    "generation": [
        "AsyncTextIteratorStreamer",
        "CompileConfig",
        "GenerationConfig",
        "TextIteratorStreamer",
        "TextStreamer",
        "WatermarkingConfig",
    ],
    "hf_argparser": ["HfArgumentParser"],
    "hyperparameter_search": [],
    "image_transforms": [],
    "integrations": [
        "is_clearml_available",
        "is_comet_available",
        "is_dvclive_available",
        "is_neptune_available",
        "is_optuna_available",
        "is_ray_available",
        "is_ray_tune_available",
        "is_sigopt_available",
        "is_tensorboard_available",
        "is_wandb_available",
    ],
    "loss": [],
    "modelcard": ["ModelCard"],
    # Losses
    "modeling_tf_pytorch_utils": [
        "convert_tf_weight_name_to_pt_weight_name",
        "load_pytorch_checkpoint_in_tf2_model",
        "load_pytorch_model_in_tf2_model",
        "load_pytorch_weights_in_tf2_model",
        "load_tf2_checkpoint_in_pytorch_model",
        "load_tf2_model_in_pytorch_model",
        "load_tf2_weights_in_pytorch_model",
    ],
    # Models
    "models": [],
    "models.albert": ["AlbertConfig"],
    "models.align": [
        "AlignConfig",
        "AlignProcessor",
        "AlignTextConfig",
        "AlignVisionConfig",
    ],
    "models.altclip": [
        "AltCLIPConfig",
        "AltCLIPProcessor",
        "AltCLIPTextConfig",
        "AltCLIPVisionConfig",
    ],
    "models.aria": [
        "AriaConfig",
        "AriaProcessor",
        "AriaTextConfig",
    ],
    "models.audio_spectrogram_transformer": [
        "ASTConfig",
        "ASTFeatureExtractor",
    ],
    "models.auto": [
        "CONFIG_MAPPING",
        "FEATURE_EXTRACTOR_MAPPING",
        "IMAGE_PROCESSOR_MAPPING",
        "MODEL_NAMES_MAPPING",
        "PROCESSOR_MAPPING",
        "TOKENIZER_MAPPING",
        "AutoConfig",
        "AutoFeatureExtractor",
        "AutoImageProcessor",
        "AutoProcessor",
        "AutoTokenizer",
    ],
    "models.autoformer": ["AutoformerConfig"],
    "models.bamba": ["BambaConfig"],
    "models.bark": [
        "BarkCoarseConfig",
        "BarkConfig",
        "BarkFineConfig",
        "BarkProcessor",
        "BarkSemanticConfig",
    ],
    "models.bart": ["BartConfig", "BartTokenizer"],
    "models.barthez": [],
    "models.bartpho": [],
    "models.beit": ["BeitConfig"],
    "models.bert": [
        "BasicTokenizer",
        "BertConfig",
        "BertTokenizer",
        "WordpieceTokenizer",
    ],
    "models.bert_generation": ["BertGenerationConfig"],
    "models.bert_japanese": [
        "BertJapaneseTokenizer",
        "CharacterTokenizer",
        "MecabTokenizer",
    ],
    "models.bertweet": ["BertweetTokenizer"],
    "models.big_bird": ["BigBirdConfig"],
    "models.bigbird_pegasus": ["BigBirdPegasusConfig"],
    "models.biogpt": [
        "BioGptConfig",
        "BioGptTokenizer",
    ],
    "models.bit": ["BitConfig"],
    "models.blenderbot": [
        "BlenderbotConfig",
        "BlenderbotTokenizer",
    ],
    "models.blenderbot_small": [
        "BlenderbotSmallConfig",
        "BlenderbotSmallTokenizer",
    ],
    "models.blip": [
        "BlipConfig",
        "BlipProcessor",
        "BlipTextConfig",
        "BlipVisionConfig",
    ],
    "models.blip_2": [
        "Blip2Config",
        "Blip2Processor",
        "Blip2QFormerConfig",
        "Blip2VisionConfig",
    ],
    "models.bloom": ["BloomConfig"],
    "models.bridgetower": [
        "BridgeTowerConfig",
        "BridgeTowerProcessor",
        "BridgeTowerTextConfig",
        "BridgeTowerVisionConfig",
    ],
    "models.bros": [
        "BrosConfig",
        "BrosProcessor",
    ],
    "models.byt5": ["ByT5Tokenizer"],
    "models.camembert": ["CamembertConfig"],
    "models.canine": [
        "CanineConfig",
        "CanineTokenizer",
    ],
    "models.chameleon": [
        "ChameleonConfig",
        "ChameleonProcessor",
        "ChameleonVQVAEConfig",
    ],
    "models.chinese_clip": [
        "ChineseCLIPConfig",
        "ChineseCLIPProcessor",
        "ChineseCLIPTextConfig",
        "ChineseCLIPVisionConfig",
    ],
    "models.clap": [
        "ClapAudioConfig",
        "ClapConfig",
        "ClapProcessor",
        "ClapTextConfig",
    ],
    "models.clip": [
        "CLIPConfig",
        "CLIPProcessor",
        "CLIPTextConfig",
        "CLIPTokenizer",
        "CLIPVisionConfig",
    ],
    "models.clipseg": [
        "CLIPSegConfig",
        "CLIPSegProcessor",
        "CLIPSegTextConfig",
        "CLIPSegVisionConfig",
    ],
    "models.clvp": [
        "ClvpConfig",
        "ClvpDecoderConfig",
        "ClvpEncoderConfig",
        "ClvpFeatureExtractor",
        "ClvpProcessor",
        "ClvpTokenizer",
    ],
    "models.code_llama": [],
    "models.codegen": [
        "CodeGenConfig",
        "CodeGenTokenizer",
    ],
    "models.cohere": ["CohereConfig"],
    "models.cohere2": ["Cohere2Config"],
    "models.colpali": [
        "ColPaliConfig",
        "ColPaliProcessor",
    ],
    "models.conditional_detr": ["ConditionalDetrConfig"],
    "models.convbert": [
        "ConvBertConfig",
        "ConvBertTokenizer",
    ],
    "models.convnext": ["ConvNextConfig"],
    "models.convnextv2": ["ConvNextV2Config"],
    "models.cpm": [],
    "models.cpmant": [
        "CpmAntConfig",
        "CpmAntTokenizer",
    ],
    "models.ctrl": [
        "CTRLConfig",
        "CTRLTokenizer",
    ],
    "models.cvt": ["CvtConfig"],
    "models.dac": ["DacConfig", "DacFeatureExtractor"],
    "models.data2vec": [
        "Data2VecAudioConfig",
        "Data2VecTextConfig",
        "Data2VecVisionConfig",
    ],
    "models.dbrx": ["DbrxConfig"],
    "models.deberta": [
        "DebertaConfig",
        "DebertaTokenizer",
    ],
    "models.deberta_v2": ["DebertaV2Config"],
    "models.decision_transformer": ["DecisionTransformerConfig"],
    "models.deformable_detr": ["DeformableDetrConfig"],
    "models.deit": ["DeiTConfig"],
    "models.deprecated": [],
    "models.deprecated.bort": [],
    "models.deprecated.deta": ["DetaConfig"],
    "models.deprecated.efficientformer": ["EfficientFormerConfig"],
    "models.deprecated.ernie_m": ["ErnieMConfig"],
    "models.deprecated.gptsan_japanese": [
        "GPTSanJapaneseConfig",
        "GPTSanJapaneseTokenizer",
    ],
    "models.deprecated.graphormer": ["GraphormerConfig"],
    "models.deprecated.jukebox": [
        "JukeboxConfig",
        "JukeboxPriorConfig",
        "JukeboxTokenizer",
        "JukeboxVQVAEConfig",
    ],
    "models.deprecated.mctct": [
        "MCTCTConfig",
        "MCTCTFeatureExtractor",
        "MCTCTProcessor",
    ],
    "models.deprecated.mega": ["MegaConfig"],
    "models.deprecated.mmbt": ["MMBTConfig"],
    "models.deprecated.nat": ["NatConfig"],
    "models.deprecated.nezha": ["NezhaConfig"],
    "models.deprecated.open_llama": ["OpenLlamaConfig"],
    "models.deprecated.qdqbert": ["QDQBertConfig"],
    "models.deprecated.realm": [
        "RealmConfig",
        "RealmTokenizer",
    ],
    "models.deprecated.retribert": [
        "RetriBertConfig",
        "RetriBertTokenizer",
    ],
    "models.deprecated.speech_to_text_2": [
        "Speech2Text2Config",
        "Speech2Text2Processor",
        "Speech2Text2Tokenizer",
    ],
    "models.deprecated.tapex": ["TapexTokenizer"],
    "models.deprecated.trajectory_transformer": ["TrajectoryTransformerConfig"],
    "models.deprecated.transfo_xl": [
        "TransfoXLConfig",
        "TransfoXLCorpus",
        "TransfoXLTokenizer",
    ],
    "models.deprecated.tvlt": [
        "TvltConfig",
        "TvltFeatureExtractor",
        "TvltProcessor",
    ],
    "models.deprecated.van": ["VanConfig"],
    "models.deprecated.vit_hybrid": ["ViTHybridConfig"],
    "models.deprecated.xlm_prophetnet": ["XLMProphetNetConfig"],
    "models.depth_anything": ["DepthAnythingConfig"],
    "models.detr": ["DetrConfig"],
    "models.dialogpt": [],
    "models.dinat": ["DinatConfig"],
    "models.dinov2": ["Dinov2Config"],
    "models.distilbert": [
        "DistilBertConfig",
        "DistilBertTokenizer",
    ],
    "models.dit": [],
    "models.donut": [
        "DonutProcessor",
        "DonutSwinConfig",
    ],
    "models.dpr": [
        "DPRConfig",
        "DPRContextEncoderTokenizer",
        "DPRQuestionEncoderTokenizer",
        "DPRReaderOutput",
        "DPRReaderTokenizer",
    ],
    "models.dpt": ["DPTConfig"],
    "models.efficientnet": ["EfficientNetConfig"],
    "models.electra": [
        "ElectraConfig",
        "ElectraTokenizer",
    ],
    "models.encodec": [
        "EncodecConfig",
        "EncodecFeatureExtractor",
    ],
    "models.encoder_decoder": ["EncoderDecoderConfig"],
    "models.ernie": ["ErnieConfig"],
    "models.esm": ["EsmConfig", "EsmTokenizer"],
    "models.falcon": ["FalconConfig"],
    "models.falcon_mamba": ["FalconMambaConfig"],
    "models.fastspeech2_conformer": [
        "FastSpeech2ConformerConfig",
        "FastSpeech2ConformerHifiGanConfig",
        "FastSpeech2ConformerTokenizer",
        "FastSpeech2ConformerWithHifiGanConfig",
    ],
    "models.flaubert": ["FlaubertConfig", "FlaubertTokenizer"],
    "models.flava": [
        "FlavaConfig",
        "FlavaImageCodebookConfig",
        "FlavaImageConfig",
        "FlavaMultimodalConfig",
        "FlavaTextConfig",
    ],
    "models.fnet": ["FNetConfig"],
    "models.focalnet": ["FocalNetConfig"],
    "models.fsmt": [
        "FSMTConfig",
        "FSMTTokenizer",
    ],
    "models.funnel": [
        "FunnelConfig",
        "FunnelTokenizer",
    ],
    "models.fuyu": ["FuyuConfig"],
    "models.gemma": ["GemmaConfig"],
    "models.gemma2": ["Gemma2Config"],
    "models.git": [
        "GitConfig",
        "GitProcessor",
        "GitVisionConfig",
    ],
    "models.glm": ["GlmConfig"],
    "models.glpn": ["GLPNConfig"],
    "models.gpt2": [
        "GPT2Config",
        "GPT2Tokenizer",
    ],
    "models.gpt_bigcode": ["GPTBigCodeConfig"],
    "models.gpt_neo": ["GPTNeoConfig"],
    "models.gpt_neox": ["GPTNeoXConfig"],
    "models.gpt_neox_japanese": ["GPTNeoXJapaneseConfig"],
    "models.gpt_sw3": [],
    "models.gptj": ["GPTJConfig"],
    "models.granite": ["GraniteConfig"],
    "models.granitemoe": ["GraniteMoeConfig"],
    "models.grounding_dino": [
        "GroundingDinoConfig",
        "GroundingDinoProcessor",
    ],
    "models.groupvit": [
        "GroupViTConfig",
        "GroupViTTextConfig",
        "GroupViTVisionConfig",
    ],
    "models.herbert": ["HerbertTokenizer"],
    "models.hiera": ["HieraConfig"],
    "models.hubert": ["HubertConfig"],
    "models.ibert": ["IBertConfig"],
    "models.idefics": ["IdeficsConfig"],
    "models.idefics2": ["Idefics2Config"],
    "models.idefics3": ["Idefics3Config"],
    "models.ijepa": ["IJepaConfig"],
    "models.imagegpt": ["ImageGPTConfig"],
    "models.informer": ["InformerConfig"],
    "models.instructblip": [
        "InstructBlipConfig",
        "InstructBlipProcessor",
        "InstructBlipQFormerConfig",
        "InstructBlipVisionConfig",
    ],
    "models.instructblipvideo": [
        "InstructBlipVideoConfig",
        "InstructBlipVideoProcessor",
        "InstructBlipVideoQFormerConfig",
        "InstructBlipVideoVisionConfig",
    ],
    "models.jamba": ["JambaConfig"],
    "models.jetmoe": ["JetMoeConfig"],
    "models.kosmos2": [
        "Kosmos2Config",
        "Kosmos2Processor",
    ],
    "models.layoutlm": [
        "LayoutLMConfig",
        "LayoutLMTokenizer",
    ],
    "models.layoutlmv2": [
        "LayoutLMv2Config",
        "LayoutLMv2FeatureExtractor",
        "LayoutLMv2ImageProcessor",
        "LayoutLMv2Processor",
        "LayoutLMv2Tokenizer",
    ],
    "models.layoutlmv3": [
        "LayoutLMv3Config",
        "LayoutLMv3FeatureExtractor",
        "LayoutLMv3ImageProcessor",
        "LayoutLMv3Processor",
        "LayoutLMv3Tokenizer",
    ],
    "models.layoutxlm": ["LayoutXLMProcessor"],
    "models.led": ["LEDConfig", "LEDTokenizer"],
    "models.levit": ["LevitConfig"],
    "models.lilt": ["LiltConfig"],
    "models.llama": ["LlamaConfig"],
    "models.llava": [
        "LlavaConfig",
        "LlavaProcessor",
    ],
    "models.llava_next": [
        "LlavaNextConfig",
        "LlavaNextProcessor",
    ],
    "models.llava_next_video": [
        "LlavaNextVideoConfig",
        "LlavaNextVideoProcessor",
    ],
    "models.llava_onevision": ["LlavaOnevisionConfig", "LlavaOnevisionProcessor"],
    "models.longformer": [
        "LongformerConfig",
        "LongformerTokenizer",
    ],
    "models.longt5": ["LongT5Config"],
    "models.luke": [
        "LukeConfig",
        "LukeTokenizer",
    ],
    "models.lxmert": [
        "LxmertConfig",
        "LxmertTokenizer",
    ],
    "models.m2m_100": ["M2M100Config"],
    "models.mamba": ["MambaConfig"],
    "models.mamba2": ["Mamba2Config"],
    "models.marian": ["MarianConfig"],
    "models.markuplm": [
        "MarkupLMConfig",
        "MarkupLMFeatureExtractor",
        "MarkupLMProcessor",
        "MarkupLMTokenizer",
    ],
    "models.mask2former": ["Mask2FormerConfig"],
    "models.maskformer": [
        "MaskFormerConfig",
        "MaskFormerSwinConfig",
    ],
    "models.mbart": ["MBartConfig"],
    "models.mbart50": [],
    "models.megatron_bert": ["MegatronBertConfig"],
    "models.megatron_gpt2": [],
    "models.mgp_str": [
        "MgpstrConfig",
        "MgpstrProcessor",
        "MgpstrTokenizer",
    ],
    "models.mimi": ["MimiConfig"],
    "models.mistral": ["MistralConfig"],
    "models.mixtral": ["MixtralConfig"],
    "models.mllama": [
        "MllamaConfig",
        "MllamaProcessor",
    ],
    "models.mluke": [],
    "models.mobilebert": [
        "MobileBertConfig",
        "MobileBertTokenizer",
    ],
    "models.mobilenet_v1": ["MobileNetV1Config"],
    "models.mobilenet_v2": ["MobileNetV2Config"],
    "models.mobilevit": ["MobileViTConfig"],
    "models.mobilevitv2": ["MobileViTV2Config"],
<<<<<<< HEAD
    "models.molmo": [
        "MolmoConfig",
        "MolmoImageProcessor",
        "MolmoPoolingConfig",
        "MolmoProcessor",
        "MolmoTextConfig",
        "MolmoVisionConfig",
    ],
=======
    "models.modernbert": ["ModernBertConfig"],
>>>>>>> 82fcac0a
    "models.moshi": [
        "MoshiConfig",
        "MoshiDepthConfig",
    ],
    "models.mpnet": [
        "MPNetConfig",
        "MPNetTokenizer",
    ],
    "models.mpt": ["MptConfig"],
    "models.mra": ["MraConfig"],
    "models.mt5": ["MT5Config"],
    "models.musicgen": [
        "MusicgenConfig",
        "MusicgenDecoderConfig",
    ],
    "models.musicgen_melody": [
        "MusicgenMelodyConfig",
        "MusicgenMelodyDecoderConfig",
    ],
    "models.mvp": ["MvpConfig", "MvpTokenizer"],
    "models.myt5": ["MyT5Tokenizer"],
    "models.nemotron": ["NemotronConfig"],
    "models.nllb": [],
    "models.nllb_moe": ["NllbMoeConfig"],
    "models.nougat": ["NougatProcessor"],
    "models.nystromformer": ["NystromformerConfig"],
    "models.olmo": ["OlmoConfig"],
    "models.olmo2": ["Olmo2Config"],
    "models.olmoe": ["OlmoeConfig"],
    "models.omdet_turbo": [
        "OmDetTurboConfig",
        "OmDetTurboProcessor",
    ],
    "models.oneformer": [
        "OneFormerConfig",
        "OneFormerProcessor",
    ],
    "models.openai": [
        "OpenAIGPTConfig",
        "OpenAIGPTTokenizer",
    ],
    "models.opt": ["OPTConfig"],
    "models.owlv2": [
        "Owlv2Config",
        "Owlv2Processor",
        "Owlv2TextConfig",
        "Owlv2VisionConfig",
    ],
    "models.owlvit": [
        "OwlViTConfig",
        "OwlViTProcessor",
        "OwlViTTextConfig",
        "OwlViTVisionConfig",
    ],
    "models.paligemma": ["PaliGemmaConfig"],
    "models.patchtsmixer": ["PatchTSMixerConfig"],
    "models.patchtst": ["PatchTSTConfig"],
    "models.pegasus": [
        "PegasusConfig",
        "PegasusTokenizer",
    ],
    "models.pegasus_x": ["PegasusXConfig"],
    "models.perceiver": [
        "PerceiverConfig",
        "PerceiverTokenizer",
    ],
    "models.persimmon": ["PersimmonConfig"],
    "models.phi": ["PhiConfig"],
    "models.phi3": ["Phi3Config"],
    "models.phimoe": ["PhimoeConfig"],
    "models.phobert": ["PhobertTokenizer"],
    "models.pix2struct": [
        "Pix2StructConfig",
        "Pix2StructProcessor",
        "Pix2StructTextConfig",
        "Pix2StructVisionConfig",
    ],
    "models.pixtral": ["PixtralProcessor", "PixtralVisionConfig"],
    "models.plbart": ["PLBartConfig"],
    "models.poolformer": ["PoolFormerConfig"],
    "models.pop2piano": ["Pop2PianoConfig"],
    "models.prophetnet": [
        "ProphetNetConfig",
        "ProphetNetTokenizer",
    ],
    "models.pvt": ["PvtConfig"],
    "models.pvt_v2": ["PvtV2Config"],
    "models.qwen2": [
        "Qwen2Config",
        "Qwen2Tokenizer",
    ],
    "models.qwen2_audio": [
        "Qwen2AudioConfig",
        "Qwen2AudioEncoderConfig",
        "Qwen2AudioProcessor",
    ],
    "models.qwen2_moe": ["Qwen2MoeConfig"],
    "models.qwen2_vl": [
        "Qwen2VLConfig",
        "Qwen2VLProcessor",
    ],
    "models.rag": ["RagConfig", "RagRetriever", "RagTokenizer"],
    "models.recurrent_gemma": ["RecurrentGemmaConfig"],
    "models.reformer": ["ReformerConfig"],
    "models.regnet": ["RegNetConfig"],
    "models.rembert": ["RemBertConfig"],
    "models.resnet": ["ResNetConfig"],
    "models.roberta": [
        "RobertaConfig",
        "RobertaTokenizer",
    ],
    "models.roberta_prelayernorm": ["RobertaPreLayerNormConfig"],
    "models.roc_bert": [
        "RoCBertConfig",
        "RoCBertTokenizer",
    ],
    "models.roformer": [
        "RoFormerConfig",
        "RoFormerTokenizer",
    ],
    "models.rt_detr": ["RTDetrConfig", "RTDetrResNetConfig"],
    "models.rwkv": ["RwkvConfig"],
    "models.sam": [
        "SamConfig",
        "SamMaskDecoderConfig",
        "SamProcessor",
        "SamPromptEncoderConfig",
        "SamVisionConfig",
    ],
    "models.seamless_m4t": [
        "SeamlessM4TConfig",
        "SeamlessM4TFeatureExtractor",
        "SeamlessM4TProcessor",
    ],
    "models.seamless_m4t_v2": ["SeamlessM4Tv2Config"],
    "models.segformer": ["SegformerConfig"],
    "models.seggpt": ["SegGptConfig"],
    "models.sew": ["SEWConfig"],
    "models.sew_d": ["SEWDConfig"],
    "models.siglip": [
        "SiglipConfig",
        "SiglipProcessor",
        "SiglipTextConfig",
        "SiglipVisionConfig",
    ],
    "models.speech_encoder_decoder": ["SpeechEncoderDecoderConfig"],
    "models.speech_to_text": [
        "Speech2TextConfig",
        "Speech2TextFeatureExtractor",
        "Speech2TextProcessor",
    ],
    "models.speecht5": [
        "SpeechT5Config",
        "SpeechT5FeatureExtractor",
        "SpeechT5HifiGanConfig",
        "SpeechT5Processor",
    ],
    "models.splinter": [
        "SplinterConfig",
        "SplinterTokenizer",
    ],
    "models.squeezebert": [
        "SqueezeBertConfig",
        "SqueezeBertTokenizer",
    ],
    "models.stablelm": ["StableLmConfig"],
    "models.starcoder2": ["Starcoder2Config"],
    "models.superpoint": ["SuperPointConfig"],
    "models.swiftformer": ["SwiftFormerConfig"],
    "models.swin": ["SwinConfig"],
    "models.swin2sr": ["Swin2SRConfig"],
    "models.swinv2": ["Swinv2Config"],
    "models.switch_transformers": ["SwitchTransformersConfig"],
    "models.t5": ["T5Config"],
    "models.table_transformer": ["TableTransformerConfig"],
    "models.tapas": [
        "TapasConfig",
        "TapasTokenizer",
    ],
    "models.time_series_transformer": ["TimeSeriesTransformerConfig"],
    "models.timesformer": ["TimesformerConfig"],
    "models.timm_backbone": ["TimmBackboneConfig"],
    "models.timm_wrapper": ["TimmWrapperConfig"],
    "models.trocr": [
        "TrOCRConfig",
        "TrOCRProcessor",
    ],
    "models.tvp": [
        "TvpConfig",
        "TvpProcessor",
    ],
    "models.udop": [
        "UdopConfig",
        "UdopProcessor",
    ],
    "models.umt5": ["UMT5Config"],
    "models.unispeech": ["UniSpeechConfig"],
    "models.unispeech_sat": ["UniSpeechSatConfig"],
    "models.univnet": [
        "UnivNetConfig",
        "UnivNetFeatureExtractor",
    ],
    "models.upernet": ["UperNetConfig"],
    "models.video_llava": ["VideoLlavaConfig"],
    "models.videomae": ["VideoMAEConfig"],
    "models.vilt": [
        "ViltConfig",
        "ViltFeatureExtractor",
        "ViltImageProcessor",
        "ViltProcessor",
    ],
    "models.vipllava": ["VipLlavaConfig"],
    "models.vision_encoder_decoder": ["VisionEncoderDecoderConfig"],
    "models.vision_text_dual_encoder": [
        "VisionTextDualEncoderConfig",
        "VisionTextDualEncoderProcessor",
    ],
    "models.visual_bert": ["VisualBertConfig"],
    "models.vit": ["ViTConfig"],
    "models.vit_mae": ["ViTMAEConfig"],
    "models.vit_msn": ["ViTMSNConfig"],
    "models.vitdet": ["VitDetConfig"],
    "models.vitmatte": ["VitMatteConfig"],
    "models.vits": [
        "VitsConfig",
        "VitsTokenizer",
    ],
    "models.vivit": ["VivitConfig"],
    "models.wav2vec2": [
        "Wav2Vec2Config",
        "Wav2Vec2CTCTokenizer",
        "Wav2Vec2FeatureExtractor",
        "Wav2Vec2Processor",
        "Wav2Vec2Tokenizer",
    ],
    "models.wav2vec2_bert": [
        "Wav2Vec2BertConfig",
        "Wav2Vec2BertProcessor",
    ],
    "models.wav2vec2_conformer": ["Wav2Vec2ConformerConfig"],
    "models.wav2vec2_phoneme": ["Wav2Vec2PhonemeCTCTokenizer"],
    "models.wav2vec2_with_lm": ["Wav2Vec2ProcessorWithLM"],
    "models.wavlm": ["WavLMConfig"],
    "models.whisper": [
        "WhisperConfig",
        "WhisperFeatureExtractor",
        "WhisperProcessor",
        "WhisperTokenizer",
    ],
    "models.x_clip": [
        "XCLIPConfig",
        "XCLIPProcessor",
        "XCLIPTextConfig",
        "XCLIPVisionConfig",
    ],
    "models.xglm": ["XGLMConfig"],
    "models.xlm": ["XLMConfig", "XLMTokenizer"],
    "models.xlm_roberta": ["XLMRobertaConfig"],
    "models.xlm_roberta_xl": ["XLMRobertaXLConfig"],
    "models.xlnet": ["XLNetConfig"],
    "models.xmod": ["XmodConfig"],
    "models.yolos": ["YolosConfig"],
    "models.yoso": ["YosoConfig"],
    "models.zamba": ["ZambaConfig"],
    "models.zoedepth": ["ZoeDepthConfig"],
    "onnx": [],
    "pipelines": [
        "AudioClassificationPipeline",
        "AutomaticSpeechRecognitionPipeline",
        "CsvPipelineDataFormat",
        "DepthEstimationPipeline",
        "DocumentQuestionAnsweringPipeline",
        "FeatureExtractionPipeline",
        "FillMaskPipeline",
        "ImageClassificationPipeline",
        "ImageFeatureExtractionPipeline",
        "ImageSegmentationPipeline",
        "ImageTextToTextPipeline",
        "ImageToImagePipeline",
        "ImageToTextPipeline",
        "JsonPipelineDataFormat",
        "MaskGenerationPipeline",
        "NerPipeline",
        "ObjectDetectionPipeline",
        "PipedPipelineDataFormat",
        "Pipeline",
        "PipelineDataFormat",
        "QuestionAnsweringPipeline",
        "SummarizationPipeline",
        "TableQuestionAnsweringPipeline",
        "Text2TextGenerationPipeline",
        "TextClassificationPipeline",
        "TextGenerationPipeline",
        "TextToAudioPipeline",
        "TokenClassificationPipeline",
        "TranslationPipeline",
        "VideoClassificationPipeline",
        "VisualQuestionAnsweringPipeline",
        "ZeroShotAudioClassificationPipeline",
        "ZeroShotClassificationPipeline",
        "ZeroShotImageClassificationPipeline",
        "ZeroShotObjectDetectionPipeline",
        "pipeline",
    ],
    "processing_utils": ["ProcessorMixin"],
    "quantizers": [],
    "testing_utils": [],
    "tokenization_utils": ["PreTrainedTokenizer"],
    "tokenization_utils_base": [
        "AddedToken",
        "BatchEncoding",
        "CharSpan",
        "PreTrainedTokenizerBase",
        "SpecialTokensMixin",
        "TokenSpan",
    ],
    "trainer_callback": [
        "DefaultFlowCallback",
        "EarlyStoppingCallback",
        "PrinterCallback",
        "ProgressCallback",
        "TrainerCallback",
        "TrainerControl",
        "TrainerState",
    ],
    "trainer_utils": [
        "EvalPrediction",
        "IntervalStrategy",
        "SchedulerType",
        "enable_full_determinism",
        "set_seed",
    ],
    "training_args": ["TrainingArguments"],
    "training_args_seq2seq": ["Seq2SeqTrainingArguments"],
    "training_args_tf": ["TFTrainingArguments"],
    "utils": [
        "CONFIG_NAME",
        "MODEL_CARD_NAME",
        "PYTORCH_PRETRAINED_BERT_CACHE",
        "PYTORCH_TRANSFORMERS_CACHE",
        "SPIECE_UNDERLINE",
        "TF2_WEIGHTS_NAME",
        "TF_WEIGHTS_NAME",
        "TRANSFORMERS_CACHE",
        "WEIGHTS_NAME",
        "TensorType",
        "add_end_docstrings",
        "add_start_docstrings",
        "is_apex_available",
        "is_av_available",
        "is_bitsandbytes_available",
        "is_datasets_available",
        "is_faiss_available",
        "is_flax_available",
        "is_keras_nlp_available",
        "is_phonemizer_available",
        "is_psutil_available",
        "is_py3nvml_available",
        "is_pyctcdecode_available",
        "is_sacremoses_available",
        "is_safetensors_available",
        "is_scipy_available",
        "is_sentencepiece_available",
        "is_sklearn_available",
        "is_speech_available",
        "is_tensorflow_text_available",
        "is_tf_available",
        "is_timm_available",
        "is_tokenizers_available",
        "is_torch_available",
        "is_torch_mlu_available",
        "is_torch_musa_available",
        "is_torch_neuroncore_available",
        "is_torch_npu_available",
        "is_torch_tpu_available",
        "is_torchvision_available",
        "is_torch_xla_available",
        "is_torch_xpu_available",
        "is_vision_available",
        "logging",
    ],
    "utils.quantization_config": [
        "AqlmConfig",
        "AwqConfig",
        "BitNetConfig",
        "BitsAndBytesConfig",
        "CompressedTensorsConfig",
        "EetqConfig",
        "FbgemmFp8Config",
        "GPTQConfig",
        "HiggsConfig",
        "HqqConfig",
        "QuantoConfig",
        "TorchAoConfig",
        "VptqConfig",
    ],
}

# sentencepiece-backed objects
try:
    if not is_sentencepiece_available():
        raise OptionalDependencyNotAvailable()
except OptionalDependencyNotAvailable:
    from .utils import dummy_sentencepiece_objects

    _import_structure["utils.dummy_sentencepiece_objects"] = [
        name for name in dir(dummy_sentencepiece_objects) if not name.startswith("_")
    ]
else:
    _import_structure["models.albert"].append("AlbertTokenizer")
    _import_structure["models.barthez"].append("BarthezTokenizer")
    _import_structure["models.bartpho"].append("BartphoTokenizer")
    _import_structure["models.bert_generation"].append("BertGenerationTokenizer")
    _import_structure["models.big_bird"].append("BigBirdTokenizer")
    _import_structure["models.camembert"].append("CamembertTokenizer")
    _import_structure["models.code_llama"].append("CodeLlamaTokenizer")
    _import_structure["models.cpm"].append("CpmTokenizer")
    _import_structure["models.deberta_v2"].append("DebertaV2Tokenizer")
    _import_structure["models.deprecated.ernie_m"].append("ErnieMTokenizer")
    _import_structure["models.deprecated.xlm_prophetnet"].append("XLMProphetNetTokenizer")
    _import_structure["models.fnet"].append("FNetTokenizer")
    _import_structure["models.gemma"].append("GemmaTokenizer")
    _import_structure["models.gpt_sw3"].append("GPTSw3Tokenizer")
    _import_structure["models.layoutxlm"].append("LayoutXLMTokenizer")
    _import_structure["models.llama"].append("LlamaTokenizer")
    _import_structure["models.m2m_100"].append("M2M100Tokenizer")
    _import_structure["models.marian"].append("MarianTokenizer")
    _import_structure["models.mbart"].append("MBartTokenizer")
    _import_structure["models.mbart50"].append("MBart50Tokenizer")
    _import_structure["models.mluke"].append("MLukeTokenizer")
    _import_structure["models.mt5"].append("MT5Tokenizer")
    _import_structure["models.nllb"].append("NllbTokenizer")
    _import_structure["models.pegasus"].append("PegasusTokenizer")
    _import_structure["models.plbart"].append("PLBartTokenizer")
    _import_structure["models.reformer"].append("ReformerTokenizer")
    _import_structure["models.rembert"].append("RemBertTokenizer")
    _import_structure["models.seamless_m4t"].append("SeamlessM4TTokenizer")
    _import_structure["models.siglip"].append("SiglipTokenizer")
    _import_structure["models.speech_to_text"].append("Speech2TextTokenizer")
    _import_structure["models.speecht5"].append("SpeechT5Tokenizer")
    _import_structure["models.t5"].append("T5Tokenizer")
    _import_structure["models.udop"].append("UdopTokenizer")
    _import_structure["models.xglm"].append("XGLMTokenizer")
    _import_structure["models.xlm_roberta"].append("XLMRobertaTokenizer")
    _import_structure["models.xlnet"].append("XLNetTokenizer")

# tokenizers-backed objects
try:
    if not is_tokenizers_available():
        raise OptionalDependencyNotAvailable()
except OptionalDependencyNotAvailable:
    from .utils import dummy_tokenizers_objects

    _import_structure["utils.dummy_tokenizers_objects"] = [
        name for name in dir(dummy_tokenizers_objects) if not name.startswith("_")
    ]
else:
    # Fast tokenizers structure
    _import_structure["models.albert"].append("AlbertTokenizerFast")
    _import_structure["models.bart"].append("BartTokenizerFast")
    _import_structure["models.barthez"].append("BarthezTokenizerFast")
    _import_structure["models.bert"].append("BertTokenizerFast")
    _import_structure["models.big_bird"].append("BigBirdTokenizerFast")
    _import_structure["models.blenderbot"].append("BlenderbotTokenizerFast")
    _import_structure["models.blenderbot_small"].append("BlenderbotSmallTokenizerFast")
    _import_structure["models.bloom"].append("BloomTokenizerFast")
    _import_structure["models.camembert"].append("CamembertTokenizerFast")
    _import_structure["models.clip"].append("CLIPTokenizerFast")
    _import_structure["models.code_llama"].append("CodeLlamaTokenizerFast")
    _import_structure["models.codegen"].append("CodeGenTokenizerFast")
    _import_structure["models.cohere"].append("CohereTokenizerFast")
    _import_structure["models.convbert"].append("ConvBertTokenizerFast")
    _import_structure["models.cpm"].append("CpmTokenizerFast")
    _import_structure["models.deberta"].append("DebertaTokenizerFast")
    _import_structure["models.deberta_v2"].append("DebertaV2TokenizerFast")
    _import_structure["models.deprecated.realm"].append("RealmTokenizerFast")
    _import_structure["models.deprecated.retribert"].append("RetriBertTokenizerFast")
    _import_structure["models.distilbert"].append("DistilBertTokenizerFast")
    _import_structure["models.dpr"].extend(
        [
            "DPRContextEncoderTokenizerFast",
            "DPRQuestionEncoderTokenizerFast",
            "DPRReaderTokenizerFast",
        ]
    )
    _import_structure["models.electra"].append("ElectraTokenizerFast")
    _import_structure["models.fnet"].append("FNetTokenizerFast")
    _import_structure["models.funnel"].append("FunnelTokenizerFast")
    _import_structure["models.gemma"].append("GemmaTokenizerFast")
    _import_structure["models.gpt2"].append("GPT2TokenizerFast")
    _import_structure["models.gpt_neox"].append("GPTNeoXTokenizerFast")
    _import_structure["models.gpt_neox_japanese"].append("GPTNeoXJapaneseTokenizer")
    _import_structure["models.herbert"].append("HerbertTokenizerFast")
    _import_structure["models.layoutlm"].append("LayoutLMTokenizerFast")
    _import_structure["models.layoutlmv2"].append("LayoutLMv2TokenizerFast")
    _import_structure["models.layoutlmv3"].append("LayoutLMv3TokenizerFast")
    _import_structure["models.layoutxlm"].append("LayoutXLMTokenizerFast")
    _import_structure["models.led"].append("LEDTokenizerFast")
    _import_structure["models.llama"].append("LlamaTokenizerFast")
    _import_structure["models.longformer"].append("LongformerTokenizerFast")
    _import_structure["models.lxmert"].append("LxmertTokenizerFast")
    _import_structure["models.markuplm"].append("MarkupLMTokenizerFast")
    _import_structure["models.mbart"].append("MBartTokenizerFast")
    _import_structure["models.mbart50"].append("MBart50TokenizerFast")
    _import_structure["models.mobilebert"].append("MobileBertTokenizerFast")
    _import_structure["models.mpnet"].append("MPNetTokenizerFast")
    _import_structure["models.mt5"].append("MT5TokenizerFast")
    _import_structure["models.mvp"].append("MvpTokenizerFast")
    _import_structure["models.nllb"].append("NllbTokenizerFast")
    _import_structure["models.nougat"].append("NougatTokenizerFast")
    _import_structure["models.openai"].append("OpenAIGPTTokenizerFast")
    _import_structure["models.pegasus"].append("PegasusTokenizerFast")
    _import_structure["models.qwen2"].append("Qwen2TokenizerFast")
    _import_structure["models.reformer"].append("ReformerTokenizerFast")
    _import_structure["models.rembert"].append("RemBertTokenizerFast")
    _import_structure["models.roberta"].append("RobertaTokenizerFast")
    _import_structure["models.roformer"].append("RoFormerTokenizerFast")
    _import_structure["models.seamless_m4t"].append("SeamlessM4TTokenizerFast")
    _import_structure["models.splinter"].append("SplinterTokenizerFast")
    _import_structure["models.squeezebert"].append("SqueezeBertTokenizerFast")
    _import_structure["models.t5"].append("T5TokenizerFast")
    _import_structure["models.udop"].append("UdopTokenizerFast")
    _import_structure["models.whisper"].append("WhisperTokenizerFast")
    _import_structure["models.xglm"].append("XGLMTokenizerFast")
    _import_structure["models.xlm_roberta"].append("XLMRobertaTokenizerFast")
    _import_structure["models.xlnet"].append("XLNetTokenizerFast")
    _import_structure["tokenization_utils_fast"] = ["PreTrainedTokenizerFast"]


try:
    if not (is_sentencepiece_available() and is_tokenizers_available()):
        raise OptionalDependencyNotAvailable()
except OptionalDependencyNotAvailable:
    from .utils import dummy_sentencepiece_and_tokenizers_objects

    _import_structure["utils.dummy_sentencepiece_and_tokenizers_objects"] = [
        name for name in dir(dummy_sentencepiece_and_tokenizers_objects) if not name.startswith("_")
    ]
else:
    _import_structure["convert_slow_tokenizer"] = [
        "SLOW_TO_FAST_CONVERTERS",
        "convert_slow_tokenizer",
    ]

# Tensorflow-text-specific objects
try:
    if not is_tensorflow_text_available():
        raise OptionalDependencyNotAvailable()
except OptionalDependencyNotAvailable:
    from .utils import dummy_tensorflow_text_objects

    _import_structure["utils.dummy_tensorflow_text_objects"] = [
        name for name in dir(dummy_tensorflow_text_objects) if not name.startswith("_")
    ]
else:
    _import_structure["models.bert"].append("TFBertTokenizer")

# keras-nlp-specific objects
try:
    if not is_keras_nlp_available():
        raise OptionalDependencyNotAvailable()
except OptionalDependencyNotAvailable:
    from .utils import dummy_keras_nlp_objects

    _import_structure["utils.dummy_keras_nlp_objects"] = [
        name for name in dir(dummy_keras_nlp_objects) if not name.startswith("_")
    ]
else:
    _import_structure["models.gpt2"].append("TFGPT2Tokenizer")

# Vision-specific objects
try:
    if not is_vision_available():
        raise OptionalDependencyNotAvailable()
except OptionalDependencyNotAvailable:
    from .utils import dummy_vision_objects

    _import_structure["utils.dummy_vision_objects"] = [
        name for name in dir(dummy_vision_objects) if not name.startswith("_")
    ]
else:
    _import_structure["image_processing_base"] = ["ImageProcessingMixin"]
    _import_structure["image_processing_utils"] = ["BaseImageProcessor"]
    _import_structure["image_utils"] = ["ImageFeatureExtractionMixin"]
    _import_structure["models.aria"].extend(["AriaImageProcessor"])
    _import_structure["models.beit"].extend(["BeitFeatureExtractor", "BeitImageProcessor"])
    _import_structure["models.bit"].extend(["BitImageProcessor"])
    _import_structure["models.blip"].extend(["BlipImageProcessor"])
    _import_structure["models.bridgetower"].append("BridgeTowerImageProcessor")
    _import_structure["models.chameleon"].append("ChameleonImageProcessor")
    _import_structure["models.chinese_clip"].extend(["ChineseCLIPFeatureExtractor", "ChineseCLIPImageProcessor"])
    _import_structure["models.clip"].extend(["CLIPFeatureExtractor", "CLIPImageProcessor"])
    _import_structure["models.conditional_detr"].extend(
        ["ConditionalDetrFeatureExtractor", "ConditionalDetrImageProcessor"]
    )
    _import_structure["models.convnext"].extend(["ConvNextFeatureExtractor", "ConvNextImageProcessor"])
    _import_structure["models.deformable_detr"].extend(
        ["DeformableDetrFeatureExtractor", "DeformableDetrImageProcessor"]
    )
    _import_structure["models.deit"].extend(["DeiTFeatureExtractor", "DeiTImageProcessor"])
    _import_structure["models.deprecated.deta"].append("DetaImageProcessor")
    _import_structure["models.deprecated.efficientformer"].append("EfficientFormerImageProcessor")
    _import_structure["models.deprecated.tvlt"].append("TvltImageProcessor")
    _import_structure["models.deprecated.vit_hybrid"].extend(["ViTHybridImageProcessor"])
    _import_structure["models.detr"].extend(["DetrFeatureExtractor", "DetrImageProcessor"])
    _import_structure["models.donut"].extend(["DonutFeatureExtractor", "DonutImageProcessor"])
    _import_structure["models.dpt"].extend(["DPTFeatureExtractor", "DPTImageProcessor"])
    _import_structure["models.efficientnet"].append("EfficientNetImageProcessor")
    _import_structure["models.flava"].extend(["FlavaFeatureExtractor", "FlavaImageProcessor", "FlavaProcessor"])
    _import_structure["models.fuyu"].extend(["FuyuImageProcessor", "FuyuProcessor"])
    _import_structure["models.glpn"].extend(["GLPNFeatureExtractor", "GLPNImageProcessor"])
    _import_structure["models.grounding_dino"].extend(["GroundingDinoImageProcessor"])
    _import_structure["models.idefics"].extend(["IdeficsImageProcessor"])
    _import_structure["models.idefics2"].extend(["Idefics2ImageProcessor"])
    _import_structure["models.idefics3"].extend(["Idefics3ImageProcessor"])
    _import_structure["models.imagegpt"].extend(["ImageGPTFeatureExtractor", "ImageGPTImageProcessor"])
    _import_structure["models.instructblipvideo"].extend(["InstructBlipVideoImageProcessor"])
    _import_structure["models.layoutlmv2"].extend(["LayoutLMv2FeatureExtractor", "LayoutLMv2ImageProcessor"])
    _import_structure["models.layoutlmv3"].extend(["LayoutLMv3FeatureExtractor", "LayoutLMv3ImageProcessor"])
    _import_structure["models.levit"].extend(["LevitFeatureExtractor", "LevitImageProcessor"])
    _import_structure["models.llava_next"].append("LlavaNextImageProcessor")
    _import_structure["models.llava_next_video"].append("LlavaNextVideoImageProcessor")
    _import_structure["models.llava_onevision"].extend(
        ["LlavaOnevisionImageProcessor", "LlavaOnevisionVideoProcessor"]
    )
    _import_structure["models.mask2former"].append("Mask2FormerImageProcessor")
    _import_structure["models.maskformer"].extend(["MaskFormerFeatureExtractor", "MaskFormerImageProcessor"])
    _import_structure["models.mllama"].extend(["MllamaImageProcessor"])
    _import_structure["models.mobilenet_v1"].extend(["MobileNetV1FeatureExtractor", "MobileNetV1ImageProcessor"])
    _import_structure["models.mobilenet_v2"].extend(["MobileNetV2FeatureExtractor", "MobileNetV2ImageProcessor"])
    _import_structure["models.mobilevit"].extend(["MobileViTFeatureExtractor", "MobileViTImageProcessor"])
    _import_structure["models.molmo"].append("MolmoImageProcessor")
    _import_structure["models.nougat"].append("NougatImageProcessor")
    _import_structure["models.oneformer"].extend(["OneFormerImageProcessor"])
    _import_structure["models.owlv2"].append("Owlv2ImageProcessor")
    _import_structure["models.owlvit"].extend(["OwlViTFeatureExtractor", "OwlViTImageProcessor"])
    _import_structure["models.perceiver"].extend(["PerceiverFeatureExtractor", "PerceiverImageProcessor"])
    _import_structure["models.pix2struct"].extend(["Pix2StructImageProcessor"])
    _import_structure["models.pixtral"].append("PixtralImageProcessor")
    _import_structure["models.poolformer"].extend(["PoolFormerFeatureExtractor", "PoolFormerImageProcessor"])
    _import_structure["models.pvt"].extend(["PvtImageProcessor"])
    _import_structure["models.qwen2_vl"].extend(["Qwen2VLImageProcessor"])
    _import_structure["models.rt_detr"].extend(["RTDetrImageProcessor"])
    _import_structure["models.sam"].extend(["SamImageProcessor"])
    _import_structure["models.segformer"].extend(["SegformerFeatureExtractor", "SegformerImageProcessor"])
    _import_structure["models.seggpt"].extend(["SegGptImageProcessor"])
    _import_structure["models.siglip"].append("SiglipImageProcessor")
    _import_structure["models.superpoint"].extend(["SuperPointImageProcessor"])
    _import_structure["models.swin2sr"].append("Swin2SRImageProcessor")
    _import_structure["models.tvp"].append("TvpImageProcessor")
    _import_structure["models.video_llava"].append("VideoLlavaImageProcessor")
    _import_structure["models.videomae"].extend(["VideoMAEFeatureExtractor", "VideoMAEImageProcessor"])
    _import_structure["models.vilt"].extend(["ViltFeatureExtractor", "ViltImageProcessor", "ViltProcessor"])
    _import_structure["models.vit"].extend(["ViTFeatureExtractor", "ViTImageProcessor"])
    _import_structure["models.vitmatte"].append("VitMatteImageProcessor")
    _import_structure["models.vivit"].append("VivitImageProcessor")
    _import_structure["models.yolos"].extend(["YolosFeatureExtractor", "YolosImageProcessor"])
    _import_structure["models.zoedepth"].append("ZoeDepthImageProcessor")

try:
    if not is_torchvision_available():
        raise OptionalDependencyNotAvailable()
except OptionalDependencyNotAvailable:
    from .utils import dummy_torchvision_objects

    _import_structure["utils.dummy_torchvision_objects"] = [
        name for name in dir(dummy_torchvision_objects) if not name.startswith("_")
    ]
else:
    _import_structure["image_processing_utils_fast"] = ["BaseImageProcessorFast"]
    _import_structure["models.deformable_detr"].append("DeformableDetrImageProcessorFast")
    _import_structure["models.detr"].append("DetrImageProcessorFast")
    _import_structure["models.molmo"].append("MolmoImageProcessorFast")
    _import_structure["models.pixtral"].append("PixtralImageProcessorFast")
    _import_structure["models.rt_detr"].append("RTDetrImageProcessorFast")
    _import_structure["models.vit"].append("ViTImageProcessorFast")

try:
    if not is_torchvision_available() and not is_timm_available():
        raise OptionalDependencyNotAvailable()
except OptionalDependencyNotAvailable:
    from .utils import dummy_timm_and_torchvision_objects

    _import_structure["utils.dummy_timm_and_torchvision_objects"] = [
        name for name in dir(dummy_timm_and_torchvision_objects) if not name.startswith("_")
    ]
else:
    _import_structure["models.timm_wrapper"].extend(["TimmWrapperImageProcessor"])

# PyTorch-backed objects
try:
    if not is_torch_available():
        raise OptionalDependencyNotAvailable()
except OptionalDependencyNotAvailable:
    from .utils import dummy_pt_objects

    _import_structure["utils.dummy_pt_objects"] = [name for name in dir(dummy_pt_objects) if not name.startswith("_")]
else:
    _import_structure["activations"] = []
    _import_structure["benchmark.benchmark"] = ["PyTorchBenchmark"]
    _import_structure["benchmark.benchmark_args"] = ["PyTorchBenchmarkArguments"]
    _import_structure["cache_utils"] = [
        "Cache",
        "CacheConfig",
        "DynamicCache",
        "EncoderDecoderCache",
        "HQQQuantizedCache",
        "HybridCache",
        "MambaCache",
        "OffloadedCache",
        "OffloadedStaticCache",
        "QuantizedCache",
        "QuantizedCacheConfig",
        "QuantoQuantizedCache",
        "SinkCache",
        "SlidingWindowCache",
        "StaticCache",
    ]
    _import_structure["data.datasets"] = [
        "GlueDataset",
        "GlueDataTrainingArguments",
        "LineByLineTextDataset",
        "LineByLineWithRefDataset",
        "LineByLineWithSOPTextDataset",
        "SquadDataset",
        "SquadDataTrainingArguments",
        "TextDataset",
        "TextDatasetForNextSentencePrediction",
    ]
    _import_structure["generation"].extend(
        [
            "AlternatingCodebooksLogitsProcessor",
            "BayesianDetectorConfig",
            "BayesianDetectorModel",
            "BeamScorer",
            "BeamSearchScorer",
            "ClassifierFreeGuidanceLogitsProcessor",
            "ConstrainedBeamSearchScorer",
            "Constraint",
            "ConstraintListState",
            "DisjunctiveConstraint",
            "EncoderNoRepeatNGramLogitsProcessor",
            "EncoderRepetitionPenaltyLogitsProcessor",
            "EosTokenCriteria",
            "EpsilonLogitsWarper",
            "EtaLogitsWarper",
            "ExponentialDecayLengthPenalty",
            "ForcedBOSTokenLogitsProcessor",
            "ForcedEOSTokenLogitsProcessor",
            "GenerationMixin",
            "HammingDiversityLogitsProcessor",
            "InfNanRemoveLogitsProcessor",
            "LogitNormalization",
            "LogitsProcessor",
            "LogitsProcessorList",
            "LogitsWarper",
            "MaxLengthCriteria",
            "MaxTimeCriteria",
            "MinLengthLogitsProcessor",
            "MinNewTokensLengthLogitsProcessor",
            "MinPLogitsWarper",
            "NoBadWordsLogitsProcessor",
            "NoRepeatNGramLogitsProcessor",
            "PhrasalConstraint",
            "PrefixConstrainedLogitsProcessor",
            "RepetitionPenaltyLogitsProcessor",
            "SequenceBiasLogitsProcessor",
            "StoppingCriteria",
            "StoppingCriteriaList",
            "StopStringCriteria",
            "SuppressTokensAtBeginLogitsProcessor",
            "SuppressTokensLogitsProcessor",
            "SynthIDTextWatermarkDetector",
            "SynthIDTextWatermarkingConfig",
            "SynthIDTextWatermarkLogitsProcessor",
            "TemperatureLogitsWarper",
            "TopKLogitsWarper",
            "TopPLogitsWarper",
            "TypicalLogitsWarper",
            "UnbatchedClassifierFreeGuidanceLogitsProcessor",
            "WatermarkDetector",
            "WatermarkLogitsProcessor",
            "WhisperTimeStampLogitsProcessor",
        ]
    )

    # PyTorch domain libraries integration
    _import_structure["integrations.executorch"] = [
        "TorchExportableModuleWithStaticCache",
        "convert_and_export_with_cache",
    ]

    _import_structure["modeling_flash_attention_utils"] = []
    _import_structure["modeling_outputs"] = []
    _import_structure["modeling_rope_utils"] = ["ROPE_INIT_FUNCTIONS"]
    _import_structure["modeling_utils"] = ["PreTrainedModel"]

    # PyTorch models structure

    _import_structure["models.albert"].extend(
        [
            "AlbertForMaskedLM",
            "AlbertForMultipleChoice",
            "AlbertForPreTraining",
            "AlbertForQuestionAnswering",
            "AlbertForSequenceClassification",
            "AlbertForTokenClassification",
            "AlbertModel",
            "AlbertPreTrainedModel",
            "load_tf_weights_in_albert",
        ]
    )

    _import_structure["models.align"].extend(
        [
            "AlignModel",
            "AlignPreTrainedModel",
            "AlignTextModel",
            "AlignVisionModel",
        ]
    )
    _import_structure["models.altclip"].extend(
        [
            "AltCLIPModel",
            "AltCLIPPreTrainedModel",
            "AltCLIPTextModel",
            "AltCLIPVisionModel",
        ]
    )
    _import_structure["models.aria"].extend(
        [
            "AriaForConditionalGeneration",
            "AriaPreTrainedModel",
            "AriaTextForCausalLM",
            "AriaTextModel",
            "AriaTextPreTrainedModel",
        ]
    )
    _import_structure["models.audio_spectrogram_transformer"].extend(
        [
            "ASTForAudioClassification",
            "ASTModel",
            "ASTPreTrainedModel",
        ]
    )
    _import_structure["models.auto"].extend(
        [
            "MODEL_FOR_AUDIO_CLASSIFICATION_MAPPING",
            "MODEL_FOR_AUDIO_FRAME_CLASSIFICATION_MAPPING",
            "MODEL_FOR_AUDIO_XVECTOR_MAPPING",
            "MODEL_FOR_BACKBONE_MAPPING",
            "MODEL_FOR_CAUSAL_IMAGE_MODELING_MAPPING",
            "MODEL_FOR_CAUSAL_LM_MAPPING",
            "MODEL_FOR_CTC_MAPPING",
            "MODEL_FOR_DEPTH_ESTIMATION_MAPPING",
            "MODEL_FOR_DOCUMENT_QUESTION_ANSWERING_MAPPING",
            "MODEL_FOR_IMAGE_CLASSIFICATION_MAPPING",
            "MODEL_FOR_IMAGE_MAPPING",
            "MODEL_FOR_IMAGE_SEGMENTATION_MAPPING",
            "MODEL_FOR_IMAGE_TEXT_TO_TEXT_MAPPING",
            "MODEL_FOR_IMAGE_TO_IMAGE_MAPPING",
            "MODEL_FOR_INSTANCE_SEGMENTATION_MAPPING",
            "MODEL_FOR_KEYPOINT_DETECTION_MAPPING",
            "MODEL_FOR_MASKED_IMAGE_MODELING_MAPPING",
            "MODEL_FOR_MASKED_LM_MAPPING",
            "MODEL_FOR_MASK_GENERATION_MAPPING",
            "MODEL_FOR_MULTIPLE_CHOICE_MAPPING",
            "MODEL_FOR_NEXT_SENTENCE_PREDICTION_MAPPING",
            "MODEL_FOR_OBJECT_DETECTION_MAPPING",
            "MODEL_FOR_PRETRAINING_MAPPING",
            "MODEL_FOR_QUESTION_ANSWERING_MAPPING",
            "MODEL_FOR_RETRIEVAL_MAPPING",
            "MODEL_FOR_SEMANTIC_SEGMENTATION_MAPPING",
            "MODEL_FOR_SEQ_TO_SEQ_CAUSAL_LM_MAPPING",
            "MODEL_FOR_SEQUENCE_CLASSIFICATION_MAPPING",
            "MODEL_FOR_SPEECH_SEQ_2_SEQ_MAPPING",
            "MODEL_FOR_TABLE_QUESTION_ANSWERING_MAPPING",
            "MODEL_FOR_TEXT_ENCODING_MAPPING",
            "MODEL_FOR_TEXT_TO_SPECTROGRAM_MAPPING",
            "MODEL_FOR_TEXT_TO_WAVEFORM_MAPPING",
            "MODEL_FOR_TIME_SERIES_CLASSIFICATION_MAPPING",
            "MODEL_FOR_TIME_SERIES_REGRESSION_MAPPING",
            "MODEL_FOR_TOKEN_CLASSIFICATION_MAPPING",
            "MODEL_FOR_UNIVERSAL_SEGMENTATION_MAPPING",
            "MODEL_FOR_VIDEO_CLASSIFICATION_MAPPING",
            "MODEL_FOR_VISION_2_SEQ_MAPPING",
            "MODEL_FOR_VISUAL_QUESTION_ANSWERING_MAPPING",
            "MODEL_FOR_ZERO_SHOT_IMAGE_CLASSIFICATION_MAPPING",
            "MODEL_FOR_ZERO_SHOT_OBJECT_DETECTION_MAPPING",
            "MODEL_MAPPING",
            "MODEL_WITH_LM_HEAD_MAPPING",
            "AutoBackbone",
            "AutoModel",
            "AutoModelForAudioClassification",
            "AutoModelForAudioFrameClassification",
            "AutoModelForAudioXVector",
            "AutoModelForCausalLM",
            "AutoModelForCTC",
            "AutoModelForDepthEstimation",
            "AutoModelForDocumentQuestionAnswering",
            "AutoModelForImageClassification",
            "AutoModelForImageSegmentation",
            "AutoModelForImageTextToText",
            "AutoModelForImageToImage",
            "AutoModelForInstanceSegmentation",
            "AutoModelForKeypointDetection",
            "AutoModelForMaskedImageModeling",
            "AutoModelForMaskedLM",
            "AutoModelForMaskGeneration",
            "AutoModelForMultipleChoice",
            "AutoModelForNextSentencePrediction",
            "AutoModelForObjectDetection",
            "AutoModelForPreTraining",
            "AutoModelForQuestionAnswering",
            "AutoModelForSemanticSegmentation",
            "AutoModelForSeq2SeqLM",
            "AutoModelForSequenceClassification",
            "AutoModelForSpeechSeq2Seq",
            "AutoModelForTableQuestionAnswering",
            "AutoModelForTextEncoding",
            "AutoModelForTextToSpectrogram",
            "AutoModelForTextToWaveform",
            "AutoModelForTokenClassification",
            "AutoModelForUniversalSegmentation",
            "AutoModelForVideoClassification",
            "AutoModelForVision2Seq",
            "AutoModelForVisualQuestionAnswering",
            "AutoModelForZeroShotImageClassification",
            "AutoModelForZeroShotObjectDetection",
            "AutoModelWithLMHead",
        ]
    )
    _import_structure["models.autoformer"].extend(
        [
            "AutoformerForPrediction",
            "AutoformerModel",
            "AutoformerPreTrainedModel",
        ]
    )
    _import_structure["models.bamba"].extend(
        [
            "BambaForCausalLM",
            "BambaModel",
            "BambaPreTrainedModel",
        ]
    )
    _import_structure["models.bark"].extend(
        [
            "BarkCausalModel",
            "BarkCoarseModel",
            "BarkFineModel",
            "BarkModel",
            "BarkPreTrainedModel",
            "BarkSemanticModel",
        ]
    )
    _import_structure["models.bart"].extend(
        [
            "BartForCausalLM",
            "BartForConditionalGeneration",
            "BartForQuestionAnswering",
            "BartForSequenceClassification",
            "BartModel",
            "BartPretrainedModel",
            "BartPreTrainedModel",
            "PretrainedBartModel",
        ]
    )
    _import_structure["models.beit"].extend(
        [
            "BeitBackbone",
            "BeitForImageClassification",
            "BeitForMaskedImageModeling",
            "BeitForSemanticSegmentation",
            "BeitModel",
            "BeitPreTrainedModel",
        ]
    )
    _import_structure["models.bert"].extend(
        [
            "BertForMaskedLM",
            "BertForMultipleChoice",
            "BertForNextSentencePrediction",
            "BertForPreTraining",
            "BertForQuestionAnswering",
            "BertForSequenceClassification",
            "BertForTokenClassification",
            "BertLMHeadModel",
            "BertModel",
            "BertPreTrainedModel",
            "load_tf_weights_in_bert",
        ]
    )
    _import_structure["models.bert_generation"].extend(
        [
            "BertGenerationDecoder",
            "BertGenerationEncoder",
            "BertGenerationPreTrainedModel",
            "load_tf_weights_in_bert_generation",
        ]
    )
    _import_structure["models.big_bird"].extend(
        [
            "BigBirdForCausalLM",
            "BigBirdForMaskedLM",
            "BigBirdForMultipleChoice",
            "BigBirdForPreTraining",
            "BigBirdForQuestionAnswering",
            "BigBirdForSequenceClassification",
            "BigBirdForTokenClassification",
            "BigBirdModel",
            "BigBirdPreTrainedModel",
            "load_tf_weights_in_big_bird",
        ]
    )
    _import_structure["models.bigbird_pegasus"].extend(
        [
            "BigBirdPegasusForCausalLM",
            "BigBirdPegasusForConditionalGeneration",
            "BigBirdPegasusForQuestionAnswering",
            "BigBirdPegasusForSequenceClassification",
            "BigBirdPegasusModel",
            "BigBirdPegasusPreTrainedModel",
        ]
    )
    _import_structure["models.biogpt"].extend(
        [
            "BioGptForCausalLM",
            "BioGptForSequenceClassification",
            "BioGptForTokenClassification",
            "BioGptModel",
            "BioGptPreTrainedModel",
        ]
    )
    _import_structure["models.bit"].extend(
        [
            "BitBackbone",
            "BitForImageClassification",
            "BitModel",
            "BitPreTrainedModel",
        ]
    )
    _import_structure["models.blenderbot"].extend(
        [
            "BlenderbotForCausalLM",
            "BlenderbotForConditionalGeneration",
            "BlenderbotModel",
            "BlenderbotPreTrainedModel",
        ]
    )
    _import_structure["models.blenderbot_small"].extend(
        [
            "BlenderbotSmallForCausalLM",
            "BlenderbotSmallForConditionalGeneration",
            "BlenderbotSmallModel",
            "BlenderbotSmallPreTrainedModel",
        ]
    )
    _import_structure["models.blip"].extend(
        [
            "BlipForConditionalGeneration",
            "BlipForImageTextRetrieval",
            "BlipForQuestionAnswering",
            "BlipModel",
            "BlipPreTrainedModel",
            "BlipTextModel",
            "BlipVisionModel",
        ]
    )
    _import_structure["models.blip_2"].extend(
        [
            "Blip2ForConditionalGeneration",
            "Blip2ForImageTextRetrieval",
            "Blip2Model",
            "Blip2PreTrainedModel",
            "Blip2QFormerModel",
            "Blip2TextModelWithProjection",
            "Blip2VisionModel",
            "Blip2VisionModelWithProjection",
        ]
    )
    _import_structure["models.bloom"].extend(
        [
            "BloomForCausalLM",
            "BloomForQuestionAnswering",
            "BloomForSequenceClassification",
            "BloomForTokenClassification",
            "BloomModel",
            "BloomPreTrainedModel",
        ]
    )
    _import_structure["models.bridgetower"].extend(
        [
            "BridgeTowerForContrastiveLearning",
            "BridgeTowerForImageAndTextRetrieval",
            "BridgeTowerForMaskedLM",
            "BridgeTowerModel",
            "BridgeTowerPreTrainedModel",
        ]
    )
    _import_structure["models.bros"].extend(
        [
            "BrosForTokenClassification",
            "BrosModel",
            "BrosPreTrainedModel",
            "BrosProcessor",
            "BrosSpadeEEForTokenClassification",
            "BrosSpadeELForTokenClassification",
        ]
    )
    _import_structure["models.camembert"].extend(
        [
            "CamembertForCausalLM",
            "CamembertForMaskedLM",
            "CamembertForMultipleChoice",
            "CamembertForQuestionAnswering",
            "CamembertForSequenceClassification",
            "CamembertForTokenClassification",
            "CamembertModel",
            "CamembertPreTrainedModel",
        ]
    )
    _import_structure["models.canine"].extend(
        [
            "CanineForMultipleChoice",
            "CanineForQuestionAnswering",
            "CanineForSequenceClassification",
            "CanineForTokenClassification",
            "CanineModel",
            "CaninePreTrainedModel",
            "load_tf_weights_in_canine",
        ]
    )
    _import_structure["models.chameleon"].extend(
        [
            "ChameleonForConditionalGeneration",
            "ChameleonModel",
            "ChameleonPreTrainedModel",
            "ChameleonProcessor",
            "ChameleonVQVAE",
        ]
    )
    _import_structure["models.chinese_clip"].extend(
        [
            "ChineseCLIPModel",
            "ChineseCLIPPreTrainedModel",
            "ChineseCLIPTextModel",
            "ChineseCLIPVisionModel",
        ]
    )
    _import_structure["models.clap"].extend(
        [
            "ClapAudioModel",
            "ClapAudioModelWithProjection",
            "ClapFeatureExtractor",
            "ClapModel",
            "ClapPreTrainedModel",
            "ClapTextModel",
            "ClapTextModelWithProjection",
        ]
    )
    _import_structure["models.clip"].extend(
        [
            "CLIPForImageClassification",
            "CLIPModel",
            "CLIPPreTrainedModel",
            "CLIPTextModel",
            "CLIPTextModelWithProjection",
            "CLIPVisionModel",
            "CLIPVisionModelWithProjection",
        ]
    )
    _import_structure["models.clipseg"].extend(
        [
            "CLIPSegForImageSegmentation",
            "CLIPSegModel",
            "CLIPSegPreTrainedModel",
            "CLIPSegTextModel",
            "CLIPSegVisionModel",
        ]
    )
    _import_structure["models.clvp"].extend(
        [
            "ClvpDecoder",
            "ClvpEncoder",
            "ClvpForCausalLM",
            "ClvpModel",
            "ClvpModelForConditionalGeneration",
            "ClvpPreTrainedModel",
        ]
    )
    _import_structure["models.codegen"].extend(
        [
            "CodeGenForCausalLM",
            "CodeGenModel",
            "CodeGenPreTrainedModel",
        ]
    )
    _import_structure["models.cohere"].extend(["CohereForCausalLM", "CohereModel", "CoherePreTrainedModel"])
    _import_structure["models.cohere2"].extend(["Cohere2ForCausalLM", "Cohere2Model", "Cohere2PreTrainedModel"])
    _import_structure["models.colpali"].extend(
        [
            "ColPaliForRetrieval",
            "ColPaliPreTrainedModel",
        ]
    )
    _import_structure["models.conditional_detr"].extend(
        [
            "ConditionalDetrForObjectDetection",
            "ConditionalDetrForSegmentation",
            "ConditionalDetrModel",
            "ConditionalDetrPreTrainedModel",
        ]
    )
    _import_structure["models.convbert"].extend(
        [
            "ConvBertForMaskedLM",
            "ConvBertForMultipleChoice",
            "ConvBertForQuestionAnswering",
            "ConvBertForSequenceClassification",
            "ConvBertForTokenClassification",
            "ConvBertModel",
            "ConvBertPreTrainedModel",
            "load_tf_weights_in_convbert",
        ]
    )
    _import_structure["models.convnext"].extend(
        [
            "ConvNextBackbone",
            "ConvNextForImageClassification",
            "ConvNextModel",
            "ConvNextPreTrainedModel",
        ]
    )
    _import_structure["models.convnextv2"].extend(
        [
            "ConvNextV2Backbone",
            "ConvNextV2ForImageClassification",
            "ConvNextV2Model",
            "ConvNextV2PreTrainedModel",
        ]
    )
    _import_structure["models.cpmant"].extend(
        [
            "CpmAntForCausalLM",
            "CpmAntModel",
            "CpmAntPreTrainedModel",
        ]
    )
    _import_structure["models.ctrl"].extend(
        [
            "CTRLForSequenceClassification",
            "CTRLLMHeadModel",
            "CTRLModel",
            "CTRLPreTrainedModel",
        ]
    )
    _import_structure["models.cvt"].extend(
        [
            "CvtForImageClassification",
            "CvtModel",
            "CvtPreTrainedModel",
        ]
    )
    _import_structure["models.dac"].extend(
        [
            "DacModel",
            "DacPreTrainedModel",
        ]
    )
    _import_structure["models.data2vec"].extend(
        [
            "Data2VecAudioForAudioFrameClassification",
            "Data2VecAudioForCTC",
            "Data2VecAudioForSequenceClassification",
            "Data2VecAudioForXVector",
            "Data2VecAudioModel",
            "Data2VecAudioPreTrainedModel",
            "Data2VecTextForCausalLM",
            "Data2VecTextForMaskedLM",
            "Data2VecTextForMultipleChoice",
            "Data2VecTextForQuestionAnswering",
            "Data2VecTextForSequenceClassification",
            "Data2VecTextForTokenClassification",
            "Data2VecTextModel",
            "Data2VecTextPreTrainedModel",
            "Data2VecVisionForImageClassification",
            "Data2VecVisionForSemanticSegmentation",
            "Data2VecVisionModel",
            "Data2VecVisionPreTrainedModel",
        ]
    )
    _import_structure["models.dbrx"].extend(
        [
            "DbrxForCausalLM",
            "DbrxModel",
            "DbrxPreTrainedModel",
        ]
    )
    _import_structure["models.deberta"].extend(
        [
            "DebertaForMaskedLM",
            "DebertaForQuestionAnswering",
            "DebertaForSequenceClassification",
            "DebertaForTokenClassification",
            "DebertaModel",
            "DebertaPreTrainedModel",
        ]
    )
    _import_structure["models.deberta_v2"].extend(
        [
            "DebertaV2ForMaskedLM",
            "DebertaV2ForMultipleChoice",
            "DebertaV2ForQuestionAnswering",
            "DebertaV2ForSequenceClassification",
            "DebertaV2ForTokenClassification",
            "DebertaV2Model",
            "DebertaV2PreTrainedModel",
        ]
    )
    _import_structure["models.decision_transformer"].extend(
        [
            "DecisionTransformerGPT2Model",
            "DecisionTransformerGPT2PreTrainedModel",
            "DecisionTransformerModel",
            "DecisionTransformerPreTrainedModel",
        ]
    )
    _import_structure["models.deformable_detr"].extend(
        [
            "DeformableDetrForObjectDetection",
            "DeformableDetrModel",
            "DeformableDetrPreTrainedModel",
        ]
    )
    _import_structure["models.deit"].extend(
        [
            "DeiTForImageClassification",
            "DeiTForImageClassificationWithTeacher",
            "DeiTForMaskedImageModeling",
            "DeiTModel",
            "DeiTPreTrainedModel",
        ]
    )
    _import_structure["models.deprecated.deta"].extend(
        [
            "DetaForObjectDetection",
            "DetaModel",
            "DetaPreTrainedModel",
        ]
    )
    _import_structure["models.deprecated.efficientformer"].extend(
        [
            "EfficientFormerForImageClassification",
            "EfficientFormerForImageClassificationWithTeacher",
            "EfficientFormerModel",
            "EfficientFormerPreTrainedModel",
        ]
    )
    _import_structure["models.deprecated.ernie_m"].extend(
        [
            "ErnieMForInformationExtraction",
            "ErnieMForMultipleChoice",
            "ErnieMForQuestionAnswering",
            "ErnieMForSequenceClassification",
            "ErnieMForTokenClassification",
            "ErnieMModel",
            "ErnieMPreTrainedModel",
        ]
    )
    _import_structure["models.deprecated.gptsan_japanese"].extend(
        [
            "GPTSanJapaneseForConditionalGeneration",
            "GPTSanJapaneseModel",
            "GPTSanJapanesePreTrainedModel",
        ]
    )
    _import_structure["models.deprecated.graphormer"].extend(
        [
            "GraphormerForGraphClassification",
            "GraphormerModel",
            "GraphormerPreTrainedModel",
        ]
    )
    _import_structure["models.deprecated.jukebox"].extend(
        [
            "JukeboxModel",
            "JukeboxPreTrainedModel",
            "JukeboxPrior",
            "JukeboxVQVAE",
        ]
    )
    _import_structure["models.deprecated.mctct"].extend(
        [
            "MCTCTForCTC",
            "MCTCTModel",
            "MCTCTPreTrainedModel",
        ]
    )
    _import_structure["models.deprecated.mega"].extend(
        [
            "MegaForCausalLM",
            "MegaForMaskedLM",
            "MegaForMultipleChoice",
            "MegaForQuestionAnswering",
            "MegaForSequenceClassification",
            "MegaForTokenClassification",
            "MegaModel",
            "MegaPreTrainedModel",
        ]
    )
    _import_structure["models.deprecated.mmbt"].extend(["MMBTForClassification", "MMBTModel", "ModalEmbeddings"])
    _import_structure["models.deprecated.nat"].extend(
        [
            "NatBackbone",
            "NatForImageClassification",
            "NatModel",
            "NatPreTrainedModel",
        ]
    )
    _import_structure["models.deprecated.nezha"].extend(
        [
            "NezhaForMaskedLM",
            "NezhaForMultipleChoice",
            "NezhaForNextSentencePrediction",
            "NezhaForPreTraining",
            "NezhaForQuestionAnswering",
            "NezhaForSequenceClassification",
            "NezhaForTokenClassification",
            "NezhaModel",
            "NezhaPreTrainedModel",
        ]
    )
    _import_structure["models.deprecated.open_llama"].extend(
        [
            "OpenLlamaForCausalLM",
            "OpenLlamaForSequenceClassification",
            "OpenLlamaModel",
            "OpenLlamaPreTrainedModel",
        ]
    )
    _import_structure["models.deprecated.qdqbert"].extend(
        [
            "QDQBertForMaskedLM",
            "QDQBertForMultipleChoice",
            "QDQBertForNextSentencePrediction",
            "QDQBertForQuestionAnswering",
            "QDQBertForSequenceClassification",
            "QDQBertForTokenClassification",
            "QDQBertLMHeadModel",
            "QDQBertModel",
            "QDQBertPreTrainedModel",
            "load_tf_weights_in_qdqbert",
        ]
    )
    _import_structure["models.deprecated.realm"].extend(
        [
            "RealmEmbedder",
            "RealmForOpenQA",
            "RealmKnowledgeAugEncoder",
            "RealmPreTrainedModel",
            "RealmReader",
            "RealmRetriever",
            "RealmScorer",
            "load_tf_weights_in_realm",
        ]
    )
    _import_structure["models.deprecated.retribert"].extend(
        [
            "RetriBertModel",
            "RetriBertPreTrainedModel",
        ]
    )
    _import_structure["models.deprecated.speech_to_text_2"].extend(
        ["Speech2Text2ForCausalLM", "Speech2Text2PreTrainedModel"]
    )
    _import_structure["models.deprecated.trajectory_transformer"].extend(
        [
            "TrajectoryTransformerModel",
            "TrajectoryTransformerPreTrainedModel",
        ]
    )
    _import_structure["models.deprecated.transfo_xl"].extend(
        [
            "AdaptiveEmbedding",
            "TransfoXLForSequenceClassification",
            "TransfoXLLMHeadModel",
            "TransfoXLModel",
            "TransfoXLPreTrainedModel",
            "load_tf_weights_in_transfo_xl",
        ]
    )
    _import_structure["models.deprecated.tvlt"].extend(
        [
            "TvltForAudioVisualClassification",
            "TvltForPreTraining",
            "TvltModel",
            "TvltPreTrainedModel",
        ]
    )
    _import_structure["models.deprecated.van"].extend(
        [
            "VanForImageClassification",
            "VanModel",
            "VanPreTrainedModel",
        ]
    )
    _import_structure["models.deprecated.vit_hybrid"].extend(
        [
            "ViTHybridForImageClassification",
            "ViTHybridModel",
            "ViTHybridPreTrainedModel",
        ]
    )
    _import_structure["models.deprecated.xlm_prophetnet"].extend(
        [
            "XLMProphetNetDecoder",
            "XLMProphetNetEncoder",
            "XLMProphetNetForCausalLM",
            "XLMProphetNetForConditionalGeneration",
            "XLMProphetNetModel",
            "XLMProphetNetPreTrainedModel",
        ]
    )
    _import_structure["models.depth_anything"].extend(
        [
            "DepthAnythingForDepthEstimation",
            "DepthAnythingPreTrainedModel",
        ]
    )
    _import_structure["models.detr"].extend(
        [
            "DetrForObjectDetection",
            "DetrForSegmentation",
            "DetrModel",
            "DetrPreTrainedModel",
        ]
    )
    _import_structure["models.dinat"].extend(
        [
            "DinatBackbone",
            "DinatForImageClassification",
            "DinatModel",
            "DinatPreTrainedModel",
        ]
    )
    _import_structure["models.dinov2"].extend(
        [
            "Dinov2Backbone",
            "Dinov2ForImageClassification",
            "Dinov2Model",
            "Dinov2PreTrainedModel",
        ]
    )
    _import_structure["models.distilbert"].extend(
        [
            "DistilBertForMaskedLM",
            "DistilBertForMultipleChoice",
            "DistilBertForQuestionAnswering",
            "DistilBertForSequenceClassification",
            "DistilBertForTokenClassification",
            "DistilBertModel",
            "DistilBertPreTrainedModel",
        ]
    )
    _import_structure["models.donut"].extend(
        [
            "DonutSwinModel",
            "DonutSwinPreTrainedModel",
        ]
    )
    _import_structure["models.dpr"].extend(
        [
            "DPRContextEncoder",
            "DPRPretrainedContextEncoder",
            "DPRPreTrainedModel",
            "DPRPretrainedQuestionEncoder",
            "DPRPretrainedReader",
            "DPRQuestionEncoder",
            "DPRReader",
        ]
    )
    _import_structure["models.dpt"].extend(
        [
            "DPTForDepthEstimation",
            "DPTForSemanticSegmentation",
            "DPTModel",
            "DPTPreTrainedModel",
        ]
    )
    _import_structure["models.efficientnet"].extend(
        [
            "EfficientNetForImageClassification",
            "EfficientNetModel",
            "EfficientNetPreTrainedModel",
        ]
    )
    _import_structure["models.electra"].extend(
        [
            "ElectraForCausalLM",
            "ElectraForMaskedLM",
            "ElectraForMultipleChoice",
            "ElectraForPreTraining",
            "ElectraForQuestionAnswering",
            "ElectraForSequenceClassification",
            "ElectraForTokenClassification",
            "ElectraModel",
            "ElectraPreTrainedModel",
            "load_tf_weights_in_electra",
        ]
    )
    _import_structure["models.encodec"].extend(
        [
            "EncodecModel",
            "EncodecPreTrainedModel",
        ]
    )
    _import_structure["models.encoder_decoder"].append("EncoderDecoderModel")
    _import_structure["models.ernie"].extend(
        [
            "ErnieForCausalLM",
            "ErnieForMaskedLM",
            "ErnieForMultipleChoice",
            "ErnieForNextSentencePrediction",
            "ErnieForPreTraining",
            "ErnieForQuestionAnswering",
            "ErnieForSequenceClassification",
            "ErnieForTokenClassification",
            "ErnieModel",
            "ErniePreTrainedModel",
        ]
    )
    _import_structure["models.esm"].extend(
        [
            "EsmFoldPreTrainedModel",
            "EsmForMaskedLM",
            "EsmForProteinFolding",
            "EsmForSequenceClassification",
            "EsmForTokenClassification",
            "EsmModel",
            "EsmPreTrainedModel",
        ]
    )
    _import_structure["models.falcon"].extend(
        [
            "FalconForCausalLM",
            "FalconForQuestionAnswering",
            "FalconForSequenceClassification",
            "FalconForTokenClassification",
            "FalconModel",
            "FalconPreTrainedModel",
        ]
    )
    _import_structure["models.falcon_mamba"].extend(
        [
            "FalconMambaForCausalLM",
            "FalconMambaModel",
            "FalconMambaPreTrainedModel",
        ]
    )
    _import_structure["models.fastspeech2_conformer"].extend(
        [
            "FastSpeech2ConformerHifiGan",
            "FastSpeech2ConformerModel",
            "FastSpeech2ConformerPreTrainedModel",
            "FastSpeech2ConformerWithHifiGan",
        ]
    )
    _import_structure["models.flaubert"].extend(
        [
            "FlaubertForMultipleChoice",
            "FlaubertForQuestionAnswering",
            "FlaubertForQuestionAnsweringSimple",
            "FlaubertForSequenceClassification",
            "FlaubertForTokenClassification",
            "FlaubertModel",
            "FlaubertPreTrainedModel",
            "FlaubertWithLMHeadModel",
        ]
    )
    _import_structure["models.flava"].extend(
        [
            "FlavaForPreTraining",
            "FlavaImageCodebook",
            "FlavaImageModel",
            "FlavaModel",
            "FlavaMultimodalModel",
            "FlavaPreTrainedModel",
            "FlavaTextModel",
        ]
    )
    _import_structure["models.fnet"].extend(
        [
            "FNetForMaskedLM",
            "FNetForMultipleChoice",
            "FNetForNextSentencePrediction",
            "FNetForPreTraining",
            "FNetForQuestionAnswering",
            "FNetForSequenceClassification",
            "FNetForTokenClassification",
            "FNetModel",
            "FNetPreTrainedModel",
        ]
    )
    _import_structure["models.focalnet"].extend(
        [
            "FocalNetBackbone",
            "FocalNetForImageClassification",
            "FocalNetForMaskedImageModeling",
            "FocalNetModel",
            "FocalNetPreTrainedModel",
        ]
    )
    _import_structure["models.fsmt"].extend(["FSMTForConditionalGeneration", "FSMTModel", "PretrainedFSMTModel"])
    _import_structure["models.funnel"].extend(
        [
            "FunnelBaseModel",
            "FunnelForMaskedLM",
            "FunnelForMultipleChoice",
            "FunnelForPreTraining",
            "FunnelForQuestionAnswering",
            "FunnelForSequenceClassification",
            "FunnelForTokenClassification",
            "FunnelModel",
            "FunnelPreTrainedModel",
            "load_tf_weights_in_funnel",
        ]
    )
    _import_structure["models.fuyu"].extend(["FuyuForCausalLM", "FuyuPreTrainedModel"])
    _import_structure["models.gemma"].extend(
        [
            "GemmaForCausalLM",
            "GemmaForSequenceClassification",
            "GemmaForTokenClassification",
            "GemmaModel",
            "GemmaPreTrainedModel",
        ]
    )
    _import_structure["models.gemma2"].extend(
        [
            "Gemma2ForCausalLM",
            "Gemma2ForSequenceClassification",
            "Gemma2ForTokenClassification",
            "Gemma2Model",
            "Gemma2PreTrainedModel",
        ]
    )
    _import_structure["models.git"].extend(
        [
            "GitForCausalLM",
            "GitModel",
            "GitPreTrainedModel",
            "GitVisionModel",
        ]
    )
    _import_structure["models.glm"].extend(
        [
            "GlmForCausalLM",
            "GlmForSequenceClassification",
            "GlmForTokenClassification",
            "GlmModel",
            "GlmPreTrainedModel",
        ]
    )
    _import_structure["models.glpn"].extend(
        [
            "GLPNForDepthEstimation",
            "GLPNModel",
            "GLPNPreTrainedModel",
        ]
    )
    _import_structure["models.gpt2"].extend(
        [
            "GPT2DoubleHeadsModel",
            "GPT2ForQuestionAnswering",
            "GPT2ForSequenceClassification",
            "GPT2ForTokenClassification",
            "GPT2LMHeadModel",
            "GPT2Model",
            "GPT2PreTrainedModel",
            "load_tf_weights_in_gpt2",
        ]
    )
    _import_structure["models.gpt_bigcode"].extend(
        [
            "GPTBigCodeForCausalLM",
            "GPTBigCodeForSequenceClassification",
            "GPTBigCodeForTokenClassification",
            "GPTBigCodeModel",
            "GPTBigCodePreTrainedModel",
        ]
    )
    _import_structure["models.gpt_neo"].extend(
        [
            "GPTNeoForCausalLM",
            "GPTNeoForQuestionAnswering",
            "GPTNeoForSequenceClassification",
            "GPTNeoForTokenClassification",
            "GPTNeoModel",
            "GPTNeoPreTrainedModel",
            "load_tf_weights_in_gpt_neo",
        ]
    )
    _import_structure["models.gpt_neox"].extend(
        [
            "GPTNeoXForCausalLM",
            "GPTNeoXForQuestionAnswering",
            "GPTNeoXForSequenceClassification",
            "GPTNeoXForTokenClassification",
            "GPTNeoXModel",
            "GPTNeoXPreTrainedModel",
        ]
    )
    _import_structure["models.gpt_neox_japanese"].extend(
        [
            "GPTNeoXJapaneseForCausalLM",
            "GPTNeoXJapaneseModel",
            "GPTNeoXJapanesePreTrainedModel",
        ]
    )
    _import_structure["models.gptj"].extend(
        [
            "GPTJForCausalLM",
            "GPTJForQuestionAnswering",
            "GPTJForSequenceClassification",
            "GPTJModel",
            "GPTJPreTrainedModel",
        ]
    )
    _import_structure["models.granite"].extend(
        [
            "GraniteForCausalLM",
            "GraniteModel",
            "GranitePreTrainedModel",
        ]
    )
    _import_structure["models.granitemoe"].extend(
        [
            "GraniteMoeForCausalLM",
            "GraniteMoeModel",
            "GraniteMoePreTrainedModel",
        ]
    )
    _import_structure["models.grounding_dino"].extend(
        [
            "GroundingDinoForObjectDetection",
            "GroundingDinoModel",
            "GroundingDinoPreTrainedModel",
        ]
    )
    _import_structure["models.groupvit"].extend(
        [
            "GroupViTModel",
            "GroupViTPreTrainedModel",
            "GroupViTTextModel",
            "GroupViTVisionModel",
        ]
    )
    _import_structure["models.hiera"].extend(
        [
            "HieraBackbone",
            "HieraForImageClassification",
            "HieraForPreTraining",
            "HieraModel",
            "HieraPreTrainedModel",
        ]
    )
    _import_structure["models.hubert"].extend(
        [
            "HubertForCTC",
            "HubertForSequenceClassification",
            "HubertModel",
            "HubertPreTrainedModel",
        ]
    )
    _import_structure["models.ibert"].extend(
        [
            "IBertForMaskedLM",
            "IBertForMultipleChoice",
            "IBertForQuestionAnswering",
            "IBertForSequenceClassification",
            "IBertForTokenClassification",
            "IBertModel",
            "IBertPreTrainedModel",
        ]
    )
    _import_structure["models.idefics"].extend(
        [
            "IdeficsForVisionText2Text",
            "IdeficsModel",
            "IdeficsPreTrainedModel",
            "IdeficsProcessor",
        ]
    )
    _import_structure["models.idefics2"].extend(
        [
            "Idefics2ForConditionalGeneration",
            "Idefics2Model",
            "Idefics2PreTrainedModel",
            "Idefics2Processor",
        ]
    )
    _import_structure["models.idefics3"].extend(
        [
            "Idefics3ForConditionalGeneration",
            "Idefics3Model",
            "Idefics3PreTrainedModel",
            "Idefics3Processor",
            "Idefics3VisionConfig",
            "Idefics3VisionTransformer",
        ]
    )
    _import_structure["models.ijepa"].extend(
        [
            "IJepaForImageClassification",
            "IJepaModel",
            "IJepaPreTrainedModel",
        ]
    )
    _import_structure["models.imagegpt"].extend(
        [
            "ImageGPTForCausalImageModeling",
            "ImageGPTForImageClassification",
            "ImageGPTModel",
            "ImageGPTPreTrainedModel",
            "load_tf_weights_in_imagegpt",
        ]
    )
    _import_structure["models.informer"].extend(
        [
            "InformerForPrediction",
            "InformerModel",
            "InformerPreTrainedModel",
        ]
    )
    _import_structure["models.instructblip"].extend(
        [
            "InstructBlipForConditionalGeneration",
            "InstructBlipPreTrainedModel",
            "InstructBlipQFormerModel",
            "InstructBlipVisionModel",
        ]
    )
    _import_structure["models.instructblipvideo"].extend(
        [
            "InstructBlipVideoForConditionalGeneration",
            "InstructBlipVideoPreTrainedModel",
            "InstructBlipVideoQFormerModel",
            "InstructBlipVideoVisionModel",
        ]
    )
    _import_structure["models.jamba"].extend(
        [
            "JambaForCausalLM",
            "JambaForSequenceClassification",
            "JambaModel",
            "JambaPreTrainedModel",
        ]
    )
    _import_structure["models.jetmoe"].extend(
        [
            "JetMoeForCausalLM",
            "JetMoeForSequenceClassification",
            "JetMoeModel",
            "JetMoePreTrainedModel",
        ]
    )
    _import_structure["models.kosmos2"].extend(
        [
            "Kosmos2ForConditionalGeneration",
            "Kosmos2Model",
            "Kosmos2PreTrainedModel",
        ]
    )
    _import_structure["models.layoutlm"].extend(
        [
            "LayoutLMForMaskedLM",
            "LayoutLMForQuestionAnswering",
            "LayoutLMForSequenceClassification",
            "LayoutLMForTokenClassification",
            "LayoutLMModel",
            "LayoutLMPreTrainedModel",
        ]
    )
    _import_structure["models.layoutlmv2"].extend(
        [
            "LayoutLMv2ForQuestionAnswering",
            "LayoutLMv2ForSequenceClassification",
            "LayoutLMv2ForTokenClassification",
            "LayoutLMv2Model",
            "LayoutLMv2PreTrainedModel",
        ]
    )
    _import_structure["models.layoutlmv3"].extend(
        [
            "LayoutLMv3ForQuestionAnswering",
            "LayoutLMv3ForSequenceClassification",
            "LayoutLMv3ForTokenClassification",
            "LayoutLMv3Model",
            "LayoutLMv3PreTrainedModel",
        ]
    )
    _import_structure["models.led"].extend(
        [
            "LEDForConditionalGeneration",
            "LEDForQuestionAnswering",
            "LEDForSequenceClassification",
            "LEDModel",
            "LEDPreTrainedModel",
        ]
    )
    _import_structure["models.levit"].extend(
        [
            "LevitForImageClassification",
            "LevitForImageClassificationWithTeacher",
            "LevitModel",
            "LevitPreTrainedModel",
        ]
    )
    _import_structure["models.lilt"].extend(
        [
            "LiltForQuestionAnswering",
            "LiltForSequenceClassification",
            "LiltForTokenClassification",
            "LiltModel",
            "LiltPreTrainedModel",
        ]
    )
    _import_structure["models.llama"].extend(
        [
            "LlamaForCausalLM",
            "LlamaForQuestionAnswering",
            "LlamaForSequenceClassification",
            "LlamaForTokenClassification",
            "LlamaModel",
            "LlamaPreTrainedModel",
        ]
    )
    _import_structure["models.llava"].extend(
        [
            "LlavaForConditionalGeneration",
            "LlavaPreTrainedModel",
        ]
    )
    _import_structure["models.llava_next"].extend(
        [
            "LlavaNextForConditionalGeneration",
            "LlavaNextPreTrainedModel",
        ]
    )
    _import_structure["models.llava_next_video"].extend(
        [
            "LlavaNextVideoForConditionalGeneration",
            "LlavaNextVideoPreTrainedModel",
        ]
    )
    _import_structure["models.llava_onevision"].extend(
        [
            "LlavaOnevisionForConditionalGeneration",
            "LlavaOnevisionPreTrainedModel",
        ]
    )
    _import_structure["models.longformer"].extend(
        [
            "LongformerForMaskedLM",
            "LongformerForMultipleChoice",
            "LongformerForQuestionAnswering",
            "LongformerForSequenceClassification",
            "LongformerForTokenClassification",
            "LongformerModel",
            "LongformerPreTrainedModel",
        ]
    )
    _import_structure["models.longt5"].extend(
        [
            "LongT5EncoderModel",
            "LongT5ForConditionalGeneration",
            "LongT5Model",
            "LongT5PreTrainedModel",
        ]
    )
    _import_structure["models.luke"].extend(
        [
            "LukeForEntityClassification",
            "LukeForEntityPairClassification",
            "LukeForEntitySpanClassification",
            "LukeForMaskedLM",
            "LukeForMultipleChoice",
            "LukeForQuestionAnswering",
            "LukeForSequenceClassification",
            "LukeForTokenClassification",
            "LukeModel",
            "LukePreTrainedModel",
        ]
    )
    _import_structure["models.lxmert"].extend(
        [
            "LxmertEncoder",
            "LxmertForPreTraining",
            "LxmertForQuestionAnswering",
            "LxmertModel",
            "LxmertPreTrainedModel",
            "LxmertVisualFeatureEncoder",
        ]
    )
    _import_structure["models.m2m_100"].extend(
        [
            "M2M100ForConditionalGeneration",
            "M2M100Model",
            "M2M100PreTrainedModel",
        ]
    )
    _import_structure["models.mamba"].extend(
        [
            "MambaForCausalLM",
            "MambaModel",
            "MambaPreTrainedModel",
        ]
    )
    _import_structure["models.mamba2"].extend(
        [
            "Mamba2ForCausalLM",
            "Mamba2Model",
            "Mamba2PreTrainedModel",
        ]
    )
    _import_structure["models.marian"].extend(
        ["MarianForCausalLM", "MarianModel", "MarianMTModel", "MarianPreTrainedModel"]
    )
    _import_structure["models.markuplm"].extend(
        [
            "MarkupLMForQuestionAnswering",
            "MarkupLMForSequenceClassification",
            "MarkupLMForTokenClassification",
            "MarkupLMModel",
            "MarkupLMPreTrainedModel",
        ]
    )
    _import_structure["models.mask2former"].extend(
        [
            "Mask2FormerForUniversalSegmentation",
            "Mask2FormerModel",
            "Mask2FormerPreTrainedModel",
        ]
    )
    _import_structure["models.maskformer"].extend(
        [
            "MaskFormerForInstanceSegmentation",
            "MaskFormerModel",
            "MaskFormerPreTrainedModel",
            "MaskFormerSwinBackbone",
        ]
    )
    _import_structure["models.mbart"].extend(
        [
            "MBartForCausalLM",
            "MBartForConditionalGeneration",
            "MBartForQuestionAnswering",
            "MBartForSequenceClassification",
            "MBartModel",
            "MBartPreTrainedModel",
        ]
    )
    _import_structure["models.megatron_bert"].extend(
        [
            "MegatronBertForCausalLM",
            "MegatronBertForMaskedLM",
            "MegatronBertForMultipleChoice",
            "MegatronBertForNextSentencePrediction",
            "MegatronBertForPreTraining",
            "MegatronBertForQuestionAnswering",
            "MegatronBertForSequenceClassification",
            "MegatronBertForTokenClassification",
            "MegatronBertModel",
            "MegatronBertPreTrainedModel",
        ]
    )
    _import_structure["models.mgp_str"].extend(
        [
            "MgpstrForSceneTextRecognition",
            "MgpstrModel",
            "MgpstrPreTrainedModel",
        ]
    )
    _import_structure["models.mimi"].extend(
        [
            "MimiModel",
            "MimiPreTrainedModel",
        ]
    )
    _import_structure["models.mistral"].extend(
        [
            "MistralForCausalLM",
            "MistralForQuestionAnswering",
            "MistralForSequenceClassification",
            "MistralForTokenClassification",
            "MistralModel",
            "MistralPreTrainedModel",
        ]
    )
    _import_structure["models.mixtral"].extend(
        [
            "MixtralForCausalLM",
            "MixtralForQuestionAnswering",
            "MixtralForSequenceClassification",
            "MixtralForTokenClassification",
            "MixtralModel",
            "MixtralPreTrainedModel",
        ]
    )
    _import_structure["models.mllama"].extend(
        [
            "MllamaForCausalLM",
            "MllamaForConditionalGeneration",
            "MllamaPreTrainedModel",
            "MllamaProcessor",
            "MllamaTextModel",
            "MllamaVisionModel",
        ]
    )
    _import_structure["models.mobilebert"].extend(
        [
            "MobileBertForMaskedLM",
            "MobileBertForMultipleChoice",
            "MobileBertForNextSentencePrediction",
            "MobileBertForPreTraining",
            "MobileBertForQuestionAnswering",
            "MobileBertForSequenceClassification",
            "MobileBertForTokenClassification",
            "MobileBertModel",
            "MobileBertPreTrainedModel",
            "load_tf_weights_in_mobilebert",
        ]
    )
    _import_structure["models.mobilenet_v1"].extend(
        [
            "MobileNetV1ForImageClassification",
            "MobileNetV1Model",
            "MobileNetV1PreTrainedModel",
            "load_tf_weights_in_mobilenet_v1",
        ]
    )
    _import_structure["models.mobilenet_v2"].extend(
        [
            "MobileNetV2ForImageClassification",
            "MobileNetV2ForSemanticSegmentation",
            "MobileNetV2Model",
            "MobileNetV2PreTrainedModel",
            "load_tf_weights_in_mobilenet_v2",
        ]
    )
    _import_structure["models.mobilevit"].extend(
        [
            "MobileViTForImageClassification",
            "MobileViTForSemanticSegmentation",
            "MobileViTModel",
            "MobileViTPreTrainedModel",
        ]
    )
    _import_structure["models.mobilevitv2"].extend(
        [
            "MobileViTV2ForImageClassification",
            "MobileViTV2ForSemanticSegmentation",
            "MobileViTV2Model",
            "MobileViTV2PreTrainedModel",
        ]
    )
<<<<<<< HEAD
    _import_structure["models.molmo"].extend(
        [
            "MolmoForCausalLM",
            "MolmoForConditionalGeneration",
            "MolmoPreTrainedModel",
            "MolmoTextModel",
        ]
    )

=======
    _import_structure["models.modernbert"].extend(
        [
            "ModernBertForMaskedLM",
            "ModernBertForSequenceClassification",
            "ModernBertForTokenClassification",
            "ModernBertModel",
            "ModernBertPreTrainedModel",
        ]
    )
>>>>>>> 82fcac0a
    _import_structure["models.moshi"].extend(
        [
            "MoshiForCausalLM",
            "MoshiForConditionalGeneration",
            "MoshiModel",
            "MoshiPreTrainedModel",
        ]
    )
    _import_structure["models.mpnet"].extend(
        [
            "MPNetForMaskedLM",
            "MPNetForMultipleChoice",
            "MPNetForQuestionAnswering",
            "MPNetForSequenceClassification",
            "MPNetForTokenClassification",
            "MPNetModel",
            "MPNetPreTrainedModel",
        ]
    )
    _import_structure["models.mpt"].extend(
        [
            "MptForCausalLM",
            "MptForQuestionAnswering",
            "MptForSequenceClassification",
            "MptForTokenClassification",
            "MptModel",
            "MptPreTrainedModel",
        ]
    )
    _import_structure["models.mra"].extend(
        [
            "MraForMaskedLM",
            "MraForMultipleChoice",
            "MraForQuestionAnswering",
            "MraForSequenceClassification",
            "MraForTokenClassification",
            "MraModel",
            "MraPreTrainedModel",
        ]
    )
    _import_structure["models.mt5"].extend(
        [
            "MT5EncoderModel",
            "MT5ForConditionalGeneration",
            "MT5ForQuestionAnswering",
            "MT5ForSequenceClassification",
            "MT5ForTokenClassification",
            "MT5Model",
            "MT5PreTrainedModel",
        ]
    )
    _import_structure["models.musicgen"].extend(
        [
            "MusicgenForCausalLM",
            "MusicgenForConditionalGeneration",
            "MusicgenModel",
            "MusicgenPreTrainedModel",
            "MusicgenProcessor",
        ]
    )
    _import_structure["models.musicgen_melody"].extend(
        [
            "MusicgenMelodyForCausalLM",
            "MusicgenMelodyForConditionalGeneration",
            "MusicgenMelodyModel",
            "MusicgenMelodyPreTrainedModel",
        ]
    )
    _import_structure["models.mvp"].extend(
        [
            "MvpForCausalLM",
            "MvpForConditionalGeneration",
            "MvpForQuestionAnswering",
            "MvpForSequenceClassification",
            "MvpModel",
            "MvpPreTrainedModel",
        ]
    )
    _import_structure["models.nemotron"].extend(
        [
            "NemotronForCausalLM",
            "NemotronForQuestionAnswering",
            "NemotronForSequenceClassification",
            "NemotronForTokenClassification",
            "NemotronModel",
            "NemotronPreTrainedModel",
        ]
    )
    _import_structure["models.nllb_moe"].extend(
        [
            "NllbMoeForConditionalGeneration",
            "NllbMoeModel",
            "NllbMoePreTrainedModel",
            "NllbMoeSparseMLP",
            "NllbMoeTop2Router",
        ]
    )
    _import_structure["models.nystromformer"].extend(
        [
            "NystromformerForMaskedLM",
            "NystromformerForMultipleChoice",
            "NystromformerForQuestionAnswering",
            "NystromformerForSequenceClassification",
            "NystromformerForTokenClassification",
            "NystromformerModel",
            "NystromformerPreTrainedModel",
        ]
    )
    _import_structure["models.olmo"].extend(
        [
            "OlmoForCausalLM",
            "OlmoModel",
            "OlmoPreTrainedModel",
        ]
    )
    _import_structure["models.olmo2"].extend(
        [
            "Olmo2ForCausalLM",
            "Olmo2Model",
            "Olmo2PreTrainedModel",
        ]
    )
    _import_structure["models.olmoe"].extend(
        [
            "OlmoeForCausalLM",
            "OlmoeModel",
            "OlmoePreTrainedModel",
        ]
    )
    _import_structure["models.omdet_turbo"].extend(
        [
            "OmDetTurboForObjectDetection",
            "OmDetTurboPreTrainedModel",
        ]
    )
    _import_structure["models.oneformer"].extend(
        [
            "OneFormerForUniversalSegmentation",
            "OneFormerModel",
            "OneFormerPreTrainedModel",
        ]
    )
    _import_structure["models.openai"].extend(
        [
            "OpenAIGPTDoubleHeadsModel",
            "OpenAIGPTForSequenceClassification",
            "OpenAIGPTLMHeadModel",
            "OpenAIGPTModel",
            "OpenAIGPTPreTrainedModel",
            "load_tf_weights_in_openai_gpt",
        ]
    )
    _import_structure["models.opt"].extend(
        [
            "OPTForCausalLM",
            "OPTForQuestionAnswering",
            "OPTForSequenceClassification",
            "OPTModel",
            "OPTPreTrainedModel",
        ]
    )
    _import_structure["models.owlv2"].extend(
        [
            "Owlv2ForObjectDetection",
            "Owlv2Model",
            "Owlv2PreTrainedModel",
            "Owlv2TextModel",
            "Owlv2VisionModel",
        ]
    )
    _import_structure["models.owlvit"].extend(
        [
            "OwlViTForObjectDetection",
            "OwlViTModel",
            "OwlViTPreTrainedModel",
            "OwlViTTextModel",
            "OwlViTVisionModel",
        ]
    )
    _import_structure["models.paligemma"].extend(
        [
            "PaliGemmaForConditionalGeneration",
            "PaliGemmaPreTrainedModel",
            "PaliGemmaProcessor",
        ]
    )
    _import_structure["models.patchtsmixer"].extend(
        [
            "PatchTSMixerForPrediction",
            "PatchTSMixerForPretraining",
            "PatchTSMixerForRegression",
            "PatchTSMixerForTimeSeriesClassification",
            "PatchTSMixerModel",
            "PatchTSMixerPreTrainedModel",
        ]
    )
    _import_structure["models.patchtst"].extend(
        [
            "PatchTSTForClassification",
            "PatchTSTForPrediction",
            "PatchTSTForPretraining",
            "PatchTSTForRegression",
            "PatchTSTModel",
            "PatchTSTPreTrainedModel",
        ]
    )
    _import_structure["models.pegasus"].extend(
        [
            "PegasusForCausalLM",
            "PegasusForConditionalGeneration",
            "PegasusModel",
            "PegasusPreTrainedModel",
        ]
    )
    _import_structure["models.pegasus_x"].extend(
        [
            "PegasusXForConditionalGeneration",
            "PegasusXModel",
            "PegasusXPreTrainedModel",
        ]
    )
    _import_structure["models.perceiver"].extend(
        [
            "PerceiverForImageClassificationConvProcessing",
            "PerceiverForImageClassificationFourier",
            "PerceiverForImageClassificationLearned",
            "PerceiverForMaskedLM",
            "PerceiverForMultimodalAutoencoding",
            "PerceiverForOpticalFlow",
            "PerceiverForSequenceClassification",
            "PerceiverModel",
            "PerceiverPreTrainedModel",
        ]
    )
    _import_structure["models.persimmon"].extend(
        [
            "PersimmonForCausalLM",
            "PersimmonForSequenceClassification",
            "PersimmonForTokenClassification",
            "PersimmonModel",
            "PersimmonPreTrainedModel",
        ]
    )
    _import_structure["models.phi"].extend(
        [
            "PhiForCausalLM",
            "PhiForSequenceClassification",
            "PhiForTokenClassification",
            "PhiModel",
            "PhiPreTrainedModel",
        ]
    )
    _import_structure["models.phi3"].extend(
        [
            "Phi3ForCausalLM",
            "Phi3ForSequenceClassification",
            "Phi3ForTokenClassification",
            "Phi3Model",
            "Phi3PreTrainedModel",
        ]
    )
    _import_structure["models.phimoe"].extend(
        [
            "PhimoeForCausalLM",
            "PhimoeForSequenceClassification",
            "PhimoeModel",
            "PhimoePreTrainedModel",
        ]
    )
    _import_structure["models.pix2struct"].extend(
        [
            "Pix2StructForConditionalGeneration",
            "Pix2StructPreTrainedModel",
            "Pix2StructTextModel",
            "Pix2StructVisionModel",
        ]
    )
    _import_structure["models.pixtral"].extend(["PixtralPreTrainedModel", "PixtralVisionModel"])
    _import_structure["models.plbart"].extend(
        [
            "PLBartForCausalLM",
            "PLBartForConditionalGeneration",
            "PLBartForSequenceClassification",
            "PLBartModel",
            "PLBartPreTrainedModel",
        ]
    )
    _import_structure["models.poolformer"].extend(
        [
            "PoolFormerForImageClassification",
            "PoolFormerModel",
            "PoolFormerPreTrainedModel",
        ]
    )
    _import_structure["models.pop2piano"].extend(
        [
            "Pop2PianoForConditionalGeneration",
            "Pop2PianoPreTrainedModel",
        ]
    )
    _import_structure["models.prophetnet"].extend(
        [
            "ProphetNetDecoder",
            "ProphetNetEncoder",
            "ProphetNetForCausalLM",
            "ProphetNetForConditionalGeneration",
            "ProphetNetModel",
            "ProphetNetPreTrainedModel",
        ]
    )
    _import_structure["models.pvt"].extend(
        [
            "PvtForImageClassification",
            "PvtModel",
            "PvtPreTrainedModel",
        ]
    )
    _import_structure["models.pvt_v2"].extend(
        [
            "PvtV2Backbone",
            "PvtV2ForImageClassification",
            "PvtV2Model",
            "PvtV2PreTrainedModel",
        ]
    )
    _import_structure["models.qwen2"].extend(
        [
            "Qwen2ForCausalLM",
            "Qwen2ForQuestionAnswering",
            "Qwen2ForSequenceClassification",
            "Qwen2ForTokenClassification",
            "Qwen2Model",
            "Qwen2PreTrainedModel",
        ]
    )
    _import_structure["models.qwen2_audio"].extend(
        [
            "Qwen2AudioEncoder",
            "Qwen2AudioForConditionalGeneration",
            "Qwen2AudioPreTrainedModel",
        ]
    )
    _import_structure["models.qwen2_moe"].extend(
        [
            "Qwen2MoeForCausalLM",
            "Qwen2MoeForQuestionAnswering",
            "Qwen2MoeForSequenceClassification",
            "Qwen2MoeForTokenClassification",
            "Qwen2MoeModel",
            "Qwen2MoePreTrainedModel",
        ]
    )
    _import_structure["models.qwen2_vl"].extend(
        [
            "Qwen2VLForConditionalGeneration",
            "Qwen2VLModel",
            "Qwen2VLPreTrainedModel",
        ]
    )
    _import_structure["models.rag"].extend(
        [
            "RagModel",
            "RagPreTrainedModel",
            "RagSequenceForGeneration",
            "RagTokenForGeneration",
        ]
    )
    _import_structure["models.recurrent_gemma"].extend(
        [
            "RecurrentGemmaForCausalLM",
            "RecurrentGemmaModel",
            "RecurrentGemmaPreTrainedModel",
        ]
    )
    _import_structure["models.reformer"].extend(
        [
            "ReformerForMaskedLM",
            "ReformerForQuestionAnswering",
            "ReformerForSequenceClassification",
            "ReformerModel",
            "ReformerModelWithLMHead",
            "ReformerPreTrainedModel",
        ]
    )
    _import_structure["models.regnet"].extend(
        [
            "RegNetForImageClassification",
            "RegNetModel",
            "RegNetPreTrainedModel",
        ]
    )
    _import_structure["models.rembert"].extend(
        [
            "RemBertForCausalLM",
            "RemBertForMaskedLM",
            "RemBertForMultipleChoice",
            "RemBertForQuestionAnswering",
            "RemBertForSequenceClassification",
            "RemBertForTokenClassification",
            "RemBertModel",
            "RemBertPreTrainedModel",
            "load_tf_weights_in_rembert",
        ]
    )
    _import_structure["models.resnet"].extend(
        [
            "ResNetBackbone",
            "ResNetForImageClassification",
            "ResNetModel",
            "ResNetPreTrainedModel",
        ]
    )
    _import_structure["models.roberta"].extend(
        [
            "RobertaForCausalLM",
            "RobertaForMaskedLM",
            "RobertaForMultipleChoice",
            "RobertaForQuestionAnswering",
            "RobertaForSequenceClassification",
            "RobertaForTokenClassification",
            "RobertaModel",
            "RobertaPreTrainedModel",
        ]
    )
    _import_structure["models.roberta_prelayernorm"].extend(
        [
            "RobertaPreLayerNormForCausalLM",
            "RobertaPreLayerNormForMaskedLM",
            "RobertaPreLayerNormForMultipleChoice",
            "RobertaPreLayerNormForQuestionAnswering",
            "RobertaPreLayerNormForSequenceClassification",
            "RobertaPreLayerNormForTokenClassification",
            "RobertaPreLayerNormModel",
            "RobertaPreLayerNormPreTrainedModel",
        ]
    )
    _import_structure["models.roc_bert"].extend(
        [
            "RoCBertForCausalLM",
            "RoCBertForMaskedLM",
            "RoCBertForMultipleChoice",
            "RoCBertForPreTraining",
            "RoCBertForQuestionAnswering",
            "RoCBertForSequenceClassification",
            "RoCBertForTokenClassification",
            "RoCBertModel",
            "RoCBertPreTrainedModel",
            "load_tf_weights_in_roc_bert",
        ]
    )
    _import_structure["models.roformer"].extend(
        [
            "RoFormerForCausalLM",
            "RoFormerForMaskedLM",
            "RoFormerForMultipleChoice",
            "RoFormerForQuestionAnswering",
            "RoFormerForSequenceClassification",
            "RoFormerForTokenClassification",
            "RoFormerModel",
            "RoFormerPreTrainedModel",
            "load_tf_weights_in_roformer",
        ]
    )
    _import_structure["models.rt_detr"].extend(
        [
            "RTDetrForObjectDetection",
            "RTDetrModel",
            "RTDetrPreTrainedModel",
            "RTDetrResNetBackbone",
            "RTDetrResNetPreTrainedModel",
        ]
    )
    _import_structure["models.rwkv"].extend(
        [
            "RwkvForCausalLM",
            "RwkvModel",
            "RwkvPreTrainedModel",
        ]
    )
    _import_structure["models.sam"].extend(
        [
            "SamModel",
            "SamPreTrainedModel",
        ]
    )
    _import_structure["models.seamless_m4t"].extend(
        [
            "SeamlessM4TCodeHifiGan",
            "SeamlessM4TForSpeechToSpeech",
            "SeamlessM4TForSpeechToText",
            "SeamlessM4TForTextToSpeech",
            "SeamlessM4TForTextToText",
            "SeamlessM4THifiGan",
            "SeamlessM4TModel",
            "SeamlessM4TPreTrainedModel",
            "SeamlessM4TTextToUnitForConditionalGeneration",
            "SeamlessM4TTextToUnitModel",
        ]
    )
    _import_structure["models.seamless_m4t_v2"].extend(
        [
            "SeamlessM4Tv2ForSpeechToSpeech",
            "SeamlessM4Tv2ForSpeechToText",
            "SeamlessM4Tv2ForTextToSpeech",
            "SeamlessM4Tv2ForTextToText",
            "SeamlessM4Tv2Model",
            "SeamlessM4Tv2PreTrainedModel",
        ]
    )
    _import_structure["models.segformer"].extend(
        [
            "SegformerDecodeHead",
            "SegformerForImageClassification",
            "SegformerForSemanticSegmentation",
            "SegformerModel",
            "SegformerPreTrainedModel",
        ]
    )
    _import_structure["models.seggpt"].extend(
        [
            "SegGptForImageSegmentation",
            "SegGptModel",
            "SegGptPreTrainedModel",
        ]
    )
    _import_structure["models.sew"].extend(
        [
            "SEWForCTC",
            "SEWForSequenceClassification",
            "SEWModel",
            "SEWPreTrainedModel",
        ]
    )
    _import_structure["models.sew_d"].extend(
        [
            "SEWDForCTC",
            "SEWDForSequenceClassification",
            "SEWDModel",
            "SEWDPreTrainedModel",
        ]
    )
    _import_structure["models.siglip"].extend(
        [
            "SiglipForImageClassification",
            "SiglipModel",
            "SiglipPreTrainedModel",
            "SiglipTextModel",
            "SiglipVisionModel",
        ]
    )
    _import_structure["models.speech_encoder_decoder"].extend(["SpeechEncoderDecoderModel"])
    _import_structure["models.speech_to_text"].extend(
        [
            "Speech2TextForConditionalGeneration",
            "Speech2TextModel",
            "Speech2TextPreTrainedModel",
        ]
    )
    _import_structure["models.speecht5"].extend(
        [
            "SpeechT5ForSpeechToSpeech",
            "SpeechT5ForSpeechToText",
            "SpeechT5ForTextToSpeech",
            "SpeechT5HifiGan",
            "SpeechT5Model",
            "SpeechT5PreTrainedModel",
        ]
    )
    _import_structure["models.splinter"].extend(
        [
            "SplinterForPreTraining",
            "SplinterForQuestionAnswering",
            "SplinterModel",
            "SplinterPreTrainedModel",
        ]
    )
    _import_structure["models.squeezebert"].extend(
        [
            "SqueezeBertForMaskedLM",
            "SqueezeBertForMultipleChoice",
            "SqueezeBertForQuestionAnswering",
            "SqueezeBertForSequenceClassification",
            "SqueezeBertForTokenClassification",
            "SqueezeBertModel",
            "SqueezeBertPreTrainedModel",
        ]
    )
    _import_structure["models.stablelm"].extend(
        [
            "StableLmForCausalLM",
            "StableLmForSequenceClassification",
            "StableLmForTokenClassification",
            "StableLmModel",
            "StableLmPreTrainedModel",
        ]
    )
    _import_structure["models.starcoder2"].extend(
        [
            "Starcoder2ForCausalLM",
            "Starcoder2ForSequenceClassification",
            "Starcoder2ForTokenClassification",
            "Starcoder2Model",
            "Starcoder2PreTrainedModel",
        ]
    )
    _import_structure["models.superpoint"].extend(
        [
            "SuperPointForKeypointDetection",
            "SuperPointPreTrainedModel",
        ]
    )
    _import_structure["models.swiftformer"].extend(
        [
            "SwiftFormerForImageClassification",
            "SwiftFormerModel",
            "SwiftFormerPreTrainedModel",
        ]
    )
    _import_structure["models.swin"].extend(
        [
            "SwinBackbone",
            "SwinForImageClassification",
            "SwinForMaskedImageModeling",
            "SwinModel",
            "SwinPreTrainedModel",
        ]
    )
    _import_structure["models.swin2sr"].extend(
        [
            "Swin2SRForImageSuperResolution",
            "Swin2SRModel",
            "Swin2SRPreTrainedModel",
        ]
    )
    _import_structure["models.swinv2"].extend(
        [
            "Swinv2Backbone",
            "Swinv2ForImageClassification",
            "Swinv2ForMaskedImageModeling",
            "Swinv2Model",
            "Swinv2PreTrainedModel",
        ]
    )
    _import_structure["models.switch_transformers"].extend(
        [
            "SwitchTransformersEncoderModel",
            "SwitchTransformersForConditionalGeneration",
            "SwitchTransformersModel",
            "SwitchTransformersPreTrainedModel",
            "SwitchTransformersSparseMLP",
            "SwitchTransformersTop1Router",
        ]
    )
    _import_structure["models.t5"].extend(
        [
            "T5EncoderModel",
            "T5ForConditionalGeneration",
            "T5ForQuestionAnswering",
            "T5ForSequenceClassification",
            "T5ForTokenClassification",
            "T5Model",
            "T5PreTrainedModel",
            "load_tf_weights_in_t5",
        ]
    )
    _import_structure["models.table_transformer"].extend(
        [
            "TableTransformerForObjectDetection",
            "TableTransformerModel",
            "TableTransformerPreTrainedModel",
        ]
    )
    _import_structure["models.tapas"].extend(
        [
            "TapasForMaskedLM",
            "TapasForQuestionAnswering",
            "TapasForSequenceClassification",
            "TapasModel",
            "TapasPreTrainedModel",
            "load_tf_weights_in_tapas",
        ]
    )
    _import_structure["models.time_series_transformer"].extend(
        [
            "TimeSeriesTransformerForPrediction",
            "TimeSeriesTransformerModel",
            "TimeSeriesTransformerPreTrainedModel",
        ]
    )
    _import_structure["models.timesformer"].extend(
        [
            "TimesformerForVideoClassification",
            "TimesformerModel",
            "TimesformerPreTrainedModel",
        ]
    )
    _import_structure["models.timm_backbone"].extend(["TimmBackbone"])
    _import_structure["models.timm_wrapper"].extend(
        ["TimmWrapperForImageClassification", "TimmWrapperModel", "TimmWrapperPreTrainedModel"]
    )
    _import_structure["models.trocr"].extend(
        [
            "TrOCRForCausalLM",
            "TrOCRPreTrainedModel",
        ]
    )
    _import_structure["models.tvp"].extend(
        [
            "TvpForVideoGrounding",
            "TvpModel",
            "TvpPreTrainedModel",
        ]
    )
    _import_structure["models.udop"].extend(
        [
            "UdopEncoderModel",
            "UdopForConditionalGeneration",
            "UdopModel",
            "UdopPreTrainedModel",
        ],
    )
    _import_structure["models.umt5"].extend(
        [
            "UMT5EncoderModel",
            "UMT5ForConditionalGeneration",
            "UMT5ForQuestionAnswering",
            "UMT5ForSequenceClassification",
            "UMT5ForTokenClassification",
            "UMT5Model",
            "UMT5PreTrainedModel",
        ]
    )
    _import_structure["models.unispeech"].extend(
        [
            "UniSpeechForCTC",
            "UniSpeechForPreTraining",
            "UniSpeechForSequenceClassification",
            "UniSpeechModel",
            "UniSpeechPreTrainedModel",
        ]
    )
    _import_structure["models.unispeech_sat"].extend(
        [
            "UniSpeechSatForAudioFrameClassification",
            "UniSpeechSatForCTC",
            "UniSpeechSatForPreTraining",
            "UniSpeechSatForSequenceClassification",
            "UniSpeechSatForXVector",
            "UniSpeechSatModel",
            "UniSpeechSatPreTrainedModel",
        ]
    )
    _import_structure["models.univnet"].extend(
        [
            "UnivNetModel",
        ]
    )
    _import_structure["models.upernet"].extend(
        [
            "UperNetForSemanticSegmentation",
            "UperNetPreTrainedModel",
        ]
    )
    _import_structure["models.video_llava"].extend(
        [
            "VideoLlavaForConditionalGeneration",
            "VideoLlavaPreTrainedModel",
            "VideoLlavaProcessor",
        ]
    )
    _import_structure["models.videomae"].extend(
        [
            "VideoMAEForPreTraining",
            "VideoMAEForVideoClassification",
            "VideoMAEModel",
            "VideoMAEPreTrainedModel",
        ]
    )
    _import_structure["models.vilt"].extend(
        [
            "ViltForImageAndTextRetrieval",
            "ViltForImagesAndTextClassification",
            "ViltForMaskedLM",
            "ViltForQuestionAnswering",
            "ViltForTokenClassification",
            "ViltModel",
            "ViltPreTrainedModel",
        ]
    )
    _import_structure["models.vipllava"].extend(
        [
            "VipLlavaForConditionalGeneration",
            "VipLlavaPreTrainedModel",
        ]
    )
    _import_structure["models.vision_encoder_decoder"].extend(["VisionEncoderDecoderModel"])
    _import_structure["models.vision_text_dual_encoder"].extend(["VisionTextDualEncoderModel"])
    _import_structure["models.visual_bert"].extend(
        [
            "VisualBertForMultipleChoice",
            "VisualBertForPreTraining",
            "VisualBertForQuestionAnswering",
            "VisualBertForRegionToPhraseAlignment",
            "VisualBertForVisualReasoning",
            "VisualBertModel",
            "VisualBertPreTrainedModel",
        ]
    )
    _import_structure["models.vit"].extend(
        [
            "ViTForImageClassification",
            "ViTForMaskedImageModeling",
            "ViTModel",
            "ViTPreTrainedModel",
        ]
    )
    _import_structure["models.vit_mae"].extend(
        [
            "ViTMAEForPreTraining",
            "ViTMAEModel",
            "ViTMAEPreTrainedModel",
        ]
    )
    _import_structure["models.vit_msn"].extend(
        [
            "ViTMSNForImageClassification",
            "ViTMSNModel",
            "ViTMSNPreTrainedModel",
        ]
    )
    _import_structure["models.vitdet"].extend(
        [
            "VitDetBackbone",
            "VitDetModel",
            "VitDetPreTrainedModel",
        ]
    )
    _import_structure["models.vitmatte"].extend(
        [
            "VitMatteForImageMatting",
            "VitMattePreTrainedModel",
        ]
    )
    _import_structure["models.vits"].extend(
        [
            "VitsModel",
            "VitsPreTrainedModel",
        ]
    )
    _import_structure["models.vivit"].extend(
        [
            "VivitForVideoClassification",
            "VivitModel",
            "VivitPreTrainedModel",
        ]
    )
    _import_structure["models.wav2vec2"].extend(
        [
            "Wav2Vec2ForAudioFrameClassification",
            "Wav2Vec2ForCTC",
            "Wav2Vec2ForMaskedLM",
            "Wav2Vec2ForPreTraining",
            "Wav2Vec2ForSequenceClassification",
            "Wav2Vec2ForXVector",
            "Wav2Vec2Model",
            "Wav2Vec2PreTrainedModel",
        ]
    )
    _import_structure["models.wav2vec2_bert"].extend(
        [
            "Wav2Vec2BertForAudioFrameClassification",
            "Wav2Vec2BertForCTC",
            "Wav2Vec2BertForSequenceClassification",
            "Wav2Vec2BertForXVector",
            "Wav2Vec2BertModel",
            "Wav2Vec2BertPreTrainedModel",
        ]
    )
    _import_structure["models.wav2vec2_conformer"].extend(
        [
            "Wav2Vec2ConformerForAudioFrameClassification",
            "Wav2Vec2ConformerForCTC",
            "Wav2Vec2ConformerForPreTraining",
            "Wav2Vec2ConformerForSequenceClassification",
            "Wav2Vec2ConformerForXVector",
            "Wav2Vec2ConformerModel",
            "Wav2Vec2ConformerPreTrainedModel",
        ]
    )
    _import_structure["models.wavlm"].extend(
        [
            "WavLMForAudioFrameClassification",
            "WavLMForCTC",
            "WavLMForSequenceClassification",
            "WavLMForXVector",
            "WavLMModel",
            "WavLMPreTrainedModel",
        ]
    )
    _import_structure["models.whisper"].extend(
        [
            "WhisperForAudioClassification",
            "WhisperForCausalLM",
            "WhisperForConditionalGeneration",
            "WhisperModel",
            "WhisperPreTrainedModel",
        ]
    )
    _import_structure["models.x_clip"].extend(
        [
            "XCLIPModel",
            "XCLIPPreTrainedModel",
            "XCLIPTextModel",
            "XCLIPVisionModel",
        ]
    )
    _import_structure["models.xglm"].extend(
        [
            "XGLMForCausalLM",
            "XGLMModel",
            "XGLMPreTrainedModel",
        ]
    )
    _import_structure["models.xlm"].extend(
        [
            "XLMForMultipleChoice",
            "XLMForQuestionAnswering",
            "XLMForQuestionAnsweringSimple",
            "XLMForSequenceClassification",
            "XLMForTokenClassification",
            "XLMModel",
            "XLMPreTrainedModel",
            "XLMWithLMHeadModel",
        ]
    )
    _import_structure["models.xlm_roberta"].extend(
        [
            "XLMRobertaForCausalLM",
            "XLMRobertaForMaskedLM",
            "XLMRobertaForMultipleChoice",
            "XLMRobertaForQuestionAnswering",
            "XLMRobertaForSequenceClassification",
            "XLMRobertaForTokenClassification",
            "XLMRobertaModel",
            "XLMRobertaPreTrainedModel",
        ]
    )
    _import_structure["models.xlm_roberta_xl"].extend(
        [
            "XLMRobertaXLForCausalLM",
            "XLMRobertaXLForMaskedLM",
            "XLMRobertaXLForMultipleChoice",
            "XLMRobertaXLForQuestionAnswering",
            "XLMRobertaXLForSequenceClassification",
            "XLMRobertaXLForTokenClassification",
            "XLMRobertaXLModel",
            "XLMRobertaXLPreTrainedModel",
        ]
    )
    _import_structure["models.xlnet"].extend(
        [
            "XLNetForMultipleChoice",
            "XLNetForQuestionAnswering",
            "XLNetForQuestionAnsweringSimple",
            "XLNetForSequenceClassification",
            "XLNetForTokenClassification",
            "XLNetLMHeadModel",
            "XLNetModel",
            "XLNetPreTrainedModel",
            "load_tf_weights_in_xlnet",
        ]
    )
    _import_structure["models.xmod"].extend(
        [
            "XmodForCausalLM",
            "XmodForMaskedLM",
            "XmodForMultipleChoice",
            "XmodForQuestionAnswering",
            "XmodForSequenceClassification",
            "XmodForTokenClassification",
            "XmodModel",
            "XmodPreTrainedModel",
        ]
    )
    _import_structure["models.yolos"].extend(
        [
            "YolosForObjectDetection",
            "YolosModel",
            "YolosPreTrainedModel",
        ]
    )
    _import_structure["models.yoso"].extend(
        [
            "YosoForMaskedLM",
            "YosoForMultipleChoice",
            "YosoForQuestionAnswering",
            "YosoForSequenceClassification",
            "YosoForTokenClassification",
            "YosoModel",
            "YosoPreTrainedModel",
        ]
    )
    _import_structure["models.zamba"].extend(
        [
            "ZambaForCausalLM",
            "ZambaForSequenceClassification",
            "ZambaModel",
            "ZambaPreTrainedModel",
        ]
    )
    _import_structure["models.zoedepth"].extend(
        [
            "ZoeDepthForDepthEstimation",
            "ZoeDepthPreTrainedModel",
        ]
    )
    _import_structure["optimization"] = [
        "Adafactor",
        "AdamW",
        "get_constant_schedule",
        "get_constant_schedule_with_warmup",
        "get_cosine_schedule_with_warmup",
        "get_cosine_with_hard_restarts_schedule_with_warmup",
        "get_inverse_sqrt_schedule",
        "get_linear_schedule_with_warmup",
        "get_polynomial_decay_schedule_with_warmup",
        "get_scheduler",
        "get_wsd_schedule",
    ]
    _import_structure["pytorch_utils"] = [
        "Conv1D",
        "apply_chunking_to_forward",
        "prune_layer",
    ]
    _import_structure["sagemaker"] = []
    _import_structure["time_series_utils"] = []
    _import_structure["trainer"] = ["Trainer"]
    _import_structure["trainer_pt_utils"] = ["torch_distributed_zero_first"]
    _import_structure["trainer_seq2seq"] = ["Seq2SeqTrainer"]

# TensorFlow-backed objects
try:
    if not is_tf_available():
        raise OptionalDependencyNotAvailable()
except OptionalDependencyNotAvailable:
    from .utils import dummy_tf_objects

    _import_structure["utils.dummy_tf_objects"] = [name for name in dir(dummy_tf_objects) if not name.startswith("_")]
else:
    _import_structure["activations_tf"] = []
    _import_structure["benchmark.benchmark_args_tf"] = ["TensorFlowBenchmarkArguments"]
    _import_structure["benchmark.benchmark_tf"] = ["TensorFlowBenchmark"]
    _import_structure["generation"].extend(
        [
            "TFForcedBOSTokenLogitsProcessor",
            "TFForcedEOSTokenLogitsProcessor",
            "TFForceTokensLogitsProcessor",
            "TFGenerationMixin",
            "TFLogitsProcessor",
            "TFLogitsProcessorList",
            "TFLogitsWarper",
            "TFMinLengthLogitsProcessor",
            "TFNoBadWordsLogitsProcessor",
            "TFNoRepeatNGramLogitsProcessor",
            "TFRepetitionPenaltyLogitsProcessor",
            "TFSuppressTokensAtBeginLogitsProcessor",
            "TFSuppressTokensLogitsProcessor",
            "TFTemperatureLogitsWarper",
            "TFTopKLogitsWarper",
            "TFTopPLogitsWarper",
        ]
    )
    _import_structure["keras_callbacks"] = ["KerasMetricCallback", "PushToHubCallback"]
    _import_structure["modeling_tf_outputs"] = []
    _import_structure["modeling_tf_utils"] = [
        "TFPreTrainedModel",
        "TFSequenceSummary",
        "TFSharedEmbeddings",
        "shape_list",
    ]
    # TensorFlow models structure
    _import_structure["models.albert"].extend(
        [
            "TFAlbertForMaskedLM",
            "TFAlbertForMultipleChoice",
            "TFAlbertForPreTraining",
            "TFAlbertForQuestionAnswering",
            "TFAlbertForSequenceClassification",
            "TFAlbertForTokenClassification",
            "TFAlbertMainLayer",
            "TFAlbertModel",
            "TFAlbertPreTrainedModel",
        ]
    )
    _import_structure["models.auto"].extend(
        [
            "TF_MODEL_FOR_AUDIO_CLASSIFICATION_MAPPING",
            "TF_MODEL_FOR_CAUSAL_LM_MAPPING",
            "TF_MODEL_FOR_DOCUMENT_QUESTION_ANSWERING_MAPPING",
            "TF_MODEL_FOR_IMAGE_CLASSIFICATION_MAPPING",
            "TF_MODEL_FOR_MASKED_IMAGE_MODELING_MAPPING",
            "TF_MODEL_FOR_MASKED_LM_MAPPING",
            "TF_MODEL_FOR_MASK_GENERATION_MAPPING",
            "TF_MODEL_FOR_MULTIPLE_CHOICE_MAPPING",
            "TF_MODEL_FOR_NEXT_SENTENCE_PREDICTION_MAPPING",
            "TF_MODEL_FOR_PRETRAINING_MAPPING",
            "TF_MODEL_FOR_QUESTION_ANSWERING_MAPPING",
            "TF_MODEL_FOR_SEMANTIC_SEGMENTATION_MAPPING",
            "TF_MODEL_FOR_SEQ_TO_SEQ_CAUSAL_LM_MAPPING",
            "TF_MODEL_FOR_SEQUENCE_CLASSIFICATION_MAPPING",
            "TF_MODEL_FOR_SPEECH_SEQ_2_SEQ_MAPPING",
            "TF_MODEL_FOR_TABLE_QUESTION_ANSWERING_MAPPING",
            "TF_MODEL_FOR_TEXT_ENCODING_MAPPING",
            "TF_MODEL_FOR_TOKEN_CLASSIFICATION_MAPPING",
            "TF_MODEL_FOR_VISION_2_SEQ_MAPPING",
            "TF_MODEL_FOR_ZERO_SHOT_IMAGE_CLASSIFICATION_MAPPING",
            "TF_MODEL_MAPPING",
            "TF_MODEL_WITH_LM_HEAD_MAPPING",
            "TFAutoModel",
            "TFAutoModelForAudioClassification",
            "TFAutoModelForCausalLM",
            "TFAutoModelForDocumentQuestionAnswering",
            "TFAutoModelForImageClassification",
            "TFAutoModelForMaskedImageModeling",
            "TFAutoModelForMaskedLM",
            "TFAutoModelForMaskGeneration",
            "TFAutoModelForMultipleChoice",
            "TFAutoModelForNextSentencePrediction",
            "TFAutoModelForPreTraining",
            "TFAutoModelForQuestionAnswering",
            "TFAutoModelForSemanticSegmentation",
            "TFAutoModelForSeq2SeqLM",
            "TFAutoModelForSequenceClassification",
            "TFAutoModelForSpeechSeq2Seq",
            "TFAutoModelForTableQuestionAnswering",
            "TFAutoModelForTextEncoding",
            "TFAutoModelForTokenClassification",
            "TFAutoModelForVision2Seq",
            "TFAutoModelForZeroShotImageClassification",
            "TFAutoModelWithLMHead",
        ]
    )
    _import_structure["models.bart"].extend(
        [
            "TFBartForConditionalGeneration",
            "TFBartForSequenceClassification",
            "TFBartModel",
            "TFBartPretrainedModel",
        ]
    )
    _import_structure["models.bert"].extend(
        [
            "TFBertForMaskedLM",
            "TFBertForMultipleChoice",
            "TFBertForNextSentencePrediction",
            "TFBertForPreTraining",
            "TFBertForQuestionAnswering",
            "TFBertForSequenceClassification",
            "TFBertForTokenClassification",
            "TFBertLMHeadModel",
            "TFBertMainLayer",
            "TFBertModel",
            "TFBertPreTrainedModel",
        ]
    )
    _import_structure["models.blenderbot"].extend(
        [
            "TFBlenderbotForConditionalGeneration",
            "TFBlenderbotModel",
            "TFBlenderbotPreTrainedModel",
        ]
    )
    _import_structure["models.blenderbot_small"].extend(
        [
            "TFBlenderbotSmallForConditionalGeneration",
            "TFBlenderbotSmallModel",
            "TFBlenderbotSmallPreTrainedModel",
        ]
    )
    _import_structure["models.blip"].extend(
        [
            "TFBlipForConditionalGeneration",
            "TFBlipForImageTextRetrieval",
            "TFBlipForQuestionAnswering",
            "TFBlipModel",
            "TFBlipPreTrainedModel",
            "TFBlipTextModel",
            "TFBlipVisionModel",
        ]
    )
    _import_structure["models.camembert"].extend(
        [
            "TFCamembertForCausalLM",
            "TFCamembertForMaskedLM",
            "TFCamembertForMultipleChoice",
            "TFCamembertForQuestionAnswering",
            "TFCamembertForSequenceClassification",
            "TFCamembertForTokenClassification",
            "TFCamembertModel",
            "TFCamembertPreTrainedModel",
        ]
    )
    _import_structure["models.clip"].extend(
        [
            "TFCLIPModel",
            "TFCLIPPreTrainedModel",
            "TFCLIPTextModel",
            "TFCLIPVisionModel",
        ]
    )
    _import_structure["models.convbert"].extend(
        [
            "TFConvBertForMaskedLM",
            "TFConvBertForMultipleChoice",
            "TFConvBertForQuestionAnswering",
            "TFConvBertForSequenceClassification",
            "TFConvBertForTokenClassification",
            "TFConvBertModel",
            "TFConvBertPreTrainedModel",
        ]
    )
    _import_structure["models.convnext"].extend(
        [
            "TFConvNextForImageClassification",
            "TFConvNextModel",
            "TFConvNextPreTrainedModel",
        ]
    )
    _import_structure["models.convnextv2"].extend(
        [
            "TFConvNextV2ForImageClassification",
            "TFConvNextV2Model",
            "TFConvNextV2PreTrainedModel",
        ]
    )
    _import_structure["models.ctrl"].extend(
        [
            "TFCTRLForSequenceClassification",
            "TFCTRLLMHeadModel",
            "TFCTRLModel",
            "TFCTRLPreTrainedModel",
        ]
    )
    _import_structure["models.cvt"].extend(
        [
            "TFCvtForImageClassification",
            "TFCvtModel",
            "TFCvtPreTrainedModel",
        ]
    )
    _import_structure["models.data2vec"].extend(
        [
            "TFData2VecVisionForImageClassification",
            "TFData2VecVisionForSemanticSegmentation",
            "TFData2VecVisionModel",
            "TFData2VecVisionPreTrainedModel",
        ]
    )
    _import_structure["models.deberta"].extend(
        [
            "TFDebertaForMaskedLM",
            "TFDebertaForQuestionAnswering",
            "TFDebertaForSequenceClassification",
            "TFDebertaForTokenClassification",
            "TFDebertaModel",
            "TFDebertaPreTrainedModel",
        ]
    )
    _import_structure["models.deberta_v2"].extend(
        [
            "TFDebertaV2ForMaskedLM",
            "TFDebertaV2ForMultipleChoice",
            "TFDebertaV2ForQuestionAnswering",
            "TFDebertaV2ForSequenceClassification",
            "TFDebertaV2ForTokenClassification",
            "TFDebertaV2Model",
            "TFDebertaV2PreTrainedModel",
        ]
    )
    _import_structure["models.deit"].extend(
        [
            "TFDeiTForImageClassification",
            "TFDeiTForImageClassificationWithTeacher",
            "TFDeiTForMaskedImageModeling",
            "TFDeiTModel",
            "TFDeiTPreTrainedModel",
        ]
    )
    _import_structure["models.deprecated.efficientformer"].extend(
        [
            "TFEfficientFormerForImageClassification",
            "TFEfficientFormerForImageClassificationWithTeacher",
            "TFEfficientFormerModel",
            "TFEfficientFormerPreTrainedModel",
        ]
    )
    _import_structure["models.deprecated.transfo_xl"].extend(
        [
            "TFAdaptiveEmbedding",
            "TFTransfoXLForSequenceClassification",
            "TFTransfoXLLMHeadModel",
            "TFTransfoXLMainLayer",
            "TFTransfoXLModel",
            "TFTransfoXLPreTrainedModel",
        ]
    )
    _import_structure["models.distilbert"].extend(
        [
            "TFDistilBertForMaskedLM",
            "TFDistilBertForMultipleChoice",
            "TFDistilBertForQuestionAnswering",
            "TFDistilBertForSequenceClassification",
            "TFDistilBertForTokenClassification",
            "TFDistilBertMainLayer",
            "TFDistilBertModel",
            "TFDistilBertPreTrainedModel",
        ]
    )
    _import_structure["models.dpr"].extend(
        [
            "TFDPRContextEncoder",
            "TFDPRPretrainedContextEncoder",
            "TFDPRPretrainedQuestionEncoder",
            "TFDPRPretrainedReader",
            "TFDPRQuestionEncoder",
            "TFDPRReader",
        ]
    )
    _import_structure["models.electra"].extend(
        [
            "TFElectraForMaskedLM",
            "TFElectraForMultipleChoice",
            "TFElectraForPreTraining",
            "TFElectraForQuestionAnswering",
            "TFElectraForSequenceClassification",
            "TFElectraForTokenClassification",
            "TFElectraModel",
            "TFElectraPreTrainedModel",
        ]
    )
    _import_structure["models.encoder_decoder"].append("TFEncoderDecoderModel")
    _import_structure["models.esm"].extend(
        [
            "TFEsmForMaskedLM",
            "TFEsmForSequenceClassification",
            "TFEsmForTokenClassification",
            "TFEsmModel",
            "TFEsmPreTrainedModel",
        ]
    )
    _import_structure["models.flaubert"].extend(
        [
            "TFFlaubertForMultipleChoice",
            "TFFlaubertForQuestionAnsweringSimple",
            "TFFlaubertForSequenceClassification",
            "TFFlaubertForTokenClassification",
            "TFFlaubertModel",
            "TFFlaubertPreTrainedModel",
            "TFFlaubertWithLMHeadModel",
        ]
    )
    _import_structure["models.funnel"].extend(
        [
            "TFFunnelBaseModel",
            "TFFunnelForMaskedLM",
            "TFFunnelForMultipleChoice",
            "TFFunnelForPreTraining",
            "TFFunnelForQuestionAnswering",
            "TFFunnelForSequenceClassification",
            "TFFunnelForTokenClassification",
            "TFFunnelModel",
            "TFFunnelPreTrainedModel",
        ]
    )
    _import_structure["models.gpt2"].extend(
        [
            "TFGPT2DoubleHeadsModel",
            "TFGPT2ForSequenceClassification",
            "TFGPT2LMHeadModel",
            "TFGPT2MainLayer",
            "TFGPT2Model",
            "TFGPT2PreTrainedModel",
        ]
    )
    _import_structure["models.gptj"].extend(
        [
            "TFGPTJForCausalLM",
            "TFGPTJForQuestionAnswering",
            "TFGPTJForSequenceClassification",
            "TFGPTJModel",
            "TFGPTJPreTrainedModel",
        ]
    )
    _import_structure["models.groupvit"].extend(
        [
            "TFGroupViTModel",
            "TFGroupViTPreTrainedModel",
            "TFGroupViTTextModel",
            "TFGroupViTVisionModel",
        ]
    )
    _import_structure["models.hubert"].extend(
        [
            "TFHubertForCTC",
            "TFHubertModel",
            "TFHubertPreTrainedModel",
        ]
    )

    _import_structure["models.idefics"].extend(
        [
            "TFIdeficsForVisionText2Text",
            "TFIdeficsModel",
            "TFIdeficsPreTrainedModel",
        ]
    )

    _import_structure["models.layoutlm"].extend(
        [
            "TFLayoutLMForMaskedLM",
            "TFLayoutLMForQuestionAnswering",
            "TFLayoutLMForSequenceClassification",
            "TFLayoutLMForTokenClassification",
            "TFLayoutLMMainLayer",
            "TFLayoutLMModel",
            "TFLayoutLMPreTrainedModel",
        ]
    )
    _import_structure["models.layoutlmv3"].extend(
        [
            "TFLayoutLMv3ForQuestionAnswering",
            "TFLayoutLMv3ForSequenceClassification",
            "TFLayoutLMv3ForTokenClassification",
            "TFLayoutLMv3Model",
            "TFLayoutLMv3PreTrainedModel",
        ]
    )
    _import_structure["models.led"].extend(["TFLEDForConditionalGeneration", "TFLEDModel", "TFLEDPreTrainedModel"])
    _import_structure["models.longformer"].extend(
        [
            "TFLongformerForMaskedLM",
            "TFLongformerForMultipleChoice",
            "TFLongformerForQuestionAnswering",
            "TFLongformerForSequenceClassification",
            "TFLongformerForTokenClassification",
            "TFLongformerModel",
            "TFLongformerPreTrainedModel",
        ]
    )
    _import_structure["models.lxmert"].extend(
        [
            "TFLxmertForPreTraining",
            "TFLxmertMainLayer",
            "TFLxmertModel",
            "TFLxmertPreTrainedModel",
            "TFLxmertVisualFeatureEncoder",
        ]
    )
    _import_structure["models.marian"].extend(["TFMarianModel", "TFMarianMTModel", "TFMarianPreTrainedModel"])
    _import_structure["models.mbart"].extend(
        ["TFMBartForConditionalGeneration", "TFMBartModel", "TFMBartPreTrainedModel"]
    )
    _import_structure["models.mistral"].extend(
        ["TFMistralForCausalLM", "TFMistralForSequenceClassification", "TFMistralModel", "TFMistralPreTrainedModel"]
    )
    _import_structure["models.mobilebert"].extend(
        [
            "TFMobileBertForMaskedLM",
            "TFMobileBertForMultipleChoice",
            "TFMobileBertForNextSentencePrediction",
            "TFMobileBertForPreTraining",
            "TFMobileBertForQuestionAnswering",
            "TFMobileBertForSequenceClassification",
            "TFMobileBertForTokenClassification",
            "TFMobileBertMainLayer",
            "TFMobileBertModel",
            "TFMobileBertPreTrainedModel",
        ]
    )
    _import_structure["models.mobilevit"].extend(
        [
            "TFMobileViTForImageClassification",
            "TFMobileViTForSemanticSegmentation",
            "TFMobileViTModel",
            "TFMobileViTPreTrainedModel",
        ]
    )
    _import_structure["models.mpnet"].extend(
        [
            "TFMPNetForMaskedLM",
            "TFMPNetForMultipleChoice",
            "TFMPNetForQuestionAnswering",
            "TFMPNetForSequenceClassification",
            "TFMPNetForTokenClassification",
            "TFMPNetMainLayer",
            "TFMPNetModel",
            "TFMPNetPreTrainedModel",
        ]
    )
    _import_structure["models.mt5"].extend(["TFMT5EncoderModel", "TFMT5ForConditionalGeneration", "TFMT5Model"])
    _import_structure["models.openai"].extend(
        [
            "TFOpenAIGPTDoubleHeadsModel",
            "TFOpenAIGPTForSequenceClassification",
            "TFOpenAIGPTLMHeadModel",
            "TFOpenAIGPTMainLayer",
            "TFOpenAIGPTModel",
            "TFOpenAIGPTPreTrainedModel",
        ]
    )
    _import_structure["models.opt"].extend(
        [
            "TFOPTForCausalLM",
            "TFOPTModel",
            "TFOPTPreTrainedModel",
        ]
    )
    _import_structure["models.pegasus"].extend(
        [
            "TFPegasusForConditionalGeneration",
            "TFPegasusModel",
            "TFPegasusPreTrainedModel",
        ]
    )
    _import_structure["models.rag"].extend(
        [
            "TFRagModel",
            "TFRagPreTrainedModel",
            "TFRagSequenceForGeneration",
            "TFRagTokenForGeneration",
        ]
    )
    _import_structure["models.regnet"].extend(
        [
            "TFRegNetForImageClassification",
            "TFRegNetModel",
            "TFRegNetPreTrainedModel",
        ]
    )
    _import_structure["models.rembert"].extend(
        [
            "TFRemBertForCausalLM",
            "TFRemBertForMaskedLM",
            "TFRemBertForMultipleChoice",
            "TFRemBertForQuestionAnswering",
            "TFRemBertForSequenceClassification",
            "TFRemBertForTokenClassification",
            "TFRemBertModel",
            "TFRemBertPreTrainedModel",
        ]
    )
    _import_structure["models.resnet"].extend(
        [
            "TFResNetForImageClassification",
            "TFResNetModel",
            "TFResNetPreTrainedModel",
        ]
    )
    _import_structure["models.roberta"].extend(
        [
            "TFRobertaForCausalLM",
            "TFRobertaForMaskedLM",
            "TFRobertaForMultipleChoice",
            "TFRobertaForQuestionAnswering",
            "TFRobertaForSequenceClassification",
            "TFRobertaForTokenClassification",
            "TFRobertaMainLayer",
            "TFRobertaModel",
            "TFRobertaPreTrainedModel",
        ]
    )
    _import_structure["models.roberta_prelayernorm"].extend(
        [
            "TFRobertaPreLayerNormForCausalLM",
            "TFRobertaPreLayerNormForMaskedLM",
            "TFRobertaPreLayerNormForMultipleChoice",
            "TFRobertaPreLayerNormForQuestionAnswering",
            "TFRobertaPreLayerNormForSequenceClassification",
            "TFRobertaPreLayerNormForTokenClassification",
            "TFRobertaPreLayerNormMainLayer",
            "TFRobertaPreLayerNormModel",
            "TFRobertaPreLayerNormPreTrainedModel",
        ]
    )
    _import_structure["models.roformer"].extend(
        [
            "TFRoFormerForCausalLM",
            "TFRoFormerForMaskedLM",
            "TFRoFormerForMultipleChoice",
            "TFRoFormerForQuestionAnswering",
            "TFRoFormerForSequenceClassification",
            "TFRoFormerForTokenClassification",
            "TFRoFormerModel",
            "TFRoFormerPreTrainedModel",
        ]
    )
    _import_structure["models.sam"].extend(
        [
            "TFSamModel",
            "TFSamPreTrainedModel",
        ]
    )
    _import_structure["models.segformer"].extend(
        [
            "TFSegformerDecodeHead",
            "TFSegformerForImageClassification",
            "TFSegformerForSemanticSegmentation",
            "TFSegformerModel",
            "TFSegformerPreTrainedModel",
        ]
    )
    _import_structure["models.speech_to_text"].extend(
        [
            "TFSpeech2TextForConditionalGeneration",
            "TFSpeech2TextModel",
            "TFSpeech2TextPreTrainedModel",
        ]
    )
    _import_structure["models.swiftformer"].extend(
        [
            "TFSwiftFormerForImageClassification",
            "TFSwiftFormerModel",
            "TFSwiftFormerPreTrainedModel",
        ]
    )
    _import_structure["models.swin"].extend(
        [
            "TFSwinForImageClassification",
            "TFSwinForMaskedImageModeling",
            "TFSwinModel",
            "TFSwinPreTrainedModel",
        ]
    )
    _import_structure["models.t5"].extend(
        [
            "TFT5EncoderModel",
            "TFT5ForConditionalGeneration",
            "TFT5Model",
            "TFT5PreTrainedModel",
        ]
    )
    _import_structure["models.tapas"].extend(
        [
            "TFTapasForMaskedLM",
            "TFTapasForQuestionAnswering",
            "TFTapasForSequenceClassification",
            "TFTapasModel",
            "TFTapasPreTrainedModel",
        ]
    )
    _import_structure["models.vision_encoder_decoder"].extend(["TFVisionEncoderDecoderModel"])
    _import_structure["models.vision_text_dual_encoder"].extend(["TFVisionTextDualEncoderModel"])
    _import_structure["models.vit"].extend(
        [
            "TFViTForImageClassification",
            "TFViTModel",
            "TFViTPreTrainedModel",
        ]
    )
    _import_structure["models.vit_mae"].extend(
        [
            "TFViTMAEForPreTraining",
            "TFViTMAEModel",
            "TFViTMAEPreTrainedModel",
        ]
    )
    _import_structure["models.wav2vec2"].extend(
        [
            "TFWav2Vec2ForCTC",
            "TFWav2Vec2ForSequenceClassification",
            "TFWav2Vec2Model",
            "TFWav2Vec2PreTrainedModel",
        ]
    )
    _import_structure["models.whisper"].extend(
        [
            "TFWhisperForConditionalGeneration",
            "TFWhisperModel",
            "TFWhisperPreTrainedModel",
        ]
    )
    _import_structure["models.xglm"].extend(
        [
            "TFXGLMForCausalLM",
            "TFXGLMModel",
            "TFXGLMPreTrainedModel",
        ]
    )
    _import_structure["models.xlm"].extend(
        [
            "TFXLMForMultipleChoice",
            "TFXLMForQuestionAnsweringSimple",
            "TFXLMForSequenceClassification",
            "TFXLMForTokenClassification",
            "TFXLMMainLayer",
            "TFXLMModel",
            "TFXLMPreTrainedModel",
            "TFXLMWithLMHeadModel",
        ]
    )
    _import_structure["models.xlm_roberta"].extend(
        [
            "TFXLMRobertaForCausalLM",
            "TFXLMRobertaForMaskedLM",
            "TFXLMRobertaForMultipleChoice",
            "TFXLMRobertaForQuestionAnswering",
            "TFXLMRobertaForSequenceClassification",
            "TFXLMRobertaForTokenClassification",
            "TFXLMRobertaModel",
            "TFXLMRobertaPreTrainedModel",
        ]
    )
    _import_structure["models.xlnet"].extend(
        [
            "TFXLNetForMultipleChoice",
            "TFXLNetForQuestionAnsweringSimple",
            "TFXLNetForSequenceClassification",
            "TFXLNetForTokenClassification",
            "TFXLNetLMHeadModel",
            "TFXLNetMainLayer",
            "TFXLNetModel",
            "TFXLNetPreTrainedModel",
        ]
    )
    _import_structure["optimization_tf"] = [
        "AdamWeightDecay",
        "GradientAccumulator",
        "WarmUp",
        "create_optimizer",
    ]
    _import_structure["tf_utils"] = []


try:
    if not (
        is_librosa_available()
        and is_essentia_available()
        and is_scipy_available()
        and is_torch_available()
        and is_pretty_midi_available()
    ):
        raise OptionalDependencyNotAvailable()
except OptionalDependencyNotAvailable:
    from .utils import (
        dummy_essentia_and_librosa_and_pretty_midi_and_scipy_and_torch_objects,
    )

    _import_structure["utils.dummy_essentia_and_librosa_and_pretty_midi_and_scipy_and_torch_objects"] = [
        name
        for name in dir(dummy_essentia_and_librosa_and_pretty_midi_and_scipy_and_torch_objects)
        if not name.startswith("_")
    ]
else:
    _import_structure["models.pop2piano"].append("Pop2PianoFeatureExtractor")
    _import_structure["models.pop2piano"].append("Pop2PianoTokenizer")
    _import_structure["models.pop2piano"].append("Pop2PianoProcessor")

try:
    if not is_torchaudio_available():
        raise OptionalDependencyNotAvailable()
except OptionalDependencyNotAvailable:
    from .utils import (
        dummy_torchaudio_objects,
    )

    _import_structure["utils.dummy_torchaudio_objects"] = [
        name for name in dir(dummy_torchaudio_objects) if not name.startswith("_")
    ]
else:
    _import_structure["models.musicgen_melody"].append("MusicgenMelodyFeatureExtractor")
    _import_structure["models.musicgen_melody"].append("MusicgenMelodyProcessor")


# FLAX-backed objects
try:
    if not is_flax_available():
        raise OptionalDependencyNotAvailable()
except OptionalDependencyNotAvailable:
    from .utils import dummy_flax_objects

    _import_structure["utils.dummy_flax_objects"] = [
        name for name in dir(dummy_flax_objects) if not name.startswith("_")
    ]
else:
    _import_structure["generation"].extend(
        [
            "FlaxForcedBOSTokenLogitsProcessor",
            "FlaxForcedEOSTokenLogitsProcessor",
            "FlaxForceTokensLogitsProcessor",
            "FlaxGenerationMixin",
            "FlaxLogitsProcessor",
            "FlaxLogitsProcessorList",
            "FlaxLogitsWarper",
            "FlaxMinLengthLogitsProcessor",
            "FlaxTemperatureLogitsWarper",
            "FlaxSuppressTokensAtBeginLogitsProcessor",
            "FlaxSuppressTokensLogitsProcessor",
            "FlaxTopKLogitsWarper",
            "FlaxTopPLogitsWarper",
            "FlaxWhisperTimeStampLogitsProcessor",
        ]
    )
    _import_structure["modeling_flax_outputs"] = []
    _import_structure["modeling_flax_utils"] = ["FlaxPreTrainedModel"]
    _import_structure["models.albert"].extend(
        [
            "FlaxAlbertForMaskedLM",
            "FlaxAlbertForMultipleChoice",
            "FlaxAlbertForPreTraining",
            "FlaxAlbertForQuestionAnswering",
            "FlaxAlbertForSequenceClassification",
            "FlaxAlbertForTokenClassification",
            "FlaxAlbertModel",
            "FlaxAlbertPreTrainedModel",
        ]
    )
    _import_structure["models.auto"].extend(
        [
            "FLAX_MODEL_FOR_AUDIO_CLASSIFICATION_MAPPING",
            "FLAX_MODEL_FOR_CAUSAL_LM_MAPPING",
            "FLAX_MODEL_FOR_IMAGE_CLASSIFICATION_MAPPING",
            "FLAX_MODEL_FOR_MASKED_LM_MAPPING",
            "FLAX_MODEL_FOR_MULTIPLE_CHOICE_MAPPING",
            "FLAX_MODEL_FOR_NEXT_SENTENCE_PREDICTION_MAPPING",
            "FLAX_MODEL_FOR_PRETRAINING_MAPPING",
            "FLAX_MODEL_FOR_QUESTION_ANSWERING_MAPPING",
            "FLAX_MODEL_FOR_SEQ_TO_SEQ_CAUSAL_LM_MAPPING",
            "FLAX_MODEL_FOR_SEQUENCE_CLASSIFICATION_MAPPING",
            "FLAX_MODEL_FOR_SPEECH_SEQ_2_SEQ_MAPPING",
            "FLAX_MODEL_FOR_TOKEN_CLASSIFICATION_MAPPING",
            "FLAX_MODEL_FOR_VISION_2_SEQ_MAPPING",
            "FLAX_MODEL_MAPPING",
            "FlaxAutoModel",
            "FlaxAutoModelForCausalLM",
            "FlaxAutoModelForImageClassification",
            "FlaxAutoModelForMaskedLM",
            "FlaxAutoModelForMultipleChoice",
            "FlaxAutoModelForNextSentencePrediction",
            "FlaxAutoModelForPreTraining",
            "FlaxAutoModelForQuestionAnswering",
            "FlaxAutoModelForSeq2SeqLM",
            "FlaxAutoModelForSequenceClassification",
            "FlaxAutoModelForSpeechSeq2Seq",
            "FlaxAutoModelForTokenClassification",
            "FlaxAutoModelForVision2Seq",
        ]
    )

    # Flax models structure

    _import_structure["models.bart"].extend(
        [
            "FlaxBartDecoderPreTrainedModel",
            "FlaxBartForCausalLM",
            "FlaxBartForConditionalGeneration",
            "FlaxBartForQuestionAnswering",
            "FlaxBartForSequenceClassification",
            "FlaxBartModel",
            "FlaxBartPreTrainedModel",
        ]
    )
    _import_structure["models.beit"].extend(
        [
            "FlaxBeitForImageClassification",
            "FlaxBeitForMaskedImageModeling",
            "FlaxBeitModel",
            "FlaxBeitPreTrainedModel",
        ]
    )

    _import_structure["models.bert"].extend(
        [
            "FlaxBertForCausalLM",
            "FlaxBertForMaskedLM",
            "FlaxBertForMultipleChoice",
            "FlaxBertForNextSentencePrediction",
            "FlaxBertForPreTraining",
            "FlaxBertForQuestionAnswering",
            "FlaxBertForSequenceClassification",
            "FlaxBertForTokenClassification",
            "FlaxBertModel",
            "FlaxBertPreTrainedModel",
        ]
    )
    _import_structure["models.big_bird"].extend(
        [
            "FlaxBigBirdForCausalLM",
            "FlaxBigBirdForMaskedLM",
            "FlaxBigBirdForMultipleChoice",
            "FlaxBigBirdForPreTraining",
            "FlaxBigBirdForQuestionAnswering",
            "FlaxBigBirdForSequenceClassification",
            "FlaxBigBirdForTokenClassification",
            "FlaxBigBirdModel",
            "FlaxBigBirdPreTrainedModel",
        ]
    )
    _import_structure["models.blenderbot"].extend(
        [
            "FlaxBlenderbotForConditionalGeneration",
            "FlaxBlenderbotModel",
            "FlaxBlenderbotPreTrainedModel",
        ]
    )
    _import_structure["models.blenderbot_small"].extend(
        [
            "FlaxBlenderbotSmallForConditionalGeneration",
            "FlaxBlenderbotSmallModel",
            "FlaxBlenderbotSmallPreTrainedModel",
        ]
    )
    _import_structure["models.bloom"].extend(
        [
            "FlaxBloomForCausalLM",
            "FlaxBloomModel",
            "FlaxBloomPreTrainedModel",
        ]
    )
    _import_structure["models.clip"].extend(
        [
            "FlaxCLIPModel",
            "FlaxCLIPPreTrainedModel",
            "FlaxCLIPTextModel",
            "FlaxCLIPTextPreTrainedModel",
            "FlaxCLIPTextModelWithProjection",
            "FlaxCLIPVisionModel",
            "FlaxCLIPVisionPreTrainedModel",
        ]
    )
    _import_structure["models.dinov2"].extend(
        [
            "FlaxDinov2Model",
            "FlaxDinov2ForImageClassification",
            "FlaxDinov2PreTrainedModel",
        ]
    )
    _import_structure["models.distilbert"].extend(
        [
            "FlaxDistilBertForMaskedLM",
            "FlaxDistilBertForMultipleChoice",
            "FlaxDistilBertForQuestionAnswering",
            "FlaxDistilBertForSequenceClassification",
            "FlaxDistilBertForTokenClassification",
            "FlaxDistilBertModel",
            "FlaxDistilBertPreTrainedModel",
        ]
    )
    _import_structure["models.electra"].extend(
        [
            "FlaxElectraForCausalLM",
            "FlaxElectraForMaskedLM",
            "FlaxElectraForMultipleChoice",
            "FlaxElectraForPreTraining",
            "FlaxElectraForQuestionAnswering",
            "FlaxElectraForSequenceClassification",
            "FlaxElectraForTokenClassification",
            "FlaxElectraModel",
            "FlaxElectraPreTrainedModel",
        ]
    )
    _import_structure["models.encoder_decoder"].append("FlaxEncoderDecoderModel")
    _import_structure["models.gpt2"].extend(["FlaxGPT2LMHeadModel", "FlaxGPT2Model", "FlaxGPT2PreTrainedModel"])
    _import_structure["models.gpt_neo"].extend(
        ["FlaxGPTNeoForCausalLM", "FlaxGPTNeoModel", "FlaxGPTNeoPreTrainedModel"]
    )
    _import_structure["models.gptj"].extend(["FlaxGPTJForCausalLM", "FlaxGPTJModel", "FlaxGPTJPreTrainedModel"])
    _import_structure["models.llama"].extend(["FlaxLlamaForCausalLM", "FlaxLlamaModel", "FlaxLlamaPreTrainedModel"])
    _import_structure["models.gemma"].extend(["FlaxGemmaForCausalLM", "FlaxGemmaModel", "FlaxGemmaPreTrainedModel"])
    _import_structure["models.longt5"].extend(
        [
            "FlaxLongT5ForConditionalGeneration",
            "FlaxLongT5Model",
            "FlaxLongT5PreTrainedModel",
        ]
    )
    _import_structure["models.marian"].extend(
        [
            "FlaxMarianModel",
            "FlaxMarianMTModel",
            "FlaxMarianPreTrainedModel",
        ]
    )
    _import_structure["models.mbart"].extend(
        [
            "FlaxMBartForConditionalGeneration",
            "FlaxMBartForQuestionAnswering",
            "FlaxMBartForSequenceClassification",
            "FlaxMBartModel",
            "FlaxMBartPreTrainedModel",
        ]
    )
    _import_structure["models.mistral"].extend(
        [
            "FlaxMistralForCausalLM",
            "FlaxMistralModel",
            "FlaxMistralPreTrainedModel",
        ]
    )
    _import_structure["models.mt5"].extend(["FlaxMT5EncoderModel", "FlaxMT5ForConditionalGeneration", "FlaxMT5Model"])
    _import_structure["models.opt"].extend(
        [
            "FlaxOPTForCausalLM",
            "FlaxOPTModel",
            "FlaxOPTPreTrainedModel",
        ]
    )
    _import_structure["models.pegasus"].extend(
        [
            "FlaxPegasusForConditionalGeneration",
            "FlaxPegasusModel",
            "FlaxPegasusPreTrainedModel",
        ]
    )
    _import_structure["models.regnet"].extend(
        [
            "FlaxRegNetForImageClassification",
            "FlaxRegNetModel",
            "FlaxRegNetPreTrainedModel",
        ]
    )
    _import_structure["models.resnet"].extend(
        [
            "FlaxResNetForImageClassification",
            "FlaxResNetModel",
            "FlaxResNetPreTrainedModel",
        ]
    )
    _import_structure["models.roberta"].extend(
        [
            "FlaxRobertaForCausalLM",
            "FlaxRobertaForMaskedLM",
            "FlaxRobertaForMultipleChoice",
            "FlaxRobertaForQuestionAnswering",
            "FlaxRobertaForSequenceClassification",
            "FlaxRobertaForTokenClassification",
            "FlaxRobertaModel",
            "FlaxRobertaPreTrainedModel",
        ]
    )
    _import_structure["models.roberta_prelayernorm"].extend(
        [
            "FlaxRobertaPreLayerNormForCausalLM",
            "FlaxRobertaPreLayerNormForMaskedLM",
            "FlaxRobertaPreLayerNormForMultipleChoice",
            "FlaxRobertaPreLayerNormForQuestionAnswering",
            "FlaxRobertaPreLayerNormForSequenceClassification",
            "FlaxRobertaPreLayerNormForTokenClassification",
            "FlaxRobertaPreLayerNormModel",
            "FlaxRobertaPreLayerNormPreTrainedModel",
        ]
    )
    _import_structure["models.roformer"].extend(
        [
            "FlaxRoFormerForMaskedLM",
            "FlaxRoFormerForMultipleChoice",
            "FlaxRoFormerForQuestionAnswering",
            "FlaxRoFormerForSequenceClassification",
            "FlaxRoFormerForTokenClassification",
            "FlaxRoFormerModel",
            "FlaxRoFormerPreTrainedModel",
        ]
    )
    _import_structure["models.speech_encoder_decoder"].append("FlaxSpeechEncoderDecoderModel")
    _import_structure["models.t5"].extend(
        [
            "FlaxT5EncoderModel",
            "FlaxT5ForConditionalGeneration",
            "FlaxT5Model",
            "FlaxT5PreTrainedModel",
        ]
    )
    _import_structure["models.vision_encoder_decoder"].append("FlaxVisionEncoderDecoderModel")
    _import_structure["models.vision_text_dual_encoder"].extend(["FlaxVisionTextDualEncoderModel"])
    _import_structure["models.vit"].extend(["FlaxViTForImageClassification", "FlaxViTModel", "FlaxViTPreTrainedModel"])
    _import_structure["models.wav2vec2"].extend(
        [
            "FlaxWav2Vec2ForCTC",
            "FlaxWav2Vec2ForPreTraining",
            "FlaxWav2Vec2Model",
            "FlaxWav2Vec2PreTrainedModel",
        ]
    )
    _import_structure["models.whisper"].extend(
        [
            "FlaxWhisperForConditionalGeneration",
            "FlaxWhisperModel",
            "FlaxWhisperPreTrainedModel",
            "FlaxWhisperForAudioClassification",
        ]
    )
    _import_structure["models.xglm"].extend(
        [
            "FlaxXGLMForCausalLM",
            "FlaxXGLMModel",
            "FlaxXGLMPreTrainedModel",
        ]
    )
    _import_structure["models.xlm_roberta"].extend(
        [
            "FlaxXLMRobertaForMaskedLM",
            "FlaxXLMRobertaForMultipleChoice",
            "FlaxXLMRobertaForQuestionAnswering",
            "FlaxXLMRobertaForSequenceClassification",
            "FlaxXLMRobertaForTokenClassification",
            "FlaxXLMRobertaModel",
            "FlaxXLMRobertaForCausalLM",
            "FlaxXLMRobertaPreTrainedModel",
        ]
    )


# Direct imports for type-checking
if TYPE_CHECKING:
    # Configuration
    # Agents
    from .agents import (
        Agent,
        CodeAgent,
        HfApiEngine,
        ManagedAgent,
        PipelineTool,
        ReactAgent,
        ReactCodeAgent,
        ReactJsonAgent,
        Tool,
        Toolbox,
        ToolCollection,
        TransformersEngine,
        launch_gradio_demo,
        load_tool,
        stream_to_gradio,
        tool,
    )
    from .configuration_utils import PretrainedConfig

    # Data
    from .data import (
        DataProcessor,
        InputExample,
        InputFeatures,
        SingleSentenceClassificationProcessor,
        SquadExample,
        SquadFeatures,
        SquadV1Processor,
        SquadV2Processor,
        glue_compute_metrics,
        glue_convert_examples_to_features,
        glue_output_modes,
        glue_processors,
        glue_tasks_num_labels,
        squad_convert_examples_to_features,
        xnli_compute_metrics,
        xnli_output_modes,
        xnli_processors,
        xnli_tasks_num_labels,
    )
    from .data.data_collator import (
        DataCollator,
        DataCollatorForLanguageModeling,
        DataCollatorForPermutationLanguageModeling,
        DataCollatorForSeq2Seq,
        DataCollatorForSOP,
        DataCollatorForTokenClassification,
        DataCollatorForWholeWordMask,
        DataCollatorWithFlattening,
        DataCollatorWithPadding,
        DefaultDataCollator,
        default_data_collator,
    )
    from .feature_extraction_sequence_utils import SequenceFeatureExtractor

    # Feature Extractor
    from .feature_extraction_utils import BatchFeature, FeatureExtractionMixin

    # Generation
    from .generation import (
        AsyncTextIteratorStreamer,
        CompileConfig,
        GenerationConfig,
        TextIteratorStreamer,
        TextStreamer,
        WatermarkingConfig,
    )
    from .hf_argparser import HfArgumentParser

    # Integrations
    from .integrations import (
        is_clearml_available,
        is_comet_available,
        is_dvclive_available,
        is_neptune_available,
        is_optuna_available,
        is_ray_available,
        is_ray_tune_available,
        is_sigopt_available,
        is_tensorboard_available,
        is_wandb_available,
    )

    # Model Cards
    from .modelcard import ModelCard

    # TF 2.0 <=> PyTorch conversion utilities
    from .modeling_tf_pytorch_utils import (
        convert_tf_weight_name_to_pt_weight_name,
        load_pytorch_checkpoint_in_tf2_model,
        load_pytorch_model_in_tf2_model,
        load_pytorch_weights_in_tf2_model,
        load_tf2_checkpoint_in_pytorch_model,
        load_tf2_model_in_pytorch_model,
        load_tf2_weights_in_pytorch_model,
    )
    from .models.albert import AlbertConfig
    from .models.align import (
        AlignConfig,
        AlignProcessor,
        AlignTextConfig,
        AlignVisionConfig,
    )
    from .models.altclip import (
        AltCLIPConfig,
        AltCLIPProcessor,
        AltCLIPTextConfig,
        AltCLIPVisionConfig,
    )
    from .models.aria import (
        AriaConfig,
        AriaProcessor,
        AriaTextConfig,
    )
    from .models.audio_spectrogram_transformer import (
        ASTConfig,
        ASTFeatureExtractor,
    )
    from .models.auto import (
        CONFIG_MAPPING,
        FEATURE_EXTRACTOR_MAPPING,
        IMAGE_PROCESSOR_MAPPING,
        MODEL_NAMES_MAPPING,
        PROCESSOR_MAPPING,
        TOKENIZER_MAPPING,
        AutoConfig,
        AutoFeatureExtractor,
        AutoImageProcessor,
        AutoProcessor,
        AutoTokenizer,
    )
    from .models.autoformer import (
        AutoformerConfig,
    )
    from .models.bamba import BambaConfig
    from .models.bark import (
        BarkCoarseConfig,
        BarkConfig,
        BarkFineConfig,
        BarkProcessor,
        BarkSemanticConfig,
    )
    from .models.bart import BartConfig, BartTokenizer
    from .models.beit import BeitConfig
    from .models.bert import (
        BasicTokenizer,
        BertConfig,
        BertTokenizer,
        WordpieceTokenizer,
    )
    from .models.bert_generation import BertGenerationConfig
    from .models.bert_japanese import (
        BertJapaneseTokenizer,
        CharacterTokenizer,
        MecabTokenizer,
    )
    from .models.bertweet import BertweetTokenizer
    from .models.big_bird import BigBirdConfig
    from .models.bigbird_pegasus import (
        BigBirdPegasusConfig,
    )
    from .models.biogpt import (
        BioGptConfig,
        BioGptTokenizer,
    )
    from .models.bit import BitConfig
    from .models.blenderbot import (
        BlenderbotConfig,
        BlenderbotTokenizer,
    )
    from .models.blenderbot_small import (
        BlenderbotSmallConfig,
        BlenderbotSmallTokenizer,
    )
    from .models.blip import (
        BlipConfig,
        BlipProcessor,
        BlipTextConfig,
        BlipVisionConfig,
    )
    from .models.blip_2 import (
        Blip2Config,
        Blip2Processor,
        Blip2QFormerConfig,
        Blip2VisionConfig,
    )
    from .models.bloom import BloomConfig
    from .models.bridgetower import (
        BridgeTowerConfig,
        BridgeTowerProcessor,
        BridgeTowerTextConfig,
        BridgeTowerVisionConfig,
    )
    from .models.bros import (
        BrosConfig,
        BrosProcessor,
    )
    from .models.byt5 import ByT5Tokenizer
    from .models.camembert import (
        CamembertConfig,
    )
    from .models.canine import (
        CanineConfig,
        CanineTokenizer,
    )
    from .models.chameleon import (
        ChameleonConfig,
        ChameleonProcessor,
        ChameleonVQVAEConfig,
    )
    from .models.chinese_clip import (
        ChineseCLIPConfig,
        ChineseCLIPProcessor,
        ChineseCLIPTextConfig,
        ChineseCLIPVisionConfig,
    )
    from .models.clap import (
        ClapAudioConfig,
        ClapConfig,
        ClapProcessor,
        ClapTextConfig,
    )
    from .models.clip import (
        CLIPConfig,
        CLIPProcessor,
        CLIPTextConfig,
        CLIPTokenizer,
        CLIPVisionConfig,
    )
    from .models.clipseg import (
        CLIPSegConfig,
        CLIPSegProcessor,
        CLIPSegTextConfig,
        CLIPSegVisionConfig,
    )
    from .models.clvp import (
        ClvpConfig,
        ClvpDecoderConfig,
        ClvpEncoderConfig,
        ClvpFeatureExtractor,
        ClvpProcessor,
        ClvpTokenizer,
    )
    from .models.codegen import (
        CodeGenConfig,
        CodeGenTokenizer,
    )
    from .models.cohere import CohereConfig
    from .models.cohere2 import Cohere2Config
    from .models.colpali import (
        ColPaliConfig,
        ColPaliProcessor,
    )
    from .models.conditional_detr import (
        ConditionalDetrConfig,
    )
    from .models.convbert import (
        ConvBertConfig,
        ConvBertTokenizer,
    )
    from .models.convnext import ConvNextConfig
    from .models.convnextv2 import (
        ConvNextV2Config,
    )
    from .models.cpmant import (
        CpmAntConfig,
        CpmAntTokenizer,
    )
    from .models.ctrl import (
        CTRLConfig,
        CTRLTokenizer,
    )
    from .models.cvt import CvtConfig
    from .models.dac import (
        DacConfig,
        DacFeatureExtractor,
    )
    from .models.data2vec import (
        Data2VecAudioConfig,
        Data2VecTextConfig,
        Data2VecVisionConfig,
    )
    from .models.dbrx import DbrxConfig
    from .models.deberta import (
        DebertaConfig,
        DebertaTokenizer,
    )
    from .models.deberta_v2 import (
        DebertaV2Config,
    )
    from .models.decision_transformer import (
        DecisionTransformerConfig,
    )
    from .models.deformable_detr import (
        DeformableDetrConfig,
    )
    from .models.deit import DeiTConfig
    from .models.deprecated.deta import DetaConfig
    from .models.deprecated.efficientformer import (
        EfficientFormerConfig,
    )
    from .models.deprecated.ernie_m import ErnieMConfig
    from .models.deprecated.gptsan_japanese import (
        GPTSanJapaneseConfig,
        GPTSanJapaneseTokenizer,
    )
    from .models.deprecated.graphormer import GraphormerConfig
    from .models.deprecated.jukebox import (
        JukeboxConfig,
        JukeboxPriorConfig,
        JukeboxTokenizer,
        JukeboxVQVAEConfig,
    )
    from .models.deprecated.mctct import (
        MCTCTConfig,
        MCTCTFeatureExtractor,
        MCTCTProcessor,
    )
    from .models.deprecated.mega import MegaConfig
    from .models.deprecated.mmbt import MMBTConfig
    from .models.deprecated.nat import NatConfig
    from .models.deprecated.nezha import NezhaConfig
    from .models.deprecated.open_llama import (
        OpenLlamaConfig,
    )
    from .models.deprecated.qdqbert import QDQBertConfig
    from .models.deprecated.realm import (
        RealmConfig,
        RealmTokenizer,
    )
    from .models.deprecated.retribert import (
        RetriBertConfig,
        RetriBertTokenizer,
    )
    from .models.deprecated.speech_to_text_2 import (
        Speech2Text2Config,
        Speech2Text2Processor,
        Speech2Text2Tokenizer,
    )
    from .models.deprecated.tapex import TapexTokenizer
    from .models.deprecated.trajectory_transformer import (
        TrajectoryTransformerConfig,
    )
    from .models.deprecated.transfo_xl import (
        TransfoXLConfig,
        TransfoXLCorpus,
        TransfoXLTokenizer,
    )
    from .models.deprecated.tvlt import (
        TvltConfig,
        TvltFeatureExtractor,
        TvltProcessor,
    )
    from .models.deprecated.van import VanConfig
    from .models.deprecated.vit_hybrid import (
        ViTHybridConfig,
    )
    from .models.deprecated.xlm_prophetnet import (
        XLMProphetNetConfig,
    )
    from .models.depth_anything import DepthAnythingConfig
    from .models.detr import DetrConfig
    from .models.dinat import DinatConfig
    from .models.dinov2 import Dinov2Config
    from .models.distilbert import (
        DistilBertConfig,
        DistilBertTokenizer,
    )
    from .models.donut import (
        DonutProcessor,
        DonutSwinConfig,
    )
    from .models.dpr import (
        DPRConfig,
        DPRContextEncoderTokenizer,
        DPRQuestionEncoderTokenizer,
        DPRReaderOutput,
        DPRReaderTokenizer,
    )
    from .models.dpt import DPTConfig
    from .models.efficientnet import (
        EfficientNetConfig,
    )
    from .models.electra import (
        ElectraConfig,
        ElectraTokenizer,
    )
    from .models.encodec import (
        EncodecConfig,
        EncodecFeatureExtractor,
    )
    from .models.encoder_decoder import EncoderDecoderConfig
    from .models.ernie import ErnieConfig
    from .models.esm import EsmConfig, EsmTokenizer
    from .models.falcon import FalconConfig
    from .models.falcon_mamba import FalconMambaConfig
    from .models.fastspeech2_conformer import (
        FastSpeech2ConformerConfig,
        FastSpeech2ConformerHifiGanConfig,
        FastSpeech2ConformerTokenizer,
        FastSpeech2ConformerWithHifiGanConfig,
    )
    from .models.flaubert import FlaubertConfig, FlaubertTokenizer
    from .models.flava import (
        FlavaConfig,
        FlavaImageCodebookConfig,
        FlavaImageConfig,
        FlavaMultimodalConfig,
        FlavaTextConfig,
    )
    from .models.fnet import FNetConfig
    from .models.focalnet import FocalNetConfig
    from .models.fsmt import (
        FSMTConfig,
        FSMTTokenizer,
    )
    from .models.funnel import (
        FunnelConfig,
        FunnelTokenizer,
    )
    from .models.fuyu import FuyuConfig
    from .models.gemma import GemmaConfig
    from .models.gemma2 import Gemma2Config
    from .models.git import (
        GitConfig,
        GitProcessor,
        GitVisionConfig,
    )
    from .models.glm import GlmConfig
    from .models.glpn import GLPNConfig
    from .models.gpt2 import (
        GPT2Config,
        GPT2Tokenizer,
    )
    from .models.gpt_bigcode import (
        GPTBigCodeConfig,
    )
    from .models.gpt_neo import GPTNeoConfig
    from .models.gpt_neox import GPTNeoXConfig
    from .models.gpt_neox_japanese import (
        GPTNeoXJapaneseConfig,
    )
    from .models.gptj import GPTJConfig
    from .models.granite import GraniteConfig
    from .models.granitemoe import GraniteMoeConfig
    from .models.grounding_dino import (
        GroundingDinoConfig,
        GroundingDinoProcessor,
    )
    from .models.groupvit import (
        GroupViTConfig,
        GroupViTTextConfig,
        GroupViTVisionConfig,
    )
    from .models.herbert import HerbertTokenizer
    from .models.hiera import HieraConfig
    from .models.hubert import HubertConfig
    from .models.ibert import IBertConfig
    from .models.idefics import (
        IdeficsConfig,
    )
    from .models.idefics2 import Idefics2Config
    from .models.idefics3 import Idefics3Config
    from .models.ijepa import IJepaConfig
    from .models.imagegpt import ImageGPTConfig
    from .models.informer import InformerConfig
    from .models.instructblip import (
        InstructBlipConfig,
        InstructBlipProcessor,
        InstructBlipQFormerConfig,
        InstructBlipVisionConfig,
    )
    from .models.instructblipvideo import (
        InstructBlipVideoConfig,
        InstructBlipVideoProcessor,
        InstructBlipVideoQFormerConfig,
        InstructBlipVideoVisionConfig,
    )
    from .models.jamba import JambaConfig
    from .models.jetmoe import JetMoeConfig
    from .models.kosmos2 import (
        Kosmos2Config,
        Kosmos2Processor,
    )
    from .models.layoutlm import (
        LayoutLMConfig,
        LayoutLMTokenizer,
    )
    from .models.layoutlmv2 import (
        LayoutLMv2Config,
        LayoutLMv2FeatureExtractor,
        LayoutLMv2ImageProcessor,
        LayoutLMv2Processor,
        LayoutLMv2Tokenizer,
    )
    from .models.layoutlmv3 import (
        LayoutLMv3Config,
        LayoutLMv3FeatureExtractor,
        LayoutLMv3ImageProcessor,
        LayoutLMv3Processor,
        LayoutLMv3Tokenizer,
    )
    from .models.layoutxlm import LayoutXLMProcessor
    from .models.led import LEDConfig, LEDTokenizer
    from .models.levit import LevitConfig
    from .models.lilt import LiltConfig
    from .models.llama import LlamaConfig
    from .models.llava import (
        LlavaConfig,
        LlavaProcessor,
    )
    from .models.llava_next import (
        LlavaNextConfig,
        LlavaNextProcessor,
    )
    from .models.llava_next_video import (
        LlavaNextVideoConfig,
        LlavaNextVideoProcessor,
    )
    from .models.llava_onevision import (
        LlavaOnevisionConfig,
        LlavaOnevisionProcessor,
    )
    from .models.longformer import (
        LongformerConfig,
        LongformerTokenizer,
    )
    from .models.longt5 import LongT5Config
    from .models.luke import (
        LukeConfig,
        LukeTokenizer,
    )
    from .models.lxmert import (
        LxmertConfig,
        LxmertTokenizer,
    )
    from .models.m2m_100 import M2M100Config
    from .models.mamba import MambaConfig
    from .models.mamba2 import Mamba2Config
    from .models.marian import MarianConfig
    from .models.markuplm import (
        MarkupLMConfig,
        MarkupLMFeatureExtractor,
        MarkupLMProcessor,
        MarkupLMTokenizer,
    )
    from .models.mask2former import (
        Mask2FormerConfig,
    )
    from .models.maskformer import (
        MaskFormerConfig,
        MaskFormerSwinConfig,
    )
    from .models.mbart import MBartConfig
    from .models.megatron_bert import (
        MegatronBertConfig,
    )
    from .models.mgp_str import (
        MgpstrConfig,
        MgpstrProcessor,
        MgpstrTokenizer,
    )
    from .models.mimi import (
        MimiConfig,
    )
    from .models.mistral import MistralConfig
    from .models.mixtral import MixtralConfig
    from .models.mllama import (
        MllamaConfig,
        MllamaProcessor,
    )
    from .models.mobilebert import (
        MobileBertConfig,
        MobileBertTokenizer,
    )
    from .models.mobilenet_v1 import (
        MobileNetV1Config,
    )
    from .models.mobilenet_v2 import (
        MobileNetV2Config,
    )
    from .models.mobilevit import (
        MobileViTConfig,
    )
    from .models.mobilevitv2 import (
        MobileViTV2Config,
    )
<<<<<<< HEAD
    from .models.molmo import (
        MolmoConfig,
        MolmoImageProcessor,
        MolmoPoolingConfig,
        MolmoProcessor,
        MolmoTextConfig,
        MolmoVisionConfig,
    )
=======
    from .models.modernbert import ModernBertConfig
>>>>>>> 82fcac0a
    from .models.moshi import (
        MoshiConfig,
        MoshiDepthConfig,
    )
    from .models.mpnet import (
        MPNetConfig,
        MPNetTokenizer,
    )
    from .models.mpt import MptConfig
    from .models.mra import MraConfig
    from .models.mt5 import MT5Config
    from .models.musicgen import (
        MusicgenConfig,
        MusicgenDecoderConfig,
    )
    from .models.musicgen_melody import (
        MusicgenMelodyConfig,
        MusicgenMelodyDecoderConfig,
    )
    from .models.mvp import MvpConfig, MvpTokenizer
    from .models.myt5 import MyT5Tokenizer
    from .models.nemotron import NemotronConfig
    from .models.nllb_moe import NllbMoeConfig
    from .models.nougat import NougatProcessor
    from .models.nystromformer import (
        NystromformerConfig,
    )
    from .models.olmo import OlmoConfig
    from .models.olmo2 import Olmo2Config
    from .models.olmoe import OlmoeConfig
    from .models.omdet_turbo import (
        OmDetTurboConfig,
        OmDetTurboProcessor,
    )
    from .models.oneformer import (
        OneFormerConfig,
        OneFormerProcessor,
    )
    from .models.openai import (
        OpenAIGPTConfig,
        OpenAIGPTTokenizer,
    )
    from .models.opt import OPTConfig
    from .models.owlv2 import (
        Owlv2Config,
        Owlv2Processor,
        Owlv2TextConfig,
        Owlv2VisionConfig,
    )
    from .models.owlvit import (
        OwlViTConfig,
        OwlViTProcessor,
        OwlViTTextConfig,
        OwlViTVisionConfig,
    )
    from .models.paligemma import (
        PaliGemmaConfig,
    )
    from .models.patchtsmixer import (
        PatchTSMixerConfig,
    )
    from .models.patchtst import PatchTSTConfig
    from .models.pegasus import (
        PegasusConfig,
        PegasusTokenizer,
    )
    from .models.pegasus_x import (
        PegasusXConfig,
    )
    from .models.perceiver import (
        PerceiverConfig,
        PerceiverTokenizer,
    )
    from .models.persimmon import (
        PersimmonConfig,
    )
    from .models.phi import PhiConfig
    from .models.phi3 import Phi3Config
    from .models.phimoe import PhimoeConfig
    from .models.phobert import PhobertTokenizer
    from .models.pix2struct import (
        Pix2StructConfig,
        Pix2StructProcessor,
        Pix2StructTextConfig,
        Pix2StructVisionConfig,
    )
    from .models.pixtral import (
        PixtralProcessor,
        PixtralVisionConfig,
    )
    from .models.plbart import PLBartConfig
    from .models.poolformer import (
        PoolFormerConfig,
    )
    from .models.pop2piano import (
        Pop2PianoConfig,
    )
    from .models.prophetnet import (
        ProphetNetConfig,
        ProphetNetTokenizer,
    )
    from .models.pvt import PvtConfig
    from .models.pvt_v2 import PvtV2Config
    from .models.qwen2 import Qwen2Config, Qwen2Tokenizer
    from .models.qwen2_audio import (
        Qwen2AudioConfig,
        Qwen2AudioEncoderConfig,
        Qwen2AudioProcessor,
    )
    from .models.qwen2_moe import Qwen2MoeConfig
    from .models.qwen2_vl import (
        Qwen2VLConfig,
        Qwen2VLProcessor,
    )
    from .models.rag import RagConfig, RagRetriever, RagTokenizer
    from .models.recurrent_gemma import RecurrentGemmaConfig
    from .models.reformer import ReformerConfig
    from .models.regnet import RegNetConfig
    from .models.rembert import RemBertConfig
    from .models.resnet import ResNetConfig
    from .models.roberta import (
        RobertaConfig,
        RobertaTokenizer,
    )
    from .models.roberta_prelayernorm import (
        RobertaPreLayerNormConfig,
    )
    from .models.roc_bert import (
        RoCBertConfig,
        RoCBertTokenizer,
    )
    from .models.roformer import (
        RoFormerConfig,
        RoFormerTokenizer,
    )
    from .models.rt_detr import (
        RTDetrConfig,
        RTDetrResNetConfig,
    )
    from .models.rwkv import RwkvConfig
    from .models.sam import (
        SamConfig,
        SamMaskDecoderConfig,
        SamProcessor,
        SamPromptEncoderConfig,
        SamVisionConfig,
    )
    from .models.seamless_m4t import (
        SeamlessM4TConfig,
        SeamlessM4TFeatureExtractor,
        SeamlessM4TProcessor,
    )
    from .models.seamless_m4t_v2 import (
        SeamlessM4Tv2Config,
    )
    from .models.segformer import SegformerConfig
    from .models.seggpt import SegGptConfig
    from .models.sew import SEWConfig
    from .models.sew_d import SEWDConfig
    from .models.siglip import (
        SiglipConfig,
        SiglipProcessor,
        SiglipTextConfig,
        SiglipVisionConfig,
    )
    from .models.speech_encoder_decoder import SpeechEncoderDecoderConfig
    from .models.speech_to_text import (
        Speech2TextConfig,
        Speech2TextFeatureExtractor,
        Speech2TextProcessor,
    )
    from .models.speecht5 import (
        SpeechT5Config,
        SpeechT5FeatureExtractor,
        SpeechT5HifiGanConfig,
        SpeechT5Processor,
    )
    from .models.splinter import (
        SplinterConfig,
        SplinterTokenizer,
    )
    from .models.squeezebert import (
        SqueezeBertConfig,
        SqueezeBertTokenizer,
    )
    from .models.stablelm import StableLmConfig
    from .models.starcoder2 import Starcoder2Config
    from .models.superpoint import SuperPointConfig
    from .models.swiftformer import (
        SwiftFormerConfig,
    )
    from .models.swin import SwinConfig
    from .models.swin2sr import Swin2SRConfig
    from .models.swinv2 import Swinv2Config
    from .models.switch_transformers import (
        SwitchTransformersConfig,
    )
    from .models.t5 import T5Config
    from .models.table_transformer import (
        TableTransformerConfig,
    )
    from .models.tapas import (
        TapasConfig,
        TapasTokenizer,
    )
    from .models.time_series_transformer import (
        TimeSeriesTransformerConfig,
    )
    from .models.timesformer import (
        TimesformerConfig,
    )
    from .models.timm_backbone import TimmBackboneConfig
    from .models.timm_wrapper import TimmWrapperConfig
    from .models.trocr import (
        TrOCRConfig,
        TrOCRProcessor,
    )
    from .models.tvp import (
        TvpConfig,
        TvpProcessor,
    )
    from .models.udop import UdopConfig, UdopProcessor
    from .models.umt5 import UMT5Config
    from .models.unispeech import (
        UniSpeechConfig,
    )
    from .models.unispeech_sat import (
        UniSpeechSatConfig,
    )
    from .models.univnet import (
        UnivNetConfig,
        UnivNetFeatureExtractor,
    )
    from .models.upernet import UperNetConfig
    from .models.video_llava import VideoLlavaConfig
    from .models.videomae import VideoMAEConfig
    from .models.vilt import (
        ViltConfig,
        ViltFeatureExtractor,
        ViltImageProcessor,
        ViltProcessor,
    )
    from .models.vipllava import (
        VipLlavaConfig,
    )
    from .models.vision_encoder_decoder import VisionEncoderDecoderConfig
    from .models.vision_text_dual_encoder import (
        VisionTextDualEncoderConfig,
        VisionTextDualEncoderProcessor,
    )
    from .models.visual_bert import (
        VisualBertConfig,
    )
    from .models.vit import ViTConfig
    from .models.vit_mae import ViTMAEConfig
    from .models.vit_msn import ViTMSNConfig
    from .models.vitdet import VitDetConfig
    from .models.vitmatte import VitMatteConfig
    from .models.vits import (
        VitsConfig,
        VitsTokenizer,
    )
    from .models.vivit import VivitConfig
    from .models.wav2vec2 import (
        Wav2Vec2Config,
        Wav2Vec2CTCTokenizer,
        Wav2Vec2FeatureExtractor,
        Wav2Vec2Processor,
        Wav2Vec2Tokenizer,
    )
    from .models.wav2vec2_bert import (
        Wav2Vec2BertConfig,
        Wav2Vec2BertProcessor,
    )
    from .models.wav2vec2_conformer import (
        Wav2Vec2ConformerConfig,
    )
    from .models.wav2vec2_phoneme import Wav2Vec2PhonemeCTCTokenizer
    from .models.wav2vec2_with_lm import Wav2Vec2ProcessorWithLM
    from .models.wavlm import WavLMConfig
    from .models.whisper import (
        WhisperConfig,
        WhisperFeatureExtractor,
        WhisperProcessor,
        WhisperTokenizer,
    )
    from .models.x_clip import (
        XCLIPConfig,
        XCLIPProcessor,
        XCLIPTextConfig,
        XCLIPVisionConfig,
    )
    from .models.xglm import XGLMConfig
    from .models.xlm import XLMConfig, XLMTokenizer
    from .models.xlm_roberta import (
        XLMRobertaConfig,
    )
    from .models.xlm_roberta_xl import (
        XLMRobertaXLConfig,
    )
    from .models.xlnet import XLNetConfig
    from .models.xmod import XmodConfig
    from .models.yolos import YolosConfig
    from .models.yoso import YosoConfig
    from .models.zamba import ZambaConfig
    from .models.zoedepth import ZoeDepthConfig

    # Pipelines
    from .pipelines import (
        AudioClassificationPipeline,
        AutomaticSpeechRecognitionPipeline,
        CsvPipelineDataFormat,
        DepthEstimationPipeline,
        DocumentQuestionAnsweringPipeline,
        FeatureExtractionPipeline,
        FillMaskPipeline,
        ImageClassificationPipeline,
        ImageFeatureExtractionPipeline,
        ImageSegmentationPipeline,
        ImageTextToTextPipeline,
        ImageToImagePipeline,
        ImageToTextPipeline,
        JsonPipelineDataFormat,
        MaskGenerationPipeline,
        NerPipeline,
        ObjectDetectionPipeline,
        PipedPipelineDataFormat,
        Pipeline,
        PipelineDataFormat,
        QuestionAnsweringPipeline,
        SummarizationPipeline,
        TableQuestionAnsweringPipeline,
        Text2TextGenerationPipeline,
        TextClassificationPipeline,
        TextGenerationPipeline,
        TextToAudioPipeline,
        TokenClassificationPipeline,
        TranslationPipeline,
        VideoClassificationPipeline,
        VisualQuestionAnsweringPipeline,
        ZeroShotAudioClassificationPipeline,
        ZeroShotClassificationPipeline,
        ZeroShotImageClassificationPipeline,
        ZeroShotObjectDetectionPipeline,
        pipeline,
    )
    from .processing_utils import ProcessorMixin

    # Tokenization
    from .tokenization_utils import PreTrainedTokenizer
    from .tokenization_utils_base import (
        AddedToken,
        BatchEncoding,
        CharSpan,
        PreTrainedTokenizerBase,
        SpecialTokensMixin,
        TokenSpan,
    )

    # Trainer
    from .trainer_callback import (
        DefaultFlowCallback,
        EarlyStoppingCallback,
        PrinterCallback,
        ProgressCallback,
        TrainerCallback,
        TrainerControl,
        TrainerState,
    )
    from .trainer_utils import (
        EvalPrediction,
        IntervalStrategy,
        SchedulerType,
        enable_full_determinism,
        set_seed,
    )
    from .training_args import TrainingArguments
    from .training_args_seq2seq import Seq2SeqTrainingArguments
    from .training_args_tf import TFTrainingArguments

    # Files and general utilities
    from .utils import (
        CONFIG_NAME,
        MODEL_CARD_NAME,
        PYTORCH_PRETRAINED_BERT_CACHE,
        PYTORCH_TRANSFORMERS_CACHE,
        SPIECE_UNDERLINE,
        TF2_WEIGHTS_NAME,
        TF_WEIGHTS_NAME,
        TRANSFORMERS_CACHE,
        WEIGHTS_NAME,
        TensorType,
        add_end_docstrings,
        add_start_docstrings,
        is_apex_available,
        is_av_available,
        is_bitsandbytes_available,
        is_datasets_available,
        is_faiss_available,
        is_flax_available,
        is_keras_nlp_available,
        is_phonemizer_available,
        is_psutil_available,
        is_py3nvml_available,
        is_pyctcdecode_available,
        is_sacremoses_available,
        is_safetensors_available,
        is_scipy_available,
        is_sentencepiece_available,
        is_sklearn_available,
        is_speech_available,
        is_tensorflow_text_available,
        is_tf_available,
        is_timm_available,
        is_tokenizers_available,
        is_torch_available,
        is_torch_mlu_available,
        is_torch_musa_available,
        is_torch_neuroncore_available,
        is_torch_npu_available,
        is_torch_tpu_available,
        is_torch_xla_available,
        is_torch_xpu_available,
        is_torchvision_available,
        is_vision_available,
        logging,
    )

    # bitsandbytes config
    from .utils.quantization_config import (
        AqlmConfig,
        AwqConfig,
        BitNetConfig,
        BitsAndBytesConfig,
        CompressedTensorsConfig,
        EetqConfig,
        FbgemmFp8Config,
        GPTQConfig,
        HiggsConfig,
        HqqConfig,
        QuantoConfig,
        TorchAoConfig,
        VptqConfig,
    )

    try:
        if not is_sentencepiece_available():
            raise OptionalDependencyNotAvailable()
    except OptionalDependencyNotAvailable:
        from .utils.dummy_sentencepiece_objects import *
    else:
        from .models.albert import AlbertTokenizer
        from .models.barthez import BarthezTokenizer
        from .models.bartpho import BartphoTokenizer
        from .models.bert_generation import BertGenerationTokenizer
        from .models.big_bird import BigBirdTokenizer
        from .models.camembert import CamembertTokenizer
        from .models.code_llama import CodeLlamaTokenizer
        from .models.cpm import CpmTokenizer
        from .models.deberta_v2 import DebertaV2Tokenizer
        from .models.deprecated.ernie_m import ErnieMTokenizer
        from .models.deprecated.xlm_prophetnet import XLMProphetNetTokenizer
        from .models.fnet import FNetTokenizer
        from .models.gemma import GemmaTokenizer
        from .models.gpt_sw3 import GPTSw3Tokenizer
        from .models.layoutxlm import LayoutXLMTokenizer
        from .models.llama import LlamaTokenizer
        from .models.m2m_100 import M2M100Tokenizer
        from .models.marian import MarianTokenizer
        from .models.mbart import MBartTokenizer
        from .models.mbart50 import MBart50Tokenizer
        from .models.mluke import MLukeTokenizer
        from .models.mt5 import MT5Tokenizer
        from .models.nllb import NllbTokenizer
        from .models.pegasus import PegasusTokenizer
        from .models.plbart import PLBartTokenizer
        from .models.reformer import ReformerTokenizer
        from .models.rembert import RemBertTokenizer
        from .models.seamless_m4t import SeamlessM4TTokenizer
        from .models.siglip import SiglipTokenizer
        from .models.speech_to_text import Speech2TextTokenizer
        from .models.speecht5 import SpeechT5Tokenizer
        from .models.t5 import T5Tokenizer
        from .models.udop import UdopTokenizer
        from .models.xglm import XGLMTokenizer
        from .models.xlm_roberta import XLMRobertaTokenizer
        from .models.xlnet import XLNetTokenizer

    try:
        if not is_tokenizers_available():
            raise OptionalDependencyNotAvailable()
    except OptionalDependencyNotAvailable:
        from .utils.dummy_tokenizers_objects import *
    else:
        # Fast tokenizers imports
        from .models.albert import AlbertTokenizerFast
        from .models.bart import BartTokenizerFast
        from .models.barthez import BarthezTokenizerFast
        from .models.bert import BertTokenizerFast
        from .models.big_bird import BigBirdTokenizerFast
        from .models.blenderbot import BlenderbotTokenizerFast
        from .models.blenderbot_small import BlenderbotSmallTokenizerFast
        from .models.bloom import BloomTokenizerFast
        from .models.camembert import CamembertTokenizerFast
        from .models.clip import CLIPTokenizerFast
        from .models.code_llama import CodeLlamaTokenizerFast
        from .models.codegen import CodeGenTokenizerFast
        from .models.cohere import CohereTokenizerFast
        from .models.convbert import ConvBertTokenizerFast
        from .models.cpm import CpmTokenizerFast
        from .models.deberta import DebertaTokenizerFast
        from .models.deberta_v2 import DebertaV2TokenizerFast
        from .models.deprecated.realm import RealmTokenizerFast
        from .models.deprecated.retribert import RetriBertTokenizerFast
        from .models.distilbert import DistilBertTokenizerFast
        from .models.dpr import (
            DPRContextEncoderTokenizerFast,
            DPRQuestionEncoderTokenizerFast,
            DPRReaderTokenizerFast,
        )
        from .models.electra import ElectraTokenizerFast
        from .models.fnet import FNetTokenizerFast
        from .models.funnel import FunnelTokenizerFast
        from .models.gemma import GemmaTokenizerFast
        from .models.gpt2 import GPT2TokenizerFast
        from .models.gpt_neox import GPTNeoXTokenizerFast
        from .models.gpt_neox_japanese import GPTNeoXJapaneseTokenizer
        from .models.herbert import HerbertTokenizerFast
        from .models.layoutlm import LayoutLMTokenizerFast
        from .models.layoutlmv2 import LayoutLMv2TokenizerFast
        from .models.layoutlmv3 import LayoutLMv3TokenizerFast
        from .models.layoutxlm import LayoutXLMTokenizerFast
        from .models.led import LEDTokenizerFast
        from .models.llama import LlamaTokenizerFast
        from .models.longformer import LongformerTokenizerFast
        from .models.lxmert import LxmertTokenizerFast
        from .models.markuplm import MarkupLMTokenizerFast
        from .models.mbart import MBartTokenizerFast
        from .models.mbart50 import MBart50TokenizerFast
        from .models.mobilebert import MobileBertTokenizerFast
        from .models.mpnet import MPNetTokenizerFast
        from .models.mt5 import MT5TokenizerFast
        from .models.mvp import MvpTokenizerFast
        from .models.nllb import NllbTokenizerFast
        from .models.nougat import NougatTokenizerFast
        from .models.openai import OpenAIGPTTokenizerFast
        from .models.pegasus import PegasusTokenizerFast
        from .models.qwen2 import Qwen2TokenizerFast
        from .models.reformer import ReformerTokenizerFast
        from .models.rembert import RemBertTokenizerFast
        from .models.roberta import RobertaTokenizerFast
        from .models.roformer import RoFormerTokenizerFast
        from .models.seamless_m4t import SeamlessM4TTokenizerFast
        from .models.splinter import SplinterTokenizerFast
        from .models.squeezebert import SqueezeBertTokenizerFast
        from .models.t5 import T5TokenizerFast
        from .models.udop import UdopTokenizerFast
        from .models.whisper import WhisperTokenizerFast
        from .models.xglm import XGLMTokenizerFast
        from .models.xlm_roberta import XLMRobertaTokenizerFast
        from .models.xlnet import XLNetTokenizerFast
        from .tokenization_utils_fast import PreTrainedTokenizerFast

    try:
        if not (is_sentencepiece_available() and is_tokenizers_available()):
            raise OptionalDependencyNotAvailable()
    except OptionalDependencyNotAvailable:
        from .utils.dummies_sentencepiece_and_tokenizers_objects import *
    else:
        from .convert_slow_tokenizer import (
            SLOW_TO_FAST_CONVERTERS,
            convert_slow_tokenizer,
        )

    try:
        if not is_tensorflow_text_available():
            raise OptionalDependencyNotAvailable()
    except OptionalDependencyNotAvailable:
        from .utils.dummy_tensorflow_text_objects import *
    else:
        from .models.bert import TFBertTokenizer

    try:
        if not is_keras_nlp_available():
            raise OptionalDependencyNotAvailable()
    except OptionalDependencyNotAvailable:
        from .utils.dummy_keras_nlp_objects import *
    else:
        from .models.gpt2 import TFGPT2Tokenizer

    try:
        if not is_vision_available():
            raise OptionalDependencyNotAvailable()
    except OptionalDependencyNotAvailable:
        from .utils.dummy_vision_objects import *
    else:
        from .image_processing_base import ImageProcessingMixin
        from .image_processing_utils import BaseImageProcessor
        from .image_utils import ImageFeatureExtractionMixin
        from .models.aria import AriaImageProcessor
        from .models.beit import BeitFeatureExtractor, BeitImageProcessor
        from .models.bit import BitImageProcessor
        from .models.blip import BlipImageProcessor
        from .models.bridgetower import BridgeTowerImageProcessor
        from .models.chameleon import ChameleonImageProcessor
        from .models.chinese_clip import (
            ChineseCLIPFeatureExtractor,
            ChineseCLIPImageProcessor,
        )
        from .models.clip import CLIPFeatureExtractor, CLIPImageProcessor
        from .models.conditional_detr import (
            ConditionalDetrFeatureExtractor,
            ConditionalDetrImageProcessor,
        )
        from .models.convnext import ConvNextFeatureExtractor, ConvNextImageProcessor
        from .models.deformable_detr import DeformableDetrFeatureExtractor, DeformableDetrImageProcessor
        from .models.deit import DeiTFeatureExtractor, DeiTImageProcessor
        from .models.deprecated.deta import DetaImageProcessor
        from .models.deprecated.efficientformer import EfficientFormerImageProcessor
        from .models.deprecated.tvlt import TvltImageProcessor
        from .models.deprecated.vit_hybrid import ViTHybridImageProcessor
        from .models.detr import DetrFeatureExtractor, DetrImageProcessor
        from .models.donut import DonutFeatureExtractor, DonutImageProcessor
        from .models.dpt import DPTFeatureExtractor, DPTImageProcessor
        from .models.efficientnet import EfficientNetImageProcessor
        from .models.flava import (
            FlavaFeatureExtractor,
            FlavaImageProcessor,
            FlavaProcessor,
        )
        from .models.fuyu import FuyuImageProcessor, FuyuProcessor
        from .models.glpn import GLPNFeatureExtractor, GLPNImageProcessor
        from .models.grounding_dino import GroundingDinoImageProcessor
        from .models.idefics import IdeficsImageProcessor
        from .models.idefics2 import Idefics2ImageProcessor
        from .models.idefics3 import Idefics3ImageProcessor
        from .models.imagegpt import ImageGPTFeatureExtractor, ImageGPTImageProcessor
        from .models.instructblipvideo import InstructBlipVideoImageProcessor
        from .models.layoutlmv2 import (
            LayoutLMv2FeatureExtractor,
            LayoutLMv2ImageProcessor,
        )
        from .models.layoutlmv3 import (
            LayoutLMv3FeatureExtractor,
            LayoutLMv3ImageProcessor,
        )
        from .models.levit import LevitFeatureExtractor, LevitImageProcessor
        from .models.llava_next import LlavaNextImageProcessor
        from .models.llava_next_video import LlavaNextVideoImageProcessor
        from .models.llava_onevision import LlavaOnevisionImageProcessor, LlavaOnevisionVideoProcessor
        from .models.mask2former import Mask2FormerImageProcessor
        from .models.maskformer import (
            MaskFormerFeatureExtractor,
            MaskFormerImageProcessor,
        )
        from .models.mllama import MllamaImageProcessor
        from .models.mobilenet_v1 import (
            MobileNetV1FeatureExtractor,
            MobileNetV1ImageProcessor,
        )
        from .models.mobilenet_v2 import (
            MobileNetV2FeatureExtractor,
            MobileNetV2ImageProcessor,
        )
        from .models.mobilevit import MobileViTFeatureExtractor, MobileViTImageProcessor
        from .models.molmo import MolmoImageProcessor
        from .models.nougat import NougatImageProcessor
        from .models.oneformer import OneFormerImageProcessor
        from .models.owlv2 import Owlv2ImageProcessor
        from .models.owlvit import OwlViTFeatureExtractor, OwlViTImageProcessor
        from .models.perceiver import PerceiverFeatureExtractor, PerceiverImageProcessor
        from .models.pix2struct import Pix2StructImageProcessor
        from .models.pixtral import PixtralImageProcessor
        from .models.poolformer import (
            PoolFormerFeatureExtractor,
            PoolFormerImageProcessor,
        )
        from .models.pvt import PvtImageProcessor
        from .models.qwen2_vl import Qwen2VLImageProcessor
        from .models.rt_detr import RTDetrImageProcessor
        from .models.sam import SamImageProcessor
        from .models.segformer import SegformerFeatureExtractor, SegformerImageProcessor
        from .models.seggpt import SegGptImageProcessor
        from .models.siglip import SiglipImageProcessor
        from .models.superpoint import SuperPointImageProcessor
        from .models.swin2sr import Swin2SRImageProcessor
        from .models.tvp import TvpImageProcessor
        from .models.video_llava import VideoLlavaImageProcessor
        from .models.videomae import VideoMAEFeatureExtractor, VideoMAEImageProcessor
        from .models.vilt import ViltFeatureExtractor, ViltImageProcessor, ViltProcessor
        from .models.vit import ViTFeatureExtractor, ViTImageProcessor
        from .models.vitmatte import VitMatteImageProcessor
        from .models.vivit import VivitImageProcessor
        from .models.yolos import YolosFeatureExtractor, YolosImageProcessor
        from .models.zoedepth import ZoeDepthImageProcessor

    try:
        if not is_torchvision_available():
            raise OptionalDependencyNotAvailable()
    except OptionalDependencyNotAvailable:
        from .utils.dummy_torchvision_objects import *
    else:
        from .image_processing_utils_fast import BaseImageProcessorFast
        from .models.deformable_detr import DeformableDetrImageProcessorFast
        from .models.detr import DetrImageProcessorFast
        from .models.molmo import MolmoImageProcessorFast
        from .models.pixtral import PixtralImageProcessorFast
        from .models.rt_detr import RTDetrImageProcessorFast
        from .models.vit import ViTImageProcessorFast

    try:
        if not is_torchvision_available() and not is_timm_available():
            raise OptionalDependencyNotAvailable()
    except OptionalDependencyNotAvailable:
        from .utils.dummy_timm_and_torchvision_objects import *
    else:
        from .models.timm_wrapper import TimmWrapperImageProcessor

    # Modeling
    try:
        if not is_torch_available():
            raise OptionalDependencyNotAvailable()
    except OptionalDependencyNotAvailable:
        from .utils.dummy_pt_objects import *
    else:
        # Benchmarks
        from .benchmark.benchmark import PyTorchBenchmark
        from .benchmark.benchmark_args import PyTorchBenchmarkArguments
        from .cache_utils import (
            Cache,
            CacheConfig,
            DynamicCache,
            EncoderDecoderCache,
            HQQQuantizedCache,
            HybridCache,
            MambaCache,
            OffloadedCache,
            OffloadedStaticCache,
            QuantizedCache,
            QuantizedCacheConfig,
            QuantoQuantizedCache,
            SinkCache,
            SlidingWindowCache,
            StaticCache,
        )
        from .data.datasets import (
            GlueDataset,
            GlueDataTrainingArguments,
            LineByLineTextDataset,
            LineByLineWithRefDataset,
            LineByLineWithSOPTextDataset,
            SquadDataset,
            SquadDataTrainingArguments,
            TextDataset,
            TextDatasetForNextSentencePrediction,
        )
        from .generation import (
            AlternatingCodebooksLogitsProcessor,
            BayesianDetectorConfig,
            BayesianDetectorModel,
            BeamScorer,
            BeamSearchScorer,
            ClassifierFreeGuidanceLogitsProcessor,
            ConstrainedBeamSearchScorer,
            Constraint,
            ConstraintListState,
            DisjunctiveConstraint,
            EncoderNoRepeatNGramLogitsProcessor,
            EncoderRepetitionPenaltyLogitsProcessor,
            EosTokenCriteria,
            EpsilonLogitsWarper,
            EtaLogitsWarper,
            ExponentialDecayLengthPenalty,
            ForcedBOSTokenLogitsProcessor,
            ForcedEOSTokenLogitsProcessor,
            GenerationMixin,
            HammingDiversityLogitsProcessor,
            InfNanRemoveLogitsProcessor,
            LogitNormalization,
            LogitsProcessor,
            LogitsProcessorList,
            LogitsWarper,
            MaxLengthCriteria,
            MaxTimeCriteria,
            MinLengthLogitsProcessor,
            MinNewTokensLengthLogitsProcessor,
            MinPLogitsWarper,
            NoBadWordsLogitsProcessor,
            NoRepeatNGramLogitsProcessor,
            PhrasalConstraint,
            PrefixConstrainedLogitsProcessor,
            RepetitionPenaltyLogitsProcessor,
            SequenceBiasLogitsProcessor,
            StoppingCriteria,
            StoppingCriteriaList,
            StopStringCriteria,
            SuppressTokensAtBeginLogitsProcessor,
            SuppressTokensLogitsProcessor,
            SynthIDTextWatermarkDetector,
            SynthIDTextWatermarkingConfig,
            SynthIDTextWatermarkLogitsProcessor,
            TemperatureLogitsWarper,
            TopKLogitsWarper,
            TopPLogitsWarper,
            TypicalLogitsWarper,
            UnbatchedClassifierFreeGuidanceLogitsProcessor,
            WatermarkDetector,
            WatermarkLogitsProcessor,
            WhisperTimeStampLogitsProcessor,
        )
        from .integrations.executorch import (
            TorchExportableModuleWithStaticCache,
            convert_and_export_with_cache,
        )
        from .modeling_rope_utils import ROPE_INIT_FUNCTIONS
        from .modeling_utils import PreTrainedModel
        from .models.albert import (
            AlbertForMaskedLM,
            AlbertForMultipleChoice,
            AlbertForPreTraining,
            AlbertForQuestionAnswering,
            AlbertForSequenceClassification,
            AlbertForTokenClassification,
            AlbertModel,
            AlbertPreTrainedModel,
            load_tf_weights_in_albert,
        )
        from .models.align import (
            AlignModel,
            AlignPreTrainedModel,
            AlignTextModel,
            AlignVisionModel,
        )
        from .models.altclip import (
            AltCLIPModel,
            AltCLIPPreTrainedModel,
            AltCLIPTextModel,
            AltCLIPVisionModel,
        )
        from .models.aria import (
            AriaForConditionalGeneration,
            AriaPreTrainedModel,
            AriaTextForCausalLM,
            AriaTextModel,
            AriaTextPreTrainedModel,
        )
        from .models.audio_spectrogram_transformer import (
            ASTForAudioClassification,
            ASTModel,
            ASTPreTrainedModel,
        )
        from .models.auto import (
            MODEL_FOR_AUDIO_CLASSIFICATION_MAPPING,
            MODEL_FOR_AUDIO_FRAME_CLASSIFICATION_MAPPING,
            MODEL_FOR_AUDIO_XVECTOR_MAPPING,
            MODEL_FOR_BACKBONE_MAPPING,
            MODEL_FOR_CAUSAL_IMAGE_MODELING_MAPPING,
            MODEL_FOR_CAUSAL_LM_MAPPING,
            MODEL_FOR_CTC_MAPPING,
            MODEL_FOR_DEPTH_ESTIMATION_MAPPING,
            MODEL_FOR_DOCUMENT_QUESTION_ANSWERING_MAPPING,
            MODEL_FOR_IMAGE_CLASSIFICATION_MAPPING,
            MODEL_FOR_IMAGE_MAPPING,
            MODEL_FOR_IMAGE_SEGMENTATION_MAPPING,
            MODEL_FOR_IMAGE_TEXT_TO_TEXT_MAPPING,
            MODEL_FOR_IMAGE_TO_IMAGE_MAPPING,
            MODEL_FOR_INSTANCE_SEGMENTATION_MAPPING,
            MODEL_FOR_KEYPOINT_DETECTION_MAPPING,
            MODEL_FOR_MASK_GENERATION_MAPPING,
            MODEL_FOR_MASKED_IMAGE_MODELING_MAPPING,
            MODEL_FOR_MASKED_LM_MAPPING,
            MODEL_FOR_MULTIPLE_CHOICE_MAPPING,
            MODEL_FOR_NEXT_SENTENCE_PREDICTION_MAPPING,
            MODEL_FOR_OBJECT_DETECTION_MAPPING,
            MODEL_FOR_PRETRAINING_MAPPING,
            MODEL_FOR_QUESTION_ANSWERING_MAPPING,
            MODEL_FOR_RETRIEVAL_MAPPING,
            MODEL_FOR_SEMANTIC_SEGMENTATION_MAPPING,
            MODEL_FOR_SEQ_TO_SEQ_CAUSAL_LM_MAPPING,
            MODEL_FOR_SEQUENCE_CLASSIFICATION_MAPPING,
            MODEL_FOR_SPEECH_SEQ_2_SEQ_MAPPING,
            MODEL_FOR_TABLE_QUESTION_ANSWERING_MAPPING,
            MODEL_FOR_TEXT_ENCODING_MAPPING,
            MODEL_FOR_TEXT_TO_SPECTROGRAM_MAPPING,
            MODEL_FOR_TEXT_TO_WAVEFORM_MAPPING,
            MODEL_FOR_TIME_SERIES_CLASSIFICATION_MAPPING,
            MODEL_FOR_TIME_SERIES_REGRESSION_MAPPING,
            MODEL_FOR_TOKEN_CLASSIFICATION_MAPPING,
            MODEL_FOR_UNIVERSAL_SEGMENTATION_MAPPING,
            MODEL_FOR_VIDEO_CLASSIFICATION_MAPPING,
            MODEL_FOR_VISION_2_SEQ_MAPPING,
            MODEL_FOR_VISUAL_QUESTION_ANSWERING_MAPPING,
            MODEL_FOR_ZERO_SHOT_IMAGE_CLASSIFICATION_MAPPING,
            MODEL_FOR_ZERO_SHOT_OBJECT_DETECTION_MAPPING,
            MODEL_MAPPING,
            MODEL_WITH_LM_HEAD_MAPPING,
            AutoBackbone,
            AutoModel,
            AutoModelForAudioClassification,
            AutoModelForAudioFrameClassification,
            AutoModelForAudioXVector,
            AutoModelForCausalLM,
            AutoModelForCTC,
            AutoModelForDepthEstimation,
            AutoModelForDocumentQuestionAnswering,
            AutoModelForImageClassification,
            AutoModelForImageSegmentation,
            AutoModelForImageTextToText,
            AutoModelForImageToImage,
            AutoModelForInstanceSegmentation,
            AutoModelForKeypointDetection,
            AutoModelForMaskedImageModeling,
            AutoModelForMaskedLM,
            AutoModelForMaskGeneration,
            AutoModelForMultipleChoice,
            AutoModelForNextSentencePrediction,
            AutoModelForObjectDetection,
            AutoModelForPreTraining,
            AutoModelForQuestionAnswering,
            AutoModelForSemanticSegmentation,
            AutoModelForSeq2SeqLM,
            AutoModelForSequenceClassification,
            AutoModelForSpeechSeq2Seq,
            AutoModelForTableQuestionAnswering,
            AutoModelForTextEncoding,
            AutoModelForTextToSpectrogram,
            AutoModelForTextToWaveform,
            AutoModelForTokenClassification,
            AutoModelForUniversalSegmentation,
            AutoModelForVideoClassification,
            AutoModelForVision2Seq,
            AutoModelForVisualQuestionAnswering,
            AutoModelForZeroShotImageClassification,
            AutoModelForZeroShotObjectDetection,
            AutoModelWithLMHead,
        )
        from .models.autoformer import (
            AutoformerForPrediction,
            AutoformerModel,
            AutoformerPreTrainedModel,
        )
        from .models.bamba import BambaForCausalLM, BambaModel, BambaPreTrainedModel
        from .models.bark import (
            BarkCausalModel,
            BarkCoarseModel,
            BarkFineModel,
            BarkModel,
            BarkPreTrainedModel,
            BarkSemanticModel,
        )
        from .models.bart import (
            BartForCausalLM,
            BartForConditionalGeneration,
            BartForQuestionAnswering,
            BartForSequenceClassification,
            BartModel,
            BartPreTrainedModel,
            BartPretrainedModel,
            PretrainedBartModel,
        )
        from .models.beit import (
            BeitBackbone,
            BeitForImageClassification,
            BeitForMaskedImageModeling,
            BeitForSemanticSegmentation,
            BeitModel,
            BeitPreTrainedModel,
        )
        from .models.bert import (
            BertForMaskedLM,
            BertForMultipleChoice,
            BertForNextSentencePrediction,
            BertForPreTraining,
            BertForQuestionAnswering,
            BertForSequenceClassification,
            BertForTokenClassification,
            BertLMHeadModel,
            BertModel,
            BertPreTrainedModel,
            load_tf_weights_in_bert,
        )
        from .models.bert_generation import (
            BertGenerationDecoder,
            BertGenerationEncoder,
            BertGenerationPreTrainedModel,
            load_tf_weights_in_bert_generation,
        )
        from .models.big_bird import (
            BigBirdForCausalLM,
            BigBirdForMaskedLM,
            BigBirdForMultipleChoice,
            BigBirdForPreTraining,
            BigBirdForQuestionAnswering,
            BigBirdForSequenceClassification,
            BigBirdForTokenClassification,
            BigBirdModel,
            BigBirdPreTrainedModel,
            load_tf_weights_in_big_bird,
        )
        from .models.bigbird_pegasus import (
            BigBirdPegasusForCausalLM,
            BigBirdPegasusForConditionalGeneration,
            BigBirdPegasusForQuestionAnswering,
            BigBirdPegasusForSequenceClassification,
            BigBirdPegasusModel,
            BigBirdPegasusPreTrainedModel,
        )
        from .models.biogpt import (
            BioGptForCausalLM,
            BioGptForSequenceClassification,
            BioGptForTokenClassification,
            BioGptModel,
            BioGptPreTrainedModel,
        )
        from .models.bit import (
            BitBackbone,
            BitForImageClassification,
            BitModel,
            BitPreTrainedModel,
        )
        from .models.blenderbot import (
            BlenderbotForCausalLM,
            BlenderbotForConditionalGeneration,
            BlenderbotModel,
            BlenderbotPreTrainedModel,
        )
        from .models.blenderbot_small import (
            BlenderbotSmallForCausalLM,
            BlenderbotSmallForConditionalGeneration,
            BlenderbotSmallModel,
            BlenderbotSmallPreTrainedModel,
        )
        from .models.blip import (
            BlipForConditionalGeneration,
            BlipForImageTextRetrieval,
            BlipForQuestionAnswering,
            BlipModel,
            BlipPreTrainedModel,
            BlipTextModel,
            BlipVisionModel,
        )
        from .models.blip_2 import (
            Blip2ForConditionalGeneration,
            Blip2ForImageTextRetrieval,
            Blip2Model,
            Blip2PreTrainedModel,
            Blip2QFormerModel,
            Blip2TextModelWithProjection,
            Blip2VisionModel,
            Blip2VisionModelWithProjection,
        )
        from .models.bloom import (
            BloomForCausalLM,
            BloomForQuestionAnswering,
            BloomForSequenceClassification,
            BloomForTokenClassification,
            BloomModel,
            BloomPreTrainedModel,
        )
        from .models.bridgetower import (
            BridgeTowerForContrastiveLearning,
            BridgeTowerForImageAndTextRetrieval,
            BridgeTowerForMaskedLM,
            BridgeTowerModel,
            BridgeTowerPreTrainedModel,
        )
        from .models.bros import (
            BrosForTokenClassification,
            BrosModel,
            BrosPreTrainedModel,
            BrosProcessor,
            BrosSpadeEEForTokenClassification,
            BrosSpadeELForTokenClassification,
        )
        from .models.camembert import (
            CamembertForCausalLM,
            CamembertForMaskedLM,
            CamembertForMultipleChoice,
            CamembertForQuestionAnswering,
            CamembertForSequenceClassification,
            CamembertForTokenClassification,
            CamembertModel,
            CamembertPreTrainedModel,
        )
        from .models.canine import (
            CanineForMultipleChoice,
            CanineForQuestionAnswering,
            CanineForSequenceClassification,
            CanineForTokenClassification,
            CanineModel,
            CaninePreTrainedModel,
            load_tf_weights_in_canine,
        )
        from .models.chameleon import (
            ChameleonForConditionalGeneration,
            ChameleonModel,
            ChameleonPreTrainedModel,
            ChameleonProcessor,
            ChameleonVQVAE,
        )
        from .models.chinese_clip import (
            ChineseCLIPModel,
            ChineseCLIPPreTrainedModel,
            ChineseCLIPTextModel,
            ChineseCLIPVisionModel,
        )
        from .models.clap import (
            ClapAudioModel,
            ClapAudioModelWithProjection,
            ClapFeatureExtractor,
            ClapModel,
            ClapPreTrainedModel,
            ClapTextModel,
            ClapTextModelWithProjection,
        )
        from .models.clip import (
            CLIPForImageClassification,
            CLIPModel,
            CLIPPreTrainedModel,
            CLIPTextModel,
            CLIPTextModelWithProjection,
            CLIPVisionModel,
            CLIPVisionModelWithProjection,
        )
        from .models.clipseg import (
            CLIPSegForImageSegmentation,
            CLIPSegModel,
            CLIPSegPreTrainedModel,
            CLIPSegTextModel,
            CLIPSegVisionModel,
        )
        from .models.clvp import (
            ClvpDecoder,
            ClvpEncoder,
            ClvpForCausalLM,
            ClvpModel,
            ClvpModelForConditionalGeneration,
            ClvpPreTrainedModel,
        )
        from .models.codegen import (
            CodeGenForCausalLM,
            CodeGenModel,
            CodeGenPreTrainedModel,
        )
        from .models.cohere import (
            CohereForCausalLM,
            CohereModel,
            CoherePreTrainedModel,
        )
        from .models.cohere2 import (
            Cohere2ForCausalLM,
            Cohere2Model,
            Cohere2PreTrainedModel,
        )
        from .models.colpali import (
            ColPaliForRetrieval,
            ColPaliPreTrainedModel,
        )
        from .models.conditional_detr import (
            ConditionalDetrForObjectDetection,
            ConditionalDetrForSegmentation,
            ConditionalDetrModel,
            ConditionalDetrPreTrainedModel,
        )
        from .models.convbert import (
            ConvBertForMaskedLM,
            ConvBertForMultipleChoice,
            ConvBertForQuestionAnswering,
            ConvBertForSequenceClassification,
            ConvBertForTokenClassification,
            ConvBertModel,
            ConvBertPreTrainedModel,
            load_tf_weights_in_convbert,
        )
        from .models.convnext import (
            ConvNextBackbone,
            ConvNextForImageClassification,
            ConvNextModel,
            ConvNextPreTrainedModel,
        )
        from .models.convnextv2 import (
            ConvNextV2Backbone,
            ConvNextV2ForImageClassification,
            ConvNextV2Model,
            ConvNextV2PreTrainedModel,
        )
        from .models.cpmant import (
            CpmAntForCausalLM,
            CpmAntModel,
            CpmAntPreTrainedModel,
        )
        from .models.ctrl import (
            CTRLForSequenceClassification,
            CTRLLMHeadModel,
            CTRLModel,
            CTRLPreTrainedModel,
        )
        from .models.cvt import (
            CvtForImageClassification,
            CvtModel,
            CvtPreTrainedModel,
        )
        from .models.dac import (
            DacModel,
            DacPreTrainedModel,
        )
        from .models.data2vec import (
            Data2VecAudioForAudioFrameClassification,
            Data2VecAudioForCTC,
            Data2VecAudioForSequenceClassification,
            Data2VecAudioForXVector,
            Data2VecAudioModel,
            Data2VecAudioPreTrainedModel,
            Data2VecTextForCausalLM,
            Data2VecTextForMaskedLM,
            Data2VecTextForMultipleChoice,
            Data2VecTextForQuestionAnswering,
            Data2VecTextForSequenceClassification,
            Data2VecTextForTokenClassification,
            Data2VecTextModel,
            Data2VecTextPreTrainedModel,
            Data2VecVisionForImageClassification,
            Data2VecVisionForSemanticSegmentation,
            Data2VecVisionModel,
            Data2VecVisionPreTrainedModel,
        )

        # PyTorch model imports
        from .models.dbrx import (
            DbrxForCausalLM,
            DbrxModel,
            DbrxPreTrainedModel,
        )
        from .models.deberta import (
            DebertaForMaskedLM,
            DebertaForQuestionAnswering,
            DebertaForSequenceClassification,
            DebertaForTokenClassification,
            DebertaModel,
            DebertaPreTrainedModel,
        )
        from .models.deberta_v2 import (
            DebertaV2ForMaskedLM,
            DebertaV2ForMultipleChoice,
            DebertaV2ForQuestionAnswering,
            DebertaV2ForSequenceClassification,
            DebertaV2ForTokenClassification,
            DebertaV2Model,
            DebertaV2PreTrainedModel,
        )
        from .models.decision_transformer import (
            DecisionTransformerGPT2Model,
            DecisionTransformerGPT2PreTrainedModel,
            DecisionTransformerModel,
            DecisionTransformerPreTrainedModel,
        )
        from .models.deformable_detr import (
            DeformableDetrForObjectDetection,
            DeformableDetrModel,
            DeformableDetrPreTrainedModel,
        )
        from .models.deit import (
            DeiTForImageClassification,
            DeiTForImageClassificationWithTeacher,
            DeiTForMaskedImageModeling,
            DeiTModel,
            DeiTPreTrainedModel,
        )
        from .models.deprecated.deta import (
            DetaForObjectDetection,
            DetaModel,
            DetaPreTrainedModel,
        )
        from .models.deprecated.efficientformer import (
            EfficientFormerForImageClassification,
            EfficientFormerForImageClassificationWithTeacher,
            EfficientFormerModel,
            EfficientFormerPreTrainedModel,
        )
        from .models.deprecated.ernie_m import (
            ErnieMForInformationExtraction,
            ErnieMForMultipleChoice,
            ErnieMForQuestionAnswering,
            ErnieMForSequenceClassification,
            ErnieMForTokenClassification,
            ErnieMModel,
            ErnieMPreTrainedModel,
        )
        from .models.deprecated.gptsan_japanese import (
            GPTSanJapaneseForConditionalGeneration,
            GPTSanJapaneseModel,
            GPTSanJapanesePreTrainedModel,
        )
        from .models.deprecated.graphormer import (
            GraphormerForGraphClassification,
            GraphormerModel,
            GraphormerPreTrainedModel,
        )
        from .models.deprecated.jukebox import (
            JukeboxModel,
            JukeboxPreTrainedModel,
            JukeboxPrior,
            JukeboxVQVAE,
        )
        from .models.deprecated.mctct import (
            MCTCTForCTC,
            MCTCTModel,
            MCTCTPreTrainedModel,
        )
        from .models.deprecated.mega import (
            MegaForCausalLM,
            MegaForMaskedLM,
            MegaForMultipleChoice,
            MegaForQuestionAnswering,
            MegaForSequenceClassification,
            MegaForTokenClassification,
            MegaModel,
            MegaPreTrainedModel,
        )
        from .models.deprecated.mmbt import (
            MMBTForClassification,
            MMBTModel,
            ModalEmbeddings,
        )
        from .models.deprecated.nat import (
            NatBackbone,
            NatForImageClassification,
            NatModel,
            NatPreTrainedModel,
        )
        from .models.deprecated.nezha import (
            NezhaForMaskedLM,
            NezhaForMultipleChoice,
            NezhaForNextSentencePrediction,
            NezhaForPreTraining,
            NezhaForQuestionAnswering,
            NezhaForSequenceClassification,
            NezhaForTokenClassification,
            NezhaModel,
            NezhaPreTrainedModel,
        )
        from .models.deprecated.open_llama import (
            OpenLlamaForCausalLM,
            OpenLlamaForSequenceClassification,
            OpenLlamaModel,
            OpenLlamaPreTrainedModel,
        )
        from .models.deprecated.qdqbert import (
            QDQBertForMaskedLM,
            QDQBertForMultipleChoice,
            QDQBertForNextSentencePrediction,
            QDQBertForQuestionAnswering,
            QDQBertForSequenceClassification,
            QDQBertForTokenClassification,
            QDQBertLMHeadModel,
            QDQBertModel,
            QDQBertPreTrainedModel,
            load_tf_weights_in_qdqbert,
        )
        from .models.deprecated.realm import (
            RealmEmbedder,
            RealmForOpenQA,
            RealmKnowledgeAugEncoder,
            RealmPreTrainedModel,
            RealmReader,
            RealmRetriever,
            RealmScorer,
            load_tf_weights_in_realm,
        )
        from .models.deprecated.retribert import (
            RetriBertModel,
            RetriBertPreTrainedModel,
        )
        from .models.deprecated.speech_to_text_2 import (
            Speech2Text2ForCausalLM,
            Speech2Text2PreTrainedModel,
        )
        from .models.deprecated.trajectory_transformer import (
            TrajectoryTransformerModel,
            TrajectoryTransformerPreTrainedModel,
        )
        from .models.deprecated.transfo_xl import (
            AdaptiveEmbedding,
            TransfoXLForSequenceClassification,
            TransfoXLLMHeadModel,
            TransfoXLModel,
            TransfoXLPreTrainedModel,
            load_tf_weights_in_transfo_xl,
        )
        from .models.deprecated.tvlt import (
            TvltForAudioVisualClassification,
            TvltForPreTraining,
            TvltModel,
            TvltPreTrainedModel,
        )
        from .models.deprecated.van import (
            VanForImageClassification,
            VanModel,
            VanPreTrainedModel,
        )
        from .models.deprecated.vit_hybrid import (
            ViTHybridForImageClassification,
            ViTHybridModel,
            ViTHybridPreTrainedModel,
        )
        from .models.deprecated.xlm_prophetnet import (
            XLMProphetNetDecoder,
            XLMProphetNetEncoder,
            XLMProphetNetForCausalLM,
            XLMProphetNetForConditionalGeneration,
            XLMProphetNetModel,
            XLMProphetNetPreTrainedModel,
        )
        from .models.depth_anything import (
            DepthAnythingForDepthEstimation,
            DepthAnythingPreTrainedModel,
        )
        from .models.detr import (
            DetrForObjectDetection,
            DetrForSegmentation,
            DetrModel,
            DetrPreTrainedModel,
        )
        from .models.dinat import (
            DinatBackbone,
            DinatForImageClassification,
            DinatModel,
            DinatPreTrainedModel,
        )
        from .models.dinov2 import (
            Dinov2Backbone,
            Dinov2ForImageClassification,
            Dinov2Model,
            Dinov2PreTrainedModel,
        )
        from .models.distilbert import (
            DistilBertForMaskedLM,
            DistilBertForMultipleChoice,
            DistilBertForQuestionAnswering,
            DistilBertForSequenceClassification,
            DistilBertForTokenClassification,
            DistilBertModel,
            DistilBertPreTrainedModel,
        )
        from .models.donut import (
            DonutSwinModel,
            DonutSwinPreTrainedModel,
        )
        from .models.dpr import (
            DPRContextEncoder,
            DPRPretrainedContextEncoder,
            DPRPreTrainedModel,
            DPRPretrainedQuestionEncoder,
            DPRPretrainedReader,
            DPRQuestionEncoder,
            DPRReader,
        )
        from .models.dpt import (
            DPTForDepthEstimation,
            DPTForSemanticSegmentation,
            DPTModel,
            DPTPreTrainedModel,
        )
        from .models.efficientnet import (
            EfficientNetForImageClassification,
            EfficientNetModel,
            EfficientNetPreTrainedModel,
        )
        from .models.electra import (
            ElectraForCausalLM,
            ElectraForMaskedLM,
            ElectraForMultipleChoice,
            ElectraForPreTraining,
            ElectraForQuestionAnswering,
            ElectraForSequenceClassification,
            ElectraForTokenClassification,
            ElectraModel,
            ElectraPreTrainedModel,
            load_tf_weights_in_electra,
        )
        from .models.encodec import (
            EncodecModel,
            EncodecPreTrainedModel,
        )
        from .models.encoder_decoder import EncoderDecoderModel
        from .models.ernie import (
            ErnieForCausalLM,
            ErnieForMaskedLM,
            ErnieForMultipleChoice,
            ErnieForNextSentencePrediction,
            ErnieForPreTraining,
            ErnieForQuestionAnswering,
            ErnieForSequenceClassification,
            ErnieForTokenClassification,
            ErnieModel,
            ErniePreTrainedModel,
        )
        from .models.esm import (
            EsmFoldPreTrainedModel,
            EsmForMaskedLM,
            EsmForProteinFolding,
            EsmForSequenceClassification,
            EsmForTokenClassification,
            EsmModel,
            EsmPreTrainedModel,
        )
        from .models.falcon import (
            FalconForCausalLM,
            FalconForQuestionAnswering,
            FalconForSequenceClassification,
            FalconForTokenClassification,
            FalconModel,
            FalconPreTrainedModel,
        )
        from .models.falcon_mamba import (
            FalconMambaForCausalLM,
            FalconMambaModel,
            FalconMambaPreTrainedModel,
        )
        from .models.fastspeech2_conformer import (
            FastSpeech2ConformerHifiGan,
            FastSpeech2ConformerModel,
            FastSpeech2ConformerPreTrainedModel,
            FastSpeech2ConformerWithHifiGan,
        )
        from .models.flaubert import (
            FlaubertForMultipleChoice,
            FlaubertForQuestionAnswering,
            FlaubertForQuestionAnsweringSimple,
            FlaubertForSequenceClassification,
            FlaubertForTokenClassification,
            FlaubertModel,
            FlaubertPreTrainedModel,
            FlaubertWithLMHeadModel,
        )
        from .models.flava import (
            FlavaForPreTraining,
            FlavaImageCodebook,
            FlavaImageModel,
            FlavaModel,
            FlavaMultimodalModel,
            FlavaPreTrainedModel,
            FlavaTextModel,
        )
        from .models.fnet import (
            FNetForMaskedLM,
            FNetForMultipleChoice,
            FNetForNextSentencePrediction,
            FNetForPreTraining,
            FNetForQuestionAnswering,
            FNetForSequenceClassification,
            FNetForTokenClassification,
            FNetModel,
            FNetPreTrainedModel,
        )
        from .models.focalnet import (
            FocalNetBackbone,
            FocalNetForImageClassification,
            FocalNetForMaskedImageModeling,
            FocalNetModel,
            FocalNetPreTrainedModel,
        )
        from .models.fsmt import (
            FSMTForConditionalGeneration,
            FSMTModel,
            PretrainedFSMTModel,
        )
        from .models.funnel import (
            FunnelBaseModel,
            FunnelForMaskedLM,
            FunnelForMultipleChoice,
            FunnelForPreTraining,
            FunnelForQuestionAnswering,
            FunnelForSequenceClassification,
            FunnelForTokenClassification,
            FunnelModel,
            FunnelPreTrainedModel,
            load_tf_weights_in_funnel,
        )
        from .models.fuyu import (
            FuyuForCausalLM,
            FuyuPreTrainedModel,
        )
        from .models.gemma import (
            GemmaForCausalLM,
            GemmaForSequenceClassification,
            GemmaForTokenClassification,
            GemmaModel,
            GemmaPreTrainedModel,
        )
        from .models.gemma2 import (
            Gemma2ForCausalLM,
            Gemma2ForSequenceClassification,
            Gemma2ForTokenClassification,
            Gemma2Model,
            Gemma2PreTrainedModel,
        )
        from .models.git import (
            GitForCausalLM,
            GitModel,
            GitPreTrainedModel,
            GitVisionModel,
        )
        from .models.glm import (
            GlmForCausalLM,
            GlmForSequenceClassification,
            GlmForTokenClassification,
            GlmModel,
            GlmPreTrainedModel,
        )
        from .models.glpn import (
            GLPNForDepthEstimation,
            GLPNModel,
            GLPNPreTrainedModel,
        )
        from .models.gpt2 import (
            GPT2DoubleHeadsModel,
            GPT2ForQuestionAnswering,
            GPT2ForSequenceClassification,
            GPT2ForTokenClassification,
            GPT2LMHeadModel,
            GPT2Model,
            GPT2PreTrainedModel,
            load_tf_weights_in_gpt2,
        )
        from .models.gpt_bigcode import (
            GPTBigCodeForCausalLM,
            GPTBigCodeForSequenceClassification,
            GPTBigCodeForTokenClassification,
            GPTBigCodeModel,
            GPTBigCodePreTrainedModel,
        )
        from .models.gpt_neo import (
            GPTNeoForCausalLM,
            GPTNeoForQuestionAnswering,
            GPTNeoForSequenceClassification,
            GPTNeoForTokenClassification,
            GPTNeoModel,
            GPTNeoPreTrainedModel,
            load_tf_weights_in_gpt_neo,
        )
        from .models.gpt_neox import (
            GPTNeoXForCausalLM,
            GPTNeoXForQuestionAnswering,
            GPTNeoXForSequenceClassification,
            GPTNeoXForTokenClassification,
            GPTNeoXModel,
            GPTNeoXPreTrainedModel,
        )
        from .models.gpt_neox_japanese import (
            GPTNeoXJapaneseForCausalLM,
            GPTNeoXJapaneseModel,
            GPTNeoXJapanesePreTrainedModel,
        )
        from .models.gptj import (
            GPTJForCausalLM,
            GPTJForQuestionAnswering,
            GPTJForSequenceClassification,
            GPTJModel,
            GPTJPreTrainedModel,
        )
        from .models.granite import (
            GraniteForCausalLM,
            GraniteModel,
            GranitePreTrainedModel,
        )
        from .models.granitemoe import (
            GraniteMoeForCausalLM,
            GraniteMoeModel,
            GraniteMoePreTrainedModel,
        )
        from .models.grounding_dino import (
            GroundingDinoForObjectDetection,
            GroundingDinoModel,
            GroundingDinoPreTrainedModel,
        )
        from .models.groupvit import (
            GroupViTModel,
            GroupViTPreTrainedModel,
            GroupViTTextModel,
            GroupViTVisionModel,
        )
        from .models.hiera import (
            HieraBackbone,
            HieraForImageClassification,
            HieraForPreTraining,
            HieraModel,
            HieraPreTrainedModel,
        )
        from .models.hubert import (
            HubertForCTC,
            HubertForSequenceClassification,
            HubertModel,
            HubertPreTrainedModel,
        )
        from .models.ibert import (
            IBertForMaskedLM,
            IBertForMultipleChoice,
            IBertForQuestionAnswering,
            IBertForSequenceClassification,
            IBertForTokenClassification,
            IBertModel,
            IBertPreTrainedModel,
        )
        from .models.idefics import (
            IdeficsForVisionText2Text,
            IdeficsModel,
            IdeficsPreTrainedModel,
            IdeficsProcessor,
        )
        from .models.idefics2 import (
            Idefics2ForConditionalGeneration,
            Idefics2Model,
            Idefics2PreTrainedModel,
            Idefics2Processor,
        )
        from .models.idefics3 import (
            Idefics3ForConditionalGeneration,
            Idefics3Model,
            Idefics3PreTrainedModel,
            Idefics3Processor,
            Idefics3VisionConfig,
            Idefics3VisionTransformer,
        )
        from .models.ijepa import (
            IJepaForImageClassification,
            IJepaModel,
            IJepaPreTrainedModel,
        )
        from .models.imagegpt import (
            ImageGPTForCausalImageModeling,
            ImageGPTForImageClassification,
            ImageGPTModel,
            ImageGPTPreTrainedModel,
            load_tf_weights_in_imagegpt,
        )
        from .models.informer import (
            InformerForPrediction,
            InformerModel,
            InformerPreTrainedModel,
        )
        from .models.instructblip import (
            InstructBlipForConditionalGeneration,
            InstructBlipPreTrainedModel,
            InstructBlipQFormerModel,
            InstructBlipVisionModel,
        )
        from .models.instructblipvideo import (
            InstructBlipVideoForConditionalGeneration,
            InstructBlipVideoPreTrainedModel,
            InstructBlipVideoQFormerModel,
            InstructBlipVideoVisionModel,
        )
        from .models.jamba import (
            JambaForCausalLM,
            JambaForSequenceClassification,
            JambaModel,
            JambaPreTrainedModel,
        )
        from .models.jetmoe import (
            JetMoeForCausalLM,
            JetMoeForSequenceClassification,
            JetMoeModel,
            JetMoePreTrainedModel,
        )
        from .models.kosmos2 import (
            Kosmos2ForConditionalGeneration,
            Kosmos2Model,
            Kosmos2PreTrainedModel,
        )
        from .models.layoutlm import (
            LayoutLMForMaskedLM,
            LayoutLMForQuestionAnswering,
            LayoutLMForSequenceClassification,
            LayoutLMForTokenClassification,
            LayoutLMModel,
            LayoutLMPreTrainedModel,
        )
        from .models.layoutlmv2 import (
            LayoutLMv2ForQuestionAnswering,
            LayoutLMv2ForSequenceClassification,
            LayoutLMv2ForTokenClassification,
            LayoutLMv2Model,
            LayoutLMv2PreTrainedModel,
        )
        from .models.layoutlmv3 import (
            LayoutLMv3ForQuestionAnswering,
            LayoutLMv3ForSequenceClassification,
            LayoutLMv3ForTokenClassification,
            LayoutLMv3Model,
            LayoutLMv3PreTrainedModel,
        )
        from .models.led import (
            LEDForConditionalGeneration,
            LEDForQuestionAnswering,
            LEDForSequenceClassification,
            LEDModel,
            LEDPreTrainedModel,
        )
        from .models.levit import (
            LevitForImageClassification,
            LevitForImageClassificationWithTeacher,
            LevitModel,
            LevitPreTrainedModel,
        )
        from .models.lilt import (
            LiltForQuestionAnswering,
            LiltForSequenceClassification,
            LiltForTokenClassification,
            LiltModel,
            LiltPreTrainedModel,
        )
        from .models.llama import (
            LlamaForCausalLM,
            LlamaForQuestionAnswering,
            LlamaForSequenceClassification,
            LlamaForTokenClassification,
            LlamaModel,
            LlamaPreTrainedModel,
        )
        from .models.llava import (
            LlavaForConditionalGeneration,
            LlavaPreTrainedModel,
        )
        from .models.llava_next import (
            LlavaNextForConditionalGeneration,
            LlavaNextPreTrainedModel,
        )
        from .models.llava_next_video import (
            LlavaNextVideoForConditionalGeneration,
            LlavaNextVideoPreTrainedModel,
        )
        from .models.llava_onevision import (
            LlavaOnevisionForConditionalGeneration,
            LlavaOnevisionPreTrainedModel,
        )
        from .models.longformer import (
            LongformerForMaskedLM,
            LongformerForMultipleChoice,
            LongformerForQuestionAnswering,
            LongformerForSequenceClassification,
            LongformerForTokenClassification,
            LongformerModel,
            LongformerPreTrainedModel,
        )
        from .models.longt5 import (
            LongT5EncoderModel,
            LongT5ForConditionalGeneration,
            LongT5Model,
            LongT5PreTrainedModel,
        )
        from .models.luke import (
            LukeForEntityClassification,
            LukeForEntityPairClassification,
            LukeForEntitySpanClassification,
            LukeForMaskedLM,
            LukeForMultipleChoice,
            LukeForQuestionAnswering,
            LukeForSequenceClassification,
            LukeForTokenClassification,
            LukeModel,
            LukePreTrainedModel,
        )
        from .models.lxmert import (
            LxmertEncoder,
            LxmertForPreTraining,
            LxmertForQuestionAnswering,
            LxmertModel,
            LxmertPreTrainedModel,
            LxmertVisualFeatureEncoder,
        )
        from .models.m2m_100 import (
            M2M100ForConditionalGeneration,
            M2M100Model,
            M2M100PreTrainedModel,
        )
        from .models.mamba import (
            MambaForCausalLM,
            MambaModel,
            MambaPreTrainedModel,
        )
        from .models.mamba2 import (
            Mamba2ForCausalLM,
            Mamba2Model,
            Mamba2PreTrainedModel,
        )
        from .models.marian import MarianForCausalLM, MarianModel, MarianMTModel, MarianPreTrainedModel
        from .models.markuplm import (
            MarkupLMForQuestionAnswering,
            MarkupLMForSequenceClassification,
            MarkupLMForTokenClassification,
            MarkupLMModel,
            MarkupLMPreTrainedModel,
        )
        from .models.mask2former import (
            Mask2FormerForUniversalSegmentation,
            Mask2FormerModel,
            Mask2FormerPreTrainedModel,
        )
        from .models.maskformer import (
            MaskFormerForInstanceSegmentation,
            MaskFormerModel,
            MaskFormerPreTrainedModel,
            MaskFormerSwinBackbone,
        )
        from .models.mbart import (
            MBartForCausalLM,
            MBartForConditionalGeneration,
            MBartForQuestionAnswering,
            MBartForSequenceClassification,
            MBartModel,
            MBartPreTrainedModel,
        )
        from .models.megatron_bert import (
            MegatronBertForCausalLM,
            MegatronBertForMaskedLM,
            MegatronBertForMultipleChoice,
            MegatronBertForNextSentencePrediction,
            MegatronBertForPreTraining,
            MegatronBertForQuestionAnswering,
            MegatronBertForSequenceClassification,
            MegatronBertForTokenClassification,
            MegatronBertModel,
            MegatronBertPreTrainedModel,
        )
        from .models.mgp_str import (
            MgpstrForSceneTextRecognition,
            MgpstrModel,
            MgpstrPreTrainedModel,
        )
        from .models.mimi import (
            MimiModel,
            MimiPreTrainedModel,
        )
        from .models.mistral import (
            MistralForCausalLM,
            MistralForQuestionAnswering,
            MistralForSequenceClassification,
            MistralForTokenClassification,
            MistralModel,
            MistralPreTrainedModel,
        )
        from .models.mixtral import (
            MixtralForCausalLM,
            MixtralForQuestionAnswering,
            MixtralForSequenceClassification,
            MixtralForTokenClassification,
            MixtralModel,
            MixtralPreTrainedModel,
        )
        from .models.mllama import (
            MllamaForCausalLM,
            MllamaForConditionalGeneration,
            MllamaPreTrainedModel,
            MllamaProcessor,
            MllamaTextModel,
            MllamaVisionModel,
        )
        from .models.mobilebert import (
            MobileBertForMaskedLM,
            MobileBertForMultipleChoice,
            MobileBertForNextSentencePrediction,
            MobileBertForPreTraining,
            MobileBertForQuestionAnswering,
            MobileBertForSequenceClassification,
            MobileBertForTokenClassification,
            MobileBertModel,
            MobileBertPreTrainedModel,
            load_tf_weights_in_mobilebert,
        )
        from .models.mobilenet_v1 import (
            MobileNetV1ForImageClassification,
            MobileNetV1Model,
            MobileNetV1PreTrainedModel,
            load_tf_weights_in_mobilenet_v1,
        )
        from .models.mobilenet_v2 import (
            MobileNetV2ForImageClassification,
            MobileNetV2ForSemanticSegmentation,
            MobileNetV2Model,
            MobileNetV2PreTrainedModel,
            load_tf_weights_in_mobilenet_v2,
        )
        from .models.mobilevit import (
            MobileViTForImageClassification,
            MobileViTForSemanticSegmentation,
            MobileViTModel,
            MobileViTPreTrainedModel,
        )
        from .models.mobilevitv2 import (
            MobileViTV2ForImageClassification,
            MobileViTV2ForSemanticSegmentation,
            MobileViTV2Model,
            MobileViTV2PreTrainedModel,
        )
<<<<<<< HEAD
        from .models.molmo import (
            MolmoForCausalLM,
            MolmoForConditionalGeneration,
            MolmoPreTrainedModel,
            MolmoTextModel,
=======
        from .models.modernbert import (
            ModernBertForMaskedLM,
            ModernBertForSequenceClassification,
            ModernBertForTokenClassification,
            ModernBertModel,
            ModernBertPreTrainedModel,
>>>>>>> 82fcac0a
        )
        from .models.moshi import (
            MoshiForCausalLM,
            MoshiForConditionalGeneration,
            MoshiModel,
            MoshiPreTrainedModel,
        )
        from .models.mpnet import (
            MPNetForMaskedLM,
            MPNetForMultipleChoice,
            MPNetForQuestionAnswering,
            MPNetForSequenceClassification,
            MPNetForTokenClassification,
            MPNetModel,
            MPNetPreTrainedModel,
        )
        from .models.mpt import (
            MptForCausalLM,
            MptForQuestionAnswering,
            MptForSequenceClassification,
            MptForTokenClassification,
            MptModel,
            MptPreTrainedModel,
        )
        from .models.mra import (
            MraForMaskedLM,
            MraForMultipleChoice,
            MraForQuestionAnswering,
            MraForSequenceClassification,
            MraForTokenClassification,
            MraModel,
            MraPreTrainedModel,
        )
        from .models.mt5 import (
            MT5EncoderModel,
            MT5ForConditionalGeneration,
            MT5ForQuestionAnswering,
            MT5ForSequenceClassification,
            MT5ForTokenClassification,
            MT5Model,
            MT5PreTrainedModel,
        )
        from .models.musicgen import (
            MusicgenForCausalLM,
            MusicgenForConditionalGeneration,
            MusicgenModel,
            MusicgenPreTrainedModel,
            MusicgenProcessor,
        )
        from .models.musicgen_melody import (
            MusicgenMelodyForCausalLM,
            MusicgenMelodyForConditionalGeneration,
            MusicgenMelodyModel,
            MusicgenMelodyPreTrainedModel,
        )
        from .models.mvp import (
            MvpForCausalLM,
            MvpForConditionalGeneration,
            MvpForQuestionAnswering,
            MvpForSequenceClassification,
            MvpModel,
            MvpPreTrainedModel,
        )
        from .models.nemotron import (
            NemotronForCausalLM,
            NemotronForQuestionAnswering,
            NemotronForSequenceClassification,
            NemotronForTokenClassification,
            NemotronModel,
            NemotronPreTrainedModel,
        )
        from .models.nllb_moe import (
            NllbMoeForConditionalGeneration,
            NllbMoeModel,
            NllbMoePreTrainedModel,
            NllbMoeSparseMLP,
            NllbMoeTop2Router,
        )
        from .models.nystromformer import (
            NystromformerForMaskedLM,
            NystromformerForMultipleChoice,
            NystromformerForQuestionAnswering,
            NystromformerForSequenceClassification,
            NystromformerForTokenClassification,
            NystromformerModel,
            NystromformerPreTrainedModel,
        )
        from .models.olmo import (
            OlmoForCausalLM,
            OlmoModel,
            OlmoPreTrainedModel,
        )
        from .models.olmo2 import (
            Olmo2ForCausalLM,
            Olmo2Model,
            Olmo2PreTrainedModel,
        )
        from .models.olmoe import (
            OlmoeForCausalLM,
            OlmoeModel,
            OlmoePreTrainedModel,
        )
        from .models.omdet_turbo import (
            OmDetTurboForObjectDetection,
            OmDetTurboPreTrainedModel,
        )
        from .models.oneformer import (
            OneFormerForUniversalSegmentation,
            OneFormerModel,
            OneFormerPreTrainedModel,
        )
        from .models.openai import (
            OpenAIGPTDoubleHeadsModel,
            OpenAIGPTForSequenceClassification,
            OpenAIGPTLMHeadModel,
            OpenAIGPTModel,
            OpenAIGPTPreTrainedModel,
            load_tf_weights_in_openai_gpt,
        )
        from .models.opt import (
            OPTForCausalLM,
            OPTForQuestionAnswering,
            OPTForSequenceClassification,
            OPTModel,
            OPTPreTrainedModel,
        )
        from .models.owlv2 import (
            Owlv2ForObjectDetection,
            Owlv2Model,
            Owlv2PreTrainedModel,
            Owlv2TextModel,
            Owlv2VisionModel,
        )
        from .models.owlvit import (
            OwlViTForObjectDetection,
            OwlViTModel,
            OwlViTPreTrainedModel,
            OwlViTTextModel,
            OwlViTVisionModel,
        )
        from .models.paligemma import (
            PaliGemmaForConditionalGeneration,
            PaliGemmaPreTrainedModel,
            PaliGemmaProcessor,
        )
        from .models.patchtsmixer import (
            PatchTSMixerForPrediction,
            PatchTSMixerForPretraining,
            PatchTSMixerForRegression,
            PatchTSMixerForTimeSeriesClassification,
            PatchTSMixerModel,
            PatchTSMixerPreTrainedModel,
        )
        from .models.patchtst import (
            PatchTSTForClassification,
            PatchTSTForPrediction,
            PatchTSTForPretraining,
            PatchTSTForRegression,
            PatchTSTModel,
            PatchTSTPreTrainedModel,
        )
        from .models.pegasus import (
            PegasusForCausalLM,
            PegasusForConditionalGeneration,
            PegasusModel,
            PegasusPreTrainedModel,
        )
        from .models.pegasus_x import (
            PegasusXForConditionalGeneration,
            PegasusXModel,
            PegasusXPreTrainedModel,
        )
        from .models.perceiver import (
            PerceiverForImageClassificationConvProcessing,
            PerceiverForImageClassificationFourier,
            PerceiverForImageClassificationLearned,
            PerceiverForMaskedLM,
            PerceiverForMultimodalAutoencoding,
            PerceiverForOpticalFlow,
            PerceiverForSequenceClassification,
            PerceiverModel,
            PerceiverPreTrainedModel,
        )
        from .models.persimmon import (
            PersimmonForCausalLM,
            PersimmonForSequenceClassification,
            PersimmonForTokenClassification,
            PersimmonModel,
            PersimmonPreTrainedModel,
        )
        from .models.phi import (
            PhiForCausalLM,
            PhiForSequenceClassification,
            PhiForTokenClassification,
            PhiModel,
            PhiPreTrainedModel,
        )
        from .models.phi3 import (
            Phi3ForCausalLM,
            Phi3ForSequenceClassification,
            Phi3ForTokenClassification,
            Phi3Model,
            Phi3PreTrainedModel,
        )
        from .models.phimoe import (
            PhimoeForCausalLM,
            PhimoeForSequenceClassification,
            PhimoeModel,
            PhimoePreTrainedModel,
        )
        from .models.pix2struct import (
            Pix2StructForConditionalGeneration,
            Pix2StructPreTrainedModel,
            Pix2StructTextModel,
            Pix2StructVisionModel,
        )
        from .models.pixtral import (
            PixtralPreTrainedModel,
            PixtralVisionModel,
        )
        from .models.plbart import (
            PLBartForCausalLM,
            PLBartForConditionalGeneration,
            PLBartForSequenceClassification,
            PLBartModel,
            PLBartPreTrainedModel,
        )
        from .models.poolformer import (
            PoolFormerForImageClassification,
            PoolFormerModel,
            PoolFormerPreTrainedModel,
        )
        from .models.pop2piano import (
            Pop2PianoForConditionalGeneration,
            Pop2PianoPreTrainedModel,
        )
        from .models.prophetnet import (
            ProphetNetDecoder,
            ProphetNetEncoder,
            ProphetNetForCausalLM,
            ProphetNetForConditionalGeneration,
            ProphetNetModel,
            ProphetNetPreTrainedModel,
        )
        from .models.pvt import (
            PvtForImageClassification,
            PvtModel,
            PvtPreTrainedModel,
        )
        from .models.pvt_v2 import (
            PvtV2Backbone,
            PvtV2ForImageClassification,
            PvtV2Model,
            PvtV2PreTrainedModel,
        )
        from .models.qwen2 import (
            Qwen2ForCausalLM,
            Qwen2ForQuestionAnswering,
            Qwen2ForSequenceClassification,
            Qwen2ForTokenClassification,
            Qwen2Model,
            Qwen2PreTrainedModel,
        )
        from .models.qwen2_audio import (
            Qwen2AudioEncoder,
            Qwen2AudioForConditionalGeneration,
            Qwen2AudioPreTrainedModel,
        )
        from .models.qwen2_moe import (
            Qwen2MoeForCausalLM,
            Qwen2MoeForQuestionAnswering,
            Qwen2MoeForSequenceClassification,
            Qwen2MoeForTokenClassification,
            Qwen2MoeModel,
            Qwen2MoePreTrainedModel,
        )
        from .models.qwen2_vl import (
            Qwen2VLForConditionalGeneration,
            Qwen2VLModel,
            Qwen2VLPreTrainedModel,
        )
        from .models.rag import (
            RagModel,
            RagPreTrainedModel,
            RagSequenceForGeneration,
            RagTokenForGeneration,
        )
        from .models.recurrent_gemma import (
            RecurrentGemmaForCausalLM,
            RecurrentGemmaModel,
            RecurrentGemmaPreTrainedModel,
        )
        from .models.reformer import (
            ReformerForMaskedLM,
            ReformerForQuestionAnswering,
            ReformerForSequenceClassification,
            ReformerModel,
            ReformerModelWithLMHead,
            ReformerPreTrainedModel,
        )
        from .models.regnet import (
            RegNetForImageClassification,
            RegNetModel,
            RegNetPreTrainedModel,
        )
        from .models.rembert import (
            RemBertForCausalLM,
            RemBertForMaskedLM,
            RemBertForMultipleChoice,
            RemBertForQuestionAnswering,
            RemBertForSequenceClassification,
            RemBertForTokenClassification,
            RemBertModel,
            RemBertPreTrainedModel,
            load_tf_weights_in_rembert,
        )
        from .models.resnet import (
            ResNetBackbone,
            ResNetForImageClassification,
            ResNetModel,
            ResNetPreTrainedModel,
        )
        from .models.roberta import (
            RobertaForCausalLM,
            RobertaForMaskedLM,
            RobertaForMultipleChoice,
            RobertaForQuestionAnswering,
            RobertaForSequenceClassification,
            RobertaForTokenClassification,
            RobertaModel,
            RobertaPreTrainedModel,
        )
        from .models.roberta_prelayernorm import (
            RobertaPreLayerNormForCausalLM,
            RobertaPreLayerNormForMaskedLM,
            RobertaPreLayerNormForMultipleChoice,
            RobertaPreLayerNormForQuestionAnswering,
            RobertaPreLayerNormForSequenceClassification,
            RobertaPreLayerNormForTokenClassification,
            RobertaPreLayerNormModel,
            RobertaPreLayerNormPreTrainedModel,
        )
        from .models.roc_bert import (
            RoCBertForCausalLM,
            RoCBertForMaskedLM,
            RoCBertForMultipleChoice,
            RoCBertForPreTraining,
            RoCBertForQuestionAnswering,
            RoCBertForSequenceClassification,
            RoCBertForTokenClassification,
            RoCBertModel,
            RoCBertPreTrainedModel,
            load_tf_weights_in_roc_bert,
        )
        from .models.roformer import (
            RoFormerForCausalLM,
            RoFormerForMaskedLM,
            RoFormerForMultipleChoice,
            RoFormerForQuestionAnswering,
            RoFormerForSequenceClassification,
            RoFormerForTokenClassification,
            RoFormerModel,
            RoFormerPreTrainedModel,
            load_tf_weights_in_roformer,
        )
        from .models.rt_detr import (
            RTDetrForObjectDetection,
            RTDetrModel,
            RTDetrPreTrainedModel,
            RTDetrResNetBackbone,
            RTDetrResNetPreTrainedModel,
        )
        from .models.rwkv import (
            RwkvForCausalLM,
            RwkvModel,
            RwkvPreTrainedModel,
        )
        from .models.sam import (
            SamModel,
            SamPreTrainedModel,
        )
        from .models.seamless_m4t import (
            SeamlessM4TCodeHifiGan,
            SeamlessM4TForSpeechToSpeech,
            SeamlessM4TForSpeechToText,
            SeamlessM4TForTextToSpeech,
            SeamlessM4TForTextToText,
            SeamlessM4THifiGan,
            SeamlessM4TModel,
            SeamlessM4TPreTrainedModel,
            SeamlessM4TTextToUnitForConditionalGeneration,
            SeamlessM4TTextToUnitModel,
        )
        from .models.seamless_m4t_v2 import (
            SeamlessM4Tv2ForSpeechToSpeech,
            SeamlessM4Tv2ForSpeechToText,
            SeamlessM4Tv2ForTextToSpeech,
            SeamlessM4Tv2ForTextToText,
            SeamlessM4Tv2Model,
            SeamlessM4Tv2PreTrainedModel,
        )
        from .models.segformer import (
            SegformerDecodeHead,
            SegformerForImageClassification,
            SegformerForSemanticSegmentation,
            SegformerModel,
            SegformerPreTrainedModel,
        )
        from .models.seggpt import (
            SegGptForImageSegmentation,
            SegGptModel,
            SegGptPreTrainedModel,
        )
        from .models.sew import (
            SEWForCTC,
            SEWForSequenceClassification,
            SEWModel,
            SEWPreTrainedModel,
        )
        from .models.sew_d import (
            SEWDForCTC,
            SEWDForSequenceClassification,
            SEWDModel,
            SEWDPreTrainedModel,
        )
        from .models.siglip import (
            SiglipForImageClassification,
            SiglipModel,
            SiglipPreTrainedModel,
            SiglipTextModel,
            SiglipVisionModel,
        )
        from .models.speech_encoder_decoder import SpeechEncoderDecoderModel
        from .models.speech_to_text import (
            Speech2TextForConditionalGeneration,
            Speech2TextModel,
            Speech2TextPreTrainedModel,
        )
        from .models.speecht5 import (
            SpeechT5ForSpeechToSpeech,
            SpeechT5ForSpeechToText,
            SpeechT5ForTextToSpeech,
            SpeechT5HifiGan,
            SpeechT5Model,
            SpeechT5PreTrainedModel,
        )
        from .models.splinter import (
            SplinterForPreTraining,
            SplinterForQuestionAnswering,
            SplinterModel,
            SplinterPreTrainedModel,
        )
        from .models.squeezebert import (
            SqueezeBertForMaskedLM,
            SqueezeBertForMultipleChoice,
            SqueezeBertForQuestionAnswering,
            SqueezeBertForSequenceClassification,
            SqueezeBertForTokenClassification,
            SqueezeBertModel,
            SqueezeBertPreTrainedModel,
        )
        from .models.stablelm import (
            StableLmForCausalLM,
            StableLmForSequenceClassification,
            StableLmForTokenClassification,
            StableLmModel,
            StableLmPreTrainedModel,
        )
        from .models.starcoder2 import (
            Starcoder2ForCausalLM,
            Starcoder2ForSequenceClassification,
            Starcoder2ForTokenClassification,
            Starcoder2Model,
            Starcoder2PreTrainedModel,
        )
        from .models.superpoint import (
            SuperPointForKeypointDetection,
            SuperPointPreTrainedModel,
        )
        from .models.swiftformer import (
            SwiftFormerForImageClassification,
            SwiftFormerModel,
            SwiftFormerPreTrainedModel,
        )
        from .models.swin import (
            SwinBackbone,
            SwinForImageClassification,
            SwinForMaskedImageModeling,
            SwinModel,
            SwinPreTrainedModel,
        )
        from .models.swin2sr import (
            Swin2SRForImageSuperResolution,
            Swin2SRModel,
            Swin2SRPreTrainedModel,
        )
        from .models.swinv2 import (
            Swinv2Backbone,
            Swinv2ForImageClassification,
            Swinv2ForMaskedImageModeling,
            Swinv2Model,
            Swinv2PreTrainedModel,
        )
        from .models.switch_transformers import (
            SwitchTransformersEncoderModel,
            SwitchTransformersForConditionalGeneration,
            SwitchTransformersModel,
            SwitchTransformersPreTrainedModel,
            SwitchTransformersSparseMLP,
            SwitchTransformersTop1Router,
        )
        from .models.t5 import (
            T5EncoderModel,
            T5ForConditionalGeneration,
            T5ForQuestionAnswering,
            T5ForSequenceClassification,
            T5ForTokenClassification,
            T5Model,
            T5PreTrainedModel,
            load_tf_weights_in_t5,
        )
        from .models.table_transformer import (
            TableTransformerForObjectDetection,
            TableTransformerModel,
            TableTransformerPreTrainedModel,
        )
        from .models.tapas import (
            TapasForMaskedLM,
            TapasForQuestionAnswering,
            TapasForSequenceClassification,
            TapasModel,
            TapasPreTrainedModel,
            load_tf_weights_in_tapas,
        )
        from .models.time_series_transformer import (
            TimeSeriesTransformerForPrediction,
            TimeSeriesTransformerModel,
            TimeSeriesTransformerPreTrainedModel,
        )
        from .models.timesformer import (
            TimesformerForVideoClassification,
            TimesformerModel,
            TimesformerPreTrainedModel,
        )
        from .models.timm_backbone import TimmBackbone
        from .models.timm_wrapper import (
            TimmWrapperForImageClassification,
            TimmWrapperModel,
            TimmWrapperPreTrainedModel,
        )
        from .models.trocr import (
            TrOCRForCausalLM,
            TrOCRPreTrainedModel,
        )
        from .models.tvp import (
            TvpForVideoGrounding,
            TvpModel,
            TvpPreTrainedModel,
        )
        from .models.udop import (
            UdopEncoderModel,
            UdopForConditionalGeneration,
            UdopModel,
            UdopPreTrainedModel,
        )
        from .models.umt5 import (
            UMT5EncoderModel,
            UMT5ForConditionalGeneration,
            UMT5ForQuestionAnswering,
            UMT5ForSequenceClassification,
            UMT5ForTokenClassification,
            UMT5Model,
            UMT5PreTrainedModel,
        )
        from .models.unispeech import (
            UniSpeechForCTC,
            UniSpeechForPreTraining,
            UniSpeechForSequenceClassification,
            UniSpeechModel,
            UniSpeechPreTrainedModel,
        )
        from .models.unispeech_sat import (
            UniSpeechSatForAudioFrameClassification,
            UniSpeechSatForCTC,
            UniSpeechSatForPreTraining,
            UniSpeechSatForSequenceClassification,
            UniSpeechSatForXVector,
            UniSpeechSatModel,
            UniSpeechSatPreTrainedModel,
        )
        from .models.univnet import UnivNetModel
        from .models.upernet import (
            UperNetForSemanticSegmentation,
            UperNetPreTrainedModel,
        )
        from .models.video_llava import (
            VideoLlavaForConditionalGeneration,
            VideoLlavaPreTrainedModel,
            VideoLlavaProcessor,
        )
        from .models.videomae import (
            VideoMAEForPreTraining,
            VideoMAEForVideoClassification,
            VideoMAEModel,
            VideoMAEPreTrainedModel,
        )
        from .models.vilt import (
            ViltForImageAndTextRetrieval,
            ViltForImagesAndTextClassification,
            ViltForMaskedLM,
            ViltForQuestionAnswering,
            ViltForTokenClassification,
            ViltModel,
            ViltPreTrainedModel,
        )
        from .models.vipllava import (
            VipLlavaForConditionalGeneration,
            VipLlavaPreTrainedModel,
        )
        from .models.vision_encoder_decoder import VisionEncoderDecoderModel
        from .models.vision_text_dual_encoder import VisionTextDualEncoderModel
        from .models.visual_bert import (
            VisualBertForMultipleChoice,
            VisualBertForPreTraining,
            VisualBertForQuestionAnswering,
            VisualBertForRegionToPhraseAlignment,
            VisualBertForVisualReasoning,
            VisualBertModel,
            VisualBertPreTrainedModel,
        )
        from .models.vit import (
            ViTForImageClassification,
            ViTForMaskedImageModeling,
            ViTModel,
            ViTPreTrainedModel,
        )
        from .models.vit_mae import (
            ViTMAEForPreTraining,
            ViTMAEModel,
            ViTMAEPreTrainedModel,
        )
        from .models.vit_msn import (
            ViTMSNForImageClassification,
            ViTMSNModel,
            ViTMSNPreTrainedModel,
        )
        from .models.vitdet import (
            VitDetBackbone,
            VitDetModel,
            VitDetPreTrainedModel,
        )
        from .models.vitmatte import (
            VitMatteForImageMatting,
            VitMattePreTrainedModel,
        )
        from .models.vits import (
            VitsModel,
            VitsPreTrainedModel,
        )
        from .models.vivit import (
            VivitForVideoClassification,
            VivitModel,
            VivitPreTrainedModel,
        )
        from .models.wav2vec2 import (
            Wav2Vec2ForAudioFrameClassification,
            Wav2Vec2ForCTC,
            Wav2Vec2ForMaskedLM,
            Wav2Vec2ForPreTraining,
            Wav2Vec2ForSequenceClassification,
            Wav2Vec2ForXVector,
            Wav2Vec2Model,
            Wav2Vec2PreTrainedModel,
        )
        from .models.wav2vec2_bert import (
            Wav2Vec2BertForAudioFrameClassification,
            Wav2Vec2BertForCTC,
            Wav2Vec2BertForSequenceClassification,
            Wav2Vec2BertForXVector,
            Wav2Vec2BertModel,
            Wav2Vec2BertPreTrainedModel,
        )
        from .models.wav2vec2_conformer import (
            Wav2Vec2ConformerForAudioFrameClassification,
            Wav2Vec2ConformerForCTC,
            Wav2Vec2ConformerForPreTraining,
            Wav2Vec2ConformerForSequenceClassification,
            Wav2Vec2ConformerForXVector,
            Wav2Vec2ConformerModel,
            Wav2Vec2ConformerPreTrainedModel,
        )
        from .models.wavlm import (
            WavLMForAudioFrameClassification,
            WavLMForCTC,
            WavLMForSequenceClassification,
            WavLMForXVector,
            WavLMModel,
            WavLMPreTrainedModel,
        )
        from .models.whisper import (
            WhisperForAudioClassification,
            WhisperForCausalLM,
            WhisperForConditionalGeneration,
            WhisperModel,
            WhisperPreTrainedModel,
        )
        from .models.x_clip import (
            XCLIPModel,
            XCLIPPreTrainedModel,
            XCLIPTextModel,
            XCLIPVisionModel,
        )
        from .models.xglm import (
            XGLMForCausalLM,
            XGLMModel,
            XGLMPreTrainedModel,
        )
        from .models.xlm import (
            XLMForMultipleChoice,
            XLMForQuestionAnswering,
            XLMForQuestionAnsweringSimple,
            XLMForSequenceClassification,
            XLMForTokenClassification,
            XLMModel,
            XLMPreTrainedModel,
            XLMWithLMHeadModel,
        )
        from .models.xlm_roberta import (
            XLMRobertaForCausalLM,
            XLMRobertaForMaskedLM,
            XLMRobertaForMultipleChoice,
            XLMRobertaForQuestionAnswering,
            XLMRobertaForSequenceClassification,
            XLMRobertaForTokenClassification,
            XLMRobertaModel,
            XLMRobertaPreTrainedModel,
        )
        from .models.xlm_roberta_xl import (
            XLMRobertaXLForCausalLM,
            XLMRobertaXLForMaskedLM,
            XLMRobertaXLForMultipleChoice,
            XLMRobertaXLForQuestionAnswering,
            XLMRobertaXLForSequenceClassification,
            XLMRobertaXLForTokenClassification,
            XLMRobertaXLModel,
            XLMRobertaXLPreTrainedModel,
        )
        from .models.xlnet import (
            XLNetForMultipleChoice,
            XLNetForQuestionAnswering,
            XLNetForQuestionAnsweringSimple,
            XLNetForSequenceClassification,
            XLNetForTokenClassification,
            XLNetLMHeadModel,
            XLNetModel,
            XLNetPreTrainedModel,
            load_tf_weights_in_xlnet,
        )
        from .models.xmod import (
            XmodForCausalLM,
            XmodForMaskedLM,
            XmodForMultipleChoice,
            XmodForQuestionAnswering,
            XmodForSequenceClassification,
            XmodForTokenClassification,
            XmodModel,
            XmodPreTrainedModel,
        )
        from .models.yolos import (
            YolosForObjectDetection,
            YolosModel,
            YolosPreTrainedModel,
        )
        from .models.yoso import (
            YosoForMaskedLM,
            YosoForMultipleChoice,
            YosoForQuestionAnswering,
            YosoForSequenceClassification,
            YosoForTokenClassification,
            YosoModel,
            YosoPreTrainedModel,
        )
        from .models.zamba import (
            ZambaForCausalLM,
            ZambaForSequenceClassification,
            ZambaModel,
            ZambaPreTrainedModel,
        )
        from .models.zoedepth import (
            ZoeDepthForDepthEstimation,
            ZoeDepthPreTrainedModel,
        )

        # Optimization
        from .optimization import (
            Adafactor,
            AdamW,
            get_constant_schedule,
            get_constant_schedule_with_warmup,
            get_cosine_schedule_with_warmup,
            get_cosine_with_hard_restarts_schedule_with_warmup,
            get_inverse_sqrt_schedule,
            get_linear_schedule_with_warmup,
            get_polynomial_decay_schedule_with_warmup,
            get_scheduler,
            get_wsd_schedule,
        )
        from .pytorch_utils import Conv1D, apply_chunking_to_forward, prune_layer

        # Trainer
        from .trainer import Trainer
        from .trainer_pt_utils import torch_distributed_zero_first
        from .trainer_seq2seq import Seq2SeqTrainer

    # TensorFlow
    try:
        if not is_tf_available():
            raise OptionalDependencyNotAvailable()
    except OptionalDependencyNotAvailable:
        # Import the same objects as dummies to get them in the namespace.
        # They will raise an import error if the user tries to instantiate / use them.
        from .utils.dummy_tf_objects import *
    else:
        from .benchmark.benchmark_args_tf import TensorFlowBenchmarkArguments

        # Benchmarks
        from .benchmark.benchmark_tf import TensorFlowBenchmark
        from .generation import (
            TFForcedBOSTokenLogitsProcessor,
            TFForcedEOSTokenLogitsProcessor,
            TFForceTokensLogitsProcessor,
            TFGenerationMixin,
            TFLogitsProcessor,
            TFLogitsProcessorList,
            TFLogitsWarper,
            TFMinLengthLogitsProcessor,
            TFNoBadWordsLogitsProcessor,
            TFNoRepeatNGramLogitsProcessor,
            TFRepetitionPenaltyLogitsProcessor,
            TFSuppressTokensAtBeginLogitsProcessor,
            TFSuppressTokensLogitsProcessor,
            TFTemperatureLogitsWarper,
            TFTopKLogitsWarper,
            TFTopPLogitsWarper,
        )
        from .keras_callbacks import KerasMetricCallback, PushToHubCallback
        from .modeling_tf_utils import (
            TFPreTrainedModel,
            TFSequenceSummary,
            TFSharedEmbeddings,
            shape_list,
        )

        # TensorFlow model imports
        from .models.albert import (
            TFAlbertForMaskedLM,
            TFAlbertForMultipleChoice,
            TFAlbertForPreTraining,
            TFAlbertForQuestionAnswering,
            TFAlbertForSequenceClassification,
            TFAlbertForTokenClassification,
            TFAlbertMainLayer,
            TFAlbertModel,
            TFAlbertPreTrainedModel,
        )
        from .models.auto import (
            TF_MODEL_FOR_AUDIO_CLASSIFICATION_MAPPING,
            TF_MODEL_FOR_CAUSAL_LM_MAPPING,
            TF_MODEL_FOR_DOCUMENT_QUESTION_ANSWERING_MAPPING,
            TF_MODEL_FOR_IMAGE_CLASSIFICATION_MAPPING,
            TF_MODEL_FOR_MASK_GENERATION_MAPPING,
            TF_MODEL_FOR_MASKED_IMAGE_MODELING_MAPPING,
            TF_MODEL_FOR_MASKED_LM_MAPPING,
            TF_MODEL_FOR_MULTIPLE_CHOICE_MAPPING,
            TF_MODEL_FOR_NEXT_SENTENCE_PREDICTION_MAPPING,
            TF_MODEL_FOR_PRETRAINING_MAPPING,
            TF_MODEL_FOR_QUESTION_ANSWERING_MAPPING,
            TF_MODEL_FOR_SEMANTIC_SEGMENTATION_MAPPING,
            TF_MODEL_FOR_SEQ_TO_SEQ_CAUSAL_LM_MAPPING,
            TF_MODEL_FOR_SEQUENCE_CLASSIFICATION_MAPPING,
            TF_MODEL_FOR_SPEECH_SEQ_2_SEQ_MAPPING,
            TF_MODEL_FOR_TABLE_QUESTION_ANSWERING_MAPPING,
            TF_MODEL_FOR_TEXT_ENCODING_MAPPING,
            TF_MODEL_FOR_TOKEN_CLASSIFICATION_MAPPING,
            TF_MODEL_FOR_VISION_2_SEQ_MAPPING,
            TF_MODEL_FOR_ZERO_SHOT_IMAGE_CLASSIFICATION_MAPPING,
            TF_MODEL_MAPPING,
            TF_MODEL_WITH_LM_HEAD_MAPPING,
            TFAutoModel,
            TFAutoModelForAudioClassification,
            TFAutoModelForCausalLM,
            TFAutoModelForDocumentQuestionAnswering,
            TFAutoModelForImageClassification,
            TFAutoModelForMaskedImageModeling,
            TFAutoModelForMaskedLM,
            TFAutoModelForMaskGeneration,
            TFAutoModelForMultipleChoice,
            TFAutoModelForNextSentencePrediction,
            TFAutoModelForPreTraining,
            TFAutoModelForQuestionAnswering,
            TFAutoModelForSemanticSegmentation,
            TFAutoModelForSeq2SeqLM,
            TFAutoModelForSequenceClassification,
            TFAutoModelForSpeechSeq2Seq,
            TFAutoModelForTableQuestionAnswering,
            TFAutoModelForTextEncoding,
            TFAutoModelForTokenClassification,
            TFAutoModelForVision2Seq,
            TFAutoModelForZeroShotImageClassification,
            TFAutoModelWithLMHead,
        )
        from .models.bart import (
            TFBartForConditionalGeneration,
            TFBartForSequenceClassification,
            TFBartModel,
            TFBartPretrainedModel,
        )
        from .models.bert import (
            TFBertForMaskedLM,
            TFBertForMultipleChoice,
            TFBertForNextSentencePrediction,
            TFBertForPreTraining,
            TFBertForQuestionAnswering,
            TFBertForSequenceClassification,
            TFBertForTokenClassification,
            TFBertLMHeadModel,
            TFBertMainLayer,
            TFBertModel,
            TFBertPreTrainedModel,
        )
        from .models.blenderbot import (
            TFBlenderbotForConditionalGeneration,
            TFBlenderbotModel,
            TFBlenderbotPreTrainedModel,
        )
        from .models.blenderbot_small import (
            TFBlenderbotSmallForConditionalGeneration,
            TFBlenderbotSmallModel,
            TFBlenderbotSmallPreTrainedModel,
        )
        from .models.blip import (
            TFBlipForConditionalGeneration,
            TFBlipForImageTextRetrieval,
            TFBlipForQuestionAnswering,
            TFBlipModel,
            TFBlipPreTrainedModel,
            TFBlipTextModel,
            TFBlipVisionModel,
        )
        from .models.camembert import (
            TFCamembertForCausalLM,
            TFCamembertForMaskedLM,
            TFCamembertForMultipleChoice,
            TFCamembertForQuestionAnswering,
            TFCamembertForSequenceClassification,
            TFCamembertForTokenClassification,
            TFCamembertModel,
            TFCamembertPreTrainedModel,
        )
        from .models.clip import (
            TFCLIPModel,
            TFCLIPPreTrainedModel,
            TFCLIPTextModel,
            TFCLIPVisionModel,
        )
        from .models.convbert import (
            TFConvBertForMaskedLM,
            TFConvBertForMultipleChoice,
            TFConvBertForQuestionAnswering,
            TFConvBertForSequenceClassification,
            TFConvBertForTokenClassification,
            TFConvBertModel,
            TFConvBertPreTrainedModel,
        )
        from .models.convnext import (
            TFConvNextForImageClassification,
            TFConvNextModel,
            TFConvNextPreTrainedModel,
        )
        from .models.convnextv2 import (
            TFConvNextV2ForImageClassification,
            TFConvNextV2Model,
            TFConvNextV2PreTrainedModel,
        )
        from .models.ctrl import (
            TFCTRLForSequenceClassification,
            TFCTRLLMHeadModel,
            TFCTRLModel,
            TFCTRLPreTrainedModel,
        )
        from .models.cvt import (
            TFCvtForImageClassification,
            TFCvtModel,
            TFCvtPreTrainedModel,
        )
        from .models.data2vec import (
            TFData2VecVisionForImageClassification,
            TFData2VecVisionForSemanticSegmentation,
            TFData2VecVisionModel,
            TFData2VecVisionPreTrainedModel,
        )
        from .models.deberta import (
            TFDebertaForMaskedLM,
            TFDebertaForQuestionAnswering,
            TFDebertaForSequenceClassification,
            TFDebertaForTokenClassification,
            TFDebertaModel,
            TFDebertaPreTrainedModel,
        )
        from .models.deberta_v2 import (
            TFDebertaV2ForMaskedLM,
            TFDebertaV2ForMultipleChoice,
            TFDebertaV2ForQuestionAnswering,
            TFDebertaV2ForSequenceClassification,
            TFDebertaV2ForTokenClassification,
            TFDebertaV2Model,
            TFDebertaV2PreTrainedModel,
        )
        from .models.deit import (
            TFDeiTForImageClassification,
            TFDeiTForImageClassificationWithTeacher,
            TFDeiTForMaskedImageModeling,
            TFDeiTModel,
            TFDeiTPreTrainedModel,
        )
        from .models.deprecated.efficientformer import (
            TFEfficientFormerForImageClassification,
            TFEfficientFormerForImageClassificationWithTeacher,
            TFEfficientFormerModel,
            TFEfficientFormerPreTrainedModel,
        )
        from .models.deprecated.transfo_xl import (
            TFAdaptiveEmbedding,
            TFTransfoXLForSequenceClassification,
            TFTransfoXLLMHeadModel,
            TFTransfoXLMainLayer,
            TFTransfoXLModel,
            TFTransfoXLPreTrainedModel,
        )
        from .models.distilbert import (
            TFDistilBertForMaskedLM,
            TFDistilBertForMultipleChoice,
            TFDistilBertForQuestionAnswering,
            TFDistilBertForSequenceClassification,
            TFDistilBertForTokenClassification,
            TFDistilBertMainLayer,
            TFDistilBertModel,
            TFDistilBertPreTrainedModel,
        )
        from .models.dpr import (
            TFDPRContextEncoder,
            TFDPRPretrainedContextEncoder,
            TFDPRPretrainedQuestionEncoder,
            TFDPRPretrainedReader,
            TFDPRQuestionEncoder,
            TFDPRReader,
        )
        from .models.electra import (
            TFElectraForMaskedLM,
            TFElectraForMultipleChoice,
            TFElectraForPreTraining,
            TFElectraForQuestionAnswering,
            TFElectraForSequenceClassification,
            TFElectraForTokenClassification,
            TFElectraModel,
            TFElectraPreTrainedModel,
        )
        from .models.encoder_decoder import TFEncoderDecoderModel
        from .models.esm import (
            TFEsmForMaskedLM,
            TFEsmForSequenceClassification,
            TFEsmForTokenClassification,
            TFEsmModel,
            TFEsmPreTrainedModel,
        )
        from .models.flaubert import (
            TFFlaubertForMultipleChoice,
            TFFlaubertForQuestionAnsweringSimple,
            TFFlaubertForSequenceClassification,
            TFFlaubertForTokenClassification,
            TFFlaubertModel,
            TFFlaubertPreTrainedModel,
            TFFlaubertWithLMHeadModel,
        )
        from .models.funnel import (
            TFFunnelBaseModel,
            TFFunnelForMaskedLM,
            TFFunnelForMultipleChoice,
            TFFunnelForPreTraining,
            TFFunnelForQuestionAnswering,
            TFFunnelForSequenceClassification,
            TFFunnelForTokenClassification,
            TFFunnelModel,
            TFFunnelPreTrainedModel,
        )
        from .models.gpt2 import (
            TFGPT2DoubleHeadsModel,
            TFGPT2ForSequenceClassification,
            TFGPT2LMHeadModel,
            TFGPT2MainLayer,
            TFGPT2Model,
            TFGPT2PreTrainedModel,
        )
        from .models.gptj import (
            TFGPTJForCausalLM,
            TFGPTJForQuestionAnswering,
            TFGPTJForSequenceClassification,
            TFGPTJModel,
            TFGPTJPreTrainedModel,
        )
        from .models.groupvit import (
            TFGroupViTModel,
            TFGroupViTPreTrainedModel,
            TFGroupViTTextModel,
            TFGroupViTVisionModel,
        )
        from .models.hubert import (
            TFHubertForCTC,
            TFHubertModel,
            TFHubertPreTrainedModel,
        )
        from .models.idefics import (
            TFIdeficsForVisionText2Text,
            TFIdeficsModel,
            TFIdeficsPreTrainedModel,
        )
        from .models.layoutlm import (
            TFLayoutLMForMaskedLM,
            TFLayoutLMForQuestionAnswering,
            TFLayoutLMForSequenceClassification,
            TFLayoutLMForTokenClassification,
            TFLayoutLMMainLayer,
            TFLayoutLMModel,
            TFLayoutLMPreTrainedModel,
        )
        from .models.layoutlmv3 import (
            TFLayoutLMv3ForQuestionAnswering,
            TFLayoutLMv3ForSequenceClassification,
            TFLayoutLMv3ForTokenClassification,
            TFLayoutLMv3Model,
            TFLayoutLMv3PreTrainedModel,
        )
        from .models.led import (
            TFLEDForConditionalGeneration,
            TFLEDModel,
            TFLEDPreTrainedModel,
        )
        from .models.longformer import (
            TFLongformerForMaskedLM,
            TFLongformerForMultipleChoice,
            TFLongformerForQuestionAnswering,
            TFLongformerForSequenceClassification,
            TFLongformerForTokenClassification,
            TFLongformerModel,
            TFLongformerPreTrainedModel,
        )
        from .models.lxmert import (
            TFLxmertForPreTraining,
            TFLxmertMainLayer,
            TFLxmertModel,
            TFLxmertPreTrainedModel,
            TFLxmertVisualFeatureEncoder,
        )
        from .models.marian import (
            TFMarianModel,
            TFMarianMTModel,
            TFMarianPreTrainedModel,
        )
        from .models.mbart import (
            TFMBartForConditionalGeneration,
            TFMBartModel,
            TFMBartPreTrainedModel,
        )
        from .models.mistral import (
            TFMistralForCausalLM,
            TFMistralForSequenceClassification,
            TFMistralModel,
            TFMistralPreTrainedModel,
        )
        from .models.mobilebert import (
            TFMobileBertForMaskedLM,
            TFMobileBertForMultipleChoice,
            TFMobileBertForNextSentencePrediction,
            TFMobileBertForPreTraining,
            TFMobileBertForQuestionAnswering,
            TFMobileBertForSequenceClassification,
            TFMobileBertForTokenClassification,
            TFMobileBertMainLayer,
            TFMobileBertModel,
            TFMobileBertPreTrainedModel,
        )
        from .models.mobilevit import (
            TFMobileViTForImageClassification,
            TFMobileViTForSemanticSegmentation,
            TFMobileViTModel,
            TFMobileViTPreTrainedModel,
        )
        from .models.mpnet import (
            TFMPNetForMaskedLM,
            TFMPNetForMultipleChoice,
            TFMPNetForQuestionAnswering,
            TFMPNetForSequenceClassification,
            TFMPNetForTokenClassification,
            TFMPNetMainLayer,
            TFMPNetModel,
            TFMPNetPreTrainedModel,
        )
        from .models.mt5 import (
            TFMT5EncoderModel,
            TFMT5ForConditionalGeneration,
            TFMT5Model,
        )
        from .models.openai import (
            TFOpenAIGPTDoubleHeadsModel,
            TFOpenAIGPTForSequenceClassification,
            TFOpenAIGPTLMHeadModel,
            TFOpenAIGPTMainLayer,
            TFOpenAIGPTModel,
            TFOpenAIGPTPreTrainedModel,
        )
        from .models.opt import TFOPTForCausalLM, TFOPTModel, TFOPTPreTrainedModel
        from .models.pegasus import (
            TFPegasusForConditionalGeneration,
            TFPegasusModel,
            TFPegasusPreTrainedModel,
        )
        from .models.rag import (
            TFRagModel,
            TFRagPreTrainedModel,
            TFRagSequenceForGeneration,
            TFRagTokenForGeneration,
        )
        from .models.regnet import (
            TFRegNetForImageClassification,
            TFRegNetModel,
            TFRegNetPreTrainedModel,
        )
        from .models.rembert import (
            TFRemBertForCausalLM,
            TFRemBertForMaskedLM,
            TFRemBertForMultipleChoice,
            TFRemBertForQuestionAnswering,
            TFRemBertForSequenceClassification,
            TFRemBertForTokenClassification,
            TFRemBertModel,
            TFRemBertPreTrainedModel,
        )
        from .models.resnet import (
            TFResNetForImageClassification,
            TFResNetModel,
            TFResNetPreTrainedModel,
        )
        from .models.roberta import (
            TFRobertaForCausalLM,
            TFRobertaForMaskedLM,
            TFRobertaForMultipleChoice,
            TFRobertaForQuestionAnswering,
            TFRobertaForSequenceClassification,
            TFRobertaForTokenClassification,
            TFRobertaMainLayer,
            TFRobertaModel,
            TFRobertaPreTrainedModel,
        )
        from .models.roberta_prelayernorm import (
            TFRobertaPreLayerNormForCausalLM,
            TFRobertaPreLayerNormForMaskedLM,
            TFRobertaPreLayerNormForMultipleChoice,
            TFRobertaPreLayerNormForQuestionAnswering,
            TFRobertaPreLayerNormForSequenceClassification,
            TFRobertaPreLayerNormForTokenClassification,
            TFRobertaPreLayerNormMainLayer,
            TFRobertaPreLayerNormModel,
            TFRobertaPreLayerNormPreTrainedModel,
        )
        from .models.roformer import (
            TFRoFormerForCausalLM,
            TFRoFormerForMaskedLM,
            TFRoFormerForMultipleChoice,
            TFRoFormerForQuestionAnswering,
            TFRoFormerForSequenceClassification,
            TFRoFormerForTokenClassification,
            TFRoFormerModel,
            TFRoFormerPreTrainedModel,
        )
        from .models.sam import (
            TFSamModel,
            TFSamPreTrainedModel,
        )
        from .models.segformer import (
            TFSegformerDecodeHead,
            TFSegformerForImageClassification,
            TFSegformerForSemanticSegmentation,
            TFSegformerModel,
            TFSegformerPreTrainedModel,
        )
        from .models.speech_to_text import (
            TFSpeech2TextForConditionalGeneration,
            TFSpeech2TextModel,
            TFSpeech2TextPreTrainedModel,
        )
        from .models.swiftformer import (
            TFSwiftFormerForImageClassification,
            TFSwiftFormerModel,
            TFSwiftFormerPreTrainedModel,
        )
        from .models.swin import (
            TFSwinForImageClassification,
            TFSwinForMaskedImageModeling,
            TFSwinModel,
            TFSwinPreTrainedModel,
        )
        from .models.t5 import (
            TFT5EncoderModel,
            TFT5ForConditionalGeneration,
            TFT5Model,
            TFT5PreTrainedModel,
        )
        from .models.tapas import (
            TFTapasForMaskedLM,
            TFTapasForQuestionAnswering,
            TFTapasForSequenceClassification,
            TFTapasModel,
            TFTapasPreTrainedModel,
        )
        from .models.vision_encoder_decoder import TFVisionEncoderDecoderModel
        from .models.vision_text_dual_encoder import TFVisionTextDualEncoderModel
        from .models.vit import (
            TFViTForImageClassification,
            TFViTModel,
            TFViTPreTrainedModel,
        )
        from .models.vit_mae import (
            TFViTMAEForPreTraining,
            TFViTMAEModel,
            TFViTMAEPreTrainedModel,
        )
        from .models.wav2vec2 import (
            TFWav2Vec2ForCTC,
            TFWav2Vec2ForSequenceClassification,
            TFWav2Vec2Model,
            TFWav2Vec2PreTrainedModel,
        )
        from .models.whisper import (
            TFWhisperForConditionalGeneration,
            TFWhisperModel,
            TFWhisperPreTrainedModel,
        )
        from .models.xglm import (
            TFXGLMForCausalLM,
            TFXGLMModel,
            TFXGLMPreTrainedModel,
        )
        from .models.xlm import (
            TFXLMForMultipleChoice,
            TFXLMForQuestionAnsweringSimple,
            TFXLMForSequenceClassification,
            TFXLMForTokenClassification,
            TFXLMMainLayer,
            TFXLMModel,
            TFXLMPreTrainedModel,
            TFXLMWithLMHeadModel,
        )
        from .models.xlm_roberta import (
            TFXLMRobertaForCausalLM,
            TFXLMRobertaForMaskedLM,
            TFXLMRobertaForMultipleChoice,
            TFXLMRobertaForQuestionAnswering,
            TFXLMRobertaForSequenceClassification,
            TFXLMRobertaForTokenClassification,
            TFXLMRobertaModel,
            TFXLMRobertaPreTrainedModel,
        )
        from .models.xlnet import (
            TFXLNetForMultipleChoice,
            TFXLNetForQuestionAnsweringSimple,
            TFXLNetForSequenceClassification,
            TFXLNetForTokenClassification,
            TFXLNetLMHeadModel,
            TFXLNetMainLayer,
            TFXLNetModel,
            TFXLNetPreTrainedModel,
        )

        # Optimization
        from .optimization_tf import (
            AdamWeightDecay,
            GradientAccumulator,
            WarmUp,
            create_optimizer,
        )

    try:
        if not (
            is_librosa_available()
            and is_essentia_available()
            and is_scipy_available()
            and is_torch_available()
            and is_pretty_midi_available()
        ):
            raise OptionalDependencyNotAvailable()
    except OptionalDependencyNotAvailable:
        from .utils.dummy_essentia_and_librosa_and_pretty_midi_and_scipy_and_torch_objects import *
    else:
        from .models.pop2piano import (
            Pop2PianoFeatureExtractor,
            Pop2PianoProcessor,
            Pop2PianoTokenizer,
        )

    try:
        if not is_torchaudio_available():
            raise OptionalDependencyNotAvailable()
    except OptionalDependencyNotAvailable:
        from .utils.dummy_torchaudio_objects import *
    else:
        from .models.musicgen_melody import MusicgenMelodyFeatureExtractor, MusicgenMelodyProcessor
    try:
        if not is_flax_available():
            raise OptionalDependencyNotAvailable()
    except OptionalDependencyNotAvailable:
        # Import the same objects as dummies to get them in the namespace.
        # They will raise an import error if the user tries to instantiate / use them.
        from .utils.dummy_flax_objects import *
    else:
        from .generation import (
            FlaxForcedBOSTokenLogitsProcessor,
            FlaxForcedEOSTokenLogitsProcessor,
            FlaxForceTokensLogitsProcessor,
            FlaxGenerationMixin,
            FlaxLogitsProcessor,
            FlaxLogitsProcessorList,
            FlaxLogitsWarper,
            FlaxMinLengthLogitsProcessor,
            FlaxSuppressTokensAtBeginLogitsProcessor,
            FlaxSuppressTokensLogitsProcessor,
            FlaxTemperatureLogitsWarper,
            FlaxTopKLogitsWarper,
            FlaxTopPLogitsWarper,
            FlaxWhisperTimeStampLogitsProcessor,
        )
        from .modeling_flax_utils import FlaxPreTrainedModel

        # Flax model imports
        from .models.albert import (
            FlaxAlbertForMaskedLM,
            FlaxAlbertForMultipleChoice,
            FlaxAlbertForPreTraining,
            FlaxAlbertForQuestionAnswering,
            FlaxAlbertForSequenceClassification,
            FlaxAlbertForTokenClassification,
            FlaxAlbertModel,
            FlaxAlbertPreTrainedModel,
        )
        from .models.auto import (
            FLAX_MODEL_FOR_AUDIO_CLASSIFICATION_MAPPING,
            FLAX_MODEL_FOR_CAUSAL_LM_MAPPING,
            FLAX_MODEL_FOR_IMAGE_CLASSIFICATION_MAPPING,
            FLAX_MODEL_FOR_MASKED_LM_MAPPING,
            FLAX_MODEL_FOR_MULTIPLE_CHOICE_MAPPING,
            FLAX_MODEL_FOR_NEXT_SENTENCE_PREDICTION_MAPPING,
            FLAX_MODEL_FOR_PRETRAINING_MAPPING,
            FLAX_MODEL_FOR_QUESTION_ANSWERING_MAPPING,
            FLAX_MODEL_FOR_SEQ_TO_SEQ_CAUSAL_LM_MAPPING,
            FLAX_MODEL_FOR_SEQUENCE_CLASSIFICATION_MAPPING,
            FLAX_MODEL_FOR_SPEECH_SEQ_2_SEQ_MAPPING,
            FLAX_MODEL_FOR_TOKEN_CLASSIFICATION_MAPPING,
            FLAX_MODEL_FOR_VISION_2_SEQ_MAPPING,
            FLAX_MODEL_MAPPING,
            FlaxAutoModel,
            FlaxAutoModelForCausalLM,
            FlaxAutoModelForImageClassification,
            FlaxAutoModelForMaskedLM,
            FlaxAutoModelForMultipleChoice,
            FlaxAutoModelForNextSentencePrediction,
            FlaxAutoModelForPreTraining,
            FlaxAutoModelForQuestionAnswering,
            FlaxAutoModelForSeq2SeqLM,
            FlaxAutoModelForSequenceClassification,
            FlaxAutoModelForSpeechSeq2Seq,
            FlaxAutoModelForTokenClassification,
            FlaxAutoModelForVision2Seq,
        )
        from .models.bart import (
            FlaxBartDecoderPreTrainedModel,
            FlaxBartForCausalLM,
            FlaxBartForConditionalGeneration,
            FlaxBartForQuestionAnswering,
            FlaxBartForSequenceClassification,
            FlaxBartModel,
            FlaxBartPreTrainedModel,
        )
        from .models.beit import (
            FlaxBeitForImageClassification,
            FlaxBeitForMaskedImageModeling,
            FlaxBeitModel,
            FlaxBeitPreTrainedModel,
        )
        from .models.bert import (
            FlaxBertForCausalLM,
            FlaxBertForMaskedLM,
            FlaxBertForMultipleChoice,
            FlaxBertForNextSentencePrediction,
            FlaxBertForPreTraining,
            FlaxBertForQuestionAnswering,
            FlaxBertForSequenceClassification,
            FlaxBertForTokenClassification,
            FlaxBertModel,
            FlaxBertPreTrainedModel,
        )
        from .models.big_bird import (
            FlaxBigBirdForCausalLM,
            FlaxBigBirdForMaskedLM,
            FlaxBigBirdForMultipleChoice,
            FlaxBigBirdForPreTraining,
            FlaxBigBirdForQuestionAnswering,
            FlaxBigBirdForSequenceClassification,
            FlaxBigBirdForTokenClassification,
            FlaxBigBirdModel,
            FlaxBigBirdPreTrainedModel,
        )
        from .models.blenderbot import (
            FlaxBlenderbotForConditionalGeneration,
            FlaxBlenderbotModel,
            FlaxBlenderbotPreTrainedModel,
        )
        from .models.blenderbot_small import (
            FlaxBlenderbotSmallForConditionalGeneration,
            FlaxBlenderbotSmallModel,
            FlaxBlenderbotSmallPreTrainedModel,
        )
        from .models.bloom import (
            FlaxBloomForCausalLM,
            FlaxBloomModel,
            FlaxBloomPreTrainedModel,
        )
        from .models.clip import (
            FlaxCLIPModel,
            FlaxCLIPPreTrainedModel,
            FlaxCLIPTextModel,
            FlaxCLIPTextModelWithProjection,
            FlaxCLIPTextPreTrainedModel,
            FlaxCLIPVisionModel,
            FlaxCLIPVisionPreTrainedModel,
        )
        from .models.dinov2 import (
            FlaxDinov2ForImageClassification,
            FlaxDinov2Model,
            FlaxDinov2PreTrainedModel,
        )
        from .models.distilbert import (
            FlaxDistilBertForMaskedLM,
            FlaxDistilBertForMultipleChoice,
            FlaxDistilBertForQuestionAnswering,
            FlaxDistilBertForSequenceClassification,
            FlaxDistilBertForTokenClassification,
            FlaxDistilBertModel,
            FlaxDistilBertPreTrainedModel,
        )
        from .models.electra import (
            FlaxElectraForCausalLM,
            FlaxElectraForMaskedLM,
            FlaxElectraForMultipleChoice,
            FlaxElectraForPreTraining,
            FlaxElectraForQuestionAnswering,
            FlaxElectraForSequenceClassification,
            FlaxElectraForTokenClassification,
            FlaxElectraModel,
            FlaxElectraPreTrainedModel,
        )
        from .models.encoder_decoder import FlaxEncoderDecoderModel
        from .models.gemma import (
            FlaxGemmaForCausalLM,
            FlaxGemmaModel,
            FlaxGemmaPreTrainedModel,
        )
        from .models.gpt2 import (
            FlaxGPT2LMHeadModel,
            FlaxGPT2Model,
            FlaxGPT2PreTrainedModel,
        )
        from .models.gpt_neo import (
            FlaxGPTNeoForCausalLM,
            FlaxGPTNeoModel,
            FlaxGPTNeoPreTrainedModel,
        )
        from .models.gptj import (
            FlaxGPTJForCausalLM,
            FlaxGPTJModel,
            FlaxGPTJPreTrainedModel,
        )
        from .models.llama import (
            FlaxLlamaForCausalLM,
            FlaxLlamaModel,
            FlaxLlamaPreTrainedModel,
        )
        from .models.longt5 import (
            FlaxLongT5ForConditionalGeneration,
            FlaxLongT5Model,
            FlaxLongT5PreTrainedModel,
        )
        from .models.marian import (
            FlaxMarianModel,
            FlaxMarianMTModel,
            FlaxMarianPreTrainedModel,
        )
        from .models.mbart import (
            FlaxMBartForConditionalGeneration,
            FlaxMBartForQuestionAnswering,
            FlaxMBartForSequenceClassification,
            FlaxMBartModel,
            FlaxMBartPreTrainedModel,
        )
        from .models.mistral import (
            FlaxMistralForCausalLM,
            FlaxMistralModel,
            FlaxMistralPreTrainedModel,
        )
        from .models.mt5 import (
            FlaxMT5EncoderModel,
            FlaxMT5ForConditionalGeneration,
            FlaxMT5Model,
        )
        from .models.opt import FlaxOPTForCausalLM, FlaxOPTModel, FlaxOPTPreTrainedModel
        from .models.pegasus import (
            FlaxPegasusForConditionalGeneration,
            FlaxPegasusModel,
            FlaxPegasusPreTrainedModel,
        )
        from .models.regnet import (
            FlaxRegNetForImageClassification,
            FlaxRegNetModel,
            FlaxRegNetPreTrainedModel,
        )
        from .models.resnet import (
            FlaxResNetForImageClassification,
            FlaxResNetModel,
            FlaxResNetPreTrainedModel,
        )
        from .models.roberta import (
            FlaxRobertaForCausalLM,
            FlaxRobertaForMaskedLM,
            FlaxRobertaForMultipleChoice,
            FlaxRobertaForQuestionAnswering,
            FlaxRobertaForSequenceClassification,
            FlaxRobertaForTokenClassification,
            FlaxRobertaModel,
            FlaxRobertaPreTrainedModel,
        )
        from .models.roberta_prelayernorm import (
            FlaxRobertaPreLayerNormForCausalLM,
            FlaxRobertaPreLayerNormForMaskedLM,
            FlaxRobertaPreLayerNormForMultipleChoice,
            FlaxRobertaPreLayerNormForQuestionAnswering,
            FlaxRobertaPreLayerNormForSequenceClassification,
            FlaxRobertaPreLayerNormForTokenClassification,
            FlaxRobertaPreLayerNormModel,
            FlaxRobertaPreLayerNormPreTrainedModel,
        )
        from .models.roformer import (
            FlaxRoFormerForMaskedLM,
            FlaxRoFormerForMultipleChoice,
            FlaxRoFormerForQuestionAnswering,
            FlaxRoFormerForSequenceClassification,
            FlaxRoFormerForTokenClassification,
            FlaxRoFormerModel,
            FlaxRoFormerPreTrainedModel,
        )
        from .models.speech_encoder_decoder import FlaxSpeechEncoderDecoderModel
        from .models.t5 import (
            FlaxT5EncoderModel,
            FlaxT5ForConditionalGeneration,
            FlaxT5Model,
            FlaxT5PreTrainedModel,
        )
        from .models.vision_encoder_decoder import FlaxVisionEncoderDecoderModel
        from .models.vision_text_dual_encoder import FlaxVisionTextDualEncoderModel
        from .models.vit import (
            FlaxViTForImageClassification,
            FlaxViTModel,
            FlaxViTPreTrainedModel,
        )
        from .models.wav2vec2 import (
            FlaxWav2Vec2ForCTC,
            FlaxWav2Vec2ForPreTraining,
            FlaxWav2Vec2Model,
            FlaxWav2Vec2PreTrainedModel,
        )
        from .models.whisper import (
            FlaxWhisperForAudioClassification,
            FlaxWhisperForConditionalGeneration,
            FlaxWhisperModel,
            FlaxWhisperPreTrainedModel,
        )
        from .models.xglm import (
            FlaxXGLMForCausalLM,
            FlaxXGLMModel,
            FlaxXGLMPreTrainedModel,
        )
        from .models.xlm_roberta import (
            FlaxXLMRobertaForCausalLM,
            FlaxXLMRobertaForMaskedLM,
            FlaxXLMRobertaForMultipleChoice,
            FlaxXLMRobertaForQuestionAnswering,
            FlaxXLMRobertaForSequenceClassification,
            FlaxXLMRobertaForTokenClassification,
            FlaxXLMRobertaModel,
            FlaxXLMRobertaPreTrainedModel,
        )


else:
    import sys

    sys.modules[__name__] = _LazyModule(
        __name__,
        globals()["__file__"],
        _import_structure,
        module_spec=__spec__,
        extra_objects={"__version__": __version__},
    )


if not is_tf_available() and not is_torch_available() and not is_flax_available():
    logger.warning_advice(
        "None of PyTorch, TensorFlow >= 2.0, or Flax have been found. "
        "Models won't be available and only tokenizers, configuration "
        "and file/data utilities can be used."
    )<|MERGE_RESOLUTION|>--- conflicted
+++ resolved
@@ -607,7 +607,6 @@
     "models.mobilenet_v2": ["MobileNetV2Config"],
     "models.mobilevit": ["MobileViTConfig"],
     "models.mobilevitv2": ["MobileViTV2Config"],
-<<<<<<< HEAD
     "models.molmo": [
         "MolmoConfig",
         "MolmoImageProcessor",
@@ -616,9 +615,7 @@
         "MolmoTextConfig",
         "MolmoVisionConfig",
     ],
-=======
     "models.modernbert": ["ModernBertConfig"],
->>>>>>> 82fcac0a
     "models.moshi": [
         "MoshiConfig",
         "MoshiDepthConfig",
@@ -2886,7 +2883,6 @@
             "MobileViTV2PreTrainedModel",
         ]
     )
-<<<<<<< HEAD
     _import_structure["models.molmo"].extend(
         [
             "MolmoForCausalLM",
@@ -2896,7 +2892,6 @@
         ]
     )
 
-=======
     _import_structure["models.modernbert"].extend(
         [
             "ModernBertForMaskedLM",
@@ -2906,7 +2901,6 @@
             "ModernBertPreTrainedModel",
         ]
     )
->>>>>>> 82fcac0a
     _import_structure["models.moshi"].extend(
         [
             "MoshiForCausalLM",
@@ -5610,7 +5604,6 @@
     from .models.mobilevitv2 import (
         MobileViTV2Config,
     )
-<<<<<<< HEAD
     from .models.molmo import (
         MolmoConfig,
         MolmoImageProcessor,
@@ -5619,9 +5612,7 @@
         MolmoTextConfig,
         MolmoVisionConfig,
     )
-=======
     from .models.modernbert import ModernBertConfig
->>>>>>> 82fcac0a
     from .models.moshi import (
         MoshiConfig,
         MoshiDepthConfig,
@@ -7617,20 +7608,17 @@
             MobileViTV2Model,
             MobileViTV2PreTrainedModel,
         )
-<<<<<<< HEAD
         from .models.molmo import (
             MolmoForCausalLM,
             MolmoForConditionalGeneration,
             MolmoPreTrainedModel,
             MolmoTextModel,
-=======
         from .models.modernbert import (
             ModernBertForMaskedLM,
             ModernBertForSequenceClassification,
             ModernBertForTokenClassification,
             ModernBertModel,
             ModernBertPreTrainedModel,
->>>>>>> 82fcac0a
         )
         from .models.moshi import (
             MoshiForCausalLM,
