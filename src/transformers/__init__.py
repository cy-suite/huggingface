# flake8: noqa
# There's no way to ignore "F401 '...' imported but unused" warnings in this
# module, but to preserve other warnings. So, don't check this module at all.

# Copyright 2020 The HuggingFace Team. All rights reserved.
#
# Licensed under the Apache License, Version 2.0 (the "License");
# you may not use this file except in compliance with the License.
# You may obtain a copy of the License at
#
#     http://www.apache.org/licenses/LICENSE-2.0
#
# Unless required by applicable law or agreed to in writing, software
# distributed under the License is distributed on an "AS IS" BASIS,
# WITHOUT WARRANTIES OR CONDITIONS OF ANY KIND, either express or implied.
# See the License for the specific language governing permissions and
# limitations under the License.

# When adding a new object to this init, remember to add it twice: once inside the `_import_structure` dictionary and
# once inside the `if TYPE_CHECKING` branch. The `TYPE_CHECKING` should have import statements as usual, but they are
# only there for type checking. The `_import_structure` is a dictionary submodule to list of object names, and is used
# to defer the actual importing for when the objects are requested. This way `import transformers` provides the names
# in the namespace without actually importing anything (and especially none of the backends).

__version__ = "4.12.0.dev0"

# Work around to update TensorFlow's absl.logging threshold which alters the
# default Python logging output behavior when present.
# see: https://github.com/abseil/abseil-py/issues/99
# and: https://github.com/tensorflow/tensorflow/issues/26691#issuecomment-500369493
try:
    import absl.logging
except ImportError:
    pass
else:
    absl.logging.set_verbosity("info")
    absl.logging.set_stderrthreshold("info")
    absl.logging._warn_preinit_stderr = False

from typing import TYPE_CHECKING

# Check the dependencies satisfy the minimal versions required.
from . import dependency_versions_check
from .file_utils import (
    _LazyModule,
    is_flax_available,
    is_sentencepiece_available,
    is_speech_available,
    is_tf_available,
    is_timm_available,
    is_tokenizers_available,
    is_torch_available,
    is_vision_available,
)
from .utils import logging


logger = logging.get_logger(__name__)  # pylint: disable=invalid-name


# Base objects, independent of any specific backend
_import_structure = {
    "configuration_utils": ["PretrainedConfig"],
    "data": [
        "DataProcessor",
        "InputExample",
        "InputFeatures",
        "SingleSentenceClassificationProcessor",
        "SquadExample",
        "SquadFeatures",
        "SquadV1Processor",
        "SquadV2Processor",
        "glue_compute_metrics",
        "glue_convert_examples_to_features",
        "glue_output_modes",
        "glue_processors",
        "glue_tasks_num_labels",
        "squad_convert_examples_to_features",
        "xnli_compute_metrics",
        "xnli_output_modes",
        "xnli_processors",
        "xnli_tasks_num_labels",
    ],
    "data.data_collator": [
        "DataCollator",
        "DataCollatorForLanguageModeling",
        "DataCollatorForPermutationLanguageModeling",
        "DataCollatorForSeq2Seq",
        "DataCollatorForSOP",
        "DataCollatorForTokenClassification",
        "DataCollatorForWholeWordMask",
        "DataCollatorWithPadding",
        "default_data_collator",
    ],
    "feature_extraction_sequence_utils": ["BatchFeature", "SequenceFeatureExtractor"],
    "file_utils": [
        "CONFIG_NAME",
        "MODEL_CARD_NAME",
        "PYTORCH_PRETRAINED_BERT_CACHE",
        "PYTORCH_TRANSFORMERS_CACHE",
        "SPIECE_UNDERLINE",
        "TF2_WEIGHTS_NAME",
        "TF_WEIGHTS_NAME",
        "TRANSFORMERS_CACHE",
        "WEIGHTS_NAME",
        "TensorType",
        "add_end_docstrings",
        "add_start_docstrings",
        "cached_path",
        "is_apex_available",
        "is_datasets_available",
        "is_faiss_available",
        "is_flax_available",
        "is_psutil_available",
        "is_py3nvml_available",
        "is_scipy_available",
        "is_sentencepiece_available",
        "is_sklearn_available",
        "is_speech_available",
        "is_tf_available",
        "is_timm_available",
        "is_tokenizers_available",
        "is_torch_available",
        "is_torch_tpu_available",
        "is_vision_available",
    ],
    "hf_argparser": ["HfArgumentParser"],
    "integrations": [
        "is_comet_available",
        "is_optuna_available",
        "is_ray_available",
        "is_ray_tune_available",
        "is_sigopt_available",
        "is_tensorboard_available",
        "is_wandb_available",
    ],
    "modelcard": ["ModelCard"],
    "modeling_tf_pytorch_utils": [
        "convert_tf_weight_name_to_pt_weight_name",
        "load_pytorch_checkpoint_in_tf2_model",
        "load_pytorch_model_in_tf2_model",
        "load_pytorch_weights_in_tf2_model",
        "load_tf2_checkpoint_in_pytorch_model",
        "load_tf2_model_in_pytorch_model",
        "load_tf2_weights_in_pytorch_model",
    ],
    # Models
    "models": [],
    "models.albert": ["ALBERT_PRETRAINED_CONFIG_ARCHIVE_MAP", "AlbertConfig"],
    "models.auto": [
        "ALL_PRETRAINED_CONFIG_ARCHIVE_MAP",
        "CONFIG_MAPPING",
        "FEATURE_EXTRACTOR_MAPPING",
        "MODEL_NAMES_MAPPING",
        "TOKENIZER_MAPPING",
        "AutoConfig",
        "AutoFeatureExtractor",
        "AutoTokenizer",
    ],
    "models.bart": ["BartConfig", "BartTokenizer"],
    "models.barthez": [],
    "models.beit": ["BEIT_PRETRAINED_CONFIG_ARCHIVE_MAP", "BeitConfig"],
    "models.bert": [
        "BERT_PRETRAINED_CONFIG_ARCHIVE_MAP",
        "BasicTokenizer",
        "BertConfig",
        "BertTokenizer",
        "WordpieceTokenizer",
    ],
    "models.bert_generation": ["BertGenerationConfig"],
    "models.bert_japanese": ["BertJapaneseTokenizer", "CharacterTokenizer", "MecabTokenizer"],
    "models.bertweet": ["BertweetTokenizer"],
    "models.big_bird": ["BIG_BIRD_PRETRAINED_CONFIG_ARCHIVE_MAP", "BigBirdConfig"],
    "models.bigbird_pegasus": [
        "BIGBIRD_PEGASUS_PRETRAINED_CONFIG_ARCHIVE_MAP",
        "BigBirdPegasusConfig",
    ],
    "models.blenderbot": ["BLENDERBOT_PRETRAINED_CONFIG_ARCHIVE_MAP", "BlenderbotConfig", "BlenderbotTokenizer"],
    "models.blenderbot_small": [
        "BLENDERBOT_SMALL_PRETRAINED_CONFIG_ARCHIVE_MAP",
        "BlenderbotSmallConfig",
        "BlenderbotSmallTokenizer",
    ],
    "models.byt5": ["ByT5Tokenizer"],
    "models.camembert": ["CAMEMBERT_PRETRAINED_CONFIG_ARCHIVE_MAP", "CamembertConfig"],
    "models.canine": ["CANINE_PRETRAINED_CONFIG_ARCHIVE_MAP", "CanineConfig", "CanineTokenizer"],
    "models.clip": [
        "CLIP_PRETRAINED_CONFIG_ARCHIVE_MAP",
        "CLIPConfig",
        "CLIPTextConfig",
        "CLIPTokenizer",
        "CLIPVisionConfig",
    ],
    "models.convbert": ["CONVBERT_PRETRAINED_CONFIG_ARCHIVE_MAP", "ConvBertConfig", "ConvBertTokenizer"],
    "models.cpm": ["CpmTokenizer"],
    "models.ctrl": ["CTRL_PRETRAINED_CONFIG_ARCHIVE_MAP", "CTRLConfig", "CTRLTokenizer"],
    "models.deberta": ["DEBERTA_PRETRAINED_CONFIG_ARCHIVE_MAP", "DebertaConfig", "DebertaTokenizer"],
    "models.deberta_v2": ["DEBERTA_V2_PRETRAINED_CONFIG_ARCHIVE_MAP", "DebertaV2Config"],
    "models.deit": ["DEIT_PRETRAINED_CONFIG_ARCHIVE_MAP", "DeiTConfig"],
    "models.detr": ["DETR_PRETRAINED_CONFIG_ARCHIVE_MAP", "DetrConfig"],
    "models.distilbert": ["DISTILBERT_PRETRAINED_CONFIG_ARCHIVE_MAP", "DistilBertConfig", "DistilBertTokenizer"],
    "models.dpr": [
        "DPR_PRETRAINED_CONFIG_ARCHIVE_MAP",
        "DPRConfig",
        "DPRContextEncoderTokenizer",
        "DPRQuestionEncoderTokenizer",
        "DPRReaderOutput",
        "DPRReaderTokenizer",
    ],
    "models.electra": ["ELECTRA_PRETRAINED_CONFIG_ARCHIVE_MAP", "ElectraConfig", "ElectraTokenizer"],
    "models.encoder_decoder": ["EncoderDecoderConfig"],
    "models.flaubert": ["FLAUBERT_PRETRAINED_CONFIG_ARCHIVE_MAP", "FlaubertConfig", "FlaubertTokenizer"],
    "models.fnet": ["FNET_PRETRAINED_CONFIG_ARCHIVE_MAP", "FNetConfig", "FNetTokenizer"],
    "models.fsmt": ["FSMT_PRETRAINED_CONFIG_ARCHIVE_MAP", "FSMTConfig", "FSMTTokenizer"],
    "models.funnel": ["FUNNEL_PRETRAINED_CONFIG_ARCHIVE_MAP", "FunnelConfig", "FunnelTokenizer"],
    "models.gpt2": ["GPT2_PRETRAINED_CONFIG_ARCHIVE_MAP", "GPT2Config", "GPT2Tokenizer"],
    "models.gpt_neo": ["GPT_NEO_PRETRAINED_CONFIG_ARCHIVE_MAP", "GPTNeoConfig"],
    "models.gptj": ["GPTJ_PRETRAINED_CONFIG_ARCHIVE_MAP", "GPTJConfig"],
    "models.herbert": ["HerbertTokenizer"],
    "models.hubert": ["HUBERT_PRETRAINED_CONFIG_ARCHIVE_MAP", "HubertConfig"],
    "models.ibert": ["IBERT_PRETRAINED_CONFIG_ARCHIVE_MAP", "IBertConfig"],
    "models.layoutlm": ["LAYOUTLM_PRETRAINED_CONFIG_ARCHIVE_MAP", "LayoutLMConfig", "LayoutLMTokenizer"],
    "models.layoutlmv2": [
        "LAYOUTLMV2_PRETRAINED_CONFIG_ARCHIVE_MAP",
        "LayoutLMv2Config",
        "LayoutLMv2FeatureExtractor",
        "LayoutLMv2Processor",
        "LayoutLMv2Tokenizer",
    ],
    "models.led": ["LED_PRETRAINED_CONFIG_ARCHIVE_MAP", "LEDConfig", "LEDTokenizer"],
    "models.longformer": ["LONGFORMER_PRETRAINED_CONFIG_ARCHIVE_MAP", "LongformerConfig", "LongformerTokenizer"],
    "models.luke": ["LUKE_PRETRAINED_CONFIG_ARCHIVE_MAP", "LukeConfig", "LukeTokenizer"],
    "models.lxmert": ["LXMERT_PRETRAINED_CONFIG_ARCHIVE_MAP", "LxmertConfig", "LxmertTokenizer"],
    "models.m2m_100": ["M2M_100_PRETRAINED_CONFIG_ARCHIVE_MAP", "M2M100Config"],
    "models.marian": ["MarianConfig"],
    "models.mbart": ["MBartConfig"],
    "models.mbart50": [],
    "models.megatron_bert": ["MEGATRON_BERT_PRETRAINED_CONFIG_ARCHIVE_MAP", "MegatronBertConfig"],
    "models.mmbt": ["MMBTConfig"],
    "models.mobilebert": ["MOBILEBERT_PRETRAINED_CONFIG_ARCHIVE_MAP", "MobileBertConfig", "MobileBertTokenizer"],
    "models.mpnet": ["MPNET_PRETRAINED_CONFIG_ARCHIVE_MAP", "MPNetConfig", "MPNetTokenizer"],
    "models.mt5": ["MT5Config"],
    "models.openai": ["OPENAI_GPT_PRETRAINED_CONFIG_ARCHIVE_MAP", "OpenAIGPTConfig", "OpenAIGPTTokenizer"],
    "models.pegasus": ["PEGASUS_PRETRAINED_CONFIG_ARCHIVE_MAP", "PegasusConfig", "PegasusTokenizer"],
    "models.phobert": ["PhobertTokenizer"],
    "models.prophetnet": ["PROPHETNET_PRETRAINED_CONFIG_ARCHIVE_MAP", "ProphetNetConfig", "ProphetNetTokenizer"],
    "models.rag": ["RagConfig", "RagRetriever", "RagTokenizer"],
    "models.reformer": ["REFORMER_PRETRAINED_CONFIG_ARCHIVE_MAP", "ReformerConfig"],
    "models.rembert": ["REMBERT_PRETRAINED_CONFIG_ARCHIVE_MAP", "RemBertConfig"],
    "models.retribert": ["RETRIBERT_PRETRAINED_CONFIG_ARCHIVE_MAP", "RetriBertConfig", "RetriBertTokenizer"],
    "models.roberta": ["ROBERTA_PRETRAINED_CONFIG_ARCHIVE_MAP", "RobertaConfig", "RobertaTokenizer"],
    "models.roformer": ["ROFORMER_PRETRAINED_CONFIG_ARCHIVE_MAP", "RoFormerConfig", "RoFormerTokenizer"],
    "models.speech_encoder_decoder": ["SpeechEncoderDecoderConfig"],
    "models.speech_to_text": [
        "SPEECH_TO_TEXT_PRETRAINED_CONFIG_ARCHIVE_MAP",
        "Speech2TextConfig",
    ],
    "models.speech_to_text_2": [
        "SPEECH_TO_TEXT_2_PRETRAINED_CONFIG_ARCHIVE_MAP",
        "Speech2Text2Config",
        "Speech2Text2Processor",
        "Speech2Text2Tokenizer",
    ],
    "models.splinter": ["SPLINTER_PRETRAINED_CONFIG_ARCHIVE_MAP", "SplinterConfig", "SplinterTokenizer"],
    "models.squeezebert": ["SQUEEZEBERT_PRETRAINED_CONFIG_ARCHIVE_MAP", "SqueezeBertConfig", "SqueezeBertTokenizer"],
    "models.t5": ["T5_PRETRAINED_CONFIG_ARCHIVE_MAP", "T5Config"],
    "models.tapas": ["TAPAS_PRETRAINED_CONFIG_ARCHIVE_MAP", "TapasConfig", "TapasTokenizer"],
    "models.transfo_xl": [
        "TRANSFO_XL_PRETRAINED_CONFIG_ARCHIVE_MAP",
        "TransfoXLConfig",
        "TransfoXLCorpus",
        "TransfoXLTokenizer",
    ],
<<<<<<< HEAD
    "models.unispeech": [
        "UNISPEECH_PRETRAINED_CONFIG_ARCHIVE_MAP",
        "UniSpeechConfig",
    ],
    "models.unispeech_sat": [
        "UNISPEECH_SAT_PRETRAINED_CONFIG_ARCHIVE_MAP",
        "UniSpeechSatConfig",
    ],
=======
    "models.trocr": [
        "TROCR_PRETRAINED_CONFIG_ARCHIVE_MAP",
        "TrOCRConfig",
        "TrOCRProcessor",
    ],
    "models.vision_encoder_decoder": ["VisionEncoderDecoderConfig"],
>>>>>>> cc360649
    "models.visual_bert": ["VISUAL_BERT_PRETRAINED_CONFIG_ARCHIVE_MAP", "VisualBertConfig"],
    "models.vit": ["VIT_PRETRAINED_CONFIG_ARCHIVE_MAP", "ViTConfig"],
    "models.wav2vec2": [
        "WAV_2_VEC_2_PRETRAINED_CONFIG_ARCHIVE_MAP",
        "Wav2Vec2Config",
        "Wav2Vec2CTCTokenizer",
        "Wav2Vec2FeatureExtractor",
        "Wav2Vec2Processor",
        "Wav2Vec2Tokenizer",
    ],
    "models.xlm": ["XLM_PRETRAINED_CONFIG_ARCHIVE_MAP", "XLMConfig", "XLMTokenizer"],
    "models.xlm_prophetnet": ["XLM_PROPHETNET_PRETRAINED_CONFIG_ARCHIVE_MAP", "XLMProphetNetConfig"],
    "models.xlm_roberta": ["XLM_ROBERTA_PRETRAINED_CONFIG_ARCHIVE_MAP", "XLMRobertaConfig"],
    "models.xlnet": ["XLNET_PRETRAINED_CONFIG_ARCHIVE_MAP", "XLNetConfig"],
    "pipelines": [
        "AudioClassificationPipeline",
        "AutomaticSpeechRecognitionPipeline",
        "Conversation",
        "ConversationalPipeline",
        "CsvPipelineDataFormat",
        "FeatureExtractionPipeline",
        "FillMaskPipeline",
        "ImageClassificationPipeline",
        "ImageSegmentationPipeline",
        "JsonPipelineDataFormat",
        "NerPipeline",
        "ObjectDetectionPipeline",
        "PipedPipelineDataFormat",
        "Pipeline",
        "PipelineDataFormat",
        "QuestionAnsweringPipeline",
        "SummarizationPipeline",
        "TableQuestionAnsweringPipeline",
        "Text2TextGenerationPipeline",
        "TextClassificationPipeline",
        "TextGenerationPipeline",
        "TokenClassificationPipeline",
        "TranslationPipeline",
        "ZeroShotClassificationPipeline",
        "pipeline",
    ],
    "tokenization_utils": ["PreTrainedTokenizer"],
    "tokenization_utils_base": [
        "AddedToken",
        "BatchEncoding",
        "CharSpan",
        "PreTrainedTokenizerBase",
        "SpecialTokensMixin",
        "TokenSpan",
    ],
    "trainer_callback": [
        "DefaultFlowCallback",
        "EarlyStoppingCallback",
        "PrinterCallback",
        "ProgressCallback",
        "TrainerCallback",
        "TrainerControl",
        "TrainerState",
    ],
    "trainer_utils": ["EvalPrediction", "IntervalStrategy", "SchedulerType", "set_seed"],
    "training_args": ["TrainingArguments"],
    "training_args_seq2seq": ["Seq2SeqTrainingArguments"],
    "training_args_tf": ["TFTrainingArguments"],
    "utils": ["logging"],
}

# sentencepiece-backed objects
if is_sentencepiece_available():
    _import_structure["models.albert"].append("AlbertTokenizer")
    _import_structure["models.barthez"].append("BarthezTokenizer")
    _import_structure["models.bert_generation"].append("BertGenerationTokenizer")
    _import_structure["models.big_bird"].append("BigBirdTokenizer")
    _import_structure["models.camembert"].append("CamembertTokenizer")
    _import_structure["models.deberta_v2"].append("DebertaV2Tokenizer")
    _import_structure["models.m2m_100"].append("M2M100Tokenizer")
    _import_structure["models.marian"].append("MarianTokenizer")
    _import_structure["models.mbart"].append("MBartTokenizer")
    _import_structure["models.mbart50"].append("MBart50Tokenizer")
    _import_structure["models.mt5"].append("MT5Tokenizer")
    _import_structure["models.pegasus"].append("PegasusTokenizer")
    _import_structure["models.reformer"].append("ReformerTokenizer")
    _import_structure["models.rembert"].append("RemBertTokenizer")
    _import_structure["models.speech_to_text"].append("Speech2TextTokenizer")
    _import_structure["models.t5"].append("T5Tokenizer")
    _import_structure["models.xlm_prophetnet"].append("XLMProphetNetTokenizer")
    _import_structure["models.xlm_roberta"].append("XLMRobertaTokenizer")
    _import_structure["models.xlnet"].append("XLNetTokenizer")
else:
    from .utils import dummy_sentencepiece_objects

    _import_structure["utils.dummy_sentencepiece_objects"] = [
        name for name in dir(dummy_sentencepiece_objects) if not name.startswith("_")
    ]

# tokenizers-backed objects
if is_tokenizers_available():
    # Fast tokenizers
    _import_structure["models.fnet"].append("FNetTokenizerFast")
    _import_structure["models.roformer"].append("RoFormerTokenizerFast")
    _import_structure["models.clip"].append("CLIPTokenizerFast")
    _import_structure["models.convbert"].append("ConvBertTokenizerFast")
    _import_structure["models.blenderbot_small"].append("BlenderbotSmallTokenizerFast")
    _import_structure["models.albert"].append("AlbertTokenizerFast")
    _import_structure["models.bart"].append("BartTokenizerFast")
    _import_structure["models.barthez"].append("BarthezTokenizerFast")
    _import_structure["models.bert"].append("BertTokenizerFast")
    _import_structure["models.big_bird"].append("BigBirdTokenizerFast")
    _import_structure["models.camembert"].append("CamembertTokenizerFast")
    _import_structure["models.deberta"].append("DebertaTokenizerFast")
    _import_structure["models.distilbert"].append("DistilBertTokenizerFast")
    _import_structure["models.dpr"].extend(
        ["DPRContextEncoderTokenizerFast", "DPRQuestionEncoderTokenizerFast", "DPRReaderTokenizerFast"]
    )
    _import_structure["models.electra"].append("ElectraTokenizerFast")
    _import_structure["models.funnel"].append("FunnelTokenizerFast")
    _import_structure["models.gpt2"].append("GPT2TokenizerFast")
    _import_structure["models.herbert"].append("HerbertTokenizerFast")
    _import_structure["models.layoutlm"].append("LayoutLMTokenizerFast")
    _import_structure["models.layoutlmv2"].append("LayoutLMv2TokenizerFast")
    _import_structure["models.led"].append("LEDTokenizerFast")
    _import_structure["models.longformer"].append("LongformerTokenizerFast")
    _import_structure["models.lxmert"].append("LxmertTokenizerFast")
    _import_structure["models.mbart"].append("MBartTokenizerFast")
    _import_structure["models.mbart50"].append("MBart50TokenizerFast")
    _import_structure["models.mobilebert"].append("MobileBertTokenizerFast")
    _import_structure["models.mpnet"].append("MPNetTokenizerFast")
    _import_structure["models.mt5"].append("MT5TokenizerFast")
    _import_structure["models.openai"].append("OpenAIGPTTokenizerFast")
    _import_structure["models.pegasus"].append("PegasusTokenizerFast")
    _import_structure["models.reformer"].append("ReformerTokenizerFast")
    _import_structure["models.rembert"].append("RemBertTokenizerFast")
    _import_structure["models.retribert"].append("RetriBertTokenizerFast")
    _import_structure["models.roberta"].append("RobertaTokenizerFast")
    _import_structure["models.splinter"].append("SplinterTokenizerFast")
    _import_structure["models.squeezebert"].append("SqueezeBertTokenizerFast")
    _import_structure["models.t5"].append("T5TokenizerFast")
    _import_structure["models.xlm_roberta"].append("XLMRobertaTokenizerFast")
    _import_structure["models.xlnet"].append("XLNetTokenizerFast")
    _import_structure["tokenization_utils_fast"] = ["PreTrainedTokenizerFast"]

else:
    from .utils import dummy_tokenizers_objects

    _import_structure["utils.dummy_tokenizers_objects"] = [
        name for name in dir(dummy_tokenizers_objects) if not name.startswith("_")
    ]

if is_sentencepiece_available() and is_tokenizers_available():
    _import_structure["convert_slow_tokenizer"] = ["SLOW_TO_FAST_CONVERTERS", "convert_slow_tokenizer"]
else:
    from .utils import dummy_sentencepiece_and_tokenizers_objects

    _import_structure["utils.dummy_sentencepiece_and_tokenizers_objects"] = [
        name for name in dir(dummy_sentencepiece_and_tokenizers_objects) if not name.startswith("_")
    ]

# Speech-specific objects
if is_speech_available():
    _import_structure["models.speech_to_text"].append("Speech2TextFeatureExtractor")
else:
    from .utils import dummy_speech_objects

    _import_structure["utils.dummy_speech_objects"] = [
        name for name in dir(dummy_speech_objects) if not name.startswith("_")
    ]

if is_sentencepiece_available() and is_speech_available():
    _import_structure["models.speech_to_text"].append("Speech2TextProcessor")
else:
    from .utils import dummy_sentencepiece_and_speech_objects

    _import_structure["utils.dummy_sentencepiece_and_speech_objects"] = [
        name for name in dir(dummy_sentencepiece_and_speech_objects) if not name.startswith("_")
    ]

# Vision-specific objects
if is_vision_available():
    _import_structure["image_utils"] = ["ImageFeatureExtractionMixin"]
    _import_structure["models.beit"].append("BeitFeatureExtractor")
    _import_structure["models.clip"].append("CLIPFeatureExtractor")
    _import_structure["models.clip"].append("CLIPProcessor")
    _import_structure["models.deit"].append("DeiTFeatureExtractor")
    _import_structure["models.detr"].append("DetrFeatureExtractor")
    _import_structure["models.layoutlmv2"].append("LayoutLMv2FeatureExtractor")
    _import_structure["models.layoutlmv2"].append("LayoutLMv2Processor")
    _import_structure["models.vit"].append("ViTFeatureExtractor")
else:
    from .utils import dummy_vision_objects

    _import_structure["utils.dummy_vision_objects"] = [
        name for name in dir(dummy_vision_objects) if not name.startswith("_")
    ]

# Timm-backed objects
if is_timm_available() and is_vision_available():
    _import_structure["models.detr"].extend(
        [
            "DETR_PRETRAINED_MODEL_ARCHIVE_LIST",
            "DetrForObjectDetection",
            "DetrForSegmentation",
            "DetrModel",
            "DetrPreTrainedModel",
        ]
    )
else:
    from .utils import dummy_timm_objects

    _import_structure["utils.dummy_timm_objects"] = [
        name for name in dir(dummy_timm_objects) if not name.startswith("_")
    ]

# PyTorch-backed objects
if is_torch_available():
    _import_structure["benchmark.benchmark"] = ["PyTorchBenchmark"]
    _import_structure["benchmark.benchmark_args"] = ["PyTorchBenchmarkArguments"]
    _import_structure["data.datasets"] = [
        "GlueDataset",
        "GlueDataTrainingArguments",
        "LineByLineTextDataset",
        "LineByLineWithRefDataset",
        "LineByLineWithSOPTextDataset",
        "SquadDataset",
        "SquadDataTrainingArguments",
        "TextDataset",
        "TextDatasetForNextSentencePrediction",
    ]
    _import_structure["generation_beam_search"] = ["BeamScorer", "BeamSearchScorer"]
    _import_structure["generation_logits_process"] = [
        "ForcedBOSTokenLogitsProcessor",
        "ForcedEOSTokenLogitsProcessor",
        "HammingDiversityLogitsProcessor",
        "InfNanRemoveLogitsProcessor",
        "LogitsProcessor",
        "LogitsProcessorList",
        "LogitsWarper",
        "MinLengthLogitsProcessor",
        "NoBadWordsLogitsProcessor",
        "NoRepeatNGramLogitsProcessor",
        "PrefixConstrainedLogitsProcessor",
        "RepetitionPenaltyLogitsProcessor",
        "TemperatureLogitsWarper",
        "TopKLogitsWarper",
        "TopPLogitsWarper",
    ]
    _import_structure["generation_stopping_criteria"] = [
        "MaxLengthCriteria",
        "MaxTimeCriteria",
        "StoppingCriteria",
        "StoppingCriteriaList",
    ]
    _import_structure["generation_utils"] = ["top_k_top_p_filtering"]
    _import_structure["modeling_outputs"] = []
    _import_structure["modeling_utils"] = ["Conv1D", "PreTrainedModel", "apply_chunking_to_forward", "prune_layer"]

    # PyTorch models structure
    _import_structure["models.albert"].extend(
        [
            "ALBERT_PRETRAINED_MODEL_ARCHIVE_LIST",
            "AlbertForMaskedLM",
            "AlbertForMultipleChoice",
            "AlbertForPreTraining",
            "AlbertForQuestionAnswering",
            "AlbertForSequenceClassification",
            "AlbertForTokenClassification",
            "AlbertModel",
            "AlbertPreTrainedModel",
            "load_tf_weights_in_albert",
        ]
    )
    _import_structure["models.auto"].extend(
        [
            "MODEL_FOR_AUDIO_CLASSIFICATION_MAPPING",
            "MODEL_FOR_CAUSAL_LM_MAPPING",
            "MODEL_FOR_IMAGE_CLASSIFICATION_MAPPING",
            "MODEL_FOR_IMAGE_SEGMENTATION_MAPPING",
            "MODEL_FOR_MASKED_LM_MAPPING",
            "MODEL_FOR_MULTIPLE_CHOICE_MAPPING",
            "MODEL_FOR_NEXT_SENTENCE_PREDICTION_MAPPING",
            "MODEL_FOR_OBJECT_DETECTION_MAPPING",
            "MODEL_FOR_PRETRAINING_MAPPING",
            "MODEL_FOR_QUESTION_ANSWERING_MAPPING",
            "MODEL_FOR_SEQ_TO_SEQ_CAUSAL_LM_MAPPING",
            "MODEL_FOR_SEQUENCE_CLASSIFICATION_MAPPING",
            "MODEL_FOR_TABLE_QUESTION_ANSWERING_MAPPING",
            "MODEL_FOR_TOKEN_CLASSIFICATION_MAPPING",
            "MODEL_MAPPING",
            "MODEL_WITH_LM_HEAD_MAPPING",
            "AutoModel",
            "AutoModelForAudioClassification",
            "AutoModelForCausalLM",
            "AutoModelForCTC",
            "AutoModelForImageClassification",
            "AutoModelForImageSegmentation",
            "AutoModelForMaskedLM",
            "AutoModelForMultipleChoice",
            "AutoModelForNextSentencePrediction",
            "AutoModelForObjectDetection",
            "AutoModelForPreTraining",
            "AutoModelForQuestionAnswering",
            "AutoModelForSeq2SeqLM",
            "AutoModelForSequenceClassification",
            "AutoModelForSpeechSeq2Seq",
            "AutoModelForTableQuestionAnswering",
            "AutoModelForTokenClassification",
            "AutoModelWithLMHead",
        ]
    )
    _import_structure["models.bart"].extend(
        [
            "BART_PRETRAINED_MODEL_ARCHIVE_LIST",
            "BartForCausalLM",
            "BartForConditionalGeneration",
            "BartForQuestionAnswering",
            "BartForSequenceClassification",
            "BartModel",
            "BartPretrainedModel",
            "PretrainedBartModel",
        ]
    )
    _import_structure["models.beit"].extend(
        [
            "BEIT_PRETRAINED_MODEL_ARCHIVE_LIST",
            "BeitForImageClassification",
            "BeitForMaskedImageModeling",
            "BeitModel",
            "BeitPreTrainedModel",
        ]
    )
    _import_structure["models.bert"].extend(
        [
            "BERT_PRETRAINED_MODEL_ARCHIVE_LIST",
            "BertForMaskedLM",
            "BertForMultipleChoice",
            "BertForNextSentencePrediction",
            "BertForPreTraining",
            "BertForQuestionAnswering",
            "BertForSequenceClassification",
            "BertForTokenClassification",
            "BertLayer",
            "BertLMHeadModel",
            "BertModel",
            "BertPreTrainedModel",
            "load_tf_weights_in_bert",
        ]
    )
    _import_structure["models.bert_generation"].extend(
        [
            "BertGenerationDecoder",
            "BertGenerationEncoder",
            "BertGenerationPreTrainedModel",
            "load_tf_weights_in_bert_generation",
        ]
    )
    _import_structure["models.big_bird"].extend(
        [
            "BIG_BIRD_PRETRAINED_MODEL_ARCHIVE_LIST",
            "BigBirdForCausalLM",
            "BigBirdForMaskedLM",
            "BigBirdForMultipleChoice",
            "BigBirdForPreTraining",
            "BigBirdForQuestionAnswering",
            "BigBirdForSequenceClassification",
            "BigBirdForTokenClassification",
            "BigBirdLayer",
            "BigBirdModel",
            "BigBirdPreTrainedModel",
            "load_tf_weights_in_big_bird",
        ]
    )
    _import_structure["models.bigbird_pegasus"].extend(
        [
            "BIGBIRD_PEGASUS_PRETRAINED_MODEL_ARCHIVE_LIST",
            "BigBirdPegasusForCausalLM",
            "BigBirdPegasusForConditionalGeneration",
            "BigBirdPegasusForQuestionAnswering",
            "BigBirdPegasusForSequenceClassification",
            "BigBirdPegasusModel",
            "BigBirdPegasusPreTrainedModel",
        ]
    )
    _import_structure["models.blenderbot"].extend(
        [
            "BLENDERBOT_PRETRAINED_MODEL_ARCHIVE_LIST",
            "BlenderbotForCausalLM",
            "BlenderbotForConditionalGeneration",
            "BlenderbotModel",
            "BlenderbotPreTrainedModel",
        ]
    )
    _import_structure["models.blenderbot_small"].extend(
        [
            "BLENDERBOT_SMALL_PRETRAINED_MODEL_ARCHIVE_LIST",
            "BlenderbotSmallForCausalLM",
            "BlenderbotSmallForConditionalGeneration",
            "BlenderbotSmallModel",
            "BlenderbotSmallPreTrainedModel",
        ]
    )
    _import_structure["models.camembert"].extend(
        [
            "CAMEMBERT_PRETRAINED_MODEL_ARCHIVE_LIST",
            "CamembertForCausalLM",
            "CamembertForMaskedLM",
            "CamembertForMultipleChoice",
            "CamembertForQuestionAnswering",
            "CamembertForSequenceClassification",
            "CamembertForTokenClassification",
            "CamembertModel",
        ]
    )
    _import_structure["models.canine"].extend(
        [
            "CANINE_PRETRAINED_MODEL_ARCHIVE_LIST",
            "CanineForMultipleChoice",
            "CanineForQuestionAnswering",
            "CanineForSequenceClassification",
            "CanineForTokenClassification",
            "CanineLayer",
            "CanineModel",
            "CaninePreTrainedModel",
            "load_tf_weights_in_canine",
        ]
    )
    _import_structure["models.clip"].extend(
        [
            "CLIP_PRETRAINED_MODEL_ARCHIVE_LIST",
            "CLIPModel",
            "CLIPPreTrainedModel",
            "CLIPTextModel",
            "CLIPVisionModel",
        ]
    )
    _import_structure["models.convbert"].extend(
        [
            "CONVBERT_PRETRAINED_MODEL_ARCHIVE_LIST",
            "ConvBertForMaskedLM",
            "ConvBertForMultipleChoice",
            "ConvBertForQuestionAnswering",
            "ConvBertForSequenceClassification",
            "ConvBertForTokenClassification",
            "ConvBertLayer",
            "ConvBertModel",
            "ConvBertPreTrainedModel",
            "load_tf_weights_in_convbert",
        ]
    )
    _import_structure["models.ctrl"].extend(
        [
            "CTRL_PRETRAINED_MODEL_ARCHIVE_LIST",
            "CTRLForSequenceClassification",
            "CTRLLMHeadModel",
            "CTRLModel",
            "CTRLPreTrainedModel",
        ]
    )
    _import_structure["models.deberta"].extend(
        [
            "DEBERTA_PRETRAINED_MODEL_ARCHIVE_LIST",
            "DebertaForMaskedLM",
            "DebertaForQuestionAnswering",
            "DebertaForSequenceClassification",
            "DebertaForTokenClassification",
            "DebertaModel",
            "DebertaPreTrainedModel",
        ]
    )
    _import_structure["models.deberta_v2"].extend(
        [
            "DEBERTA_V2_PRETRAINED_MODEL_ARCHIVE_LIST",
            "DebertaV2ForMaskedLM",
            "DebertaV2ForQuestionAnswering",
            "DebertaV2ForSequenceClassification",
            "DebertaV2ForTokenClassification",
            "DebertaV2Model",
            "DebertaV2PreTrainedModel",
        ]
    )
    _import_structure["models.deit"].extend(
        [
            "DEIT_PRETRAINED_MODEL_ARCHIVE_LIST",
            "DeiTForImageClassification",
            "DeiTForImageClassificationWithTeacher",
            "DeiTModel",
            "DeiTPreTrainedModel",
        ]
    )
    _import_structure["models.distilbert"].extend(
        [
            "DISTILBERT_PRETRAINED_MODEL_ARCHIVE_LIST",
            "DistilBertForMaskedLM",
            "DistilBertForMultipleChoice",
            "DistilBertForQuestionAnswering",
            "DistilBertForSequenceClassification",
            "DistilBertForTokenClassification",
            "DistilBertModel",
            "DistilBertPreTrainedModel",
        ]
    )
    _import_structure["models.dpr"].extend(
        [
            "DPR_CONTEXT_ENCODER_PRETRAINED_MODEL_ARCHIVE_LIST",
            "DPR_QUESTION_ENCODER_PRETRAINED_MODEL_ARCHIVE_LIST",
            "DPR_READER_PRETRAINED_MODEL_ARCHIVE_LIST",
            "DPRContextEncoder",
            "DPRPretrainedContextEncoder",
            "DPRPreTrainedModel",
            "DPRPretrainedQuestionEncoder",
            "DPRPretrainedReader",
            "DPRQuestionEncoder",
            "DPRReader",
        ]
    )
    _import_structure["models.electra"].extend(
        [
            "ELECTRA_PRETRAINED_MODEL_ARCHIVE_LIST",
            "ElectraForMaskedLM",
            "ElectraForMultipleChoice",
            "ElectraForPreTraining",
            "ElectraForQuestionAnswering",
            "ElectraForSequenceClassification",
            "ElectraForTokenClassification",
            "ElectraModel",
            "ElectraPreTrainedModel",
            "load_tf_weights_in_electra",
        ]
    )
    _import_structure["models.encoder_decoder"].append("EncoderDecoderModel")
    _import_structure["models.flaubert"].extend(
        [
            "FLAUBERT_PRETRAINED_MODEL_ARCHIVE_LIST",
            "FlaubertForMultipleChoice",
            "FlaubertForQuestionAnswering",
            "FlaubertForQuestionAnsweringSimple",
            "FlaubertForSequenceClassification",
            "FlaubertForTokenClassification",
            "FlaubertModel",
            "FlaubertWithLMHeadModel",
        ]
    )
    _import_structure["models.fnet"].extend(
        [
            "FNET_PRETRAINED_MODEL_ARCHIVE_LIST",
            "FNetForMaskedLM",
            "FNetForMultipleChoice",
            "FNetForNextSentencePrediction",
            "FNetForPreTraining",
            "FNetForQuestionAnswering",
            "FNetForSequenceClassification",
            "FNetForTokenClassification",
            "FNetLayer",
            "FNetModel",
            "FNetPreTrainedModel",
        ]
    )
    _import_structure["models.fsmt"].extend(["FSMTForConditionalGeneration", "FSMTModel", "PretrainedFSMTModel"])
    _import_structure["models.funnel"].extend(
        [
            "FUNNEL_PRETRAINED_MODEL_ARCHIVE_LIST",
            "FunnelBaseModel",
            "FunnelForMaskedLM",
            "FunnelForMultipleChoice",
            "FunnelForPreTraining",
            "FunnelForQuestionAnswering",
            "FunnelForSequenceClassification",
            "FunnelForTokenClassification",
            "FunnelModel",
            "FunnelPreTrainedModel",
            "load_tf_weights_in_funnel",
        ]
    )
    _import_structure["models.gpt2"].extend(
        [
            "GPT2_PRETRAINED_MODEL_ARCHIVE_LIST",
            "GPT2DoubleHeadsModel",
            "GPT2ForSequenceClassification",
            "GPT2ForTokenClassification",
            "GPT2LMHeadModel",
            "GPT2Model",
            "GPT2PreTrainedModel",
            "load_tf_weights_in_gpt2",
        ]
    )
    _import_structure["models.gpt_neo"].extend(
        [
            "GPT_NEO_PRETRAINED_MODEL_ARCHIVE_LIST",
            "GPTNeoForCausalLM",
            "GPTNeoForSequenceClassification",
            "GPTNeoModel",
            "GPTNeoPreTrainedModel",
            "load_tf_weights_in_gpt_neo",
        ]
    )
    _import_structure["models.gptj"].extend(
        [
            "GPTJ_PRETRAINED_MODEL_ARCHIVE_LIST",
            "GPTJForCausalLM",
            "GPTJForSequenceClassification",
            "GPTJModel",
            "GPTJPreTrainedModel",
        ]
    )
    _import_structure["models.hubert"].extend(
        [
            "HUBERT_PRETRAINED_MODEL_ARCHIVE_LIST",
            "HubertForCTC",
            "HubertForSequenceClassification",
            "HubertModel",
            "HubertPreTrainedModel",
        ]
    )
    _import_structure["models.ibert"].extend(
        [
            "IBERT_PRETRAINED_MODEL_ARCHIVE_LIST",
            "IBertForMaskedLM",
            "IBertForMultipleChoice",
            "IBertForQuestionAnswering",
            "IBertForSequenceClassification",
            "IBertForTokenClassification",
            "IBertModel",
            "IBertPreTrainedModel",
        ]
    )
    _import_structure["models.layoutlm"].extend(
        [
            "LAYOUTLM_PRETRAINED_MODEL_ARCHIVE_LIST",
            "LayoutLMForMaskedLM",
            "LayoutLMForSequenceClassification",
            "LayoutLMForTokenClassification",
            "LayoutLMModel",
            "LayoutLMPreTrainedModel",
        ]
    )
    _import_structure["models.layoutlmv2"].extend(
        [
            "LAYOUTLMV2_PRETRAINED_MODEL_ARCHIVE_LIST",
            "LayoutLMv2ForQuestionAnswering",
            "LayoutLMv2ForSequenceClassification",
            "LayoutLMv2ForTokenClassification",
            "LayoutLMv2Model",
            "LayoutLMv2PreTrainedModel",
        ]
    )
    _import_structure["models.led"].extend(
        [
            "LED_PRETRAINED_MODEL_ARCHIVE_LIST",
            "LEDForConditionalGeneration",
            "LEDForQuestionAnswering",
            "LEDForSequenceClassification",
            "LEDModel",
            "LEDPreTrainedModel",
        ]
    )
    _import_structure["models.longformer"].extend(
        [
            "LONGFORMER_PRETRAINED_MODEL_ARCHIVE_LIST",
            "LongformerForMaskedLM",
            "LongformerForMultipleChoice",
            "LongformerForQuestionAnswering",
            "LongformerForSequenceClassification",
            "LongformerForTokenClassification",
            "LongformerModel",
            "LongformerPreTrainedModel",
            "LongformerSelfAttention",
        ]
    )
    _import_structure["models.luke"].extend(
        [
            "LUKE_PRETRAINED_MODEL_ARCHIVE_LIST",
            "LukeForEntityClassification",
            "LukeForEntityPairClassification",
            "LukeForEntitySpanClassification",
            "LukeModel",
            "LukePreTrainedModel",
        ]
    )
    _import_structure["models.lxmert"].extend(
        [
            "LxmertEncoder",
            "LxmertForPreTraining",
            "LxmertForQuestionAnswering",
            "LxmertModel",
            "LxmertPreTrainedModel",
            "LxmertVisualFeatureEncoder",
            "LxmertXLayer",
        ]
    )
    _import_structure["models.m2m_100"].extend(
        [
            "M2M_100_PRETRAINED_MODEL_ARCHIVE_LIST",
            "M2M100ForConditionalGeneration",
            "M2M100Model",
            "M2M100PreTrainedModel",
        ]
    )
    _import_structure["models.marian"].extend(["MarianForCausalLM", "MarianModel", "MarianMTModel"])
    _import_structure["models.mbart"].extend(
        [
            "MBartForCausalLM",
            "MBartForConditionalGeneration",
            "MBartForQuestionAnswering",
            "MBartForSequenceClassification",
            "MBartModel",
            "MBartPreTrainedModel",
        ]
    )
    _import_structure["models.megatron_bert"].extend(
        [
            "MEGATRON_BERT_PRETRAINED_MODEL_ARCHIVE_LIST",
            "MegatronBertForCausalLM",
            "MegatronBertForMaskedLM",
            "MegatronBertForMultipleChoice",
            "MegatronBertForNextSentencePrediction",
            "MegatronBertForPreTraining",
            "MegatronBertForQuestionAnswering",
            "MegatronBertForSequenceClassification",
            "MegatronBertForTokenClassification",
            "MegatronBertModel",
            "MegatronBertPreTrainedModel",
        ]
    )
    _import_structure["models.mmbt"].extend(["MMBTForClassification", "MMBTModel", "ModalEmbeddings"])
    _import_structure["models.mobilebert"].extend(
        [
            "MOBILEBERT_PRETRAINED_MODEL_ARCHIVE_LIST",
            "MobileBertForMaskedLM",
            "MobileBertForMultipleChoice",
            "MobileBertForNextSentencePrediction",
            "MobileBertForPreTraining",
            "MobileBertForQuestionAnswering",
            "MobileBertForSequenceClassification",
            "MobileBertForTokenClassification",
            "MobileBertLayer",
            "MobileBertModel",
            "MobileBertPreTrainedModel",
            "load_tf_weights_in_mobilebert",
        ]
    )
    _import_structure["models.mpnet"].extend(
        [
            "MPNET_PRETRAINED_MODEL_ARCHIVE_LIST",
            "MPNetForMaskedLM",
            "MPNetForMultipleChoice",
            "MPNetForQuestionAnswering",
            "MPNetForSequenceClassification",
            "MPNetForTokenClassification",
            "MPNetLayer",
            "MPNetModel",
            "MPNetPreTrainedModel",
        ]
    )
    _import_structure["models.mt5"].extend(["MT5EncoderModel", "MT5ForConditionalGeneration", "MT5Model"])
    _import_structure["models.openai"].extend(
        [
            "OPENAI_GPT_PRETRAINED_MODEL_ARCHIVE_LIST",
            "OpenAIGPTDoubleHeadsModel",
            "OpenAIGPTForSequenceClassification",
            "OpenAIGPTLMHeadModel",
            "OpenAIGPTModel",
            "OpenAIGPTPreTrainedModel",
            "load_tf_weights_in_openai_gpt",
        ]
    )
    _import_structure["models.pegasus"].extend(
        ["PegasusForCausalLM", "PegasusForConditionalGeneration", "PegasusModel", "PegasusPreTrainedModel"]
    )
    _import_structure["models.prophetnet"].extend(
        [
            "PROPHETNET_PRETRAINED_MODEL_ARCHIVE_LIST",
            "ProphetNetDecoder",
            "ProphetNetEncoder",
            "ProphetNetForCausalLM",
            "ProphetNetForConditionalGeneration",
            "ProphetNetModel",
            "ProphetNetPreTrainedModel",
        ]
    )
    _import_structure["models.rag"].extend(
        ["RagModel", "RagPreTrainedModel", "RagSequenceForGeneration", "RagTokenForGeneration"]
    )
    _import_structure["models.reformer"].extend(
        [
            "REFORMER_PRETRAINED_MODEL_ARCHIVE_LIST",
            "ReformerAttention",
            "ReformerForMaskedLM",
            "ReformerForQuestionAnswering",
            "ReformerForSequenceClassification",
            "ReformerLayer",
            "ReformerModel",
            "ReformerModelWithLMHead",
            "ReformerPreTrainedModel",
        ]
    )
    _import_structure["models.rembert"].extend(
        [
            "REMBERT_PRETRAINED_MODEL_ARCHIVE_LIST",
            "RemBertForCausalLM",
            "RemBertForMaskedLM",
            "RemBertForMultipleChoice",
            "RemBertForQuestionAnswering",
            "RemBertForSequenceClassification",
            "RemBertForTokenClassification",
            "RemBertLayer",
            "RemBertModel",
            "RemBertPreTrainedModel",
            "load_tf_weights_in_rembert",
        ]
    )
    _import_structure["models.retribert"].extend(
        ["RETRIBERT_PRETRAINED_MODEL_ARCHIVE_LIST", "RetriBertModel", "RetriBertPreTrainedModel"]
    )
    _import_structure["models.roberta"].extend(
        [
            "ROBERTA_PRETRAINED_MODEL_ARCHIVE_LIST",
            "RobertaForCausalLM",
            "RobertaForMaskedLM",
            "RobertaForMultipleChoice",
            "RobertaForQuestionAnswering",
            "RobertaForSequenceClassification",
            "RobertaForTokenClassification",
            "RobertaModel",
            "RobertaPreTrainedModel",
        ]
    )
    _import_structure["models.roformer"].extend(
        [
            "ROFORMER_PRETRAINED_MODEL_ARCHIVE_LIST",
            "RoFormerForCausalLM",
            "RoFormerForMaskedLM",
            "RoFormerForMultipleChoice",
            "RoFormerForQuestionAnswering",
            "RoFormerForSequenceClassification",
            "RoFormerForTokenClassification",
            "RoFormerLayer",
            "RoFormerModel",
            "RoFormerPreTrainedModel",
            "load_tf_weights_in_roformer",
        ]
    )
    _import_structure["models.speech_encoder_decoder"].extend(["SpeechEncoderDecoderModel"])
    _import_structure["models.speech_to_text"].extend(
        [
            "SPEECH_TO_TEXT_PRETRAINED_MODEL_ARCHIVE_LIST",
            "Speech2TextForConditionalGeneration",
            "Speech2TextModel",
            "Speech2TextPreTrainedModel",
        ]
    )
    _import_structure["models.speech_to_text_2"].extend(["Speech2Text2ForCausalLM", "Speech2Text2PreTrainedModel"])
    _import_structure["models.splinter"].extend(
        [
            "SPLINTER_PRETRAINED_MODEL_ARCHIVE_LIST",
            "SplinterForQuestionAnswering",
            "SplinterLayer",
            "SplinterModel",
            "SplinterPreTrainedModel",
        ]
    )
    _import_structure["models.squeezebert"].extend(
        [
            "SQUEEZEBERT_PRETRAINED_MODEL_ARCHIVE_LIST",
            "SqueezeBertForMaskedLM",
            "SqueezeBertForMultipleChoice",
            "SqueezeBertForQuestionAnswering",
            "SqueezeBertForSequenceClassification",
            "SqueezeBertForTokenClassification",
            "SqueezeBertModel",
            "SqueezeBertModule",
            "SqueezeBertPreTrainedModel",
        ]
    )
    _import_structure["models.t5"].extend(
        [
            "T5_PRETRAINED_MODEL_ARCHIVE_LIST",
            "T5EncoderModel",
            "T5ForConditionalGeneration",
            "T5Model",
            "T5PreTrainedModel",
            "load_tf_weights_in_t5",
        ]
    )
    _import_structure["models.tapas"].extend(
        [
            "TAPAS_PRETRAINED_MODEL_ARCHIVE_LIST",
            "TapasForMaskedLM",
            "TapasForQuestionAnswering",
            "TapasForSequenceClassification",
            "TapasModel",
            "TapasPreTrainedModel",
            "load_tf_weights_in_tapas",
        ]
    )
    _import_structure["models.transfo_xl"].extend(
        [
            "TRANSFO_XL_PRETRAINED_MODEL_ARCHIVE_LIST",
            "AdaptiveEmbedding",
            "TransfoXLForSequenceClassification",
            "TransfoXLLMHeadModel",
            "TransfoXLModel",
            "TransfoXLPreTrainedModel",
            "load_tf_weights_in_transfo_xl",
        ]
    )
<<<<<<< HEAD
    _import_structure["models.unispeech"].extend(
        [
            "UNISPEECH_PRETRAINED_MODEL_ARCHIVE_LIST",
            "UniSpeechForPreTraining",
            "UniSpeechModel",
            "UniSpeechPreTrainedModel",
        ]
    )
    _import_structure["models.unispeech_sat"].extend(
        [
            "UNISPEECH_SAT_PRETRAINED_MODEL_ARCHIVE_LIST",
            "UniSpeechSatForPreTraining",
            "UniSpeechSatModel",
            "UniSpeechSatPreTrainedModel",
        ]
    )
=======
    _import_structure["models.trocr"].extend(
        ["TROCR_PRETRAINED_MODEL_ARCHIVE_LIST", "TrOCRForCausalLM", "TrOCRPreTrainedModel"]
    )
    _import_structure["models.vision_encoder_decoder"].extend(["VisionEncoderDecoderModel"])
>>>>>>> cc360649
    _import_structure["models.visual_bert"].extend(
        [
            "VISUAL_BERT_PRETRAINED_MODEL_ARCHIVE_LIST",
            "VisualBertForMultipleChoice",
            "VisualBertForPreTraining",
            "VisualBertForQuestionAnswering",
            "VisualBertForRegionToPhraseAlignment",
            "VisualBertForVisualReasoning",
            "VisualBertLayer",
            "VisualBertModel",
            "VisualBertPreTrainedModel",
        ]
    )
    _import_structure["models.vit"].extend(
        [
            "VIT_PRETRAINED_MODEL_ARCHIVE_LIST",
            "ViTForImageClassification",
            "ViTModel",
            "ViTPreTrainedModel",
        ]
    )
    _import_structure["models.wav2vec2"].extend(
        [
            "WAV_2_VEC_2_PRETRAINED_MODEL_ARCHIVE_LIST",
            "Wav2Vec2ForCTC",
            "Wav2Vec2ForMaskedLM",
            "Wav2Vec2ForPreTraining",
            "Wav2Vec2ForSequenceClassification",
            "Wav2Vec2Model",
            "Wav2Vec2PreTrainedModel",
        ]
    )
    _import_structure["models.xlm"].extend(
        [
            "XLM_PRETRAINED_MODEL_ARCHIVE_LIST",
            "XLMForMultipleChoice",
            "XLMForQuestionAnswering",
            "XLMForQuestionAnsweringSimple",
            "XLMForSequenceClassification",
            "XLMForTokenClassification",
            "XLMModel",
            "XLMPreTrainedModel",
            "XLMWithLMHeadModel",
        ]
    )
    _import_structure["models.xlm_prophetnet"].extend(
        [
            "XLM_PROPHETNET_PRETRAINED_MODEL_ARCHIVE_LIST",
            "XLMProphetNetDecoder",
            "XLMProphetNetEncoder",
            "XLMProphetNetForCausalLM",
            "XLMProphetNetForConditionalGeneration",
            "XLMProphetNetModel",
        ]
    )
    _import_structure["models.xlm_roberta"].extend(
        [
            "XLM_ROBERTA_PRETRAINED_MODEL_ARCHIVE_LIST",
            "XLMRobertaForCausalLM",
            "XLMRobertaForMaskedLM",
            "XLMRobertaForMultipleChoice",
            "XLMRobertaForQuestionAnswering",
            "XLMRobertaForSequenceClassification",
            "XLMRobertaForTokenClassification",
            "XLMRobertaModel",
        ]
    )
    _import_structure["models.xlnet"].extend(
        [
            "XLNET_PRETRAINED_MODEL_ARCHIVE_LIST",
            "XLNetForMultipleChoice",
            "XLNetForQuestionAnswering",
            "XLNetForQuestionAnsweringSimple",
            "XLNetForSequenceClassification",
            "XLNetForTokenClassification",
            "XLNetLMHeadModel",
            "XLNetModel",
            "XLNetPreTrainedModel",
            "load_tf_weights_in_xlnet",
        ]
    )
    _import_structure["optimization"] = [
        "Adafactor",
        "AdamW",
        "get_constant_schedule",
        "get_constant_schedule_with_warmup",
        "get_cosine_schedule_with_warmup",
        "get_cosine_with_hard_restarts_schedule_with_warmup",
        "get_linear_schedule_with_warmup",
        "get_polynomial_decay_schedule_with_warmup",
        "get_scheduler",
    ]
    _import_structure["trainer"] = ["Trainer"]
    _import_structure["trainer_pt_utils"] = ["torch_distributed_zero_first"]
    _import_structure["trainer_seq2seq"] = ["Seq2SeqTrainer"]
else:
    from .utils import dummy_pt_objects

    _import_structure["utils.dummy_pt_objects"] = [name for name in dir(dummy_pt_objects) if not name.startswith("_")]

# TensorFlow-backed objects
if is_tf_available():
    _import_structure["benchmark.benchmark_args_tf"] = ["TensorFlowBenchmarkArguments"]
    _import_structure["benchmark.benchmark_tf"] = ["TensorFlowBenchmark"]
    _import_structure["generation_tf_utils"] = ["tf_top_k_top_p_filtering"]
    _import_structure["keras_callbacks"] = []
    _import_structure["modeling_tf_outputs"] = []
    _import_structure["modeling_tf_utils"] = [
        "TFPreTrainedModel",
        "TFSequenceSummary",
        "TFSharedEmbeddings",
        "shape_list",
    ]
    # TensorFlow models structure
    _import_structure["models.albert"].extend(
        [
            "TF_ALBERT_PRETRAINED_MODEL_ARCHIVE_LIST",
            "TFAlbertForMaskedLM",
            "TFAlbertForMultipleChoice",
            "TFAlbertForPreTraining",
            "TFAlbertForQuestionAnswering",
            "TFAlbertForSequenceClassification",
            "TFAlbertForTokenClassification",
            "TFAlbertMainLayer",
            "TFAlbertModel",
            "TFAlbertPreTrainedModel",
        ]
    )
    _import_structure["models.auto"].extend(
        [
            "TF_MODEL_FOR_CAUSAL_LM_MAPPING",
            "TF_MODEL_FOR_MASKED_LM_MAPPING",
            "TF_MODEL_FOR_MULTIPLE_CHOICE_MAPPING",
            "TF_MODEL_FOR_NEXT_SENTENCE_PREDICTION_MAPPING",
            "TF_MODEL_FOR_PRETRAINING_MAPPING",
            "TF_MODEL_FOR_QUESTION_ANSWERING_MAPPING",
            "TF_MODEL_FOR_SEQ_TO_SEQ_CAUSAL_LM_MAPPING",
            "TF_MODEL_FOR_SEQUENCE_CLASSIFICATION_MAPPING",
            "TF_MODEL_FOR_TOKEN_CLASSIFICATION_MAPPING",
            "TF_MODEL_MAPPING",
            "TF_MODEL_WITH_LM_HEAD_MAPPING",
            "TFAutoModel",
            "TFAutoModelForCausalLM",
            "TFAutoModelForMaskedLM",
            "TFAutoModelForMultipleChoice",
            "TFAutoModelForPreTraining",
            "TFAutoModelForQuestionAnswering",
            "TFAutoModelForSeq2SeqLM",
            "TFAutoModelForSequenceClassification",
            "TFAutoModelForTokenClassification",
            "TFAutoModelWithLMHead",
        ]
    )
    _import_structure["models.bart"].extend(["TFBartForConditionalGeneration", "TFBartModel", "TFBartPretrainedModel"])
    _import_structure["models.bert"].extend(
        [
            "TF_BERT_PRETRAINED_MODEL_ARCHIVE_LIST",
            "TFBertEmbeddings",
            "TFBertForMaskedLM",
            "TFBertForMultipleChoice",
            "TFBertForNextSentencePrediction",
            "TFBertForPreTraining",
            "TFBertForQuestionAnswering",
            "TFBertForSequenceClassification",
            "TFBertForTokenClassification",
            "TFBertLMHeadModel",
            "TFBertMainLayer",
            "TFBertModel",
            "TFBertPreTrainedModel",
        ]
    )
    _import_structure["models.blenderbot"].extend(
        ["TFBlenderbotForConditionalGeneration", "TFBlenderbotModel", "TFBlenderbotPreTrainedModel"]
    )
    _import_structure["models.blenderbot_small"].extend(
        ["TFBlenderbotSmallForConditionalGeneration", "TFBlenderbotSmallModel", "TFBlenderbotSmallPreTrainedModel"]
    )
    _import_structure["models.camembert"].extend(
        [
            "TF_CAMEMBERT_PRETRAINED_MODEL_ARCHIVE_LIST",
            "TFCamembertForMaskedLM",
            "TFCamembertForMultipleChoice",
            "TFCamembertForQuestionAnswering",
            "TFCamembertForSequenceClassification",
            "TFCamembertForTokenClassification",
            "TFCamembertModel",
        ]
    )
    _import_structure["models.convbert"].extend(
        [
            "TF_CONVBERT_PRETRAINED_MODEL_ARCHIVE_LIST",
            "TFConvBertForMaskedLM",
            "TFConvBertForMultipleChoice",
            "TFConvBertForQuestionAnswering",
            "TFConvBertForSequenceClassification",
            "TFConvBertForTokenClassification",
            "TFConvBertLayer",
            "TFConvBertModel",
            "TFConvBertPreTrainedModel",
        ]
    )
    _import_structure["models.ctrl"].extend(
        [
            "TF_CTRL_PRETRAINED_MODEL_ARCHIVE_LIST",
            "TFCTRLForSequenceClassification",
            "TFCTRLLMHeadModel",
            "TFCTRLModel",
            "TFCTRLPreTrainedModel",
        ]
    )
    _import_structure["models.deberta"].extend(
        [
            "TF_DEBERTA_PRETRAINED_MODEL_ARCHIVE_LIST",
            "TFDebertaForMaskedLM",
            "TFDebertaForQuestionAnswering",
            "TFDebertaForSequenceClassification",
            "TFDebertaForTokenClassification",
            "TFDebertaModel",
            "TFDebertaPreTrainedModel",
        ]
    )
    _import_structure["models.deberta_v2"].extend(
        [
            "TF_DEBERTA_V2_PRETRAINED_MODEL_ARCHIVE_LIST",
            "TFDebertaV2ForMaskedLM",
            "TFDebertaV2ForQuestionAnswering",
            "TFDebertaV2ForSequenceClassification",
            "TFDebertaV2ForTokenClassification",
            "TFDebertaV2Model",
            "TFDebertaV2PreTrainedModel",
        ]
    )
    _import_structure["models.distilbert"].extend(
        [
            "TF_DISTILBERT_PRETRAINED_MODEL_ARCHIVE_LIST",
            "TFDistilBertForMaskedLM",
            "TFDistilBertForMultipleChoice",
            "TFDistilBertForQuestionAnswering",
            "TFDistilBertForSequenceClassification",
            "TFDistilBertForTokenClassification",
            "TFDistilBertMainLayer",
            "TFDistilBertModel",
            "TFDistilBertPreTrainedModel",
        ]
    )
    _import_structure["models.dpr"].extend(
        [
            "TF_DPR_CONTEXT_ENCODER_PRETRAINED_MODEL_ARCHIVE_LIST",
            "TF_DPR_QUESTION_ENCODER_PRETRAINED_MODEL_ARCHIVE_LIST",
            "TF_DPR_READER_PRETRAINED_MODEL_ARCHIVE_LIST",
            "TFDPRContextEncoder",
            "TFDPRPretrainedContextEncoder",
            "TFDPRPretrainedQuestionEncoder",
            "TFDPRPretrainedReader",
            "TFDPRQuestionEncoder",
            "TFDPRReader",
        ]
    )
    _import_structure["models.electra"].extend(
        [
            "TF_ELECTRA_PRETRAINED_MODEL_ARCHIVE_LIST",
            "TFElectraForMaskedLM",
            "TFElectraForMultipleChoice",
            "TFElectraForPreTraining",
            "TFElectraForQuestionAnswering",
            "TFElectraForSequenceClassification",
            "TFElectraForTokenClassification",
            "TFElectraModel",
            "TFElectraPreTrainedModel",
        ]
    )
    _import_structure["models.encoder_decoder"].append("TFEncoderDecoderModel")
    _import_structure["models.flaubert"].extend(
        [
            "TF_FLAUBERT_PRETRAINED_MODEL_ARCHIVE_LIST",
            "TFFlaubertForMultipleChoice",
            "TFFlaubertForQuestionAnsweringSimple",
            "TFFlaubertForSequenceClassification",
            "TFFlaubertForTokenClassification",
            "TFFlaubertModel",
            "TFFlaubertPreTrainedModel",
            "TFFlaubertWithLMHeadModel",
        ]
    )
    _import_structure["models.funnel"].extend(
        [
            "TF_FUNNEL_PRETRAINED_MODEL_ARCHIVE_LIST",
            "TFFunnelBaseModel",
            "TFFunnelForMaskedLM",
            "TFFunnelForMultipleChoice",
            "TFFunnelForPreTraining",
            "TFFunnelForQuestionAnswering",
            "TFFunnelForSequenceClassification",
            "TFFunnelForTokenClassification",
            "TFFunnelModel",
            "TFFunnelPreTrainedModel",
        ]
    )
    _import_structure["models.gpt2"].extend(
        [
            "TF_GPT2_PRETRAINED_MODEL_ARCHIVE_LIST",
            "TFGPT2DoubleHeadsModel",
            "TFGPT2ForSequenceClassification",
            "TFGPT2LMHeadModel",
            "TFGPT2MainLayer",
            "TFGPT2Model",
            "TFGPT2PreTrainedModel",
        ]
    )
    _import_structure["models.hubert"].extend(
        [
            "TF_HUBERT_PRETRAINED_MODEL_ARCHIVE_LIST",
            "TFHubertForCTC",
            "TFHubertModel",
            "TFHubertPreTrainedModel",
        ]
    )
    _import_structure["models.layoutlm"].extend(
        [
            "TF_LAYOUTLM_PRETRAINED_MODEL_ARCHIVE_LIST",
            "TFLayoutLMForMaskedLM",
            "TFLayoutLMForSequenceClassification",
            "TFLayoutLMForTokenClassification",
            "TFLayoutLMMainLayer",
            "TFLayoutLMModel",
            "TFLayoutLMPreTrainedModel",
        ]
    )
    _import_structure["models.led"].extend(["TFLEDForConditionalGeneration", "TFLEDModel", "TFLEDPreTrainedModel"])
    _import_structure["models.longformer"].extend(
        [
            "TF_LONGFORMER_PRETRAINED_MODEL_ARCHIVE_LIST",
            "TFLongformerForMaskedLM",
            "TFLongformerForMultipleChoice",
            "TFLongformerForQuestionAnswering",
            "TFLongformerForSequenceClassification",
            "TFLongformerForTokenClassification",
            "TFLongformerModel",
            "TFLongformerPreTrainedModel",
            "TFLongformerSelfAttention",
        ]
    )
    _import_structure["models.lxmert"].extend(
        [
            "TF_LXMERT_PRETRAINED_MODEL_ARCHIVE_LIST",
            "TFLxmertForPreTraining",
            "TFLxmertMainLayer",
            "TFLxmertModel",
            "TFLxmertPreTrainedModel",
            "TFLxmertVisualFeatureEncoder",
        ]
    )
    _import_structure["models.marian"].extend(["TFMarianModel", "TFMarianMTModel", "TFMarianPreTrainedModel"])
    _import_structure["models.mbart"].extend(
        ["TFMBartForConditionalGeneration", "TFMBartModel", "TFMBartPreTrainedModel"]
    )
    _import_structure["models.mobilebert"].extend(
        [
            "TF_MOBILEBERT_PRETRAINED_MODEL_ARCHIVE_LIST",
            "TFMobileBertForMaskedLM",
            "TFMobileBertForMultipleChoice",
            "TFMobileBertForNextSentencePrediction",
            "TFMobileBertForPreTraining",
            "TFMobileBertForQuestionAnswering",
            "TFMobileBertForSequenceClassification",
            "TFMobileBertForTokenClassification",
            "TFMobileBertMainLayer",
            "TFMobileBertModel",
            "TFMobileBertPreTrainedModel",
        ]
    )
    _import_structure["models.mpnet"].extend(
        [
            "TF_MPNET_PRETRAINED_MODEL_ARCHIVE_LIST",
            "TFMPNetForMaskedLM",
            "TFMPNetForMultipleChoice",
            "TFMPNetForQuestionAnswering",
            "TFMPNetForSequenceClassification",
            "TFMPNetForTokenClassification",
            "TFMPNetMainLayer",
            "TFMPNetModel",
            "TFMPNetPreTrainedModel",
        ]
    )
    _import_structure["models.mt5"].extend(["TFMT5EncoderModel", "TFMT5ForConditionalGeneration", "TFMT5Model"])
    _import_structure["models.openai"].extend(
        [
            "TF_OPENAI_GPT_PRETRAINED_MODEL_ARCHIVE_LIST",
            "TFOpenAIGPTDoubleHeadsModel",
            "TFOpenAIGPTForSequenceClassification",
            "TFOpenAIGPTLMHeadModel",
            "TFOpenAIGPTMainLayer",
            "TFOpenAIGPTModel",
            "TFOpenAIGPTPreTrainedModel",
        ]
    )
    _import_structure["models.pegasus"].extend(
        ["TFPegasusForConditionalGeneration", "TFPegasusModel", "TFPegasusPreTrainedModel"]
    )
    _import_structure["models.rag"].extend(
        [
            "TFRagModel",
            "TFRagPreTrainedModel",
            "TFRagSequenceForGeneration",
            "TFRagTokenForGeneration",
        ]
    )
    _import_structure["models.rembert"].extend(
        [
            "TF_REMBERT_PRETRAINED_MODEL_ARCHIVE_LIST",
            "TFRemBertForCausalLM",
            "TFRemBertForMaskedLM",
            "TFRemBertForMultipleChoice",
            "TFRemBertForQuestionAnswering",
            "TFRemBertForSequenceClassification",
            "TFRemBertForTokenClassification",
            "TFRemBertLayer",
            "TFRemBertModel",
            "TFRemBertPreTrainedModel",
        ]
    )
    _import_structure["models.roberta"].extend(
        [
            "TF_ROBERTA_PRETRAINED_MODEL_ARCHIVE_LIST",
            "TFRobertaForCausalLM",
            "TFRobertaForMaskedLM",
            "TFRobertaForMultipleChoice",
            "TFRobertaForQuestionAnswering",
            "TFRobertaForSequenceClassification",
            "TFRobertaForTokenClassification",
            "TFRobertaMainLayer",
            "TFRobertaModel",
            "TFRobertaPreTrainedModel",
        ]
    )
    _import_structure["models.roformer"].extend(
        [
            "TF_ROFORMER_PRETRAINED_MODEL_ARCHIVE_LIST",
            "TFRoFormerForCausalLM",
            "TFRoFormerForMaskedLM",
            "TFRoFormerForMultipleChoice",
            "TFRoFormerForQuestionAnswering",
            "TFRoFormerForSequenceClassification",
            "TFRoFormerForTokenClassification",
            "TFRoFormerLayer",
            "TFRoFormerModel",
            "TFRoFormerPreTrainedModel",
        ]
    )
    _import_structure["models.t5"].extend(
        [
            "TF_T5_PRETRAINED_MODEL_ARCHIVE_LIST",
            "TFT5EncoderModel",
            "TFT5ForConditionalGeneration",
            "TFT5Model",
            "TFT5PreTrainedModel",
        ]
    )
    _import_structure["models.transfo_xl"].extend(
        [
            "TF_TRANSFO_XL_PRETRAINED_MODEL_ARCHIVE_LIST",
            "TFAdaptiveEmbedding",
            "TFTransfoXLForSequenceClassification",
            "TFTransfoXLLMHeadModel",
            "TFTransfoXLMainLayer",
            "TFTransfoXLModel",
            "TFTransfoXLPreTrainedModel",
        ]
    )
    _import_structure["models.wav2vec2"].extend(
        [
            "TF_WAV_2_VEC_2_PRETRAINED_MODEL_ARCHIVE_LIST",
            "TFWav2Vec2ForCTC",
            "TFWav2Vec2Model",
            "TFWav2Vec2PreTrainedModel",
        ]
    )
    _import_structure["models.xlm"].extend(
        [
            "TF_XLM_PRETRAINED_MODEL_ARCHIVE_LIST",
            "TFXLMForMultipleChoice",
            "TFXLMForQuestionAnsweringSimple",
            "TFXLMForSequenceClassification",
            "TFXLMForTokenClassification",
            "TFXLMMainLayer",
            "TFXLMModel",
            "TFXLMPreTrainedModel",
            "TFXLMWithLMHeadModel",
        ]
    )
    _import_structure["models.xlm_roberta"].extend(
        [
            "TF_XLM_ROBERTA_PRETRAINED_MODEL_ARCHIVE_LIST",
            "TFXLMRobertaForMaskedLM",
            "TFXLMRobertaForMultipleChoice",
            "TFXLMRobertaForQuestionAnswering",
            "TFXLMRobertaForSequenceClassification",
            "TFXLMRobertaForTokenClassification",
            "TFXLMRobertaModel",
        ]
    )
    _import_structure["models.xlnet"].extend(
        [
            "TF_XLNET_PRETRAINED_MODEL_ARCHIVE_LIST",
            "TFXLNetForMultipleChoice",
            "TFXLNetForQuestionAnsweringSimple",
            "TFXLNetForSequenceClassification",
            "TFXLNetForTokenClassification",
            "TFXLNetLMHeadModel",
            "TFXLNetMainLayer",
            "TFXLNetModel",
            "TFXLNetPreTrainedModel",
        ]
    )
    _import_structure["optimization_tf"] = ["AdamWeightDecay", "GradientAccumulator", "WarmUp", "create_optimizer"]
    _import_structure["trainer_tf"] = ["TFTrainer"]

else:
    from .utils import dummy_tf_objects

    _import_structure["utils.dummy_tf_objects"] = [name for name in dir(dummy_tf_objects) if not name.startswith("_")]

# FLAX-backed objects
if is_flax_available():
    _import_structure["generation_flax_logits_process"] = [
        "FlaxForcedBOSTokenLogitsProcessor",
        "FlaxForcedEOSTokenLogitsProcessor",
        "FlaxLogitsProcessor",
        "FlaxLogitsProcessorList",
        "FlaxLogitsWarper",
        "FlaxMinLengthLogitsProcessor",
        "FlaxTemperatureLogitsWarper",
        "FlaxTopKLogitsWarper",
        "FlaxTopPLogitsWarper",
    ]
    _import_structure["generation_flax_utils"] = []
    _import_structure["modeling_flax_outputs"] = []
    _import_structure["modeling_flax_utils"] = ["FlaxPreTrainedModel"]
    _import_structure["models.albert"].extend(
        [
            "FlaxAlbertForMaskedLM",
            "FlaxAlbertForMultipleChoice",
            "FlaxAlbertForPreTraining",
            "FlaxAlbertForQuestionAnswering",
            "FlaxAlbertForSequenceClassification",
            "FlaxAlbertForTokenClassification",
            "FlaxAlbertModel",
            "FlaxAlbertPreTrainedModel",
        ]
    )
    _import_structure["models.auto"].extend(
        [
            "FLAX_MODEL_FOR_CAUSAL_LM_MAPPING",
            "FLAX_MODEL_FOR_IMAGE_CLASSIFICATION_MAPPING",
            "FLAX_MODEL_FOR_MASKED_LM_MAPPING",
            "FLAX_MODEL_FOR_MULTIPLE_CHOICE_MAPPING",
            "FLAX_MODEL_FOR_NEXT_SENTENCE_PREDICTION_MAPPING",
            "FLAX_MODEL_FOR_PRETRAINING_MAPPING",
            "FLAX_MODEL_FOR_QUESTION_ANSWERING_MAPPING",
            "FLAX_MODEL_FOR_SEQ_TO_SEQ_CAUSAL_LM_MAPPING",
            "FLAX_MODEL_FOR_SEQUENCE_CLASSIFICATION_MAPPING",
            "FLAX_MODEL_FOR_TOKEN_CLASSIFICATION_MAPPING",
            "FLAX_MODEL_MAPPING",
            "FlaxAutoModel",
            "FlaxAutoModelForCausalLM",
            "FlaxAutoModelForImageClassification",
            "FlaxAutoModelForMaskedLM",
            "FlaxAutoModelForMultipleChoice",
            "FlaxAutoModelForNextSentencePrediction",
            "FlaxAutoModelForPreTraining",
            "FlaxAutoModelForQuestionAnswering",
            "FlaxAutoModelForSeq2SeqLM",
            "FlaxAutoModelForSequenceClassification",
            "FlaxAutoModelForTokenClassification",
        ]
    )

    # Flax models structure
    _import_structure["models.bart"].extend(
        [
            "FlaxBartForConditionalGeneration",
            "FlaxBartForQuestionAnswering",
            "FlaxBartForSequenceClassification",
            "FlaxBartModel",
            "FlaxBartPreTrainedModel",
        ]
    )
    _import_structure["models.beit"].extend(
        [
            "FlaxBeitForImageClassification",
            "FlaxBeitForMaskedImageModeling",
            "FlaxBeitModel",
            "FlaxBeitPreTrainedModel",
        ]
    )
    _import_structure["models.bert"].extend(
        [
            "FlaxBertForMaskedLM",
            "FlaxBertForMultipleChoice",
            "FlaxBertForNextSentencePrediction",
            "FlaxBertForPreTraining",
            "FlaxBertForQuestionAnswering",
            "FlaxBertForSequenceClassification",
            "FlaxBertForTokenClassification",
            "FlaxBertModel",
            "FlaxBertPreTrainedModel",
        ]
    )
    _import_structure["models.big_bird"].extend(
        [
            "FlaxBigBirdForMaskedLM",
            "FlaxBigBirdForMultipleChoice",
            "FlaxBigBirdForPreTraining",
            "FlaxBigBirdForQuestionAnswering",
            "FlaxBigBirdForSequenceClassification",
            "FlaxBigBirdForTokenClassification",
            "FlaxBigBirdModel",
            "FlaxBigBirdPreTrainedModel",
        ]
    )
    _import_structure["models.clip"].extend(
        [
            "FlaxCLIPModel",
            "FlaxCLIPPreTrainedModel",
            "FlaxCLIPTextModel",
            "FlaxCLIPTextPreTrainedModel",
            "FlaxCLIPVisionModel",
            "FlaxCLIPVisionPreTrainedModel",
        ]
    )
    _import_structure["models.distilbert"].extend(
        [
            "FlaxDistilBertForMaskedLM",
            "FlaxDistilBertForMultipleChoice",
            "FlaxDistilBertForQuestionAnswering",
            "FlaxDistilBertForSequenceClassification",
            "FlaxDistilBertForTokenClassification",
            "FlaxDistilBertModel",
            "FlaxDistilBertPreTrainedModel",
        ]
    )
    _import_structure["models.electra"].extend(
        [
            "FlaxElectraForMaskedLM",
            "FlaxElectraForMultipleChoice",
            "FlaxElectraForPreTraining",
            "FlaxElectraForQuestionAnswering",
            "FlaxElectraForSequenceClassification",
            "FlaxElectraForTokenClassification",
            "FlaxElectraModel",
            "FlaxElectraPreTrainedModel",
        ]
    )
    _import_structure["models.encoder_decoder"].append("FlaxEncoderDecoderModel")
    _import_structure["models.gpt2"].extend(["FlaxGPT2LMHeadModel", "FlaxGPT2Model", "FlaxGPT2PreTrainedModel"])
    _import_structure["models.gpt_neo"].extend(
        ["FlaxGPTNeoForCausalLM", "FlaxGPTNeoModel", "FlaxGPTNeoPreTrainedModel"]
    )
    _import_structure["models.marian"].extend(
        [
            "FlaxMarianModel",
            "FlaxMarianMTModel",
            "FlaxMarianPreTrainedModel",
        ]
    )
    _import_structure["models.mbart"].extend(
        [
            "FlaxMBartForConditionalGeneration",
            "FlaxMBartForQuestionAnswering",
            "FlaxMBartForSequenceClassification",
            "FlaxMBartModel",
            "FlaxMBartPreTrainedModel",
        ]
    )
    _import_structure["models.mt5"].extend(["FlaxMT5ForConditionalGeneration", "FlaxMT5Model"])
    _import_structure["models.pegasus"].extend(
        [
            "FlaxPegasusForConditionalGeneration",
            "FlaxPegasusModel",
            "FlaxPegasusPreTrainedModel",
        ]
    )
    _import_structure["models.roberta"].extend(
        [
            "FlaxRobertaForMaskedLM",
            "FlaxRobertaForMultipleChoice",
            "FlaxRobertaForQuestionAnswering",
            "FlaxRobertaForSequenceClassification",
            "FlaxRobertaForTokenClassification",
            "FlaxRobertaModel",
            "FlaxRobertaPreTrainedModel",
        ]
    )
    _import_structure["models.t5"].extend(["FlaxT5ForConditionalGeneration", "FlaxT5Model", "FlaxT5PreTrainedModel"])
    _import_structure["models.vit"].extend(["FlaxViTForImageClassification", "FlaxViTModel", "FlaxViTPreTrainedModel"])
    _import_structure["models.wav2vec2"].extend(
        ["FlaxWav2Vec2ForCTC", "FlaxWav2Vec2ForPreTraining", "FlaxWav2Vec2Model", "FlaxWav2Vec2PreTrainedModel"]
    )
else:
    from .utils import dummy_flax_objects

    _import_structure["utils.dummy_flax_objects"] = [
        name for name in dir(dummy_flax_objects) if not name.startswith("_")
    ]

# Direct imports for type-checking
if TYPE_CHECKING:
    # Configuration
    from .configuration_utils import PretrainedConfig

    # Data
    from .data import (
        DataProcessor,
        InputExample,
        InputFeatures,
        SingleSentenceClassificationProcessor,
        SquadExample,
        SquadFeatures,
        SquadV1Processor,
        SquadV2Processor,
        glue_compute_metrics,
        glue_convert_examples_to_features,
        glue_output_modes,
        glue_processors,
        glue_tasks_num_labels,
        squad_convert_examples_to_features,
        xnli_compute_metrics,
        xnli_output_modes,
        xnli_processors,
        xnli_tasks_num_labels,
    )
    from .data.data_collator import (
        DataCollator,
        DataCollatorForLanguageModeling,
        DataCollatorForPermutationLanguageModeling,
        DataCollatorForSeq2Seq,
        DataCollatorForSOP,
        DataCollatorForTokenClassification,
        DataCollatorForWholeWordMask,
        DataCollatorWithPadding,
        default_data_collator,
    )

    # Feature Extractor
    from .feature_extraction_utils import BatchFeature, SequenceFeatureExtractor

    # Files and general utilities
    from .file_utils import (
        CONFIG_NAME,
        MODEL_CARD_NAME,
        PYTORCH_PRETRAINED_BERT_CACHE,
        PYTORCH_TRANSFORMERS_CACHE,
        SPIECE_UNDERLINE,
        TF2_WEIGHTS_NAME,
        TF_WEIGHTS_NAME,
        TRANSFORMERS_CACHE,
        WEIGHTS_NAME,
        TensorType,
        add_end_docstrings,
        add_start_docstrings,
        cached_path,
        is_apex_available,
        is_datasets_available,
        is_faiss_available,
        is_flax_available,
        is_psutil_available,
        is_py3nvml_available,
        is_scipy_available,
        is_sentencepiece_available,
        is_sklearn_available,
        is_speech_available,
        is_tf_available,
        is_timm_available,
        is_tokenizers_available,
        is_torch_available,
        is_torch_tpu_available,
        is_vision_available,
    )
    from .hf_argparser import HfArgumentParser

    # Integrations
    from .integrations import (
        is_comet_available,
        is_optuna_available,
        is_ray_available,
        is_ray_tune_available,
        is_sigopt_available,
        is_tensorboard_available,
        is_wandb_available,
    )

    # Model Cards
    from .modelcard import ModelCard

    # TF 2.0 <=> PyTorch conversion utilities
    from .modeling_tf_pytorch_utils import (
        convert_tf_weight_name_to_pt_weight_name,
        load_pytorch_checkpoint_in_tf2_model,
        load_pytorch_model_in_tf2_model,
        load_pytorch_weights_in_tf2_model,
        load_tf2_checkpoint_in_pytorch_model,
        load_tf2_model_in_pytorch_model,
        load_tf2_weights_in_pytorch_model,
    )
    from .models.albert import ALBERT_PRETRAINED_CONFIG_ARCHIVE_MAP, AlbertConfig
    from .models.auto import (
        ALL_PRETRAINED_CONFIG_ARCHIVE_MAP,
        CONFIG_MAPPING,
        FEATURE_EXTRACTOR_MAPPING,
        MODEL_NAMES_MAPPING,
        TOKENIZER_MAPPING,
        AutoConfig,
        AutoFeatureExtractor,
        AutoTokenizer,
    )
    from .models.bart import BartConfig, BartTokenizer
    from .models.beit import BEIT_PRETRAINED_CONFIG_ARCHIVE_MAP, BeitConfig
    from .models.bert import (
        BERT_PRETRAINED_CONFIG_ARCHIVE_MAP,
        BasicTokenizer,
        BertConfig,
        BertTokenizer,
        WordpieceTokenizer,
    )
    from .models.bert_generation import BertGenerationConfig
    from .models.bert_japanese import BertJapaneseTokenizer, CharacterTokenizer, MecabTokenizer
    from .models.bertweet import BertweetTokenizer
    from .models.big_bird import BIG_BIRD_PRETRAINED_CONFIG_ARCHIVE_MAP, BigBirdConfig
    from .models.bigbird_pegasus import BIGBIRD_PEGASUS_PRETRAINED_CONFIG_ARCHIVE_MAP, BigBirdPegasusConfig
    from .models.blenderbot import BLENDERBOT_PRETRAINED_CONFIG_ARCHIVE_MAP, BlenderbotConfig, BlenderbotTokenizer
    from .models.blenderbot_small import (
        BLENDERBOT_SMALL_PRETRAINED_CONFIG_ARCHIVE_MAP,
        BlenderbotSmallConfig,
        BlenderbotSmallTokenizer,
    )
    from .models.byt5 import ByT5Tokenizer
    from .models.camembert import CAMEMBERT_PRETRAINED_CONFIG_ARCHIVE_MAP, CamembertConfig
    from .models.canine import CANINE_PRETRAINED_CONFIG_ARCHIVE_MAP, CanineConfig, CanineTokenizer
    from .models.clip import (
        CLIP_PRETRAINED_CONFIG_ARCHIVE_MAP,
        CLIPConfig,
        CLIPTextConfig,
        CLIPTokenizer,
        CLIPVisionConfig,
    )
    from .models.convbert import CONVBERT_PRETRAINED_CONFIG_ARCHIVE_MAP, ConvBertConfig, ConvBertTokenizer
    from .models.cpm import CpmTokenizer
    from .models.ctrl import CTRL_PRETRAINED_CONFIG_ARCHIVE_MAP, CTRLConfig, CTRLTokenizer
    from .models.deberta import DEBERTA_PRETRAINED_CONFIG_ARCHIVE_MAP, DebertaConfig, DebertaTokenizer
    from .models.deberta_v2 import DEBERTA_V2_PRETRAINED_CONFIG_ARCHIVE_MAP, DebertaV2Config
    from .models.deit import DEIT_PRETRAINED_CONFIG_ARCHIVE_MAP, DeiTConfig
    from .models.detr import DETR_PRETRAINED_CONFIG_ARCHIVE_MAP, DetrConfig
    from .models.distilbert import DISTILBERT_PRETRAINED_CONFIG_ARCHIVE_MAP, DistilBertConfig, DistilBertTokenizer
    from .models.dpr import (
        DPR_PRETRAINED_CONFIG_ARCHIVE_MAP,
        DPRConfig,
        DPRContextEncoderTokenizer,
        DPRQuestionEncoderTokenizer,
        DPRReaderOutput,
        DPRReaderTokenizer,
    )
    from .models.electra import ELECTRA_PRETRAINED_CONFIG_ARCHIVE_MAP, ElectraConfig, ElectraTokenizer
    from .models.encoder_decoder import EncoderDecoderConfig
    from .models.flaubert import FLAUBERT_PRETRAINED_CONFIG_ARCHIVE_MAP, FlaubertConfig, FlaubertTokenizer
    from .models.fnet import FNET_PRETRAINED_CONFIG_ARCHIVE_MAP, FNetConfig, FNetTokenizer
    from .models.fsmt import FSMT_PRETRAINED_CONFIG_ARCHIVE_MAP, FSMTConfig, FSMTTokenizer
    from .models.funnel import FUNNEL_PRETRAINED_CONFIG_ARCHIVE_MAP, FunnelConfig, FunnelTokenizer
    from .models.gpt2 import GPT2_PRETRAINED_CONFIG_ARCHIVE_MAP, GPT2Config, GPT2Tokenizer
    from .models.gpt_neo import GPT_NEO_PRETRAINED_CONFIG_ARCHIVE_MAP, GPTNeoConfig
    from .models.gptj import GPTJ_PRETRAINED_CONFIG_ARCHIVE_MAP, GPTJConfig
    from .models.herbert import HerbertTokenizer
    from .models.hubert import HUBERT_PRETRAINED_CONFIG_ARCHIVE_MAP, HubertConfig
    from .models.ibert import IBERT_PRETRAINED_CONFIG_ARCHIVE_MAP, IBertConfig
    from .models.layoutlm import LAYOUTLM_PRETRAINED_CONFIG_ARCHIVE_MAP, LayoutLMConfig, LayoutLMTokenizer
    from .models.layoutlmv2 import (
        LAYOUTLMV2_PRETRAINED_CONFIG_ARCHIVE_MAP,
        LayoutLMv2Config,
        LayoutLMv2FeatureExtractor,
        LayoutLMv2Processor,
        LayoutLMv2Tokenizer,
    )
    from .models.led import LED_PRETRAINED_CONFIG_ARCHIVE_MAP, LEDConfig, LEDTokenizer
    from .models.longformer import LONGFORMER_PRETRAINED_CONFIG_ARCHIVE_MAP, LongformerConfig, LongformerTokenizer
    from .models.luke import LUKE_PRETRAINED_CONFIG_ARCHIVE_MAP, LukeConfig, LukeTokenizer
    from .models.lxmert import LXMERT_PRETRAINED_CONFIG_ARCHIVE_MAP, LxmertConfig, LxmertTokenizer
    from .models.m2m_100 import M2M_100_PRETRAINED_CONFIG_ARCHIVE_MAP, M2M100Config
    from .models.marian import MarianConfig
    from .models.mbart import MBartConfig
    from .models.megatron_bert import MEGATRON_BERT_PRETRAINED_CONFIG_ARCHIVE_MAP, MegatronBertConfig
    from .models.mmbt import MMBTConfig
    from .models.mobilebert import MOBILEBERT_PRETRAINED_CONFIG_ARCHIVE_MAP, MobileBertConfig, MobileBertTokenizer
    from .models.mpnet import MPNET_PRETRAINED_CONFIG_ARCHIVE_MAP, MPNetConfig, MPNetTokenizer
    from .models.mt5 import MT5Config
    from .models.openai import OPENAI_GPT_PRETRAINED_CONFIG_ARCHIVE_MAP, OpenAIGPTConfig, OpenAIGPTTokenizer
    from .models.pegasus import PEGASUS_PRETRAINED_CONFIG_ARCHIVE_MAP, PegasusConfig, PegasusTokenizer
    from .models.phobert import PhobertTokenizer
    from .models.prophetnet import PROPHETNET_PRETRAINED_CONFIG_ARCHIVE_MAP, ProphetNetConfig, ProphetNetTokenizer
    from .models.rag import RagConfig, RagRetriever, RagTokenizer
    from .models.reformer import REFORMER_PRETRAINED_CONFIG_ARCHIVE_MAP, ReformerConfig
    from .models.rembert import REMBERT_PRETRAINED_CONFIG_ARCHIVE_MAP, RemBertConfig
    from .models.retribert import RETRIBERT_PRETRAINED_CONFIG_ARCHIVE_MAP, RetriBertConfig, RetriBertTokenizer
    from .models.roberta import ROBERTA_PRETRAINED_CONFIG_ARCHIVE_MAP, RobertaConfig, RobertaTokenizer
    from .models.roformer import ROFORMER_PRETRAINED_CONFIG_ARCHIVE_MAP, RoFormerConfig, RoFormerTokenizer
    from .models.speech_encoder_decoder import SpeechEncoderDecoderConfig
    from .models.speech_to_text import SPEECH_TO_TEXT_PRETRAINED_CONFIG_ARCHIVE_MAP, Speech2TextConfig
    from .models.speech_to_text_2 import (
        SPEECH_TO_TEXT_2_PRETRAINED_CONFIG_ARCHIVE_MAP,
        Speech2Text2Config,
        Speech2Text2Processor,
        Speech2Text2Tokenizer,
    )
    from .models.splinter import SPLINTER_PRETRAINED_CONFIG_ARCHIVE_MAP, SplinterConfig, SplinterTokenizer
    from .models.squeezebert import SQUEEZEBERT_PRETRAINED_CONFIG_ARCHIVE_MAP, SqueezeBertConfig, SqueezeBertTokenizer
    from .models.t5 import T5_PRETRAINED_CONFIG_ARCHIVE_MAP, T5Config
    from .models.tapas import TAPAS_PRETRAINED_CONFIG_ARCHIVE_MAP, TapasConfig, TapasTokenizer
    from .models.transfo_xl import (
        TRANSFO_XL_PRETRAINED_CONFIG_ARCHIVE_MAP,
        TransfoXLConfig,
        TransfoXLCorpus,
        TransfoXLTokenizer,
    )
    from .models.trocr import TROCR_PRETRAINED_CONFIG_ARCHIVE_MAP, TrOCRConfig, TrOCRProcessor
    from .models.vision_encoder_decoder import VisionEncoderDecoderConfig
    from .models.visual_bert import VISUAL_BERT_PRETRAINED_CONFIG_ARCHIVE_MAP, VisualBertConfig
    from .models.vit import VIT_PRETRAINED_CONFIG_ARCHIVE_MAP, ViTConfig
    from .models.wav2vec2 import (
        WAV_2_VEC_2_PRETRAINED_CONFIG_ARCHIVE_MAP,
        Wav2Vec2Config,
        Wav2Vec2CTCTokenizer,
        Wav2Vec2FeatureExtractor,
        Wav2Vec2Processor,
        Wav2Vec2Tokenizer,
    )
    from .models.xlm import XLM_PRETRAINED_CONFIG_ARCHIVE_MAP, XLMConfig, XLMTokenizer
    from .models.xlm_prophetnet import XLM_PROPHETNET_PRETRAINED_CONFIG_ARCHIVE_MAP, XLMProphetNetConfig
    from .models.xlm_roberta import XLM_ROBERTA_PRETRAINED_CONFIG_ARCHIVE_MAP, XLMRobertaConfig
    from .models.xlnet import XLNET_PRETRAINED_CONFIG_ARCHIVE_MAP, XLNetConfig

    # Pipelines
    from .pipelines import (
        AudioClassificationPipeline,
        AutomaticSpeechRecognitionPipeline,
        Conversation,
        ConversationalPipeline,
        CsvPipelineDataFormat,
        FeatureExtractionPipeline,
        FillMaskPipeline,
        ImageClassificationPipeline,
        ImageSegmentationPipeline,
        JsonPipelineDataFormat,
        NerPipeline,
        ObjectDetectionPipeline,
        PipedPipelineDataFormat,
        Pipeline,
        PipelineDataFormat,
        QuestionAnsweringPipeline,
        SummarizationPipeline,
        TableQuestionAnsweringPipeline,
        Text2TextGenerationPipeline,
        TextClassificationPipeline,
        TextGenerationPipeline,
        TokenClassificationPipeline,
        TranslationPipeline,
        ZeroShotClassificationPipeline,
        pipeline,
    )

    # Tokenization
    from .tokenization_utils import PreTrainedTokenizer
    from .tokenization_utils_base import (
        AddedToken,
        BatchEncoding,
        CharSpan,
        PreTrainedTokenizerBase,
        SpecialTokensMixin,
        TokenSpan,
    )

    # Trainer
    from .trainer_callback import (
        DefaultFlowCallback,
        EarlyStoppingCallback,
        PrinterCallback,
        ProgressCallback,
        TrainerCallback,
        TrainerControl,
        TrainerState,
    )
    from .trainer_utils import EvalPrediction, IntervalStrategy, SchedulerType, set_seed
    from .training_args import TrainingArguments
    from .training_args_seq2seq import Seq2SeqTrainingArguments
    from .training_args_tf import TFTrainingArguments
    from .utils import logging

    if is_sentencepiece_available():
        from .models.albert import AlbertTokenizer
        from .models.barthez import BarthezTokenizer
        from .models.bert_generation import BertGenerationTokenizer
        from .models.big_bird import BigBirdTokenizer
        from .models.camembert import CamembertTokenizer
        from .models.deberta_v2 import DebertaV2Tokenizer
        from .models.m2m_100 import M2M100Tokenizer
        from .models.marian import MarianTokenizer
        from .models.mbart import MBart50Tokenizer, MBartTokenizer
        from .models.mt5 import MT5Tokenizer
        from .models.pegasus import PegasusTokenizer
        from .models.reformer import ReformerTokenizer
        from .models.rembert import RemBertTokenizer
        from .models.speech_to_text import Speech2TextTokenizer
        from .models.t5 import T5Tokenizer
        from .models.xlm_prophetnet import XLMProphetNetTokenizer
        from .models.xlm_roberta import XLMRobertaTokenizer
        from .models.xlnet import XLNetTokenizer
    else:
        from .utils.dummy_sentencepiece_objects import *

    if is_tokenizers_available():
        from .models.albert import AlbertTokenizerFast
        from .models.bart import BartTokenizerFast
        from .models.barthez import BarthezTokenizerFast
        from .models.bert import BertTokenizerFast
        from .models.big_bird import BigBirdTokenizerFast
        from .models.blenderbot_small import BlenderbotSmallTokenizerFast
        from .models.camembert import CamembertTokenizerFast
        from .models.clip import CLIPTokenizerFast
        from .models.convbert import ConvBertTokenizerFast
        from .models.deberta import DebertaTokenizerFast
        from .models.distilbert import DistilBertTokenizerFast
        from .models.dpr import DPRContextEncoderTokenizerFast, DPRQuestionEncoderTokenizerFast, DPRReaderTokenizerFast
        from .models.electra import ElectraTokenizerFast
        from .models.fnet import FNetTokenizerFast
        from .models.funnel import FunnelTokenizerFast
        from .models.gpt2 import GPT2TokenizerFast
        from .models.herbert import HerbertTokenizerFast
        from .models.layoutlm import LayoutLMTokenizerFast
        from .models.layoutlmv2 import LayoutLMv2TokenizerFast
        from .models.led import LEDTokenizerFast
        from .models.longformer import LongformerTokenizerFast
        from .models.lxmert import LxmertTokenizerFast
        from .models.mbart import MBartTokenizerFast
        from .models.mbart50 import MBart50TokenizerFast
        from .models.mobilebert import MobileBertTokenizerFast
        from .models.mpnet import MPNetTokenizerFast
        from .models.mt5 import MT5TokenizerFast
        from .models.openai import OpenAIGPTTokenizerFast
        from .models.pegasus import PegasusTokenizerFast
        from .models.reformer import ReformerTokenizerFast
        from .models.rembert import RemBertTokenizerFast
        from .models.retribert import RetriBertTokenizerFast
        from .models.roberta import RobertaTokenizerFast
        from .models.roformer import RoFormerTokenizerFast
        from .models.splinter import SplinterTokenizerFast
        from .models.squeezebert import SqueezeBertTokenizerFast
        from .models.t5 import T5TokenizerFast
        from .models.xlm_roberta import XLMRobertaTokenizerFast
        from .models.xlnet import XLNetTokenizerFast
        from .tokenization_utils_fast import PreTrainedTokenizerFast

    else:
        from .utils.dummy_tokenizers_objects import *

    if is_sentencepiece_available() and is_tokenizers_available():
        from .convert_slow_tokenizer import SLOW_TO_FAST_CONVERTERS, convert_slow_tokenizer
    else:
        from .utils.dummies_sentencepiece_and_tokenizers_objects import *

    if is_speech_available():
        from .models.speech_to_text import Speech2TextFeatureExtractor
    else:
        from .utils.dummy_speech_objects import *

    if is_speech_available() and is_sentencepiece_available():
        from .models.speech_to_text import Speech2TextProcessor
    else:
        from .utils.dummy_sentencepiece_and_speech_objects import *

    if is_vision_available():
        from .image_utils import ImageFeatureExtractionMixin
        from .models.beit import BeitFeatureExtractor
        from .models.clip import CLIPFeatureExtractor, CLIPProcessor
        from .models.deit import DeiTFeatureExtractor
        from .models.detr import DetrFeatureExtractor
        from .models.layoutlmv2 import LayoutLMv2FeatureExtractor, LayoutLMv2Processor
        from .models.vit import ViTFeatureExtractor
    else:
        from .utils.dummy_vision_objects import *

    # Modeling
    if is_timm_available() and is_vision_available():
        from .models.detr import (
            DETR_PRETRAINED_MODEL_ARCHIVE_LIST,
            DetrForObjectDetection,
            DetrForSegmentation,
            DetrModel,
            DetrPreTrainedModel,
        )
    else:
        from .utils.dummy_timm_objects import *

    if is_torch_available():
        # Benchmarks
        from .benchmark.benchmark import PyTorchBenchmark
        from .benchmark.benchmark_args import PyTorchBenchmarkArguments
        from .data.datasets import (
            GlueDataset,
            GlueDataTrainingArguments,
            LineByLineTextDataset,
            LineByLineWithRefDataset,
            LineByLineWithSOPTextDataset,
            SquadDataset,
            SquadDataTrainingArguments,
            TextDataset,
            TextDatasetForNextSentencePrediction,
        )
        from .generation_beam_search import BeamScorer, BeamSearchScorer
        from .generation_logits_process import (
            ForcedBOSTokenLogitsProcessor,
            ForcedEOSTokenLogitsProcessor,
            HammingDiversityLogitsProcessor,
            InfNanRemoveLogitsProcessor,
            LogitsProcessor,
            LogitsProcessorList,
            LogitsWarper,
            MinLengthLogitsProcessor,
            NoBadWordsLogitsProcessor,
            NoRepeatNGramLogitsProcessor,
            PrefixConstrainedLogitsProcessor,
            RepetitionPenaltyLogitsProcessor,
            TemperatureLogitsWarper,
            TopKLogitsWarper,
            TopPLogitsWarper,
        )
        from .generation_stopping_criteria import (
            MaxLengthCriteria,
            MaxTimeCriteria,
            StoppingCriteria,
            StoppingCriteriaList,
        )
        from .generation_utils import top_k_top_p_filtering
        from .modeling_utils import Conv1D, PreTrainedModel, apply_chunking_to_forward, prune_layer
        from .models.albert import (
            ALBERT_PRETRAINED_MODEL_ARCHIVE_LIST,
            AlbertForMaskedLM,
            AlbertForMultipleChoice,
            AlbertForPreTraining,
            AlbertForQuestionAnswering,
            AlbertForSequenceClassification,
            AlbertForTokenClassification,
            AlbertModel,
            AlbertPreTrainedModel,
            load_tf_weights_in_albert,
        )
        from .models.auto import (
            MODEL_FOR_AUDIO_CLASSIFICATION_MAPPING,
            MODEL_FOR_CAUSAL_LM_MAPPING,
            MODEL_FOR_IMAGE_CLASSIFICATION_MAPPING,
            MODEL_FOR_IMAGE_SEGMENTATION_MAPPING,
            MODEL_FOR_MASKED_LM_MAPPING,
            MODEL_FOR_MULTIPLE_CHOICE_MAPPING,
            MODEL_FOR_NEXT_SENTENCE_PREDICTION_MAPPING,
            MODEL_FOR_OBJECT_DETECTION_MAPPING,
            MODEL_FOR_PRETRAINING_MAPPING,
            MODEL_FOR_QUESTION_ANSWERING_MAPPING,
            MODEL_FOR_SEQ_TO_SEQ_CAUSAL_LM_MAPPING,
            MODEL_FOR_SEQUENCE_CLASSIFICATION_MAPPING,
            MODEL_FOR_TABLE_QUESTION_ANSWERING_MAPPING,
            MODEL_FOR_TOKEN_CLASSIFICATION_MAPPING,
            MODEL_MAPPING,
            MODEL_WITH_LM_HEAD_MAPPING,
            AutoModel,
            AutoModelForAudioClassification,
            AutoModelForCausalLM,
            AutoModelForCTC,
            AutoModelForImageClassification,
            AutoModelForImageSegmentation,
            AutoModelForMaskedLM,
            AutoModelForMultipleChoice,
            AutoModelForNextSentencePrediction,
            AutoModelForObjectDetection,
            AutoModelForPreTraining,
            AutoModelForQuestionAnswering,
            AutoModelForSeq2SeqLM,
            AutoModelForSequenceClassification,
            AutoModelForSpeechSeq2Seq,
            AutoModelForTableQuestionAnswering,
            AutoModelForTokenClassification,
            AutoModelWithLMHead,
        )
        from .models.bart import (
            BART_PRETRAINED_MODEL_ARCHIVE_LIST,
            BartForCausalLM,
            BartForConditionalGeneration,
            BartForQuestionAnswering,
            BartForSequenceClassification,
            BartModel,
            BartPretrainedModel,
            PretrainedBartModel,
        )
        from .models.beit import (
            BEIT_PRETRAINED_MODEL_ARCHIVE_LIST,
            BeitForImageClassification,
            BeitForMaskedImageModeling,
            BeitModel,
            BeitPreTrainedModel,
        )
        from .models.bert import (
            BERT_PRETRAINED_MODEL_ARCHIVE_LIST,
            BertForMaskedLM,
            BertForMultipleChoice,
            BertForNextSentencePrediction,
            BertForPreTraining,
            BertForQuestionAnswering,
            BertForSequenceClassification,
            BertForTokenClassification,
            BertLayer,
            BertLMHeadModel,
            BertModel,
            BertPreTrainedModel,
            load_tf_weights_in_bert,
        )
        from .models.bert_generation import (
            BertGenerationDecoder,
            BertGenerationEncoder,
            BertGenerationPreTrainedModel,
            load_tf_weights_in_bert_generation,
        )
        from .models.big_bird import (
            BIG_BIRD_PRETRAINED_MODEL_ARCHIVE_LIST,
            BigBirdForCausalLM,
            BigBirdForMaskedLM,
            BigBirdForMultipleChoice,
            BigBirdForPreTraining,
            BigBirdForQuestionAnswering,
            BigBirdForSequenceClassification,
            BigBirdForTokenClassification,
            BigBirdLayer,
            BigBirdModel,
            BigBirdPreTrainedModel,
            load_tf_weights_in_big_bird,
        )
        from .models.bigbird_pegasus import (
            BIGBIRD_PEGASUS_PRETRAINED_MODEL_ARCHIVE_LIST,
            BigBirdPegasusForCausalLM,
            BigBirdPegasusForConditionalGeneration,
            BigBirdPegasusForQuestionAnswering,
            BigBirdPegasusForSequenceClassification,
            BigBirdPegasusModel,
            BigBirdPegasusPreTrainedModel,
        )
        from .models.blenderbot import (
            BLENDERBOT_PRETRAINED_MODEL_ARCHIVE_LIST,
            BlenderbotForCausalLM,
            BlenderbotForConditionalGeneration,
            BlenderbotModel,
            BlenderbotPreTrainedModel,
        )
        from .models.blenderbot_small import (
            BLENDERBOT_SMALL_PRETRAINED_MODEL_ARCHIVE_LIST,
            BlenderbotSmallForCausalLM,
            BlenderbotSmallForConditionalGeneration,
            BlenderbotSmallModel,
            BlenderbotSmallPreTrainedModel,
        )
        from .models.camembert import (
            CAMEMBERT_PRETRAINED_MODEL_ARCHIVE_LIST,
            CamembertForCausalLM,
            CamembertForMaskedLM,
            CamembertForMultipleChoice,
            CamembertForQuestionAnswering,
            CamembertForSequenceClassification,
            CamembertForTokenClassification,
            CamembertModel,
        )
        from .models.canine import (
            CANINE_PRETRAINED_MODEL_ARCHIVE_LIST,
            CanineForMultipleChoice,
            CanineForQuestionAnswering,
            CanineForSequenceClassification,
            CanineForTokenClassification,
            CanineLayer,
            CanineModel,
            CaninePreTrainedModel,
            load_tf_weights_in_canine,
        )
        from .models.clip import (
            CLIP_PRETRAINED_MODEL_ARCHIVE_LIST,
            CLIPModel,
            CLIPPreTrainedModel,
            CLIPTextModel,
            CLIPVisionModel,
        )
        from .models.convbert import (
            CONVBERT_PRETRAINED_MODEL_ARCHIVE_LIST,
            ConvBertForMaskedLM,
            ConvBertForMultipleChoice,
            ConvBertForQuestionAnswering,
            ConvBertForSequenceClassification,
            ConvBertForTokenClassification,
            ConvBertLayer,
            ConvBertModel,
            ConvBertPreTrainedModel,
            load_tf_weights_in_convbert,
        )
        from .models.ctrl import (
            CTRL_PRETRAINED_MODEL_ARCHIVE_LIST,
            CTRLForSequenceClassification,
            CTRLLMHeadModel,
            CTRLModel,
            CTRLPreTrainedModel,
        )
        from .models.deberta import (
            DEBERTA_PRETRAINED_MODEL_ARCHIVE_LIST,
            DebertaForMaskedLM,
            DebertaForQuestionAnswering,
            DebertaForSequenceClassification,
            DebertaForTokenClassification,
            DebertaModel,
            DebertaPreTrainedModel,
        )
        from .models.deberta_v2 import (
            DEBERTA_V2_PRETRAINED_MODEL_ARCHIVE_LIST,
            DebertaV2ForMaskedLM,
            DebertaV2ForQuestionAnswering,
            DebertaV2ForSequenceClassification,
            DebertaV2ForTokenClassification,
            DebertaV2Model,
            DebertaV2PreTrainedModel,
        )
        from .models.deit import (
            DEIT_PRETRAINED_MODEL_ARCHIVE_LIST,
            DeiTForImageClassification,
            DeiTForImageClassificationWithTeacher,
            DeiTModel,
            DeiTPreTrainedModel,
        )
        from .models.distilbert import (
            DISTILBERT_PRETRAINED_MODEL_ARCHIVE_LIST,
            DistilBertForMaskedLM,
            DistilBertForMultipleChoice,
            DistilBertForQuestionAnswering,
            DistilBertForSequenceClassification,
            DistilBertForTokenClassification,
            DistilBertModel,
            DistilBertPreTrainedModel,
        )
        from .models.dpr import (
            DPR_CONTEXT_ENCODER_PRETRAINED_MODEL_ARCHIVE_LIST,
            DPR_QUESTION_ENCODER_PRETRAINED_MODEL_ARCHIVE_LIST,
            DPR_READER_PRETRAINED_MODEL_ARCHIVE_LIST,
            DPRContextEncoder,
            DPRPretrainedContextEncoder,
            DPRPreTrainedModel,
            DPRPretrainedQuestionEncoder,
            DPRPretrainedReader,
            DPRQuestionEncoder,
            DPRReader,
        )
        from .models.electra import (
            ELECTRA_PRETRAINED_MODEL_ARCHIVE_LIST,
            ElectraForMaskedLM,
            ElectraForMultipleChoice,
            ElectraForPreTraining,
            ElectraForQuestionAnswering,
            ElectraForSequenceClassification,
            ElectraForTokenClassification,
            ElectraModel,
            ElectraPreTrainedModel,
            load_tf_weights_in_electra,
        )
        from .models.encoder_decoder import EncoderDecoderModel
        from .models.flaubert import (
            FLAUBERT_PRETRAINED_MODEL_ARCHIVE_LIST,
            FlaubertForMultipleChoice,
            FlaubertForQuestionAnswering,
            FlaubertForQuestionAnsweringSimple,
            FlaubertForSequenceClassification,
            FlaubertForTokenClassification,
            FlaubertModel,
            FlaubertWithLMHeadModel,
        )
        from .models.fnet import (
            FNET_PRETRAINED_MODEL_ARCHIVE_LIST,
            FNetForMaskedLM,
            FNetForMultipleChoice,
            FNetForNextSentencePrediction,
            FNetForPreTraining,
            FNetForQuestionAnswering,
            FNetForSequenceClassification,
            FNetForTokenClassification,
            FNetLayer,
            FNetModel,
            FNetPreTrainedModel,
        )
        from .models.fsmt import FSMTForConditionalGeneration, FSMTModel, PretrainedFSMTModel
        from .models.funnel import (
            FUNNEL_PRETRAINED_MODEL_ARCHIVE_LIST,
            FunnelBaseModel,
            FunnelForMaskedLM,
            FunnelForMultipleChoice,
            FunnelForPreTraining,
            FunnelForQuestionAnswering,
            FunnelForSequenceClassification,
            FunnelForTokenClassification,
            FunnelModel,
            FunnelPreTrainedModel,
            load_tf_weights_in_funnel,
        )
        from .models.gpt2 import (
            GPT2_PRETRAINED_MODEL_ARCHIVE_LIST,
            GPT2DoubleHeadsModel,
            GPT2ForSequenceClassification,
            GPT2ForTokenClassification,
            GPT2LMHeadModel,
            GPT2Model,
            GPT2PreTrainedModel,
            load_tf_weights_in_gpt2,
        )
        from .models.gpt_neo import (
            GPT_NEO_PRETRAINED_MODEL_ARCHIVE_LIST,
            GPTNeoForCausalLM,
            GPTNeoForSequenceClassification,
            GPTNeoModel,
            GPTNeoPreTrainedModel,
            load_tf_weights_in_gpt_neo,
        )
        from .models.gptj import (
            GPTJ_PRETRAINED_MODEL_ARCHIVE_LIST,
            GPTJForCausalLM,
            GPTJForSequenceClassification,
            GPTJModel,
            GPTJPreTrainedModel,
        )
        from .models.hubert import (
            HUBERT_PRETRAINED_MODEL_ARCHIVE_LIST,
            HubertForCTC,
            HubertForSequenceClassification,
            HubertModel,
            HubertPreTrainedModel,
        )
        from .models.ibert import (
            IBERT_PRETRAINED_MODEL_ARCHIVE_LIST,
            IBertForMaskedLM,
            IBertForMultipleChoice,
            IBertForQuestionAnswering,
            IBertForSequenceClassification,
            IBertForTokenClassification,
            IBertModel,
            IBertPreTrainedModel,
        )
        from .models.layoutlm import (
            LAYOUTLM_PRETRAINED_MODEL_ARCHIVE_LIST,
            LayoutLMForMaskedLM,
            LayoutLMForSequenceClassification,
            LayoutLMForTokenClassification,
            LayoutLMModel,
            LayoutLMPreTrainedModel,
        )
        from .models.layoutlmv2 import (
            LAYOUTLMV2_PRETRAINED_MODEL_ARCHIVE_LIST,
            LayoutLMv2ForQuestionAnswering,
            LayoutLMv2ForSequenceClassification,
            LayoutLMv2ForTokenClassification,
            LayoutLMv2Model,
            LayoutLMv2PreTrainedModel,
        )
        from .models.led import (
            LED_PRETRAINED_MODEL_ARCHIVE_LIST,
            LEDForConditionalGeneration,
            LEDForQuestionAnswering,
            LEDForSequenceClassification,
            LEDModel,
            LEDPreTrainedModel,
        )
        from .models.longformer import (
            LONGFORMER_PRETRAINED_MODEL_ARCHIVE_LIST,
            LongformerForMaskedLM,
            LongformerForMultipleChoice,
            LongformerForQuestionAnswering,
            LongformerForSequenceClassification,
            LongformerForTokenClassification,
            LongformerModel,
            LongformerPreTrainedModel,
            LongformerSelfAttention,
        )
        from .models.luke import (
            LUKE_PRETRAINED_MODEL_ARCHIVE_LIST,
            LukeForEntityClassification,
            LukeForEntityPairClassification,
            LukeForEntitySpanClassification,
            LukeModel,
            LukePreTrainedModel,
        )
        from .models.lxmert import (
            LxmertEncoder,
            LxmertForPreTraining,
            LxmertForQuestionAnswering,
            LxmertModel,
            LxmertPreTrainedModel,
            LxmertVisualFeatureEncoder,
            LxmertXLayer,
        )
        from .models.m2m_100 import (
            M2M_100_PRETRAINED_MODEL_ARCHIVE_LIST,
            M2M100ForConditionalGeneration,
            M2M100Model,
            M2M100PreTrainedModel,
        )
        from .models.marian import MarianForCausalLM, MarianModel, MarianMTModel
        from .models.mbart import (
            MBartForCausalLM,
            MBartForConditionalGeneration,
            MBartForQuestionAnswering,
            MBartForSequenceClassification,
            MBartModel,
            MBartPreTrainedModel,
        )
        from .models.megatron_bert import (
            MEGATRON_BERT_PRETRAINED_MODEL_ARCHIVE_LIST,
            MegatronBertForCausalLM,
            MegatronBertForMaskedLM,
            MegatronBertForMultipleChoice,
            MegatronBertForNextSentencePrediction,
            MegatronBertForPreTraining,
            MegatronBertForQuestionAnswering,
            MegatronBertForSequenceClassification,
            MegatronBertForTokenClassification,
            MegatronBertModel,
            MegatronBertPreTrainedModel,
        )
        from .models.mmbt import MMBTForClassification, MMBTModel, ModalEmbeddings
        from .models.mobilebert import (
            MOBILEBERT_PRETRAINED_MODEL_ARCHIVE_LIST,
            MobileBertForMaskedLM,
            MobileBertForMultipleChoice,
            MobileBertForNextSentencePrediction,
            MobileBertForPreTraining,
            MobileBertForQuestionAnswering,
            MobileBertForSequenceClassification,
            MobileBertForTokenClassification,
            MobileBertLayer,
            MobileBertModel,
            MobileBertPreTrainedModel,
            load_tf_weights_in_mobilebert,
        )
        from .models.mpnet import (
            MPNET_PRETRAINED_MODEL_ARCHIVE_LIST,
            MPNetForMaskedLM,
            MPNetForMultipleChoice,
            MPNetForQuestionAnswering,
            MPNetForSequenceClassification,
            MPNetForTokenClassification,
            MPNetLayer,
            MPNetModel,
            MPNetPreTrainedModel,
        )
        from .models.mt5 import MT5EncoderModel, MT5ForConditionalGeneration, MT5Model
        from .models.openai import (
            OPENAI_GPT_PRETRAINED_MODEL_ARCHIVE_LIST,
            OpenAIGPTDoubleHeadsModel,
            OpenAIGPTForSequenceClassification,
            OpenAIGPTLMHeadModel,
            OpenAIGPTModel,
            OpenAIGPTPreTrainedModel,
            load_tf_weights_in_openai_gpt,
        )
        from .models.pegasus import (
            PegasusForCausalLM,
            PegasusForConditionalGeneration,
            PegasusModel,
            PegasusPreTrainedModel,
        )
        from .models.prophetnet import (
            PROPHETNET_PRETRAINED_MODEL_ARCHIVE_LIST,
            ProphetNetDecoder,
            ProphetNetEncoder,
            ProphetNetForCausalLM,
            ProphetNetForConditionalGeneration,
            ProphetNetModel,
            ProphetNetPreTrainedModel,
        )
        from .models.rag import RagModel, RagPreTrainedModel, RagSequenceForGeneration, RagTokenForGeneration
        from .models.reformer import (
            REFORMER_PRETRAINED_MODEL_ARCHIVE_LIST,
            ReformerAttention,
            ReformerForMaskedLM,
            ReformerForQuestionAnswering,
            ReformerForSequenceClassification,
            ReformerLayer,
            ReformerModel,
            ReformerModelWithLMHead,
            ReformerPreTrainedModel,
        )
        from .models.rembert import (
            REMBERT_PRETRAINED_MODEL_ARCHIVE_LIST,
            RemBertForCausalLM,
            RemBertForMaskedLM,
            RemBertForMultipleChoice,
            RemBertForQuestionAnswering,
            RemBertForSequenceClassification,
            RemBertForTokenClassification,
            RemBertLayer,
            RemBertModel,
            RemBertPreTrainedModel,
            load_tf_weights_in_rembert,
        )
        from .models.retribert import RETRIBERT_PRETRAINED_MODEL_ARCHIVE_LIST, RetriBertModel, RetriBertPreTrainedModel
        from .models.roberta import (
            ROBERTA_PRETRAINED_MODEL_ARCHIVE_LIST,
            RobertaForCausalLM,
            RobertaForMaskedLM,
            RobertaForMultipleChoice,
            RobertaForQuestionAnswering,
            RobertaForSequenceClassification,
            RobertaForTokenClassification,
            RobertaModel,
            RobertaPreTrainedModel,
        )
        from .models.roformer import (
            ROFORMER_PRETRAINED_MODEL_ARCHIVE_LIST,
            RoFormerForCausalLM,
            RoFormerForMaskedLM,
            RoFormerForMultipleChoice,
            RoFormerForQuestionAnswering,
            RoFormerForSequenceClassification,
            RoFormerForTokenClassification,
            RoFormerLayer,
            RoFormerModel,
            RoFormerPreTrainedModel,
            load_tf_weights_in_roformer,
        )
        from .models.speech_encoder_decoder import SpeechEncoderDecoderModel
        from .models.speech_to_text import (
            SPEECH_TO_TEXT_PRETRAINED_MODEL_ARCHIVE_LIST,
            Speech2TextForConditionalGeneration,
            Speech2TextModel,
            Speech2TextPreTrainedModel,
        )
        from .models.speech_to_text_2 import Speech2Text2ForCausalLM, Speech2Text2PreTrainedModel
        from .models.splinter import (
            SPLINTER_PRETRAINED_MODEL_ARCHIVE_LIST,
            SplinterForQuestionAnswering,
            SplinterLayer,
            SplinterModel,
            SplinterPreTrainedModel,
        )
        from .models.squeezebert import (
            SQUEEZEBERT_PRETRAINED_MODEL_ARCHIVE_LIST,
            SqueezeBertForMaskedLM,
            SqueezeBertForMultipleChoice,
            SqueezeBertForQuestionAnswering,
            SqueezeBertForSequenceClassification,
            SqueezeBertForTokenClassification,
            SqueezeBertModel,
            SqueezeBertModule,
            SqueezeBertPreTrainedModel,
        )
        from .models.t5 import (
            T5_PRETRAINED_MODEL_ARCHIVE_LIST,
            T5EncoderModel,
            T5ForConditionalGeneration,
            T5Model,
            T5PreTrainedModel,
            load_tf_weights_in_t5,
        )
        from .models.tapas import (
            TAPAS_PRETRAINED_MODEL_ARCHIVE_LIST,
            TapasForMaskedLM,
            TapasForQuestionAnswering,
            TapasForSequenceClassification,
            TapasModel,
            TapasPreTrainedModel,
            load_tf_weights_in_tapas,
        )
        from .models.transfo_xl import (
            TRANSFO_XL_PRETRAINED_MODEL_ARCHIVE_LIST,
            AdaptiveEmbedding,
            TransfoXLForSequenceClassification,
            TransfoXLLMHeadModel,
            TransfoXLModel,
            TransfoXLPreTrainedModel,
            load_tf_weights_in_transfo_xl,
        )
<<<<<<< HEAD
        from .models.unispeech import (
            UNISPEECH_PRETRAINED_MODEL_ARCHIVE_LIST,
            UniSpeechForPreTraining,
            UniSpeechModel,
            UniSpeechPreTrainedModel,
        )
        from .models.unispeech_sat import (
            UNISPEECH_SAT_PRETRAINED_MODEL_ARCHIVE_LIST,
            UniSpeechSatForPreTraining,
            UniSpeechSatModel,
            UniSpeechSatPreTrainedModel,
        )
        from .models.visual_bert import (  # load_tf_weights_in_visual_bert,
=======
        from .models.trocr import TROCR_PRETRAINED_MODEL_ARCHIVE_LIST, TrOCRForCausalLM, TrOCRPreTrainedModel
        from .models.vision_encoder_decoder import VisionEncoderDecoderModel
        from .models.visual_bert import (
>>>>>>> cc360649
            VISUAL_BERT_PRETRAINED_MODEL_ARCHIVE_LIST,
            VisualBertForMultipleChoice,
            VisualBertForPreTraining,
            VisualBertForQuestionAnswering,
            VisualBertForRegionToPhraseAlignment,
            VisualBertForVisualReasoning,
            VisualBertLayer,
            VisualBertModel,
            VisualBertPreTrainedModel,
        )
        from .models.vit import (
            VIT_PRETRAINED_MODEL_ARCHIVE_LIST,
            ViTForImageClassification,
            ViTModel,
            ViTPreTrainedModel,
        )
        from .models.wav2vec2 import (
            WAV_2_VEC_2_PRETRAINED_MODEL_ARCHIVE_LIST,
            Wav2Vec2ForCTC,
            Wav2Vec2ForMaskedLM,
            Wav2Vec2ForPreTraining,
            Wav2Vec2ForSequenceClassification,
            Wav2Vec2Model,
            Wav2Vec2PreTrainedModel,
        )
        from .models.xlm import (
            XLM_PRETRAINED_MODEL_ARCHIVE_LIST,
            XLMForMultipleChoice,
            XLMForQuestionAnswering,
            XLMForQuestionAnsweringSimple,
            XLMForSequenceClassification,
            XLMForTokenClassification,
            XLMModel,
            XLMPreTrainedModel,
            XLMWithLMHeadModel,
        )
        from .models.xlm_prophetnet import (
            XLM_PROPHETNET_PRETRAINED_MODEL_ARCHIVE_LIST,
            XLMProphetNetDecoder,
            XLMProphetNetEncoder,
            XLMProphetNetForCausalLM,
            XLMProphetNetForConditionalGeneration,
            XLMProphetNetModel,
        )
        from .models.xlm_roberta import (
            XLM_ROBERTA_PRETRAINED_MODEL_ARCHIVE_LIST,
            XLMRobertaForCausalLM,
            XLMRobertaForMaskedLM,
            XLMRobertaForMultipleChoice,
            XLMRobertaForQuestionAnswering,
            XLMRobertaForSequenceClassification,
            XLMRobertaForTokenClassification,
            XLMRobertaModel,
        )
        from .models.xlnet import (
            XLNET_PRETRAINED_MODEL_ARCHIVE_LIST,
            XLNetForMultipleChoice,
            XLNetForQuestionAnswering,
            XLNetForQuestionAnsweringSimple,
            XLNetForSequenceClassification,
            XLNetForTokenClassification,
            XLNetLMHeadModel,
            XLNetModel,
            XLNetPreTrainedModel,
            load_tf_weights_in_xlnet,
        )

        # Optimization
        from .optimization import (
            Adafactor,
            AdamW,
            get_constant_schedule,
            get_constant_schedule_with_warmup,
            get_cosine_schedule_with_warmup,
            get_cosine_with_hard_restarts_schedule_with_warmup,
            get_linear_schedule_with_warmup,
            get_polynomial_decay_schedule_with_warmup,
            get_scheduler,
        )

        # Trainer
        from .trainer import Trainer
        from .trainer_pt_utils import torch_distributed_zero_first
        from .trainer_seq2seq import Seq2SeqTrainer
    else:
        from .utils.dummy_pt_objects import *

    # TensorFlow
    if is_tf_available():

        from .benchmark.benchmark_args_tf import TensorFlowBenchmarkArguments

        # Benchmarks
        from .benchmark.benchmark_tf import TensorFlowBenchmark
        from .generation_tf_utils import tf_top_k_top_p_filtering
        from .modeling_tf_layoutlm import (
            TF_LAYOUTLM_PRETRAINED_MODEL_ARCHIVE_LIST,
            TFLayoutLMForMaskedLM,
            TFLayoutLMForSequenceClassification,
            TFLayoutLMForTokenClassification,
            TFLayoutLMMainLayer,
            TFLayoutLMModel,
            TFLayoutLMPreTrainedModel,
        )
        from .modeling_tf_utils import TFPreTrainedModel, TFSequenceSummary, TFSharedEmbeddings, shape_list
        from .models.albert import (
            TF_ALBERT_PRETRAINED_MODEL_ARCHIVE_LIST,
            TFAlbertForMaskedLM,
            TFAlbertForMultipleChoice,
            TFAlbertForPreTraining,
            TFAlbertForQuestionAnswering,
            TFAlbertForSequenceClassification,
            TFAlbertForTokenClassification,
            TFAlbertMainLayer,
            TFAlbertModel,
            TFAlbertPreTrainedModel,
        )
        from .models.auto import (
            TF_MODEL_FOR_CAUSAL_LM_MAPPING,
            TF_MODEL_FOR_MASKED_LM_MAPPING,
            TF_MODEL_FOR_MULTIPLE_CHOICE_MAPPING,
            TF_MODEL_FOR_NEXT_SENTENCE_PREDICTION_MAPPING,
            TF_MODEL_FOR_PRETRAINING_MAPPING,
            TF_MODEL_FOR_QUESTION_ANSWERING_MAPPING,
            TF_MODEL_FOR_SEQ_TO_SEQ_CAUSAL_LM_MAPPING,
            TF_MODEL_FOR_SEQUENCE_CLASSIFICATION_MAPPING,
            TF_MODEL_FOR_TOKEN_CLASSIFICATION_MAPPING,
            TF_MODEL_MAPPING,
            TF_MODEL_WITH_LM_HEAD_MAPPING,
            TFAutoModel,
            TFAutoModelForCausalLM,
            TFAutoModelForMaskedLM,
            TFAutoModelForMultipleChoice,
            TFAutoModelForPreTraining,
            TFAutoModelForQuestionAnswering,
            TFAutoModelForSeq2SeqLM,
            TFAutoModelForSequenceClassification,
            TFAutoModelForTokenClassification,
            TFAutoModelWithLMHead,
        )
        from .models.bart import TFBartForConditionalGeneration, TFBartModel, TFBartPretrainedModel
        from .models.bert import (
            TF_BERT_PRETRAINED_MODEL_ARCHIVE_LIST,
            TFBertEmbeddings,
            TFBertForMaskedLM,
            TFBertForMultipleChoice,
            TFBertForNextSentencePrediction,
            TFBertForPreTraining,
            TFBertForQuestionAnswering,
            TFBertForSequenceClassification,
            TFBertForTokenClassification,
            TFBertLMHeadModel,
            TFBertMainLayer,
            TFBertModel,
            TFBertPreTrainedModel,
        )
        from .models.blenderbot import (
            TFBlenderbotForConditionalGeneration,
            TFBlenderbotModel,
            TFBlenderbotPreTrainedModel,
        )
        from .models.blenderbot_small import (
            TFBlenderbotSmallForConditionalGeneration,
            TFBlenderbotSmallModel,
            TFBlenderbotSmallPreTrainedModel,
        )
        from .models.camembert import (
            TF_CAMEMBERT_PRETRAINED_MODEL_ARCHIVE_LIST,
            TFCamembertForMaskedLM,
            TFCamembertForMultipleChoice,
            TFCamembertForQuestionAnswering,
            TFCamembertForSequenceClassification,
            TFCamembertForTokenClassification,
            TFCamembertModel,
        )
        from .models.convbert import (
            TF_CONVBERT_PRETRAINED_MODEL_ARCHIVE_LIST,
            TFConvBertForMaskedLM,
            TFConvBertForMultipleChoice,
            TFConvBertForQuestionAnswering,
            TFConvBertForSequenceClassification,
            TFConvBertForTokenClassification,
            TFConvBertLayer,
            TFConvBertModel,
            TFConvBertPreTrainedModel,
        )
        from .models.ctrl import (
            TF_CTRL_PRETRAINED_MODEL_ARCHIVE_LIST,
            TFCTRLForSequenceClassification,
            TFCTRLLMHeadModel,
            TFCTRLModel,
            TFCTRLPreTrainedModel,
        )
        from .models.deberta import (
            TF_DEBERTA_PRETRAINED_MODEL_ARCHIVE_LIST,
            TFDebertaForMaskedLM,
            TFDebertaForQuestionAnswering,
            TFDebertaForSequenceClassification,
            TFDebertaForTokenClassification,
            TFDebertaModel,
            TFDebertaPreTrainedModel,
        )
        from .models.deberta_v2 import (
            TF_DEBERTA_V2_PRETRAINED_MODEL_ARCHIVE_LIST,
            TFDebertaV2ForMaskedLM,
            TFDebertaV2ForQuestionAnswering,
            TFDebertaV2ForSequenceClassification,
            TFDebertaV2ForTokenClassification,
            TFDebertaV2Model,
            TFDebertaV2PreTrainedModel,
        )
        from .models.distilbert import (
            TF_DISTILBERT_PRETRAINED_MODEL_ARCHIVE_LIST,
            TFDistilBertForMaskedLM,
            TFDistilBertForMultipleChoice,
            TFDistilBertForQuestionAnswering,
            TFDistilBertForSequenceClassification,
            TFDistilBertForTokenClassification,
            TFDistilBertMainLayer,
            TFDistilBertModel,
            TFDistilBertPreTrainedModel,
        )
        from .models.dpr import (
            TF_DPR_CONTEXT_ENCODER_PRETRAINED_MODEL_ARCHIVE_LIST,
            TF_DPR_QUESTION_ENCODER_PRETRAINED_MODEL_ARCHIVE_LIST,
            TF_DPR_READER_PRETRAINED_MODEL_ARCHIVE_LIST,
            TFDPRContextEncoder,
            TFDPRPretrainedContextEncoder,
            TFDPRPretrainedQuestionEncoder,
            TFDPRPretrainedReader,
            TFDPRQuestionEncoder,
            TFDPRReader,
        )
        from .models.electra import (
            TF_ELECTRA_PRETRAINED_MODEL_ARCHIVE_LIST,
            TFElectraForMaskedLM,
            TFElectraForMultipleChoice,
            TFElectraForPreTraining,
            TFElectraForQuestionAnswering,
            TFElectraForSequenceClassification,
            TFElectraForTokenClassification,
            TFElectraModel,
            TFElectraPreTrainedModel,
        )
        from .models.encoder_decoder import TFEncoderDecoderModel
        from .models.flaubert import (
            TF_FLAUBERT_PRETRAINED_MODEL_ARCHIVE_LIST,
            TFFlaubertForMultipleChoice,
            TFFlaubertForQuestionAnsweringSimple,
            TFFlaubertForSequenceClassification,
            TFFlaubertForTokenClassification,
            TFFlaubertModel,
            TFFlaubertPreTrainedModel,
            TFFlaubertWithLMHeadModel,
        )
        from .models.funnel import (
            TF_FUNNEL_PRETRAINED_MODEL_ARCHIVE_LIST,
            TFFunnelBaseModel,
            TFFunnelForMaskedLM,
            TFFunnelForMultipleChoice,
            TFFunnelForPreTraining,
            TFFunnelForQuestionAnswering,
            TFFunnelForSequenceClassification,
            TFFunnelForTokenClassification,
            TFFunnelModel,
            TFFunnelPreTrainedModel,
        )
        from .models.gpt2 import (
            TF_GPT2_PRETRAINED_MODEL_ARCHIVE_LIST,
            TFGPT2DoubleHeadsModel,
            TFGPT2ForSequenceClassification,
            TFGPT2LMHeadModel,
            TFGPT2MainLayer,
            TFGPT2Model,
            TFGPT2PreTrainedModel,
        )
        from .models.hubert import (
            TF_HUBERT_PRETRAINED_MODEL_ARCHIVE_LIST,
            TFHubertForCTC,
            TFHubertModel,
            TFHubertPreTrainedModel,
        )
        from .models.led import TFLEDForConditionalGeneration, TFLEDModel, TFLEDPreTrainedModel
        from .models.longformer import (
            TF_LONGFORMER_PRETRAINED_MODEL_ARCHIVE_LIST,
            TFLongformerForMaskedLM,
            TFLongformerForMultipleChoice,
            TFLongformerForQuestionAnswering,
            TFLongformerForSequenceClassification,
            TFLongformerForTokenClassification,
            TFLongformerModel,
            TFLongformerPreTrainedModel,
            TFLongformerSelfAttention,
        )
        from .models.lxmert import (
            TF_LXMERT_PRETRAINED_MODEL_ARCHIVE_LIST,
            TFLxmertForPreTraining,
            TFLxmertMainLayer,
            TFLxmertModel,
            TFLxmertPreTrainedModel,
            TFLxmertVisualFeatureEncoder,
        )
        from .models.marian import TFMarianModel, TFMarianMTModel, TFMarianPreTrainedModel
        from .models.mbart import TFMBartForConditionalGeneration, TFMBartModel, TFMBartPreTrainedModel
        from .models.mobilebert import (
            TF_MOBILEBERT_PRETRAINED_MODEL_ARCHIVE_LIST,
            TFMobileBertForMaskedLM,
            TFMobileBertForMultipleChoice,
            TFMobileBertForNextSentencePrediction,
            TFMobileBertForPreTraining,
            TFMobileBertForQuestionAnswering,
            TFMobileBertForSequenceClassification,
            TFMobileBertForTokenClassification,
            TFMobileBertMainLayer,
            TFMobileBertModel,
            TFMobileBertPreTrainedModel,
        )
        from .models.mpnet import (
            TF_MPNET_PRETRAINED_MODEL_ARCHIVE_LIST,
            TFMPNetForMaskedLM,
            TFMPNetForMultipleChoice,
            TFMPNetForQuestionAnswering,
            TFMPNetForSequenceClassification,
            TFMPNetForTokenClassification,
            TFMPNetMainLayer,
            TFMPNetModel,
            TFMPNetPreTrainedModel,
        )
        from .models.mt5 import TFMT5EncoderModel, TFMT5ForConditionalGeneration, TFMT5Model
        from .models.openai import (
            TF_OPENAI_GPT_PRETRAINED_MODEL_ARCHIVE_LIST,
            TFOpenAIGPTDoubleHeadsModel,
            TFOpenAIGPTForSequenceClassification,
            TFOpenAIGPTLMHeadModel,
            TFOpenAIGPTMainLayer,
            TFOpenAIGPTModel,
            TFOpenAIGPTPreTrainedModel,
        )
        from .models.pegasus import TFPegasusForConditionalGeneration, TFPegasusModel, TFPegasusPreTrainedModel
        from .models.rag import TFRagModel, TFRagPreTrainedModel, TFRagSequenceForGeneration, TFRagTokenForGeneration
        from .models.rembert import (
            TF_REMBERT_PRETRAINED_MODEL_ARCHIVE_LIST,
            TFRemBertForCausalLM,
            TFRemBertForMaskedLM,
            TFRemBertForMultipleChoice,
            TFRemBertForQuestionAnswering,
            TFRemBertForSequenceClassification,
            TFRemBertForTokenClassification,
            TFRemBertLayer,
            TFRemBertModel,
            TFRemBertPreTrainedModel,
        )
        from .models.roberta import (
            TF_ROBERTA_PRETRAINED_MODEL_ARCHIVE_LIST,
            TFRobertaForCausalLM,
            TFRobertaForMaskedLM,
            TFRobertaForMultipleChoice,
            TFRobertaForQuestionAnswering,
            TFRobertaForSequenceClassification,
            TFRobertaForTokenClassification,
            TFRobertaMainLayer,
            TFRobertaModel,
            TFRobertaPreTrainedModel,
        )
        from .models.roformer import (
            TF_ROFORMER_PRETRAINED_MODEL_ARCHIVE_LIST,
            TFRoFormerForCausalLM,
            TFRoFormerForMaskedLM,
            TFRoFormerForMultipleChoice,
            TFRoFormerForQuestionAnswering,
            TFRoFormerForSequenceClassification,
            TFRoFormerForTokenClassification,
            TFRoFormerLayer,
            TFRoFormerModel,
            TFRoFormerPreTrainedModel,
        )
        from .models.t5 import (
            TF_T5_PRETRAINED_MODEL_ARCHIVE_LIST,
            TFT5EncoderModel,
            TFT5ForConditionalGeneration,
            TFT5Model,
            TFT5PreTrainedModel,
        )
        from .models.transfo_xl import (
            TF_TRANSFO_XL_PRETRAINED_MODEL_ARCHIVE_LIST,
            TFAdaptiveEmbedding,
            TFTransfoXLForSequenceClassification,
            TFTransfoXLLMHeadModel,
            TFTransfoXLMainLayer,
            TFTransfoXLModel,
            TFTransfoXLPreTrainedModel,
        )
        from .models.wav2vec2 import (
            TF_WAV_2_VEC_2_PRETRAINED_MODEL_ARCHIVE_LIST,
            TFWav2Vec2ForCTC,
            TFWav2Vec2Model,
            TFWav2Vec2PreTrainedModel,
        )
        from .models.xlm import (
            TF_XLM_PRETRAINED_MODEL_ARCHIVE_LIST,
            TFXLMForMultipleChoice,
            TFXLMForQuestionAnsweringSimple,
            TFXLMForSequenceClassification,
            TFXLMForTokenClassification,
            TFXLMMainLayer,
            TFXLMModel,
            TFXLMPreTrainedModel,
            TFXLMWithLMHeadModel,
        )
        from .models.xlm_roberta import (
            TF_XLM_ROBERTA_PRETRAINED_MODEL_ARCHIVE_LIST,
            TFXLMRobertaForMaskedLM,
            TFXLMRobertaForMultipleChoice,
            TFXLMRobertaForQuestionAnswering,
            TFXLMRobertaForSequenceClassification,
            TFXLMRobertaForTokenClassification,
            TFXLMRobertaModel,
        )
        from .models.xlnet import (
            TF_XLNET_PRETRAINED_MODEL_ARCHIVE_LIST,
            TFXLNetForMultipleChoice,
            TFXLNetForQuestionAnsweringSimple,
            TFXLNetForSequenceClassification,
            TFXLNetForTokenClassification,
            TFXLNetLMHeadModel,
            TFXLNetMainLayer,
            TFXLNetModel,
            TFXLNetPreTrainedModel,
        )

        # Optimization
        from .optimization_tf import AdamWeightDecay, GradientAccumulator, WarmUp, create_optimizer

        # Trainer
        from .trainer_tf import TFTrainer

    else:
        # Import the same objects as dummies to get them in the namespace.
        # They will raise an import error if the user tries to instantiate / use them.
        from .utils.dummy_tf_objects import *

    if is_flax_available():
        from .generation_flax_logits_process import (
            FlaxForcedBOSTokenLogitsProcessor,
            FlaxForcedEOSTokenLogitsProcessor,
            FlaxLogitsProcessor,
            FlaxLogitsProcessorList,
            FlaxLogitsWarper,
            FlaxMinLengthLogitsProcessor,
            FlaxTemperatureLogitsWarper,
            FlaxTopKLogitsWarper,
            FlaxTopPLogitsWarper,
        )
        from .modeling_flax_utils import FlaxPreTrainedModel
        from .models.albert import (
            FlaxAlbertForMaskedLM,
            FlaxAlbertForMultipleChoice,
            FlaxAlbertForPreTraining,
            FlaxAlbertForQuestionAnswering,
            FlaxAlbertForSequenceClassification,
            FlaxAlbertForTokenClassification,
            FlaxAlbertModel,
            FlaxAlbertPreTrainedModel,
        )
        from .models.auto import (
            FLAX_MODEL_FOR_CAUSAL_LM_MAPPING,
            FLAX_MODEL_FOR_IMAGE_CLASSIFICATION_MAPPING,
            FLAX_MODEL_FOR_MASKED_LM_MAPPING,
            FLAX_MODEL_FOR_MULTIPLE_CHOICE_MAPPING,
            FLAX_MODEL_FOR_NEXT_SENTENCE_PREDICTION_MAPPING,
            FLAX_MODEL_FOR_PRETRAINING_MAPPING,
            FLAX_MODEL_FOR_QUESTION_ANSWERING_MAPPING,
            FLAX_MODEL_FOR_SEQ_TO_SEQ_CAUSAL_LM_MAPPING,
            FLAX_MODEL_FOR_SEQUENCE_CLASSIFICATION_MAPPING,
            FLAX_MODEL_FOR_TOKEN_CLASSIFICATION_MAPPING,
            FLAX_MODEL_MAPPING,
            FlaxAutoModel,
            FlaxAutoModelForCausalLM,
            FlaxAutoModelForImageClassification,
            FlaxAutoModelForMaskedLM,
            FlaxAutoModelForMultipleChoice,
            FlaxAutoModelForNextSentencePrediction,
            FlaxAutoModelForPreTraining,
            FlaxAutoModelForQuestionAnswering,
            FlaxAutoModelForSeq2SeqLM,
            FlaxAutoModelForSequenceClassification,
            FlaxAutoModelForTokenClassification,
        )
        from .models.bart import (
            FlaxBartForConditionalGeneration,
            FlaxBartForQuestionAnswering,
            FlaxBartForSequenceClassification,
            FlaxBartModel,
            FlaxBartPreTrainedModel,
        )
        from .models.beit import (
            FlaxBeitForImageClassification,
            FlaxBeitForMaskedImageModeling,
            FlaxBeitModel,
            FlaxBeitPreTrainedModel,
        )
        from .models.bert import (
            FlaxBertForMaskedLM,
            FlaxBertForMultipleChoice,
            FlaxBertForNextSentencePrediction,
            FlaxBertForPreTraining,
            FlaxBertForQuestionAnswering,
            FlaxBertForSequenceClassification,
            FlaxBertForTokenClassification,
            FlaxBertModel,
            FlaxBertPreTrainedModel,
        )
        from .models.big_bird import (
            FlaxBigBirdForMaskedLM,
            FlaxBigBirdForMultipleChoice,
            FlaxBigBirdForPreTraining,
            FlaxBigBirdForQuestionAnswering,
            FlaxBigBirdForSequenceClassification,
            FlaxBigBirdForTokenClassification,
            FlaxBigBirdModel,
            FlaxBigBirdPreTrainedModel,
        )
        from .models.clip import (
            FlaxCLIPModel,
            FlaxCLIPPreTrainedModel,
            FlaxCLIPTextModel,
            FlaxCLIPTextPreTrainedModel,
            FlaxCLIPVisionModel,
            FlaxCLIPVisionPreTrainedModel,
        )
        from .models.distilbert import (
            FlaxDistilBertForMaskedLM,
            FlaxDistilBertForMultipleChoice,
            FlaxDistilBertForQuestionAnswering,
            FlaxDistilBertForSequenceClassification,
            FlaxDistilBertForTokenClassification,
            FlaxDistilBertModel,
            FlaxDistilBertPreTrainedModel,
        )
        from .models.electra import (
            FlaxElectraForMaskedLM,
            FlaxElectraForMultipleChoice,
            FlaxElectraForPreTraining,
            FlaxElectraForQuestionAnswering,
            FlaxElectraForSequenceClassification,
            FlaxElectraForTokenClassification,
            FlaxElectraModel,
            FlaxElectraPreTrainedModel,
        )
        from .models.encoder_decoder import FlaxEncoderDecoderModel
        from .models.gpt2 import FlaxGPT2LMHeadModel, FlaxGPT2Model, FlaxGPT2PreTrainedModel
        from .models.gpt_neo import FlaxGPTNeoForCausalLM, FlaxGPTNeoModel, FlaxGPTNeoPreTrainedModel
        from .models.marian import FlaxMarianModel, FlaxMarianMTModel, FlaxMarianPreTrainedModel
        from .models.mbart import (
            FlaxMBartForConditionalGeneration,
            FlaxMBartForQuestionAnswering,
            FlaxMBartForSequenceClassification,
            FlaxMBartModel,
            FlaxMBartPreTrainedModel,
        )
        from .models.mt5 import FlaxMT5ForConditionalGeneration, FlaxMT5Model
        from .models.pegasus import FlaxPegasusForConditionalGeneration, FlaxPegasusModel, FlaxPegasusPreTrainedModel
        from .models.roberta import (
            FlaxRobertaForMaskedLM,
            FlaxRobertaForMultipleChoice,
            FlaxRobertaForQuestionAnswering,
            FlaxRobertaForSequenceClassification,
            FlaxRobertaForTokenClassification,
            FlaxRobertaModel,
            FlaxRobertaPreTrainedModel,
        )
        from .models.t5 import FlaxT5ForConditionalGeneration, FlaxT5Model, FlaxT5PreTrainedModel
        from .models.vit import FlaxViTForImageClassification, FlaxViTModel, FlaxViTPreTrainedModel
        from .models.wav2vec2 import (
            FlaxWav2Vec2ForCTC,
            FlaxWav2Vec2ForPreTraining,
            FlaxWav2Vec2Model,
            FlaxWav2Vec2PreTrainedModel,
        )
    else:
        # Import the same objects as dummies to get them in the namespace.
        # They will raise an import error if the user tries to instantiate / use them.
        from .utils.dummy_flax_objects import *

else:
    import sys

    sys.modules[__name__] = _LazyModule(
        __name__,
        globals()["__file__"],
        _import_structure,
        module_spec=__spec__,
        extra_objects={"__version__": __version__},
    )


if not is_tf_available() and not is_torch_available() and not is_flax_available():
    logger.warning(
        "None of PyTorch, TensorFlow >= 2.0, or Flax have been found. "
        "Models won't be available and only tokenizers, configuration "
        "and file/data utilities can be used."
    )<|MERGE_RESOLUTION|>--- conflicted
+++ resolved
@@ -271,7 +271,11 @@
         "TransfoXLCorpus",
         "TransfoXLTokenizer",
     ],
-<<<<<<< HEAD
+    "models.trocr": [
+        "TROCR_PRETRAINED_CONFIG_ARCHIVE_MAP",
+        "TrOCRConfig",
+        "TrOCRProcessor",
+    ],
     "models.unispeech": [
         "UNISPEECH_PRETRAINED_CONFIG_ARCHIVE_MAP",
         "UniSpeechConfig",
@@ -280,14 +284,7 @@
         "UNISPEECH_SAT_PRETRAINED_CONFIG_ARCHIVE_MAP",
         "UniSpeechSatConfig",
     ],
-=======
-    "models.trocr": [
-        "TROCR_PRETRAINED_CONFIG_ARCHIVE_MAP",
-        "TrOCRConfig",
-        "TrOCRProcessor",
-    ],
     "models.vision_encoder_decoder": ["VisionEncoderDecoderConfig"],
->>>>>>> cc360649
     "models.visual_bert": ["VISUAL_BERT_PRETRAINED_CONFIG_ARCHIVE_MAP", "VisualBertConfig"],
     "models.vit": ["VIT_PRETRAINED_CONFIG_ARCHIVE_MAP", "ViTConfig"],
     "models.wav2vec2": [
@@ -1190,7 +1187,9 @@
             "load_tf_weights_in_transfo_xl",
         ]
     )
-<<<<<<< HEAD
+    _import_structure["models.trocr"].extend(
+        ["TROCR_PRETRAINED_MODEL_ARCHIVE_LIST", "TrOCRForCausalLM", "TrOCRPreTrainedModel"]
+    )
     _import_structure["models.unispeech"].extend(
         [
             "UNISPEECH_PRETRAINED_MODEL_ARCHIVE_LIST",
@@ -1207,12 +1206,7 @@
             "UniSpeechSatPreTrainedModel",
         ]
     )
-=======
-    _import_structure["models.trocr"].extend(
-        ["TROCR_PRETRAINED_MODEL_ARCHIVE_LIST", "TrOCRForCausalLM", "TrOCRPreTrainedModel"]
-    )
     _import_structure["models.vision_encoder_decoder"].extend(["VisionEncoderDecoderModel"])
->>>>>>> cc360649
     _import_structure["models.visual_bert"].extend(
         [
             "VISUAL_BERT_PRETRAINED_MODEL_ARCHIVE_LIST",
@@ -2895,7 +2889,7 @@
             TransfoXLPreTrainedModel,
             load_tf_weights_in_transfo_xl,
         )
-<<<<<<< HEAD
+        from .models.trocr import TROCR_PRETRAINED_MODEL_ARCHIVE_LIST, TrOCRForCausalLM, TrOCRPreTrainedModel
         from .models.unispeech import (
             UNISPEECH_PRETRAINED_MODEL_ARCHIVE_LIST,
             UniSpeechForPreTraining,
@@ -2908,12 +2902,8 @@
             UniSpeechSatModel,
             UniSpeechSatPreTrainedModel,
         )
-        from .models.visual_bert import (  # load_tf_weights_in_visual_bert,
-=======
-        from .models.trocr import TROCR_PRETRAINED_MODEL_ARCHIVE_LIST, TrOCRForCausalLM, TrOCRPreTrainedModel
         from .models.vision_encoder_decoder import VisionEncoderDecoderModel
         from .models.visual_bert import (
->>>>>>> cc360649
             VISUAL_BERT_PRETRAINED_MODEL_ARCHIVE_LIST,
             VisualBertForMultipleChoice,
             VisualBertForPreTraining,
