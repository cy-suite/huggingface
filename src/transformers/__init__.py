# flake8: noqa
# There's no way to ignore "F401 '...' imported but unused" warnings in this
# module, but to preserve other warnings. So, don't check this module at all.

__version__ = "2.11.0"

# Work around to update TensorFlow's absl.logging threshold which alters the
# default Python logging output behavior when present.
# see: https://github.com/abseil/abseil-py/issues/99
# and: https://github.com/tensorflow/tensorflow/issues/26691#issuecomment-500369493
try:
    import absl.logging
except ImportError:
    pass
else:
    absl.logging.set_verbosity("info")
    absl.logging.set_stderrthreshold("info")
    absl.logging._warn_preinit_stderr = False

import logging

# Configurations
from .configuration_albert import ALBERT_PRETRAINED_CONFIG_ARCHIVE_MAP, AlbertConfig
from .configuration_auto import ALL_PRETRAINED_CONFIG_ARCHIVE_MAP, CONFIG_MAPPING, AutoConfig
from .configuration_bart import BartConfig
from .configuration_bert import BERT_PRETRAINED_CONFIG_ARCHIVE_MAP, BertConfig
from .configuration_camembert import CAMEMBERT_PRETRAINED_CONFIG_ARCHIVE_MAP, CamembertConfig
from .configuration_ctrl import CTRL_PRETRAINED_CONFIG_ARCHIVE_MAP, CTRLConfig
from .configuration_distilbert import DISTILBERT_PRETRAINED_CONFIG_ARCHIVE_MAP, DistilBertConfig
from .configuration_electra import ELECTRA_PRETRAINED_CONFIG_ARCHIVE_MAP, ElectraConfig
from .configuration_encoder_decoder import EncoderDecoderConfig
from .configuration_flaubert import FLAUBERT_PRETRAINED_CONFIG_ARCHIVE_MAP, FlaubertConfig
from .configuration_gpt2 import GPT2_PRETRAINED_CONFIG_ARCHIVE_MAP, GPT2Config
from .configuration_longformer import LONGFORMER_PRETRAINED_CONFIG_ARCHIVE_MAP, LongformerConfig
from .configuration_marian import MarianConfig
from .configuration_mmbt import MMBTConfig
from .configuration_openai import OPENAI_GPT_PRETRAINED_CONFIG_ARCHIVE_MAP, OpenAIGPTConfig
from .configuration_reformer import REFORMER_PRETRAINED_CONFIG_ARCHIVE_MAP, ReformerConfig
from .configuration_roberta import ROBERTA_PRETRAINED_CONFIG_ARCHIVE_MAP, RobertaConfig
from .configuration_t5 import T5_PRETRAINED_CONFIG_ARCHIVE_MAP, T5Config
from .configuration_transfo_xl import TRANSFO_XL_PRETRAINED_CONFIG_ARCHIVE_MAP, TransfoXLConfig
from .configuration_utils import PretrainedConfig
from .configuration_xlm import XLM_PRETRAINED_CONFIG_ARCHIVE_MAP, XLMConfig
from .configuration_xlm_roberta import XLM_ROBERTA_PRETRAINED_CONFIG_ARCHIVE_MAP, XLMRobertaConfig
from .configuration_xlnet import XLNET_PRETRAINED_CONFIG_ARCHIVE_MAP, XLNetConfig
from .data import (
    DataProcessor,
    InputExample,
    InputFeatures,
    SingleSentenceClassificationProcessor,
    SquadExample,
    SquadFeatures,
    SquadV1Processor,
    SquadV2Processor,
    glue_convert_examples_to_features,
    glue_output_modes,
    glue_processors,
    glue_tasks_num_labels,
    is_sklearn_available,
    squad_convert_examples_to_features,
    xnli_output_modes,
    xnli_processors,
    xnli_tasks_num_labels,
)

# Files and general utilities
from .file_utils import (
    CONFIG_NAME,
    MODEL_CARD_NAME,
    PYTORCH_PRETRAINED_BERT_CACHE,
    PYTORCH_TRANSFORMERS_CACHE,
    TF2_WEIGHTS_NAME,
    TF_WEIGHTS_NAME,
    TRANSFORMERS_CACHE,
    WEIGHTS_NAME,
    add_end_docstrings,
    add_start_docstrings,
    cached_path,
    is_tf_available,
    is_torch_available,
    is_torch_tpu_available,
)
from .hf_argparser import HfArgumentParser

# Model Cards
from .modelcard import ModelCard

# TF 2.0 <=> PyTorch conversion utilities
from .modeling_tf_pytorch_utils import (
    convert_tf_weight_name_to_pt_weight_name,
    load_pytorch_checkpoint_in_tf2_model,
    load_pytorch_model_in_tf2_model,
    load_pytorch_weights_in_tf2_model,
    load_tf2_checkpoint_in_pytorch_model,
    load_tf2_model_in_pytorch_model,
    load_tf2_weights_in_pytorch_model,
)

# Pipelines
from .pipelines import (
    CsvPipelineDataFormat,
    FeatureExtractionPipeline,
    FillMaskPipeline,
    JsonPipelineDataFormat,
    NerPipeline,
    PipedPipelineDataFormat,
    Pipeline,
    PipelineDataFormat,
    QuestionAnsweringPipeline,
    SummarizationPipeline,
    TextClassificationPipeline,
    TextGenerationPipeline,
    TokenClassificationPipeline,
    TranslationPipeline,
    pipeline,
)

# Tokenizers
from .tokenization_albert import AlbertTokenizer
from .tokenization_auto import TOKENIZER_MAPPING, AutoTokenizer
from .tokenization_bart import BartTokenizer, BartTokenizerFast, MBartTokenizer
from .tokenization_bert import BasicTokenizer, BertTokenizer, BertTokenizerFast, WordpieceTokenizer
from .tokenization_bert_japanese import BertJapaneseTokenizer, CharacterTokenizer, MecabTokenizer
from .tokenization_camembert import CamembertTokenizer
from .tokenization_ctrl import CTRLTokenizer
from .tokenization_distilbert import DistilBertTokenizer, DistilBertTokenizerFast
from .tokenization_electra import ElectraTokenizer, ElectraTokenizerFast
from .tokenization_flaubert import FlaubertTokenizer
from .tokenization_gpt2 import GPT2Tokenizer, GPT2TokenizerFast
from .tokenization_longformer import LongformerTokenizer, LongformerTokenizerFast
from .tokenization_openai import OpenAIGPTTokenizer, OpenAIGPTTokenizerFast
from .tokenization_reformer import ReformerTokenizer
from .tokenization_roberta import RobertaTokenizer, RobertaTokenizerFast
from .tokenization_t5 import T5Tokenizer
from .tokenization_transfo_xl import TransfoXLCorpus, TransfoXLTokenizer, TransfoXLTokenizerFast
<<<<<<< HEAD
from .tokenization_utils import PreTrainedTokenizer
from .tokenization_utils_base import BatchEncoding, CharSpan, PreTrainedTokenizerBase, SpecialTokensMixin, TokenSpan
from .tokenization_utils_fast import PreTrainedTokenizerFast
=======
from .tokenization_utils import (
    BatchEncoding,
    PreTrainedTokenizer,
    PreTrainedTokenizerFast,
    SpecialTokensMixin,
    TensorType,
)
>>>>>>> 9931f817
from .tokenization_xlm import XLMTokenizer
from .tokenization_xlm_roberta import XLMRobertaTokenizer
from .tokenization_xlnet import SPIECE_UNDERLINE, XLNetTokenizer

# Trainer
from .trainer_utils import EvalPrediction
from .training_args import TrainingArguments
from .training_args_tf import TFTrainingArguments


logger = logging.getLogger(__name__)  # pylint: disable=invalid-name


if is_sklearn_available():
    from .data import glue_compute_metrics, xnli_compute_metrics


# Modeling
if is_torch_available():
    from .modeling_utils import PreTrainedModel, prune_layer, Conv1D, top_k_top_p_filtering, apply_chunking_to_forward
    from .modeling_auto import (
        AutoModel,
        AutoModelForPreTraining,
        AutoModelForSequenceClassification,
        AutoModelForQuestionAnswering,
        AutoModelWithLMHead,
        AutoModelForCausalLM,
        AutoModelForMaskedLM,
        AutoModelForSeq2SeqLM,
        AutoModelForTokenClassification,
        AutoModelForMultipleChoice,
        MODEL_MAPPING,
        MODEL_FOR_PRETRAINING_MAPPING,
        MODEL_WITH_LM_HEAD_MAPPING,
        MODEL_FOR_CAUSAL_LM_MAPPING,
        MODEL_FOR_MASKED_LM_MAPPING,
        MODEL_FOR_SEQ_TO_SEQ_CAUSAL_LM_MAPPING,
        MODEL_FOR_SEQUENCE_CLASSIFICATION_MAPPING,
        MODEL_FOR_QUESTION_ANSWERING_MAPPING,
        MODEL_FOR_TOKEN_CLASSIFICATION_MAPPING,
        MODEL_FOR_MULTIPLE_CHOICE_MAPPING,
    )

    from .modeling_bert import (
        BertPreTrainedModel,
        BertModel,
        BertForPreTraining,
        BertForMaskedLM,
        BertLMHeadModel,
        BertForNextSentencePrediction,
        BertForSequenceClassification,
        BertForMultipleChoice,
        BertForTokenClassification,
        BertForQuestionAnswering,
        load_tf_weights_in_bert,
        BERT_PRETRAINED_MODEL_ARCHIVE_LIST,
        BertLayer,
    )
    from .modeling_openai import (
        OpenAIGPTPreTrainedModel,
        OpenAIGPTModel,
        OpenAIGPTLMHeadModel,
        OpenAIGPTDoubleHeadsModel,
        load_tf_weights_in_openai_gpt,
        OPENAI_GPT_PRETRAINED_MODEL_ARCHIVE_LIST,
    )
    from .modeling_transfo_xl import (
        TransfoXLPreTrainedModel,
        TransfoXLModel,
        TransfoXLLMHeadModel,
        AdaptiveEmbedding,
        load_tf_weights_in_transfo_xl,
        TRANSFO_XL_PRETRAINED_MODEL_ARCHIVE_LIST,
    )
    from .modeling_gpt2 import (
        GPT2PreTrainedModel,
        GPT2Model,
        GPT2LMHeadModel,
        GPT2DoubleHeadsModel,
        load_tf_weights_in_gpt2,
        GPT2_PRETRAINED_MODEL_ARCHIVE_LIST,
    )
    from .modeling_ctrl import CTRLPreTrainedModel, CTRLModel, CTRLLMHeadModel, CTRL_PRETRAINED_MODEL_ARCHIVE_LIST
    from .modeling_xlnet import (
        XLNetPreTrainedModel,
        XLNetModel,
        XLNetLMHeadModel,
        XLNetForSequenceClassification,
        XLNetForTokenClassification,
        XLNetForMultipleChoice,
        XLNetForQuestionAnsweringSimple,
        XLNetForQuestionAnswering,
        load_tf_weights_in_xlnet,
        XLNET_PRETRAINED_MODEL_ARCHIVE_LIST,
    )
    from .modeling_xlm import (
        XLMPreTrainedModel,
        XLMModel,
        XLMWithLMHeadModel,
        XLMForSequenceClassification,
        XLMForTokenClassification,
        XLMForQuestionAnswering,
        XLMForQuestionAnsweringSimple,
        XLM_PRETRAINED_MODEL_ARCHIVE_LIST,
    )
    from .modeling_bart import (
        PretrainedBartModel,
        BartForSequenceClassification,
        BartModel,
        BartForConditionalGeneration,
        BartForQuestionAnswering,
        BART_PRETRAINED_MODEL_ARCHIVE_LIST,
    )
    from .modeling_marian import MarianMTModel
    from .tokenization_marian import MarianTokenizer
    from .modeling_roberta import (
        RobertaForMaskedLM,
        RobertaModel,
        RobertaForSequenceClassification,
        RobertaForMultipleChoice,
        RobertaForTokenClassification,
        RobertaForQuestionAnswering,
        ROBERTA_PRETRAINED_MODEL_ARCHIVE_LIST,
    )
    from .modeling_distilbert import (
        DistilBertPreTrainedModel,
        DistilBertForMaskedLM,
        DistilBertModel,
        DistilBertForSequenceClassification,
        DistilBertForQuestionAnswering,
        DistilBertForTokenClassification,
        DISTILBERT_PRETRAINED_MODEL_ARCHIVE_LIST,
    )
    from .modeling_camembert import (
        CamembertForMaskedLM,
        CamembertModel,
        CamembertForSequenceClassification,
        CamembertForMultipleChoice,
        CamembertForTokenClassification,
        CamembertForQuestionAnswering,
        CAMEMBERT_PRETRAINED_MODEL_ARCHIVE_LIST,
    )
    from .modeling_encoder_decoder import EncoderDecoderModel
    from .modeling_t5 import (
        T5PreTrainedModel,
        T5Model,
        T5ForConditionalGeneration,
        load_tf_weights_in_t5,
        T5_PRETRAINED_MODEL_ARCHIVE_LIST,
    )
    from .modeling_albert import (
        AlbertPreTrainedModel,
        AlbertModel,
        AlbertForPreTraining,
        AlbertForMaskedLM,
        AlbertForMultipleChoice,
        AlbertForSequenceClassification,
        AlbertForQuestionAnswering,
        AlbertForTokenClassification,
        load_tf_weights_in_albert,
        ALBERT_PRETRAINED_MODEL_ARCHIVE_LIST,
    )
    from .modeling_xlm_roberta import (
        XLMRobertaForMaskedLM,
        XLMRobertaModel,
        XLMRobertaForMultipleChoice,
        XLMRobertaForSequenceClassification,
        XLMRobertaForTokenClassification,
        XLMRobertaForQuestionAnswering,
        XLM_ROBERTA_PRETRAINED_MODEL_ARCHIVE_LIST,
    )
    from .modeling_mmbt import ModalEmbeddings, MMBTModel, MMBTForClassification

    from .modeling_flaubert import (
        FlaubertModel,
        FlaubertWithLMHeadModel,
        FlaubertForSequenceClassification,
        FlaubertForQuestionAnswering,
        FlaubertForQuestionAnsweringSimple,
        FLAUBERT_PRETRAINED_MODEL_ARCHIVE_LIST,
    )

    from .modeling_electra import (
        ElectraForPreTraining,
        ElectraForMaskedLM,
        ElectraForTokenClassification,
        ElectraPreTrainedModel,
        ElectraForSequenceClassification,
        ElectraForQuestionAnswering,
        ElectraModel,
        load_tf_weights_in_electra,
        ELECTRA_PRETRAINED_MODEL_ARCHIVE_LIST,
    )

    from .modeling_reformer import (
        ReformerAttention,
        ReformerLayer,
        ReformerModel,
        ReformerModelWithLMHead,
        REFORMER_PRETRAINED_MODEL_ARCHIVE_LIST,
    )

    from .modeling_longformer import (
        LongformerModel,
        LongformerForMaskedLM,
        LongformerForSequenceClassification,
        LongformerForMultipleChoice,
        LongformerForTokenClassification,
        LongformerForQuestionAnswering,
        LONGFORMER_PRETRAINED_MODEL_ARCHIVE_LIST,
    )

    # Optimization
    from .optimization import (
        AdamW,
        get_constant_schedule,
        get_constant_schedule_with_warmup,
        get_cosine_schedule_with_warmup,
        get_cosine_with_hard_restarts_schedule_with_warmup,
        get_linear_schedule_with_warmup,
    )

    # Trainer
    from .trainer import Trainer, set_seed, torch_distributed_zero_first, EvalPrediction
    from .data.data_collator import DefaultDataCollator, DataCollator, DataCollatorForLanguageModeling
    from .data.datasets import GlueDataset, TextDataset, LineByLineTextDataset, GlueDataTrainingArguments

    # Benchmarks
    from .benchmark import PyTorchBenchmark, PyTorchBenchmarkArguments

# TensorFlow
if is_tf_available():
    from .modeling_tf_utils import (
        shape_list,
        tf_top_k_top_p_filtering,
        TFPreTrainedModel,
        TFSequenceSummary,
        TFSharedEmbeddings,
    )
    from .modeling_tf_auto import (
        TF_MODEL_MAPPING,
        TF_MODEL_FOR_MULTIPLE_CHOICE_MAPPING,
        TF_MODEL_FOR_PRETRAINING_MAPPING,
        TF_MODEL_FOR_QUESTION_ANSWERING_MAPPING,
        TF_MODEL_FOR_SEQUENCE_CLASSIFICATION_MAPPING,
        TF_MODEL_FOR_TOKEN_CLASSIFICATION_MAPPING,
        TF_MODEL_WITH_LM_HEAD_MAPPING,
        TFAutoModel,
        TFAutoModelForMultipleChoice,
        TFAutoModelForPreTraining,
        TFAutoModelForQuestionAnswering,
        TFAutoModelForSequenceClassification,
        TFAutoModelForTokenClassification,
        TFAutoModelWithLMHead,
    )

    from .modeling_tf_albert import (
        TF_ALBERT_PRETRAINED_MODEL_ARCHIVE_LIST,
        TFAlbertForMaskedLM,
        TFAlbertForMultipleChoice,
        TFAlbertForPreTraining,
        TFAlbertForQuestionAnswering,
        TFAlbertForSequenceClassification,
        TFAlbertForTokenClassification,
        TFAlbertMainLayer,
        TFAlbertModel,
        TFAlbertPreTrainedModel,
    )

    from .modeling_tf_bert import (
        TF_BERT_PRETRAINED_MODEL_ARCHIVE_LIST,
        TFBertEmbeddings,
        TFBertForMaskedLM,
        TFBertForMultipleChoice,
        TFBertForNextSentencePrediction,
        TFBertForPreTraining,
        TFBertForQuestionAnswering,
        TFBertForSequenceClassification,
        TFBertForTokenClassification,
        TFBertMainLayer,
        TFBertModel,
        TFBertPreTrainedModel,
    )

    from .modeling_tf_camembert import (
        TF_CAMEMBERT_PRETRAINED_MODEL_ARCHIVE_LIST,
        TFCamembertForMaskedLM,
        TFCamembertModel,
        TFCamembertForMultipleChoice,
        TFCamembertForQuestionAnswering,
        TFCamembertForSequenceClassification,
        TFCamembertForTokenClassification,
    )

    from .modeling_tf_ctrl import (
        TF_CTRL_PRETRAINED_MODEL_ARCHIVE_LIST,
        TFCTRLLMHeadModel,
        TFCTRLModel,
        TFCTRLPreTrainedModel,
    )

    from .modeling_tf_distilbert import (
        TF_DISTILBERT_PRETRAINED_MODEL_ARCHIVE_LIST,
        TFDistilBertForMaskedLM,
        TFDistilBertForMultipleChoice,
        TFDistilBertForQuestionAnswering,
        TFDistilBertForSequenceClassification,
        TFDistilBertForTokenClassification,
        TFDistilBertMainLayer,
        TFDistilBertModel,
        TFDistilBertPreTrainedModel,
    )

    from .modeling_tf_electra import (
        TF_ELECTRA_PRETRAINED_MODEL_ARCHIVE_LIST,
        TFElectraForMaskedLM,
        TFElectraForPreTraining,
        TFElectraForQuestionAnswering,
        TFElectraForTokenClassification,
        TFElectraModel,
        TFElectraPreTrainedModel,
    )

    from .modeling_tf_flaubert import (
        TF_FLAUBERT_PRETRAINED_MODEL_ARCHIVE_LIST,
        TFFlaubertForMultipleChoice,
        TFFlaubertForQuestionAnsweringSimple,
        TFFlaubertForSequenceClassification,
        TFFlaubertForTokenClassification,
        TFFlaubertWithLMHeadModel,
        TFFlaubertModel,
    )

    from .modeling_tf_gpt2 import (
        TF_GPT2_PRETRAINED_MODEL_ARCHIVE_LIST,
        TFGPT2DoubleHeadsModel,
        TFGPT2LMHeadModel,
        TFGPT2MainLayer,
        TFGPT2Model,
        TFGPT2PreTrainedModel,
    )

    from .modeling_tf_openai import (
        TF_OPENAI_GPT_PRETRAINED_MODEL_ARCHIVE_LIST,
        TFOpenAIGPTDoubleHeadsModel,
        TFOpenAIGPTLMHeadModel,
        TFOpenAIGPTMainLayer,
        TFOpenAIGPTModel,
        TFOpenAIGPTPreTrainedModel,
    )

    from .modeling_tf_roberta import (
        TF_ROBERTA_PRETRAINED_MODEL_ARCHIVE_LIST,
        TFRobertaForMaskedLM,
        TFRobertaForMultipleChoice,
        TFRobertaForQuestionAnswering,
        TFRobertaForSequenceClassification,
        TFRobertaForTokenClassification,
        TFRobertaMainLayer,
        TFRobertaModel,
        TFRobertaPreTrainedModel,
    )

    from .modeling_tf_t5 import (
        TF_T5_PRETRAINED_MODEL_ARCHIVE_LIST,
        TFT5ForConditionalGeneration,
        TFT5Model,
        TFT5PreTrainedModel,
    )

    from .modeling_tf_transfo_xl import (
        TF_TRANSFO_XL_PRETRAINED_MODEL_ARCHIVE_LIST,
        TFAdaptiveEmbedding,
        TFTransfoXLLMHeadModel,
        TFTransfoXLMainLayer,
        TFTransfoXLModel,
        TFTransfoXLPreTrainedModel,
    )

    from .modeling_tf_xlm import (
        TF_XLM_PRETRAINED_MODEL_ARCHIVE_LIST,
        TFXLMForMultipleChoice,
        TFXLMForQuestionAnsweringSimple,
        TFXLMForSequenceClassification,
        TFXLMForTokenClassification,
        TFXLMWithLMHeadModel,
        TFXLMMainLayer,
        TFXLMModel,
        TFXLMPreTrainedModel,
    )

    from .modeling_tf_xlm_roberta import (
        TF_XLM_ROBERTA_PRETRAINED_MODEL_ARCHIVE_LIST,
        TFXLMRobertaForMaskedLM,
        TFXLMRobertaForMultipleChoice,
        TFXLMRobertaForQuestionAnswering,
        TFXLMRobertaForSequenceClassification,
        TFXLMRobertaForTokenClassification,
        TFXLMRobertaModel,
    )

    from .modeling_tf_xlnet import (
        TF_XLNET_PRETRAINED_MODEL_ARCHIVE_LIST,
        TFXLNetForMultipleChoice,
        TFXLNetForQuestionAnsweringSimple,
        TFXLNetForSequenceClassification,
        TFXLNetForTokenClassification,
        TFXLNetLMHeadModel,
        TFXLNetMainLayer,
        TFXLNetModel,
        TFXLNetPreTrainedModel,
    )

    # Optimization
    from .optimization_tf import (
        AdamWeightDecay,
        create_optimizer,
        GradientAccumulator,
        WarmUp,
    )

    # Trainer
    from .trainer_tf import TFTrainer


if not is_tf_available() and not is_torch_available():
    logger.warning(
        "Neither PyTorch nor TensorFlow >= 2.0 have been found."
        "Models won't be available and only tokenizers, configuration"
        "and file/data utilities can be used."
    )<|MERGE_RESOLUTION|>--- conflicted
+++ resolved
@@ -133,19 +133,16 @@
 from .tokenization_roberta import RobertaTokenizer, RobertaTokenizerFast
 from .tokenization_t5 import T5Tokenizer
 from .tokenization_transfo_xl import TransfoXLCorpus, TransfoXLTokenizer, TransfoXLTokenizerFast
-<<<<<<< HEAD
 from .tokenization_utils import PreTrainedTokenizer
-from .tokenization_utils_base import BatchEncoding, CharSpan, PreTrainedTokenizerBase, SpecialTokensMixin, TokenSpan
-from .tokenization_utils_fast import PreTrainedTokenizerFast
-=======
-from .tokenization_utils import (
+from .tokenization_utils_base import (
     BatchEncoding,
-    PreTrainedTokenizer,
-    PreTrainedTokenizerFast,
+    CharSpan,
+    PreTrainedTokenizerBase,
     SpecialTokensMixin,
     TensorType,
+    TokenSpan,
 )
->>>>>>> 9931f817
+from .tokenization_utils_fast import PreTrainedTokenizerFast
 from .tokenization_xlm import XLMTokenizer
 from .tokenization_xlm_roberta import XLMRobertaTokenizer
 from .tokenization_xlnet import SPIECE_UNDERLINE, XLNetTokenizer
