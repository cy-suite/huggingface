--- conflicted
+++ resolved
@@ -1348,12 +1348,9 @@
     _import_structure["models.deit"].append("DeiTImageProcessorFast")
     _import_structure["models.depth_pro"].append("DepthProImageProcessorFast")
     _import_structure["models.detr"].append("DetrImageProcessorFast")
-<<<<<<< HEAD
-    _import_structure["models.kosmos2_5"].append("Kosmos2_5ImageProcessorFast")
-=======
     _import_structure["models.gemma3"].append("Gemma3ImageProcessorFast")
     _import_structure["models.got_ocr2"].append("GotOcr2ImageProcessorFast")
->>>>>>> 91455c18
+    _import_structure["models.kosmos2_5"].append("Kosmos2_5ImageProcessorFast")
     _import_structure["models.llava"].append("LlavaImageProcessorFast")
     _import_structure["models.llava_next"].append("LlavaNextImageProcessorFast")
     _import_structure["models.llava_onevision"].append("LlavaOnevisionImageProcessorFast")
@@ -6603,12 +6600,9 @@
         from .models.deit import DeiTImageProcessorFast
         from .models.depth_pro import DepthProImageProcessorFast
         from .models.detr import DetrImageProcessorFast
-<<<<<<< HEAD
-        from .models.kosmos2_5 import Kosmos2_5ImageProcessorFast
-=======
         from .models.gemma3 import Gemma3ImageProcessorFast
         from .models.got_ocr2 import GotOcr2ImageProcessorFast
->>>>>>> 91455c18
+        from .models.kosmos2_5 import Kosmos2_5ImageProcessorFast
         from .models.llava import LlavaImageProcessorFast
         from .models.llava_next import LlavaNextImageProcessorFast
         from .models.llava_onevision import LlavaOnevisionImageProcessorFast
