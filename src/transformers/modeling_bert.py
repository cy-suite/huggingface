--- conflicted
+++ resolved
@@ -901,11 +901,7 @@
         labels=None,
         encoder_hidden_states=None,
         encoder_attention_mask=None,
-<<<<<<< HEAD
-=======
-        lm_labels=None,
         output_attentions=None,
->>>>>>> 3ae2e86b
         **kwargs
     ):
         r"""
@@ -959,6 +955,7 @@
             inputs_embeds=inputs_embeds,
             encoder_hidden_states=encoder_hidden_states,
             encoder_attention_mask=encoder_attention_mask,
+            output_attentions=output_attentions
         )
 
         sequence_output = outputs[0]
