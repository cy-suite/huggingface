--- conflicted
+++ resolved
@@ -632,15 +632,8 @@
 def require_torch_multi_accelerator(test_case):
     """
     Decorator marking a test that requires a multi-accelerator (in PyTorch). These tests are skipped on a machine
-<<<<<<< HEAD
-    without multiple accelerators.
-
-    To run *only* the multi_accelerator tests, assuming all test names contain multi_accelerator: $ pytest -sv ./tests
-    -k "multi_accelerator"
-=======
     without multiple accelerators. To run *only* the multi_accelerator tests, assuming all test names contain
     multi_accelerator: $ pytest -sv ./tests -k "multi_accelerator"
->>>>>>> 8211c59b
     """
     if not is_torch_available():
         return unittest.skip("test requires PyTorch")(test_case)
