--- conflicted
+++ resolved
@@ -1853,17 +1853,7 @@
         dtype: torch.dtype = torch.float16,
         device: Union[torch.device, str, None] = None,
     ):
-<<<<<<< HEAD
-        if batch_size is not None:
-            logger.warning_once(
-                f"The 'batch_size' argument of {self.__class__.__name__} is deprecated and will be removed in "
-                "v4.49. Use the more precisely named 'max_batch_size' argument instead."
-            )
-        self.max_batch_size = batch_size or max_batch_size
-=======
-        self.dtype = dtype
         self.max_batch_size = max_batch_size
->>>>>>> 3af425d4
         self.intermediate_size = config.intermediate_size
         self.ssm_state_size = config.state_size
         self.conv_kernel_size = config.conv_kernel
