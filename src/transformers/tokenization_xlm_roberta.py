# coding=utf-8
# Copyright 2018 Google AI, Google Brain and Carnegie Mellon University Authors and the HuggingFace Inc. team.
#
# Licensed under the Apache License, Version 2.0 (the "License");
# you may not use this file except in compliance with the License.
# You may obtain a copy of the License at
#
#     http://www.apache.org/licenses/LICENSE-2.0
#
# Unless required by applicable law or agreed to in writing, software
# distributed under the License is distributed on an "AS IS" BASIS,
# WITHOUT WARRANTIES OR CONDITIONS OF ANY KIND, either express or implied.
# See the License for the specific language governing permissions and
# limitations under the License
""" Tokenization classes for XLM-RoBERTa model."""


import os
from shutil import copyfile
from typing import List, Optional

from .tokenization_utils import PreTrainedTokenizer
<<<<<<< HEAD
=======
from .tokenization_utils_fast import PreTrainedTokenizerFast
from .tokenization_xlnet import SPIECE_UNDERLINE
>>>>>>> 4a00613c
from .utils import logging


logger = logging.get_logger(__name__)

SPIECE_UNDERLINE = "▁"

VOCAB_FILES_NAMES = {"vocab_file": "sentencepiece.bpe.model"}

PRETRAINED_VOCAB_FILES_MAP = {
    "vocab_file": {
        "xlm-roberta-base": "https://s3.amazonaws.com/models.huggingface.co/bert/xlm-roberta-base-sentencepiece.bpe.model",
        "xlm-roberta-large": "https://s3.amazonaws.com/models.huggingface.co/bert/xlm-roberta-large-sentencepiece.bpe.model",
        "xlm-roberta-large-finetuned-conll02-dutch": "https://s3.amazonaws.com/models.huggingface.co/bert/xlm-roberta-large-finetuned-conll02-dutch-sentencepiece.bpe.model",
        "xlm-roberta-large-finetuned-conll02-spanish": "https://s3.amazonaws.com/models.huggingface.co/bert/xlm-roberta-large-finetuned-conll02-spanish-sentencepiece.bpe.model",
        "xlm-roberta-large-finetuned-conll03-english": "https://s3.amazonaws.com/models.huggingface.co/bert/xlm-roberta-large-finetuned-conll03-english-sentencepiece.bpe.model",
        "xlm-roberta-large-finetuned-conll03-german": "https://s3.amazonaws.com/models.huggingface.co/bert/xlm-roberta-large-finetuned-conll03-german-sentencepiece.bpe.model",
    }
}

PRETRAINED_POSITIONAL_EMBEDDINGS_SIZES = {
    "xlm-roberta-base": 512,
    "xlm-roberta-large": 512,
    "xlm-roberta-large-finetuned-conll02-dutch": 512,
    "xlm-roberta-large-finetuned-conll02-spanish": 512,
    "xlm-roberta-large-finetuned-conll03-english": 512,
    "xlm-roberta-large-finetuned-conll03-german": 512,
}


class XLMRobertaTokenizer(PreTrainedTokenizer):
    """
    Adapted from :class:`~transfomers.RobertaTokenizer` and class:`~transfomers.XLNetTokenizer`. Based on
    `SentencePiece <https://github.com/google/sentencepiece>`__.

    This tokenizer inherits from :class:`~transformers.PreTrainedTokenizer` which contains most of the main methods.
    Users should refer to this superclass for more information regarding those methods.

    Args:
        vocab_file (:obj:`str`):
            Path to the vocabulary file.
        bos_token (:obj:`str`, `optional`, defaults to :obj:`"<s>"`):
            The beginning of sequence token that was used during pretraining. Can be used a sequence classifier token.

            .. note::

                When building a sequence using special tokens, this is not the token that is used for the beginning
                of sequence. The token used is the :obj:`cls_token`.
        eos_token (:obj:`str`, `optional`, defaults to :obj:`"</s>"`):
            The end of sequence token.

            .. note::

                When building a sequence using special tokens, this is not the token that is used for the end
                of sequence. The token used is the :obj:`sep_token`.
        sep_token (:obj:`str`, `optional`, defaults to :obj:`"</s>"`):
            The separator token, which is used when building a sequence from multiple sequences, e.g. two sequences
            for sequence classification or for a text and a question for question answering.
            It is also used as the last token of a sequence built with special tokens.
        cls_token (:obj:`str`, `optional`, defaults to :obj:`"<s>"`):
            The classifier token which is used when doing sequence classification (classification of the whole
            sequence instead of per-token classification). It is the first token of the sequence when built with
            special tokens.
        unk_token (:obj:`str`, `optional`, defaults to :obj:`"<unk>"`):
            The unknown token. A token that is not in the vocabulary cannot be converted to an ID and is set to be this
            token instead.
        pad_token (:obj:`str`, `optional`, defaults to :obj:`"<pad>"`):
            The token used for padding, for example when batching sequences of different lengths.
        mask_token (:obj:`str`, `optional`, defaults to :obj:`"<mask>"`):
            The token used for masking values. This is the token used when training this model with masked language
            modeling. This is the token which the model will try to predict.
        additional_special_tokens (:obj:`List[str]`, `optional`, defaults to :obj:`["<s>NOTUSED", "</s>NOTUSED"]`):
            Additional special tokens used by the tokenizer.

    Attributes:
        sp_model (:obj:`SentencePieceProcessor`):
            The `SentencePiece` processor that is used for every conversion (string, tokens and IDs).
    """

    vocab_files_names = VOCAB_FILES_NAMES
    pretrained_vocab_files_map = PRETRAINED_VOCAB_FILES_MAP
    max_model_input_sizes = PRETRAINED_POSITIONAL_EMBEDDINGS_SIZES
    model_input_names = ["attention_mask"]

    def __init__(
        self,
        vocab_file,
        bos_token="<s>",
        eos_token="</s>",
        sep_token="</s>",
        cls_token="<s>",
        unk_token="<unk>",
        pad_token="<pad>",
        mask_token="<mask>",
        **kwargs
    ):
        super().__init__(
            bos_token=bos_token,
            eos_token=eos_token,
            unk_token=unk_token,
            sep_token=sep_token,
            cls_token=cls_token,
            pad_token=pad_token,
            mask_token=mask_token,
            **kwargs,
        )

        try:
            import sentencepiece as spm
        except ImportError:
            logger.warning(
                "You need to install SentencePiece to use XLMRobertaTokenizer: https://github.com/google/sentencepiece"
                "pip install sentencepiece"
            )
            raise

        self.sp_model = spm.SentencePieceProcessor()
        self.sp_model.Load(str(vocab_file))
        self.vocab_file = vocab_file

        # Original fairseq vocab and spm vocab must be "aligned":
        # Vocab    |    0    |    1    |   2    |    3    |  4  |  5  |  6  |   7   |   8   |  9
        # -------- | ------- | ------- | ------ | ------- | --- | --- | --- | ----- | ----- | ----
        # fairseq  | '<s>'   | '<pad>' | '</s>' | '<unk>' | ',' | '.' | '▁' | 's'   | '▁de' | '-'
        # spm      | '<unk>' | '<s>'   | '</s>' | ','     | '.' | '▁' | 's' | '▁de' | '-'   | '▁a'

        # Mimic fairseq token-to-id alignment for the first 4 token
        self.fairseq_tokens_to_ids = {"<s>": 0, "<pad>": 1, "</s>": 2, "<unk>": 3}

        # The first "real" token "," has position 4 in the original fairseq vocab and position 3 in the spm vocab
        self.fairseq_offset = 1

        self.fairseq_tokens_to_ids["<mask>"] = len(self.sp_model) + self.fairseq_offset
        self.fairseq_ids_to_tokens = {v: k for k, v in self.fairseq_tokens_to_ids.items()}

    def __getstate__(self):
        state = self.__dict__.copy()
        state["sp_model"] = None
        return state

    def __setstate__(self, d):
        self.__dict__ = d
        try:
            import sentencepiece as spm
        except ImportError:
            logger.warning(
                "You need to install SentencePiece to use XLMRobertaTokenizer: https://github.com/google/sentencepiece"
                "pip install sentencepiece"
            )
            raise
        self.sp_model = spm.SentencePieceProcessor()
        self.sp_model.Load(self.vocab_file)

    def build_inputs_with_special_tokens(
        self, token_ids_0: List[int], token_ids_1: Optional[List[int]] = None
    ) -> List[int]:
        """
        Build model inputs from a sequence or a pair of sequence for sequence classification tasks
        by concatenating and adding special tokens.
        An XLM-RoBERTa sequence has the following format:

        - single sequence: ``<s> X </s>``
        - pair of sequences: ``<s> A </s></s> B </s>``

        Args:
            token_ids_0 (:obj:`List[int]`):
                List of IDs to which the special tokens will be added.
            token_ids_1 (:obj:`List[int]`, `optional`):
                Optional second list of IDs for sequence pairs.

        Returns:
            :obj:`List[int]`: List of `input IDs <../glossary.html#input-ids>`__ with the appropriate special tokens.
        """

        if token_ids_1 is None:
            return [self.cls_token_id] + token_ids_0 + [self.sep_token_id]
        cls = [self.cls_token_id]
        sep = [self.sep_token_id]
        return cls + token_ids_0 + sep + sep + token_ids_1 + sep

    def get_special_tokens_mask(
        self, token_ids_0: List[int], token_ids_1: Optional[List[int]] = None, already_has_special_tokens: bool = False
    ) -> List[int]:
        """
        Retrieve sequence ids from a token list that has no special tokens added. This method is called when adding
        special tokens using the tokenizer ``prepare_for_model`` method.

        Args:
            token_ids_0 (:obj:`List[int]`):
                List of IDs.
            token_ids_1 (:obj:`List[int]`, `optional`):
                Optional second list of IDs for sequence pairs.
            already_has_special_tokens (:obj:`bool`, `optional`, defaults to :obj:`False`):
                Whether or not the token list is already formatted with special tokens for the model.

        Returns:
            :obj:`List[int]`: A list of integers in the range [0, 1]: 1 for a special token, 0 for a sequence token.
        """

        if already_has_special_tokens:
            if token_ids_1 is not None:
                raise ValueError(
                    "You should not supply a second sequence if the provided sequence of "
                    "ids is already formated with special tokens for the model."
                )
            return list(map(lambda x: 1 if x in [self.sep_token_id, self.cls_token_id] else 0, token_ids_0))

        if token_ids_1 is None:
            return [1] + ([0] * len(token_ids_0)) + [1]
        return [1] + ([0] * len(token_ids_0)) + [1, 1] + ([0] * len(token_ids_1)) + [1]

    def create_token_type_ids_from_sequences(
        self, token_ids_0: List[int], token_ids_1: Optional[List[int]] = None
    ) -> List[int]:
        """
        Create a mask from the two sequences passed to be used in a sequence-pair classification task.
        XLM-RoBERTa does not make use of token type ids, therefore a list of zeros is returned.

        Args:
            token_ids_0 (:obj:`List[int]`):
                List of IDs.
            token_ids_1 (:obj:`List[int]`, `optional`):
                Optional second list of IDs for sequence pairs.

        Returns:
            :obj:`List[int]`: List of zeros.

        """

        sep = [self.sep_token_id]
        cls = [self.cls_token_id]

        if token_ids_1 is None:
            return len(cls + token_ids_0 + sep) * [0]
        return len(cls + token_ids_0 + sep + sep + token_ids_1 + sep) * [0]

    @property
    def vocab_size(self):
        return len(self.sp_model) + self.fairseq_offset + 1  # Add the <mask> token

    def get_vocab(self):
        vocab = {self.convert_ids_to_tokens(i): i for i in range(self.vocab_size)}
        vocab.update(self.added_tokens_encoder)
        return vocab

    def _tokenize(self, text):
        return self.sp_model.EncodeAsPieces(text)

    def _convert_token_to_id(self, token):
        """ Converts a token (str) in an id using the vocab. """
        if token in self.fairseq_tokens_to_ids:
            return self.fairseq_tokens_to_ids[token]
        spm_id = self.sp_model.PieceToId(token)

        # Need to return unknown token if the SP model returned 0
        return spm_id + self.fairseq_offset if spm_id else self.unk_token_id

    def _convert_id_to_token(self, index):
        """Converts an index (integer) in a token (str) using the vocab."""
        if index in self.fairseq_ids_to_tokens:
            return self.fairseq_ids_to_tokens[index]
        return self.sp_model.IdToPiece(index - self.fairseq_offset)

    def convert_tokens_to_string(self, tokens):
        """Converts a sequence of tokens (strings for sub-words) in a single string."""
        out_string = "".join(tokens).replace(SPIECE_UNDERLINE, " ").strip()
        return out_string

    def save_vocabulary(self, save_directory):
        """
        Save the sentencepiece vocabulary (copy original file) and special tokens file to a directory.

        Args:
            save_directory (:obj:`str`):
                The directory in which to save the vocabulary.

        Returns:
            :obj:`Tuple(str)`: Paths to the files saved.
        """
        if not os.path.isdir(save_directory):
            logger.error("Vocabulary path ({}) should be a directory".format(save_directory))
            return
        out_vocab_file = os.path.join(save_directory, VOCAB_FILES_NAMES["vocab_file"])

        if os.path.abspath(self.vocab_file) != os.path.abspath(out_vocab_file):
            copyfile(self.vocab_file, out_vocab_file)

        return (out_vocab_file,)


class XLMRobertaTokenizerFast(PreTrainedTokenizerFast):
    """
    Construct a "fast" XLM-RoBERTa tokenizer (backed by HuggingFace's `tokenizers` library). Adapted from
    :class:`~transfomers.RobertaTokenizer` and class:`~transfomers.XLNetTokenizer`. Based on `SentencePiece
    <https://github.com/google/sentencepiece>`__.

    This tokenizer inherits from :class:`~transformers.PreTrainedTokenizerFast` which contains most of the main
    methods. Users should refer to this superclass for more information regarding those methods.

    Args:
        vocab_file (:obj:`str`):
            Path to the vocabulary file.
        bos_token (:obj:`str`, `optional`, defaults to :obj:`"<s>"`):
            The beginning of sequence token that was used during pretraining. Can be used a sequence classifier token.

            .. note::

                When building a sequence using special tokens, this is not the token that is used for the beginning
                of sequence. The token used is the :obj:`cls_token`.
        eos_token (:obj:`str`, `optional`, defaults to :obj:`"</s>"`):
            The end of sequence token.

            .. note::

                When building a sequence using special tokens, this is not the token that is used for the end
                of sequence. The token used is the :obj:`sep_token`.
        sep_token (:obj:`str`, `optional`, defaults to :obj:`"</s>"`):
            The separator token, which is used when building a sequence from multiple sequences, e.g. two sequences
            for sequence classification or for a text and a question for question answering.
            It is also used as the last token of a sequence built with special tokens.
        cls_token (:obj:`str`, `optional`, defaults to :obj:`"<s>"`):
            The classifier token which is used when doing sequence classification (classification of the whole
            sequence instead of per-token classification). It is the first token of the sequence when built with
            special tokens.
        unk_token (:obj:`str`, `optional`, defaults to :obj:`"<unk>"`):
            The unknown token. A token that is not in the vocabulary cannot be converted to an ID and is set to be this
            token instead.
        pad_token (:obj:`str`, `optional`, defaults to :obj:`"<pad>"`):
            The token used for padding, for example when batching sequences of different lengths.
        mask_token (:obj:`str`, `optional`, defaults to :obj:`"<mask>"`):
            The token used for masking values. This is the token used when training this model with masked language
            modeling. This is the token which the model will try to predict.
        additional_special_tokens (:obj:`List[str]`, `optional`, defaults to :obj:`["<s>NOTUSED", "</s>NOTUSED"]`):
            Additional special tokens used by the tokenizer.

    Attributes:
        sp_model (:obj:`SentencePieceProcessor`):
            The `SentencePiece` processor that is used for every conversion (string, tokens and IDs).
    """

    vocab_files_names = VOCAB_FILES_NAMES
    pretrained_vocab_files_map = PRETRAINED_VOCAB_FILES_MAP
    max_model_input_sizes = PRETRAINED_POSITIONAL_EMBEDDINGS_SIZES
    model_input_names = ["attention_mask"]
    slow_tokenizer_class = XLMRobertaTokenizer

    def __init__(
        self,
        vocab_file,
        bos_token="<s>",
        eos_token="</s>",
        sep_token="</s>",
        cls_token="<s>",
        unk_token="<unk>",
        pad_token="<pad>",
        mask_token="<mask>",
        **kwargs
    ):
        super().__init__(
            vocab_file,
            bos_token=bos_token,
            eos_token=eos_token,
            sep_token=sep_token,
            cls_token=cls_token,
            unk_token=unk_token,
            pad_token=pad_token,
            mask_token=mask_token,
            **kwargs,
        )

        self.vocab_file = vocab_file

    def build_inputs_with_special_tokens(
        self, token_ids_0: List[int], token_ids_1: Optional[List[int]] = None
    ) -> List[int]:
        """
        Build model inputs from a sequence or a pair of sequence for sequence classification tasks
        by concatenating and adding special tokens.
        An XLM-RoBERTa sequence has the following format:

        - single sequence: ``<s> X </s>``
        - pair of sequences: ``<s> A </s></s> B </s>``

        Args:
            token_ids_0 (:obj:`List[int]`):
                List of IDs to which the special tokens will be added.
            token_ids_1 (:obj:`List[int]`, `optional`):
                Optional second list of IDs for sequence pairs.

        Returns:
            :obj:`List[int]`: List of `input IDs <../glossary.html#input-ids>`__ with the appropriate special tokens.
        """

        if token_ids_1 is None:
            return [self.cls_token_id] + token_ids_0 + [self.sep_token_id]
        cls = [self.cls_token_id]
        sep = [self.sep_token_id]
        return cls + token_ids_0 + sep + sep + token_ids_1 + sep

    def get_special_tokens_mask(
        self, token_ids_0: List[int], token_ids_1: Optional[List[int]] = None, already_has_special_tokens: bool = False
    ) -> List[int]:
        """
        Retrieve sequence ids from a token list that has no special tokens added. This method is called when adding
        special tokens using the tokenizer ``prepare_for_model`` method.

        Args:
            token_ids_0 (:obj:`List[int]`):
                List of IDs.
            token_ids_1 (:obj:`List[int]`, `optional`):
                Optional second list of IDs for sequence pairs.
            already_has_special_tokens (:obj:`bool`, `optional`, defaults to :obj:`False`):
                Whether or not the token list is already formatted with special tokens for the model.

        Returns:
            :obj:`List[int]`: A list of integers in the range [0, 1]: 1 for a special token, 0 for a sequence token.
        """

        if already_has_special_tokens:
            if token_ids_1 is not None:
                raise ValueError(
                    "You should not supply a second sequence if the provided sequence of "
                    "ids is already formated with special tokens for the model."
                )
            return list(map(lambda x: 1 if x in [self.sep_token_id, self.cls_token_id] else 0, token_ids_0))

        if token_ids_1 is None:
            return [1] + ([0] * len(token_ids_0)) + [1]
        return [1] + ([0] * len(token_ids_0)) + [1, 1] + ([0] * len(token_ids_1)) + [1]

    def create_token_type_ids_from_sequences(
        self, token_ids_0: List[int], token_ids_1: Optional[List[int]] = None
    ) -> List[int]:
        """
        Create a mask from the two sequences passed to be used in a sequence-pair classification task.
        XLM-RoBERTa does not make use of token type ids, therefore a list of zeros is returned.

        Args:
            token_ids_0 (:obj:`List[int]`):
                List of IDs.
            token_ids_1 (:obj:`List[int]`, `optional`):
                Optional second list of IDs for sequence pairs.

        Returns:
            :obj:`List[int]`: List of zeros.

        """

        sep = [self.sep_token_id]
        cls = [self.cls_token_id]

        if token_ids_1 is None:
            return len(cls + token_ids_0 + sep) * [0]
        return len(cls + token_ids_0 + sep + sep + token_ids_1 + sep) * [0]

    def save_vocabulary(self, save_directory):
        """
        Save the sentencepiece vocabulary (copy original file) and special tokens file to a directory.

        Args:
            save_directory (:obj:`str`):
                The directory in which to save the vocabulary.

        Returns:
            :obj:`Tuple(str)`: Paths to the files saved.
        """
        if not os.path.isdir(save_directory):
            logger.error("Vocabulary path ({}) should be a directory".format(save_directory))
            return
        out_vocab_file = os.path.join(save_directory, VOCAB_FILES_NAMES["vocab_file"])

        if os.path.abspath(self.vocab_file) != os.path.abspath(out_vocab_file):
            copyfile(self.vocab_file, out_vocab_file)

        return (out_vocab_file,)<|MERGE_RESOLUTION|>--- conflicted
+++ resolved
@@ -20,11 +20,7 @@
 from typing import List, Optional
 
 from .tokenization_utils import PreTrainedTokenizer
-<<<<<<< HEAD
-=======
 from .tokenization_utils_fast import PreTrainedTokenizerFast
-from .tokenization_xlnet import SPIECE_UNDERLINE
->>>>>>> 4a00613c
 from .utils import logging
 
 
