--- conflicted
+++ resolved
@@ -207,16 +207,25 @@
             example_cache_position if example_cache_position is not None else torch.tensor([0], dtype=torch.long)
         )
 
-<<<<<<< HEAD
-        # Due to issue https://github.com/pytorch/pytorch/issues/128394, we need to switch to use an internal
-        # export API and pre_dispatch=False. Switch to use the public API once the issue is included in 2.5 release.
-        exported_program = torch.export._trace._export(
-            TorchExportableModuleWithStaticCache(model),
-            args=(example_input_ids,),
-            kwargs={"cache_position": example_cache_position},
-            pre_dispatch=False,
-            strict=True,
-        )
+        if is_torch_greater_or_equal("2.5.0"):
+            exported_program = torch.export.export(
+                TorchExportableModuleWithStaticCache(model),
+                args=(example_input_ids,),
+                kwargs={"cache_position": example_cache_position},
+                strict=True,
+            )
+        else:
+            # We have to keep this path for BC.
+            #
+            # Due to issue https://github.com/pytorch/pytorch/issues/128394, we need to switch to use an internal
+            # export API and pre_dispatch=False. Switch to use the public API once the issue is included in 2.5 release.
+            exported_program = torch.export._trace._export(
+                TorchExportableModuleWithStaticCache(model),
+                args=(example_input_ids,),
+                kwargs={"cache_position": example_cache_position},
+                pre_dispatch=False,
+                strict=True,
+            )
         return exported_program
 
 
@@ -394,26 +403,4 @@
                 if next_token == self.config.eos_token_id:
                     break
 
-            return generated_ids
-=======
-        if is_torch_greater_or_equal("2.5.0"):
-            exported_program = torch.export.export(
-                TorchExportableModuleWithStaticCache(model),
-                args=(example_input_ids,),
-                kwargs={"cache_position": example_cache_position},
-                strict=True,
-            )
-        else:
-            # We have to keep this path for BC.
-            #
-            # Due to issue https://github.com/pytorch/pytorch/issues/128394, we need to switch to use an internal
-            # export API and pre_dispatch=False. Switch to use the public API once the issue is included in 2.5 release.
-            exported_program = torch.export._trace._export(
-                TorchExportableModuleWithStaticCache(model),
-                args=(example_input_ids,),
-                kwargs={"cache_position": example_cache_position},
-                pre_dispatch=False,
-                strict=True,
-            )
-        return exported_program
->>>>>>> 2916b7fd
+            return generated_ids