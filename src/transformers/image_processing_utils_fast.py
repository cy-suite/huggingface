# coding=utf-8
# Copyright 2024 The HuggingFace Inc. team.
#
# Licensed under the Apache License, Version 2.0 (the "License");
# you may not use this file except in compliance with the License.
# You may obtain a copy of the License at
#
#     http://www.apache.org/licenses/LICENSE-2.0
#
# Unless required by applicable law or agreed to in writing, software
# distributed under the License is distributed on an "AS IS" BASIS,
# WITHOUT WARRANTIES OR CONDITIONS OF ANY KIND, either express or implied.
# See the License for the specific language governing permissions and
# limitations under the License.

from functools import lru_cache, partial
from typing import Any, Dict, Iterable, List, Optional, Tuple, TypedDict, Union

import numpy as np

from .image_processing_utils import (
    BaseImageProcessor,
    BatchFeature,
    get_size_dict,
)
from .image_transforms import (
    convert_to_rgb,
    get_resize_output_image_size,
    get_size_with_aspect_ratio,
    group_images_by_shape,
    reorder_images,
)
from .image_utils import (
    ChannelDimension,
    ImageInput,
    ImageType,
    SizeDict,
    get_image_size,
    get_image_size_for_max_height_width,
    get_image_type,
    infer_channel_dimension_format,
    make_flat_list_of_images,
    validate_fast_preprocess_arguments,
    validate_kwargs,
)
from .processing_utils import Unpack
from .utils import (
    TensorType,
    add_start_docstrings,
    is_torch_available,
    is_torchvision_available,
    is_torchvision_v2_available,
    is_vision_available,
    logging,
)


if is_vision_available():
    from .image_utils import PILImageResampling

if is_torch_available():
    import torch

if is_torchvision_available():
    from .image_utils import pil_torch_interpolation_mapping

    if is_torchvision_v2_available():
        from torchvision.transforms.v2 import functional as F
    else:
        from torchvision.transforms import functional as F

logger = logging.get_logger(__name__)


def safe_squeeze(tensor: "torch.Tensor", axis: Optional[int] = None) -> "torch.Tensor":
    """
    Squeezes a tensor, but only if the axis specified has dim 1.
    """
    if axis is None:
        return tensor.squeeze()

    try:
        return tensor.squeeze(axis=axis)
    except ValueError:
        return tensor


def max_across_indices(values: Iterable[Any]) -> List[Any]:
    """
    Return the maximum value across all indices of an iterable of values.
    """
    return [max(values_i) for values_i in zip(*values)]


def get_max_height_width(images: List["torch.Tensor"]) -> Tuple[int]:
    """
    Get the maximum height and width across all images in a batch.
    """

    _, max_height, max_width = max_across_indices([img.shape for img in images])

    return (max_height, max_width)


def divide_to_patches(
    image: Union[np.array, "torch.Tensor"], patch_size: int
) -> List[Union[np.array, "torch.Tensor"]]:
    """
    Divides an image into patches of a specified size.

    Args:
        image (`Union[np.array, "torch.Tensor"]`):
            The input image.
        patch_size (`int`):
            The size of each patch.
    Returns:
        list: A list of Union[np.array, "torch.Tensor"] representing the patches.
    """
    patches = []
    height, width = get_image_size(image, channel_dim=ChannelDimension.FIRST)
    for i in range(0, height, patch_size):
        for j in range(0, width, patch_size):
            patch = image[:, i : i + patch_size, j : j + patch_size]
            patches.append(patch)

    return patches


class DefaultFastImageProcessorKwargs(TypedDict, total=False):
    do_resize: Optional[bool]
    size: Optional[Dict[str, int]]
    default_to_square: Optional[bool]
    resample: Optional[Union["PILImageResampling", "F.InterpolationMode"]]
    do_center_crop: Optional[bool]
    crop_size: Optional[Dict[str, int]]
    do_rescale: Optional[bool]
    rescale_factor: Optional[Union[int, float]]
    do_normalize: Optional[bool]
    image_mean: Optional[Union[float, List[float]]]
    image_std: Optional[Union[float, List[float]]]
    do_convert_rgb: Optional[bool]
    return_tensors: Optional[Union[str, TensorType]]
    data_format: Optional[ChannelDimension]
    input_data_format: Optional[Union[str, ChannelDimension]]
    device: Optional["torch.device"]


BASE_IMAGE_PROCESSOR_FAST_DOCSTRING = r"""

    Args:
        do_resize (`bool`, *optional*, defaults to `self.do_resize`):
            Whether to resize the image's (height, width) dimensions to the specified `size`. Can be overridden by the
            `do_resize` parameter in the `preprocess` method.
        size (`dict`, *optional*, defaults to `self.size`):
            Size of the output image after resizing. Can be overridden by the `size` parameter in the `preprocess`
            method.
        default_to_square (`bool`, *optional*, defaults to `self.default_to_square`):
            Whether to default to a square image when resizing, if size is an int.
        resample (`PILImageResampling`, *optional*, defaults to `self.resample`):
            Resampling filter to use if resizing the image. Only has an effect if `do_resize` is set to `True`. Can be
            overridden by the `resample` parameter in the `preprocess` method.
        do_center_crop (`bool`, *optional*, defaults to `self.do_center_crop`):
            Whether to center crop the image to the specified `crop_size`. Can be overridden by `do_center_crop` in the
            `preprocess` method.
        crop_size (`Dict[str, int]` *optional*, defaults to `self.crop_size`):
            Size of the output image after applying `center_crop`. Can be overridden by `crop_size` in the `preprocess`
            method.
        do_rescale (`bool`, *optional*, defaults to `self.do_rescale`):
            Whether to rescale the image by the specified scale `rescale_factor`. Can be overridden by the
            `do_rescale` parameter in the `preprocess` method.
        rescale_factor (`int` or `float`, *optional*, defaults to `self.rescale_factor`):
            Scale factor to use if rescaling the image. Only has an effect if `do_rescale` is set to `True`. Can be
            overridden by the `rescale_factor` parameter in the `preprocess` method.
        do_normalize (`bool`, *optional*, defaults to `self.do_normalize`):
            Whether to normalize the image. Can be overridden by the `do_normalize` parameter in the `preprocess`
            method. Can be overridden by the `do_normalize` parameter in the `preprocess` method.
        image_mean (`float` or `List[float]`, *optional*, defaults to `self.image_mean`):
            Mean to use if normalizing the image. This is a float or list of floats the length of the number of
            channels in the image. Can be overridden by the `image_mean` parameter in the `preprocess` method. Can be
            overridden by the `image_mean` parameter in the `preprocess` method.
        image_std (`float` or `List[float]`, *optional*, defaults to `self.image_std`):
            Standard deviation to use if normalizing the image. This is a float or list of floats the length of the
            number of channels in the image. Can be overridden by the `image_std` parameter in the `preprocess` method.
            Can be overridden by the `image_std` parameter in the `preprocess` method.
        do_convert_rgb (`bool`, *optional*, defaults to `self.do_convert_rgb`):
            Whether to convert the image to RGB.
        return_tensors (`str` or `TensorType`, *optional*, defaults to `self.return_tensors`):
            Returns stacked tensors if set to `pt, otherwise returns a list of tensors.
        data_format (`ChannelDimension` or `str`, *optional*, defaults to `self.data_format`):
            Only `ChannelDimension.FIRST` is supported. Added for compatibility with slow processors.
        input_data_format (`ChannelDimension` or `str`, *optional*, defaults to `self.input_data_format`):
            The channel dimension format for the input image. If unset, the channel dimension format is inferred
            from the input image. Can be one of:
            - `"channels_first"` or `ChannelDimension.FIRST`: image in (num_channels, height, width) format.
            - `"channels_last"` or `ChannelDimension.LAST`: image in (height, width, num_channels) format.
            - `"none"` or `ChannelDimension.NONE`: image in (height, width) format.
        device (`torch.device`, *optional*, defaults to `self.device`):
            The device to process the images on. If unset, the device is inferred from the input images."""

BASE_IMAGE_PROCESSOR_FAST_DOCSTRING_PREPROCESS = r"""
    Preprocess an image or batch of images.

    Args:
        images (`ImageInput`):
            Image to preprocess. Expects a single or batch of images with pixel values ranging from 0 to 255. If
            passing in images with pixel values between 0 and 1, set `do_rescale=False`.
        do_resize (`bool`, *optional*, defaults to `self.do_resize`):
            Whether to resize the image.
        size (`Dict[str, int]`, *optional*, defaults to `self.size`):
            Describes the maximum input dimensions to the model.
        resample (`PILImageResampling` or `InterpolationMode`, *optional*, defaults to `self.resample`):
            Resampling filter to use if resizing the image. This can be one of the enum `PILImageResampling`. Only
            has an effect if `do_resize` is set to `True`.
        do_center_crop (`bool`, *optional*, defaults to `self.do_center_crop`):
            Whether to center crop the image.
        crop_size (`Dict[str, int]`, *optional*, defaults to `self.crop_size`):
            Size of the output image after applying `center_crop`.
        do_rescale (`bool`, *optional*, defaults to `self.do_rescale`):
            Whether to rescale the image.
        rescale_factor (`float`, *optional*, defaults to `self.rescale_factor`):
            Rescale factor to rescale the image by if `do_rescale` is set to `True`.
        do_normalize (`bool`, *optional*, defaults to `self.do_normalize`):
            Whether to normalize the image.
        image_mean (`float` or `List[float]`, *optional*, defaults to `self.image_mean`):
            Image mean to use for normalization. Only has an effect if `do_normalize` is set to `True`.
        image_std (`float` or `List[float]`, *optional*, defaults to `self.image_std`):
            Image standard deviation to use for normalization. Only has an effect if `do_normalize` is set to
            `True`.
        do_convert_rgb (`bool`, *optional*, defaults to `self.do_convert_rgb`):
            Whether to convert the image to RGB.
        return_tensors (`str` or `TensorType`, *optional*, defaults to `self.return_tensors`):
            Returns stacked tensors if set to `pt, otherwise returns a list of tensors.
        data_format (`ChannelDimension` or `str`, *optional*, defaults to `self.data_format`):
            Only `ChannelDimension.FIRST` is supported. Added for compatibility with slow processors.
        input_data_format (`ChannelDimension` or `str`, *optional*, defaults to `self.input_data_format`):
            The channel dimension format for the input image. If unset, the channel dimension format is inferred
            from the input image. Can be one of:
            - `"channels_first"` or `ChannelDimension.FIRST`: image in (num_channels, height, width) format.
            - `"channels_last"` or `ChannelDimension.LAST`: image in (height, width, num_channels) format.
            - `"none"` or `ChannelDimension.NONE`: image in (height, width) format.
        device (`torch.device`, *optional*, defaults to `self.device`):
            The device to process the images on. If unset, the device is inferred from the input images."""


@add_start_docstrings(
    "Constructs a fast base image processor.",
    BASE_IMAGE_PROCESSOR_FAST_DOCSTRING,
)
class BaseImageProcessorFast(BaseImageProcessor):
    resample = None
    image_mean = None
    image_std = None
    size = None
    default_to_square = True
    crop_size = None
    do_resize = None
    do_center_crop = None
    do_rescale = None
    rescale_factor = 1 / 255
    do_normalize = None
    do_convert_rgb = None
    return_tensors = None
    data_format = ChannelDimension.FIRST
    input_data_format = None
    device = None
    model_input_names = ["pixel_values"]
<<<<<<< HEAD
    valid_init_kwargs = DefaultFastImageProcessorInitKwargs
    valid_preprocess_kwargs = DefaultFastImageProcessorPreprocessKwargs
    # Child classes should try to support the base processing methods as much as possible.
    # If they can't, the corresponding unused kwargs should be added to this list.
    unused_kwargs = None
=======
    valid_kwargs = DefaultFastImageProcessorKwargs
>>>>>>> ea219ed1

    def __init__(
        self,
        **kwargs: Unpack[DefaultFastImageProcessorKwargs],
    ) -> None:
        super().__init__(**kwargs)
        kwargs = self.filter_out_unused_kwargs(kwargs)
        size = kwargs.pop("size", self.size)
        self.size = (
            get_size_dict(size=size, default_to_square=kwargs.pop("default_to_square", self.default_to_square))
            if size is not None
            else None
        )
        crop_size = kwargs.pop("crop_size", self.crop_size)
        self.crop_size = get_size_dict(crop_size, param_name="crop_size") if crop_size is not None else None
        for key in self.valid_kwargs.__annotations__.keys():
            kwarg = kwargs.pop(key, None)
            if kwarg is not None:
                setattr(self, key, kwarg)
            else:
                setattr(self, key, getattr(self, key, None))

    def resize(
        self,
        image: "torch.Tensor",
        size: SizeDict,
        interpolation: "F.InterpolationMode" = None,
        antialias: bool = True,
        **kwargs,
    ) -> "torch.Tensor":
        """
        Resize an image to `(size["height"], size["width"])`.

        Args:
            image (`torch.Tensor`):
                Image to resize.
            size (`SizeDict`):
                Dictionary in the format `{"height": int, "width": int}` specifying the size of the output image.
            resample (`InterpolationMode`, *optional*, defaults to `InterpolationMode.BILINEAR`):
                `InterpolationMode` filter to use when resizing the image e.g. `InterpolationMode.BICUBIC`.

        Returns:
            `torch.Tensor`: The resized image.
        """
        interpolation = interpolation if interpolation is not None else F.InterpolationMode.BILINEAR
        if size.shortest_edge and size.longest_edge:
            # Resize the image so that the shortest edge or the longest edge is of the given size
            # while maintaining the aspect ratio of the original image.
            new_size = get_size_with_aspect_ratio(
                image.size()[-2:],
                size.shortest_edge,
                size.longest_edge,
            )
        elif size.shortest_edge:
            new_size = get_resize_output_image_size(
                image,
                size=size.shortest_edge,
                default_to_square=False,
                input_data_format=ChannelDimension.FIRST,
            )
        elif size.max_height and size.max_width:
            new_size = get_image_size_for_max_height_width(image.size()[-2:], size.max_height, size.max_width)
        elif size.height and size.width:
            new_size = (size.height, size.width)
        else:
            raise ValueError(
                "Size must contain 'height' and 'width' keys, or 'max_height' and 'max_width', or 'shortest_edge' key. Got"
                f" {size}."
            )
        return F.resize(image, new_size, interpolation=interpolation, antialias=antialias)

    def rescale(
        self,
        image: "torch.Tensor",
        scale: float,
        **kwargs,
    ) -> "torch.Tensor":
        """
        Rescale an image by a scale factor. image = image * scale.

        Args:
            image (`torch.Tensor`):
                Image to rescale.
            scale (`float`):
                The scaling factor to rescale pixel values by.

        Returns:
            `torch.Tensor`: The rescaled image.
        """
        return image * scale

    def normalize(
        self,
        image: "torch.Tensor",
        mean: Union[float, Iterable[float]],
        std: Union[float, Iterable[float]],
        **kwargs,
    ) -> "torch.Tensor":
        """
        Normalize an image. image = (image - image_mean) / image_std.

        Args:
            image (`torch.Tensor`):
                Image to normalize.
            mean (`torch.Tensor`, `float` or `Iterable[float]`):
                Image mean to use for normalization.
            std (`torch.Tensor`, `float` or `Iterable[float]`):
                Image standard deviation to use for normalization.

        Returns:
            `torch.Tensor`: The normalized image.
        """
        return F.normalize(image, mean, std)

    def rescale_and_normalize(
        self,
        images: "torch.Tensor",
        do_rescale: bool,
        rescale_factor: float,
        do_normalize: bool,
        image_mean: Union[float, List[float]],
        image_std: Union[float, List[float]],
    ) -> "torch.Tensor":
        """
        Rescale and normalize images.
        """
        if do_rescale and do_normalize:
            images = self.normalize(images.to(dtype=torch.float32), image_mean, image_std)
        elif do_rescale:
            images = images * rescale_factor
        elif do_normalize:
            images = self.normalize(images, image_mean, image_std)

        return images

    def center_crop(
        self,
        image: "torch.Tensor",
        size: Dict[str, int],
        **kwargs,
    ) -> "torch.Tensor":
        """
        Center crop an image to `(size["height"], size["width"])`. If the input size is smaller than `crop_size` along
        any edge, the image is padded with 0's and then center cropped.

        Args:
            image (`"torch.Tensor"`):
                Image to center crop.
            size (`Dict[str, int]`):
                Size of the output image.

        Returns:
            `torch.Tensor`: The center cropped image.
        """
        if size.height is None or size.width is None:
            raise ValueError(f"The size dictionary must have keys 'height' and 'width'. Got {size.keys()}")
        return F.center_crop(image, (size["height"], size["width"]))

    def convert_to_rgb(
        self,
        image: ImageInput,
    ) -> ImageInput:
        """
        Converts an image to RGB format. Only converts if the image is of type PIL.Image.Image, otherwise returns the image
        as is.
        Args:
            image (ImageInput):
                The image to convert.

        Returns:
            ImageInput: The converted image.
        """
        return convert_to_rgb(image)

    def filter_out_unused_kwargs(self, kwargs: dict):
        """
        Filter out the unused kwargs from the kwargs dictionary.
        """
        if self.unused_kwargs is None:
            return kwargs

        for kwarg_name in self.unused_kwargs:
            if kwarg_name in kwargs:
                logger.warning_once(f"This processor does not use the `{kwarg_name}` parameter. It will be ignored.")
                kwargs.pop(kwarg_name)
        return kwargs

    def _prepare_images_structure(
        self,
        images: ImageInput,
    ) -> ImageInput:
        """
        Prepare the images structure for processing.

        Args:
            images (`ImageInput`):
                The input images to process.

        Returns:
            `ImageInput`: The images with a valid nesting.
        """
        return make_flat_list_of_images(images)

    def _process_image(
        self,
        image: ImageInput,
        do_convert_rgb: Optional[bool] = None,
        input_data_format: Optional[Union[str, ChannelDimension]] = None,
        device: Optional["torch.device"] = None,
    ) -> "torch.Tensor":
        image_type = get_image_type(image)
        if image_type not in [ImageType.PIL, ImageType.TORCH, ImageType.NUMPY]:
            raise ValueError(f"Unsupported input image type {image_type}")

        if do_convert_rgb:
            image = self.convert_to_rgb(image)

        if image_type == ImageType.PIL:
            image = F.pil_to_tensor(image)
        elif image_type == ImageType.NUMPY:
            # not using F.to_tensor as it doesn't handle (C, H, W) numpy arrays
            image = torch.from_numpy(image).contiguous()

        # Infer the channel dimension format if not provided
        if input_data_format is None:
            input_data_format = infer_channel_dimension_format(image)

        if input_data_format == ChannelDimension.LAST:
            # We force the channel dimension to be first for torch tensors as this is what torchvision expects.
            image = image.permute(2, 0, 1).contiguous()

        # Now that we have torch tensors, we can move them to the right device
        if device is not None:
            image = image.to(device)

        return image

    def _prepare_input_images(
        self,
        images: ImageInput,
        do_convert_rgb: bool = None,
        input_data_format: Optional[Union[str, ChannelDimension]] = None,
        device: Optional["torch.device"] = None,
    ) -> List["torch.Tensor"]:
        """
        Prepare the input images for processing.
        """
        images = self._prepare_images_structure(images)
        process_image_fn = partial(
            self._process_image,
            do_convert_rgb=do_convert_rgb,
            input_data_format=input_data_format,
            device=device,
        )
        # todo: yoni - check if we can parallelize this efficiently
        processed_images = []
        for image in images:
            processed_images.append(process_image_fn(image))

        return processed_images

    @lru_cache(maxsize=10)
    def _prepare_process_arguments(
        self,
        do_resize: bool = None,
        size: Dict[str, int] = None,
        resample: Optional[Union["PILImageResampling", "F.InterpolationMode"]] = None,
        do_center_crop: bool = None,
        crop_size: int = None,
        do_rescale: bool = None,
        rescale_factor: float = None,
        do_normalize: bool = None,
        image_mean: Optional[Union[float, List[float]]] = None,
        image_std: Optional[Union[float, List[float]]] = None,
        return_tensors: Optional[Union[str, TensorType]] = None,
        data_format: Optional[ChannelDimension] = ChannelDimension.FIRST,
        device: Optional["torch.device"] = None,
    ) -> tuple:
        """
        Prepare the arguments for the process method.
        """
        validate_fast_preprocess_arguments(
            do_rescale=do_rescale,
            rescale_factor=rescale_factor,
            do_normalize=do_normalize,
            image_mean=image_mean,
            image_std=image_std,
            do_resize=do_resize,
            size=size,
            do_center_crop=do_center_crop,
            crop_size=crop_size,
            resample=resample,
            return_tensors=return_tensors,
            data_format=data_format,
        )

        if do_rescale and do_normalize:
            # Fused rescale and normalize
            image_mean = torch.tensor(image_mean, device=device) * (1.0 / rescale_factor)
            image_std = torch.tensor(image_std, device=device) * (1.0 / rescale_factor)

        interpolation = (
            pil_torch_interpolation_mapping[resample] if isinstance(resample, (PILImageResampling, int)) else resample
        )

        return image_mean, image_std, interpolation

    @add_start_docstrings(BASE_IMAGE_PROCESSOR_FAST_DOCSTRING_PREPROCESS)
    def preprocess(
        self,
        images: ImageInput,
        **kwargs: Unpack[DefaultFastImageProcessorKwargs],
    ) -> BatchFeature:
<<<<<<< HEAD
        kwargs = self.filter_out_unused_kwargs(kwargs)
        validate_kwargs(
            captured_kwargs=kwargs.keys(), valid_processor_keys=self.valid_preprocess_kwargs.__annotations__.keys()
        )
=======
        validate_kwargs(captured_kwargs=kwargs.keys(), valid_processor_keys=self.valid_kwargs.__annotations__.keys())
>>>>>>> ea219ed1
        # Set default kwargs from self. This ensures that if a kwarg is not provided
        # by the user, it gets its default value from the instance, or is set to None.
        for kwarg_name in self.valid_kwargs.__annotations__:
            kwargs.setdefault(kwarg_name, getattr(self, kwarg_name, None))

        # Extract parameters that are only used for preparing the input images
        do_convert_rgb = kwargs.pop("do_convert_rgb")
        input_data_format = kwargs.pop("input_data_format")
        device = kwargs.pop("device")

        images = self._prepare_input_images(
            images=images, do_convert_rgb=do_convert_rgb, input_data_format=input_data_format, device=device
        )

        # Pop kwargs that need further processing or won't be used in _preprocess
        default_to_square = kwargs.pop("default_to_square")
        size = kwargs.pop("size")
        crop_size = kwargs.pop("crop_size")
        image_mean = kwargs.pop("image_mean")
        image_std = kwargs.pop("image_std")
        data_format = kwargs.pop("data_format")
        resample = kwargs.pop("resample")

        # Make hashable for cache
        size = SizeDict(**get_size_dict(size=size, default_to_square=default_to_square)) if size is not None else None
        crop_size = SizeDict(**get_size_dict(crop_size, param_name="crop_size")) if crop_size is not None else None
        image_mean = tuple(image_mean) if isinstance(image_mean, list) else image_mean
        image_std = tuple(image_std) if isinstance(image_std, list) else image_std

        image_mean, image_std, interpolation = self._prepare_process_arguments(
            size=size,
            crop_size=crop_size,
            resample=resample,
            image_mean=image_mean,
            image_std=image_std,
            data_format=data_format if data_format is not None else ChannelDimension.FIRST,
            device=images[0].device,
            do_resize=kwargs.get("do_resize"),
            do_center_crop=kwargs.get("do_center_crop"),
            do_rescale=kwargs.get("do_rescale"),
            rescale_factor=kwargs.get("rescale_factor"),
            do_normalize=kwargs.get("do_normalize"),
            return_tensors=kwargs.get("return_tensors"),
        )

        return self._preprocess(
            images=images,
            size=size,
            crop_size=crop_size,
            interpolation=interpolation,
            image_mean=image_mean,
            image_std=image_std,
            **kwargs,
        )

    def _preprocess(
        self,
        images: List["torch.Tensor"],
        do_resize: bool,
        size: SizeDict,
        interpolation: Optional["F.InterpolationMode"],
        do_center_crop: bool,
        crop_size: SizeDict,
        do_rescale: bool,
        rescale_factor: float,
        do_normalize: bool,
        image_mean: Optional[Union[float, List[float]]],
        image_std: Optional[Union[float, List[float]]],
        return_tensors: Optional[Union[str, TensorType]],
        **kwargs,
    ) -> BatchFeature:
        # Group images by size for batched resizing
        grouped_images, grouped_images_index = group_images_by_shape(images)
        resized_images_grouped = {}
        for shape, stacked_images in grouped_images.items():
            if do_resize:
                stacked_images = self.resize(image=stacked_images, size=size, interpolation=interpolation)
            resized_images_grouped[shape] = stacked_images
        resized_images = reorder_images(resized_images_grouped, grouped_images_index)

        # Group images by size for further processing
        # Needed in case do_resize is False, or resize returns images with different sizes
        grouped_images, grouped_images_index = group_images_by_shape(resized_images)
        processed_images_grouped = {}
        for shape, stacked_images in grouped_images.items():
            if do_center_crop:
                stacked_images = self.center_crop(stacked_images, crop_size)
            # Fused rescale and normalize
            stacked_images = self.rescale_and_normalize(
                stacked_images, do_rescale, rescale_factor, do_normalize, image_mean, image_std
            )
            processed_images_grouped[shape] = stacked_images

        processed_images = reorder_images(processed_images_grouped, grouped_images_index)
        processed_images = torch.stack(processed_images, dim=0) if return_tensors else processed_images

        return BatchFeature(data={"pixel_values": processed_images}, tensor_type=return_tensors)

    def to_dict(self):
        encoder_dict = super().to_dict()
        encoder_dict.pop("_valid_processor_keys", None)
        return encoder_dict


class SemanticSegmentationMixin:
    def post_process_semantic_segmentation(self, outputs, target_sizes: List[Tuple] = None):
        """
        Converts the output of [`MobileNetV2ForSemanticSegmentation`] into semantic segmentation maps. Only supports PyTorch.

        Args:
            outputs ([`MobileNetV2ForSemanticSegmentation`]):
                Raw outputs of the model.
            target_sizes (`List[Tuple]` of length `batch_size`, *optional*):
                List of tuples corresponding to the requested final size (height, width) of each prediction. If unset,
                predictions will not be resized.

        Returns:
            semantic_segmentation: `List[torch.Tensor]` of length `batch_size`, where each item is a semantic
            segmentation map of shape (height, width) corresponding to the target_sizes entry (if `target_sizes` is
            specified). Each entry of each `torch.Tensor` correspond to a semantic class id.
        """
        logits = outputs.logits

        # Resize logits and compute semantic segmentation maps
        if target_sizes is not None:
            if len(logits) != len(target_sizes):
                raise ValueError(
                    "Make sure that you pass in as many target sizes as the batch dimension of the logits"
                )

            # if is_torch_tensor(target_sizes):
            #     target_sizes = target_sizes.numpy()

            semantic_segmentation = []

            for idx in range(len(logits)):
                resized_logits = torch.nn.functional.interpolate(
                    logits[idx].unsqueeze(dim=0), size=target_sizes[idx], mode="bilinear", align_corners=False
                )
                semantic_map = resized_logits[0].argmax(dim=0)
                semantic_segmentation.append(semantic_map)
        else:
            semantic_segmentation = logits.argmax(dim=1)
            semantic_segmentation = [semantic_segmentation[i] for i in range(semantic_segmentation.shape[0])]

        return semantic_segmentation<|MERGE_RESOLUTION|>--- conflicted
+++ resolved
@@ -264,15 +264,8 @@
     input_data_format = None
     device = None
     model_input_names = ["pixel_values"]
-<<<<<<< HEAD
-    valid_init_kwargs = DefaultFastImageProcessorInitKwargs
-    valid_preprocess_kwargs = DefaultFastImageProcessorPreprocessKwargs
-    # Child classes should try to support the base processing methods as much as possible.
-    # If they can't, the corresponding unused kwargs should be added to this list.
+    valid_kwargs = DefaultFastImageProcessorKwargs
     unused_kwargs = None
-=======
-    valid_kwargs = DefaultFastImageProcessorKwargs
->>>>>>> ea219ed1
 
     def __init__(
         self,
@@ -586,14 +579,7 @@
         images: ImageInput,
         **kwargs: Unpack[DefaultFastImageProcessorKwargs],
     ) -> BatchFeature:
-<<<<<<< HEAD
-        kwargs = self.filter_out_unused_kwargs(kwargs)
-        validate_kwargs(
-            captured_kwargs=kwargs.keys(), valid_processor_keys=self.valid_preprocess_kwargs.__annotations__.keys()
-        )
-=======
         validate_kwargs(captured_kwargs=kwargs.keys(), valid_processor_keys=self.valid_kwargs.__annotations__.keys())
->>>>>>> ea219ed1
         # Set default kwargs from self. This ensures that if a kwarg is not provided
         # by the user, it gets its default value from the instance, or is set to None.
         for kwarg_name in self.valid_kwargs.__annotations__:
