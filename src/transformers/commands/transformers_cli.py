--- conflicted
+++ resolved
@@ -39,11 +39,7 @@
     UserCommands.register_subcommand(commands_parser)
     AddNewModelLikeCommand.register_subcommand(commands_parser)
     LfsCommands.register_subcommand(commands_parser)
-<<<<<<< HEAD
-    PTtoTFCommand.register_subcommand(commands_parser)
     AddFastImageProcessorCommand.register_subcommand(commands_parser)
-=======
->>>>>>> 870eb7b4
 
     # Let's go
     args = parser.parse_args()
