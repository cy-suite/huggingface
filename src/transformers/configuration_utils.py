--- conflicted
+++ resolved
@@ -189,16 +189,9 @@
             v5.
        loss_type (`str`, *optional*):
             The type of loss that the model should use. It should be in `LOSS_MAPPING`'s keys, otherwise the loss will
-<<<<<<< HEAD
             be automatically infered from the model architecture.
 
     Onnxruntime specific parameters
-=======
-            be automatically infered from the model architecture. 
-
-    Onnxruntime specific parameters
-
->>>>>>> be867d50
         - **ort** (:obj:`bool`, `optional`, defaults to :obj:`False`) -- Whether or not the model should use ORT.
     """
 
