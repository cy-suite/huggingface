--- conflicted
+++ resolved
@@ -592,33 +592,7 @@
         # per batch-item holding current token in loop.
         sequences = jnp.full((batch_size, max_length), pad_token_id, dtype=jnp.int32)
         sequences = lax.dynamic_update_slice(sequences, input_ids, (0, 0))
-<<<<<<< HEAD
         scores = None
-=======
-        if output_scores:
-            if hasattr(self.config, "vocab_size") and self.config.vocab_size is not None:
-                vocab_size = self.config.vocab_size
-            elif (
-                hasattr(self.config, "decoder")
-                and hasattr(self.config.decoder, "vocab_size")
-                and self.config.decoder.vocab_size is not None
-            ):
-                vocab_size = self.config.decoder.vocab_size
-            elif (
-                hasattr(self.config, "encoder")
-                and hasattr(self.config.encoder, "vocab_size")
-                and self.config.encoder.vocab_size is not None
-            ):
-                vocab_size = self.config.encoder.vocab_size
-            else:
-                raise TypeError(
-                    f"The current model class ({self.__class__.__name__}) has not a recognized "
-                    f"`vocab_size` , as it doesn't support output_scores."
-                )
-            scores = jnp.ones((batch_size, max_length, vocab_size)) * np.array(-1.0e7)
-        else:
-            scores = None
->>>>>>> 45bd44f2
 
         # per batch-item state bit indicating if sentence has finished.
         is_sent_finished = jnp.zeros((batch_size,), dtype=jnp.bool_)
@@ -655,7 +629,7 @@
             next_tokens_scores = logits_processor(state.sequences, logits, state.cur_len)
 
             next_token = jnp.argmax(next_tokens_scores, axis=-1)
-<<<<<<< HEAD
+
             if output_scores:
                 if state.scores is not None:
                     tokens_scores = state.scores.at[:, state.cur_len, :].set(next_tokens_scores)
@@ -664,9 +638,7 @@
                     tokens_scores = scores.at[:, state.cur_len, :].set(next_tokens_scores)
             else:
                 tokens_scores = None
-=======
-            tokens_scores = state.scores.at[:, state.cur_len, :].set(next_tokens_scores) if output_scores else None
->>>>>>> 45bd44f2
+
             next_token = next_token * ~state.is_sent_finished + pad_token_id * state.is_sent_finished
             next_is_sent_finished = state.is_sent_finished | (next_token == eos_token_id)
             next_token = next_token[:, None]
