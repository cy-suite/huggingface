# coding=utf-8
# Copyright 2020 The Google AI Language Team Authors, Facebook AI Research authors and The HuggingFace Inc. team.
# Copyright (c) 2020, NVIDIA CORPORATION.  All rights reserved.
#
# Licensed under the Apache License, Version 2.0 (the "License");
# you may not use this file except in compliance with the License.
# You may obtain a copy of the License at
#
#     http://www.apache.org/licenses/LICENSE-2.0
#
# Unless required by applicable law or agreed to in writing, software
# distributed under the License is distributed on an "AS IS" BASIS,
# WITHOUT WARRANTIES OR CONDITIONS OF ANY KIND, either express or implied.
# See the License for the specific language governing permissions and
# limitations under the License.
import copy
import inspect
import warnings
from dataclasses import dataclass
from typing import TYPE_CHECKING, Any, Callable, Dict, List, Optional, Tuple, Union

import numpy as np
import torch
import torch.distributed as dist
from torch import nn
from torch.nn import functional as F

from ..cache_utils import (
    Cache,
    DynamicCache,
    EncoderDecoderCache,
    HQQQuantizedCache,
    HybridCache,
    MambaCache,
    OffloadedCache,
    QuantizedCacheConfig,
    QuantoQuantizedCache,
    SlidingWindowCache,
    StaticCache,
)
from ..integrations.deepspeed import is_deepspeed_zero3_enabled
from ..modeling_outputs import CausalLMOutputWithPast, Seq2SeqLMOutput
from ..models.auto import (
    MODEL_FOR_CAUSAL_IMAGE_MODELING_MAPPING,
    MODEL_FOR_CAUSAL_LM_MAPPING,
    MODEL_FOR_SEQ_TO_SEQ_CAUSAL_LM_MAPPING,
    MODEL_FOR_SPEECH_SEQ_2_SEQ_MAPPING,
    MODEL_FOR_VISION_2_SEQ_MAPPING,
)
from ..pytorch_utils import is_torch_greater_or_equal_than_2_4
from ..tokenization_utils import ExtensionsTrie
from ..utils import (
    ModelOutput,
    is_accelerate_available,
    is_hqq_available,
    is_quanto_available,
    is_torchdynamo_compiling,
    logging,
)
from .beam_constraints import DisjunctiveConstraint, PhrasalConstraint
from .beam_search import BeamScorer, BeamSearchScorer, ConstrainedBeamSearchScorer
from .candidate_generator import (
    AssistedCandidateGenerator,
    CandidateGenerator,
    PromptLookupCandidateGenerator,
    _crop_past_key_values,
    _prepare_attention_mask,
    _prepare_token_type_ids,
)
from .configuration_utils import GenerationConfig, GenerationMode
from .logits_process import (
    EncoderNoRepeatNGramLogitsProcessor,
    EncoderRepetitionPenaltyLogitsProcessor,
    EpsilonLogitsWarper,
    EtaLogitsWarper,
    ExponentialDecayLengthPenalty,
    ForcedBOSTokenLogitsProcessor,
    ForcedEOSTokenLogitsProcessor,
    ForceTokensLogitsProcessor,
    HammingDiversityLogitsProcessor,
    InfNanRemoveLogitsProcessor,
    LogitNormalization,
    LogitsProcessorList,
    MinLengthLogitsProcessor,
    MinNewTokensLengthLogitsProcessor,
    MinPLogitsWarper,
    NoBadWordsLogitsProcessor,
    NoRepeatNGramLogitsProcessor,
    PrefixConstrainedLogitsProcessor,
    RepetitionPenaltyLogitsProcessor,
    SequenceBiasLogitsProcessor,
    SuppressTokensAtBeginLogitsProcessor,
    SuppressTokensLogitsProcessor,
    TemperatureLogitsWarper,
    TopKLogitsWarper,
    TopPLogitsWarper,
    TypicalLogitsWarper,
    UnbatchedClassifierFreeGuidanceLogitsProcessor,
    WatermarkLogitsProcessor,
)
from .stopping_criteria import (
    EosTokenCriteria,
    MaxLengthCriteria,
    MaxTimeCriteria,
    StoppingCriteria,
    StoppingCriteriaList,
    StopStringCriteria,
)


if TYPE_CHECKING:
    from ..modeling_utils import PreTrainedModel
    from ..tokenization_utils_base import PreTrainedTokenizerBase
    from .streamers import BaseStreamer

logger = logging.get_logger(__name__)

if is_accelerate_available():
    from accelerate.hooks import AlignDevicesHook, add_hook_to_module

NEED_SETUP_CACHE_CLASSES_MAPPING = {
    "static": StaticCache,
    "sliding_window": SlidingWindowCache,
    "hybrid": HybridCache,
    "mamba": MambaCache,
}
QUANT_BACKEND_CLASSES_MAPPING = {"quanto": QuantoQuantizedCache, "HQQ": HQQQuantizedCache}


@dataclass
class GenerateDecoderOnlyOutput(ModelOutput):
    """
    Outputs of decoder-only generation models, when using non-beam methods.

    Args:
        sequences (`torch.LongTensor` of shape `(batch_size, sequence_length)`):
            The generated sequences. The second dimension (sequence_length) is either equal to `max_length` or shorter
            if all batches finished early due to the `eos_token_id`.
        scores (`tuple(torch.FloatTensor)` *optional*, returned when `output_scores=True` is passed or when `config.output_scores=True`):
            Processed prediction scores of the language modeling head (scores for each vocabulary token before SoftMax)
            at each generation step. Tuple of `torch.FloatTensor` with up to `max_new_tokens` elements (one element for
            each generated token), with each tensor of shape `(batch_size, config.vocab_size)`.
        logits (`tuple(torch.FloatTensor)` *optional*, returned when `output_logits=True` is passed or when `config.output_logits=True`):
            Unprocessed prediction scores of the language modeling head (scores for each vocabulary token before SoftMax)
            at each generation step. Tuple of `torch.FloatTensor` with up to `max_new_tokens` elements (one element for
            each generated token), with each tensor of shape `(batch_size, config.vocab_size)`.
        attentions (`tuple(tuple(torch.FloatTensor))`, *optional*, returned when `output_attentions=True` is passed or `config.output_attentions=True`):
            Tuple (one element for each generated token) of tuples (one element for each layer of the decoder) of
            `torch.FloatTensor` of shape `(batch_size, num_heads, generated_length, sequence_length)`.
        hidden_states (`tuple(tuple(torch.FloatTensor))`, *optional*, returned when `output_hidden_states=True` is passed or when `config.output_hidden_states=True`):
            Tuple (one element for each generated token) of tuples (one element for each layer of the decoder) of
            `torch.FloatTensor` of shape `(batch_size, generated_length, hidden_size)`.
        past_key_values (`tuple(tuple(torch.FloatTensor)))`, *optional*, returned when `use_cache=True` is passed or when `config.use_cache=True`):
            NOTE: some models have a different `past_key_values` format, confirm with the model's documentation.
            Usually a Tuple (one element for each layer of the decoder) of tuples (two elements, key tensor and value
            tensor). The first Tuple is of length `config.n_layers`, with each tuple having 2 tensors of shape
            `(batch_size, num_heads, sequence_length, embed_size_per_head)`) and optionally if
            `config.is_encoder_decoder=True` 2 additional tensors of shape `(batch_size, num_heads,
            encoder_sequence_length, embed_size_per_head)`.
    """

    sequences: torch.LongTensor = None
    scores: Optional[Tuple[torch.FloatTensor]] = None
    logits: Optional[Tuple[torch.FloatTensor]] = None
    attentions: Optional[Tuple[Tuple[torch.FloatTensor]]] = None
    hidden_states: Optional[Tuple[Tuple[torch.FloatTensor]]] = None
    past_key_values: Optional[Tuple[Tuple[Tuple[torch.FloatTensor]]]] = None


@dataclass
class GenerateEncoderDecoderOutput(ModelOutput):
    """
    Outputs of encoder-decoder generation models, when using non-beam methods.

    Args:
        sequences (`torch.LongTensor` of shape `(batch_size*num_return_sequences, sequence_length)`):
            The generated sequences. The second dimension (sequence_length) is either equal to `max_length` or shorter
            if all batches finished early due to the `eos_token_id`.
        scores (`tuple(torch.FloatTensor)` *optional*, returned when `output_scores=True` is passed or when `config.output_scores=True`):
            Processed prediction scores of the language modeling head (scores for each vocabulary token before SoftMax)
            at each generation step. Tuple of `torch.FloatTensor` with up to `max_new_tokens` elements (one element for
            each generated token), with each tensor of shape `(batch_size, config.vocab_size)`.
        logits (`tuple(torch.FloatTensor)` *optional*, returned when `output_logits=True` is passed or when `config.output_logits=True`):
            Unprocessed prediction scores of the language modeling head (scores for each vocabulary token before SoftMax)
            at each generation step. Tuple of `torch.FloatTensor` with up to `max_new_tokens` elements (one element for
            each generated token), with each tensor of shape `(batch_size, config.vocab_size)`.
        encoder_attentions (`tuple(torch.FloatTensor)`, *optional*, returned when `output_attentions=True` is passed or `config.output_attentions=True`):
            Tuple of `torch.FloatTensor` (one for each layer of the decoder) of shape `(batch_size, num_heads,
            sequence_length, sequence_length)`.
        encoder_hidden_states (`tuple(torch.FloatTensor)`, *optional*, returned when `output_hidden_states=True` is passed or when `config.output_hidden_states=True`):
            Tuple of `torch.FloatTensor` (one for the output of the embeddings + one for the output of each layer) of
            shape `(batch_size, sequence_length, hidden_size)`.
        decoder_attentions (`tuple(tuple(torch.FloatTensor))`, *optional*, returned when `output_attentions=True` is passed or `config.output_attentions=True`):
            Tuple (one element for each generated token) of tuples (one element for each layer of the decoder) of
            `torch.FloatTensor` of shape `(batch_size, num_heads, generated_length, sequence_length)`.
        cross_attentions (`tuple(tuple(torch.FloatTensor))`, *optional*, returned when `output_attentions=True` is passed or `config.output_attentions=True`):
            Tuple (one element for each generated token) of tuples (one element for each layer of the decoder) of
            `torch.FloatTensor` of shape `(batch_size, num_heads, generated_length, sequence_length)`.
        decoder_hidden_states (`tuple(tuple(torch.FloatTensor))`, *optional*, returned when `output_hidden_states=True` is passed or when `config.output_hidden_states=True`):
            Tuple (one element for each generated token) of tuples (one element for each layer of the decoder) of
            `torch.FloatTensor` of shape `(batch_size, generated_length, hidden_size)`.
        past_key_values (`tuple(tuple(torch.FloatTensor)))`, *optional*, returned when `use_cache=True` is passed or when `config.use_cache=True`):
            NOTE: some models have a different `past_key_values` format, confirm with the model's documentation.
            Usually a Tuple (one element for each layer of the decoder) of tuples (two elements, key tensor and value
            tensor). The first Tuple is of length `config.n_layers`, with each tuple having 2 tensors of shape
            `(batch_size, num_heads, sequence_length, embed_size_per_head)`) and optionally if
            `config.is_encoder_decoder=True` 2 additional tensors of shape `(batch_size, num_heads,
            encoder_sequence_length, embed_size_per_head)`.
    """

    sequences: torch.LongTensor = None
    scores: Optional[Tuple[torch.FloatTensor]] = None
    logits: Optional[Tuple[torch.FloatTensor]] = None
    encoder_attentions: Optional[Tuple[torch.FloatTensor]] = None
    encoder_hidden_states: Optional[Tuple[torch.FloatTensor]] = None
    decoder_attentions: Optional[Tuple[Tuple[torch.FloatTensor]]] = None
    cross_attentions: Optional[Tuple[Tuple[torch.FloatTensor]]] = None
    decoder_hidden_states: Optional[Tuple[Tuple[torch.FloatTensor]]] = None
    past_key_values: Optional[Tuple[Tuple[Tuple[torch.FloatTensor]]]] = None


@dataclass
class GenerateBeamDecoderOnlyOutput(ModelOutput):
    """
    Outputs of decoder-only generation models, when using beam methods.

    Args:
        sequences (`torch.LongTensor` of shape `(batch_size*num_return_sequences, sequence_length)`):
            The generated sequences. The second dimension (sequence_length) is either equal to `max_length` or shorter
            if all batches finished early due to the `eos_token_id`.
        sequences_scores (`torch.FloatTensor` of shape `(batch_size*num_return_sequences)`, *optional*, returned when `output_scores=True` is passed or when `config.output_scores=True`):
            Final beam scores of the generated `sequences`.
        scores (`tuple(torch.FloatTensor)` *optional*, returned when `output_scores=True` is passed or when `config.output_scores=True`):
            Beam transition scores for each vocabulary token at each generation step. Beam transition scores consisting
            of log probabilities of tokens conditioned on log softmax of previously generated tokens in this beam.
            Tuple of `torch.FloatTensor` with up to `max_new_tokens` elements (one element for each generated token),
            with each tensor of shape `(batch_size*num_beams, config.vocab_size)`.
        logits (`tuple(torch.FloatTensor)` *optional*, returned when `output_logits=True` is passed or when `config.output_logits=True`):
            Unprocessed prediction scores of the language modeling head (scores for each vocabulary token before SoftMax)
            at each generation step. Tuple of `torch.FloatTensor` with up to `max_new_tokens` elements (one element for
            each generated token), with each tensor of shape `(batch_size, config.vocab_size)`.
        beam_indices (`torch.LongTensor`, *optional*, returned when `output_scores=True` is passed or when `config.output_scores=True`):
            Beam indices of generated token id at each generation step. `torch.LongTensor` of shape
            `(batch_size*num_return_sequences, sequence_length)`.
        attentions (`tuple(tuple(torch.FloatTensor))`, *optional*, returned when `output_attentions=True` is passed or `config.output_attentions=True`):
            Tuple (one element for each generated token) of tuples (one element for each layer of the decoder) of
            `torch.FloatTensor` of shape `(batch_size*num_beams, num_heads, generated_length, sequence_length)`.
        hidden_states (`tuple(tuple(torch.FloatTensor))`, *optional*, returned when `output_hidden_states=True` is passed or when `config.output_hidden_states=True`):
            Tuple (one element for each generated token) of tuples (one element for each layer of the decoder) of
            `torch.FloatTensor` of shape `(batch_size*num_beams*num_return_sequences, generated_length, hidden_size)`.
        past_key_values (`tuple(tuple(torch.FloatTensor)))`, *optional*, returned when `use_cache=True` is passed or when `config.use_cache=True`):
            NOTE: some models have a different `past_key_values` format, confirm with the model's documentation.
            Usually a Tuple (one element for each layer of the decoder) of tuples (two elements, key tensor and value
            tensor). The first Tuple is of length `config.n_layers`, with each tuple having 2 tensors of shape
            `(batch_size, num_heads, sequence_length, embed_size_per_head)`) and optionally if
            `config.is_encoder_decoder=True` 2 additional tensors of shape `(batch_size, num_heads,
            encoder_sequence_length, embed_size_per_head)`.
    """

    sequences: torch.LongTensor = None
    sequences_scores: Optional[torch.FloatTensor] = None
    scores: Optional[Tuple[torch.FloatTensor]] = None
    logits: Optional[Tuple[torch.FloatTensor]] = None
    beam_indices: Optional[torch.LongTensor] = None
    attentions: Optional[Tuple[Tuple[torch.FloatTensor]]] = None
    hidden_states: Optional[Tuple[Tuple[torch.FloatTensor]]] = None
    past_key_values: Optional[Tuple[Tuple[Tuple[torch.FloatTensor]]]] = None


@dataclass
class GenerateBeamEncoderDecoderOutput(ModelOutput):
    """
    Outputs of encoder-decoder generation models, when using beam methods.

    Args:
        sequences (`torch.LongTensor` of shape `(batch_size*num_return_sequences, sequence_length)`):
            The generated sequences. The second dimension (sequence_length) is either equal to `max_length` or shorter
            if all batches finished early due to the `eos_token_id`.
        sequences_scores (`torch.FloatTensor` of shape `(batch_size*num_return_sequences)`, *optional*, returned when `output_scores=True` is passed or when `config.output_scores=True`):
            Final beam scores of the generated `sequences`.
        scores (`tuple(torch.FloatTensor)` *optional*, returned when `output_scores=True` is passed or when `config.output_scores=True`):
            Beam transition scores for each vocabulary token at each generation step. Beam transition scores consisting
            of log probabilities of tokens conditioned on log softmax of previously generated tokens in this beam.
            Tuple of `torch.FloatTensor` with up to `max_new_tokens` elements (one element for each generated token),
            with each tensor of shape `(batch_size*num_beams, config.vocab_size)`.
        logits (`tuple(torch.FloatTensor)` *optional*, returned when `output_logits=True` is passed or when `config.output_logits=True`):
            Unprocessed prediction scores of the language modeling head (scores for each vocabulary token before SoftMax)
            at each generation step. Tuple of `torch.FloatTensor` with up to `max_new_tokens` elements (one element for
            each generated token), with each tensor of shape `(batch_size, config.vocab_size)`.
        beam_indices (`torch.LongTensor`, *optional*, returned when `output_scores=True` is passed or when `config.output_scores=True`):
            Beam indices of generated token id at each generation step. `torch.LongTensor` of shape
            `(batch_size*num_return_sequences, sequence_length)`.
        encoder_attentions (`tuple(torch.FloatTensor)`, *optional*, returned when `output_attentions=True` is passed or `config.output_attentions=True`):
            Tuple of `torch.FloatTensor` (one for each layer of the decoder) of shape `(batch_size, num_heads,
            sequence_length, sequence_length)`.
        encoder_hidden_states (`tuple(torch.FloatTensor)`, *optional*, returned when `output_hidden_states=True` is passed or when `config.output_hidden_states=True`):
            Tuple of `torch.FloatTensor` (one for the output of the embeddings + one for the output of each layer) of
            shape `(batch_size*num_beams*num_return_sequences, sequence_length, hidden_size)`.
        decoder_attentions (`tuple(tuple(torch.FloatTensor))`, *optional*, returned when `output_attentions=True` is passed or `config.output_attentions=True`):
            Tuple (one element for each generated token) of tuples (one element for each layer of the decoder) of
            `torch.FloatTensor` of shape `(batch_size*num_beams*num_return_sequences, num_heads, generated_length,
            sequence_length)`.
        cross_attentions (`tuple(tuple(torch.FloatTensor))`, *optional*, returned when `output_attentions=True` is passed or `config.output_attentions=True`):
            Tuple (one element for each generated token) of tuples (one element for each layer of the decoder) of
            `torch.FloatTensor` of shape `(batch_size, num_heads, generated_length, sequence_length)`.
        decoder_hidden_states (`tuple(tuple(torch.FloatTensor))`, *optional*, returned when `output_hidden_states=True` is passed or when `config.output_hidden_states=True`):
            Tuple (one element for each generated token) of tuples (one element for each layer of the decoder) of
            `torch.FloatTensor` of shape `(batch_size*num_beams*num_return_sequences, generated_length, hidden_size)`.
        past_key_values (`tuple(tuple(torch.FloatTensor)))`, *optional*, returned when `use_cache=True` is passed or when `config.use_cache=True`):
            NOTE: some models have a different `past_key_values` format, confirm with the model's documentation.
            Usually a Tuple (one element for each layer of the decoder) of tuples (two elements, key tensor and value
            tensor). The first Tuple is of length `config.n_layers`, with each tuple having 2 tensors of shape
            `(batch_size, num_heads, sequence_length, embed_size_per_head)`) and optionally if
            `config.is_encoder_decoder=True` 2 additional tensors of shape `(batch_size, num_heads,
            encoder_sequence_length, embed_size_per_head)`.
    """

    sequences: torch.LongTensor = None
    sequences_scores: Optional[torch.FloatTensor] = None
    scores: Optional[Tuple[torch.FloatTensor]] = None
    logits: Optional[Tuple[torch.FloatTensor]] = None
    beam_indices: Optional[torch.LongTensor] = None
    encoder_attentions: Optional[Tuple[torch.FloatTensor]] = None
    encoder_hidden_states: Optional[Tuple[torch.FloatTensor]] = None
    decoder_attentions: Optional[Tuple[Tuple[torch.FloatTensor]]] = None
    cross_attentions: Optional[Tuple[Tuple[torch.FloatTensor]]] = None
    decoder_hidden_states: Optional[Tuple[Tuple[torch.FloatTensor]]] = None
    past_key_values: Optional[Tuple[Tuple[Tuple[torch.FloatTensor]]]] = None


# Equivalent classes (kept for retrocompatibility purposes)
GreedySearchDecoderOnlyOutput = GenerateDecoderOnlyOutput
ContrastiveSearchDecoderOnlyOutput = GenerateDecoderOnlyOutput
SampleDecoderOnlyOutput = GenerateDecoderOnlyOutput

ContrastiveSearchEncoderDecoderOutput = GenerateEncoderDecoderOutput
GreedySearchEncoderDecoderOutput = GenerateEncoderDecoderOutput
SampleEncoderDecoderOutput = GenerateEncoderDecoderOutput

BeamSearchDecoderOnlyOutput = GenerateBeamDecoderOnlyOutput
BeamSampleDecoderOnlyOutput = GenerateBeamDecoderOnlyOutput

BeamSearchEncoderDecoderOutput = GenerateBeamEncoderDecoderOutput
BeamSampleEncoderDecoderOutput = GenerateBeamEncoderDecoderOutput

GreedySearchOutput = Union[GreedySearchEncoderDecoderOutput, GreedySearchDecoderOnlyOutput]
SampleOutput = Union[SampleEncoderDecoderOutput, SampleDecoderOnlyOutput]
BeamSearchOutput = Union[BeamSearchEncoderDecoderOutput, BeamSearchDecoderOnlyOutput]
BeamSampleOutput = Union[BeamSampleEncoderDecoderOutput, BeamSampleDecoderOnlyOutput]
ContrastiveSearchOutput = Union[ContrastiveSearchEncoderDecoderOutput, ContrastiveSearchDecoderOnlyOutput]

# Typing shortcuts
GenerateNonBeamOutput = Union[GenerateDecoderOnlyOutput, GenerateEncoderDecoderOutput]
GenerateBeamOutput = Union[GenerateBeamDecoderOnlyOutput, GenerateBeamEncoderDecoderOutput]
GenerateOutput = Union[GenerateNonBeamOutput, GenerateBeamOutput]


class GenerationMixin:
    """
    A class containing all functions for auto-regressive text generation, to be used as a mixin in [`PreTrainedModel`].

    The class exposes [`~generation.GenerationMixin.generate`], which can be used for:
        - *greedy decoding* if `num_beams=1` and `do_sample=False`
        - *contrastive search* if `penalty_alpha>0` and `top_k>1`
        - *multinomial sampling* if `num_beams=1` and `do_sample=True`
        - *beam-search decoding* if `num_beams>1` and `do_sample=False`
        - *beam-search multinomial sampling* if `num_beams>1` and `do_sample=True`
        - *diverse beam-search decoding* if `num_beams>1` and `num_beam_groups>1`
        - *constrained beam-search decoding* if `constraints!=None` or `force_words_ids!=None`
        - *assisted decoding* if `assistant_model` or `prompt_lookup_num_tokens` is passed to `.generate()`

    To learn more about decoding strategies refer to the [text generation strategies guide](../generation_strategies).
    """

    def prepare_inputs_for_generation(self, *args, **kwargs):
        raise NotImplementedError(
            "A model class needs to define a `prepare_inputs_for_generation` method in order to use `.generate()`."
        )

    def _prepare_model_inputs(
        self,
        inputs: Optional[torch.Tensor] = None,
        bos_token_id: Optional[torch.Tensor] = None,
        model_kwargs: Optional[Dict[str, torch.Tensor]] = None,
    ) -> Tuple[torch.Tensor, Optional[str], Dict[str, torch.Tensor]]:
        """
        This function extracts the model-specific `inputs` for generation.
        """
        # 1. retrieve all kwargs that are non-None or non-model input related.
        # some encoder-decoder models have different names for model and encoder
        if (
            self.config.is_encoder_decoder
            and hasattr(self, "encoder")
            and self.encoder.main_input_name != self.main_input_name
        ):
            input_name = self.encoder.main_input_name
        else:
            input_name = self.main_input_name

        model_kwargs = {k: v for k, v in model_kwargs.items() if v is not None or k != input_name}

        # 2. check whether model_input_name is passed as kwarg
        # if yes and `inputs` is None use kwarg inputs
        inputs_kwarg = model_kwargs.pop(input_name, None)
        if inputs_kwarg is not None and inputs is not None:
            raise ValueError(
                f"`inputs`: {inputs}` were passed alongside {input_name} which is not allowed. "
                f"Make sure to either pass {inputs} or {input_name}=..."
            )
        elif inputs_kwarg is not None:
            inputs = inputs_kwarg

        # 3. In the presence of `inputs_embeds` for text models:
        # - decoder-only models should complain if the user attempts to pass `inputs_embeds`, but the model
        # doesn't have its forwarding implemented. `inputs_embeds` is kept in `model_kwargs` and can coexist with
        # input_ids (`inputs_embeds` will be used in the 1st generation step, as opposed to `input_ids`)
        # - encoder-decoder models should complain if the user attempts to pass `inputs_embeds` and `input_ids`, and
        # pull the former to inputs. It will be used in place of `input_ids` to get the encoder hidden states.
        if input_name == "input_ids" and "inputs_embeds" in model_kwargs:
            if not self.config.is_encoder_decoder:
                has_inputs_embeds_forwarding = "inputs_embeds" in set(
                    inspect.signature(self.prepare_inputs_for_generation).parameters.keys()
                )
                if not has_inputs_embeds_forwarding:
                    raise ValueError(
                        f"You passed `inputs_embeds` to `.generate()`, but the model class {self.__class__.__name__} "
                        "doesn't have its forwarding implemented. See the GPT2 implementation for an example "
                        "(https://github.com/huggingface/transformers/pull/21405), and feel free to open a PR with it!"
                    )
                # In this case, `input_ids` is moved to the `model_kwargs`, so a few automations (like the creation of
                # the attention mask) can rely on the actual model input.
                model_kwargs["input_ids"] = self._maybe_initialize_input_ids_for_generation(
                    inputs, bos_token_id, model_kwargs=model_kwargs
                )
            else:
                if inputs is not None:
                    raise ValueError("You passed `inputs_embeds` and `input_ids` to `.generate()`. Please pick one.")
            inputs, input_name = model_kwargs["inputs_embeds"], "inputs_embeds"

        # 4. if `inputs` is still None, try to create `input_ids` from BOS token
        inputs = self._maybe_initialize_input_ids_for_generation(inputs, bos_token_id, model_kwargs)
        return inputs, input_name, model_kwargs

    def _maybe_initialize_input_ids_for_generation(
        self,
        inputs: Optional[torch.Tensor] = None,
        bos_token_id: Optional[torch.Tensor] = None,
        model_kwargs: Optional[Dict[str, torch.Tensor]] = None,
    ) -> torch.LongTensor:
        """Initializes input ids for generation, if necessary."""
        if inputs is not None:
            return inputs

        encoder_outputs = model_kwargs.get("encoder_outputs")
        if self.config.is_encoder_decoder and encoder_outputs is not None:
            # make dummy input_ids with value -100, as a sanity check ensuring that they won't be used for encoding
            shape = encoder_outputs.last_hidden_state.size()[:-1]
            return torch.ones(shape, dtype=torch.long, device=self.device) * -100

        # If there is some tensor in `model_kwargs`, we can infer the batch size from it. This is helpful with
        # soft-prompting or in multimodal implementations built on top of decoder-only language models.
        batch_size = 1
        for value in model_kwargs.values():
            if isinstance(value, torch.Tensor):
                batch_size = value.shape[0]
                break

        if "inputs_embeds" in model_kwargs:
            return torch.ones((batch_size, 0), dtype=torch.long, device=self.device)

        if bos_token_id is None:
            raise ValueError("`bos_token_id` has to be defined when no `input_ids` are provided.")

        return torch.ones((batch_size, 1), dtype=torch.long, device=self.device) * bos_token_id

    def _prepare_attention_mask_for_generation(
        self,
        inputs: torch.Tensor,
        pad_token_id: Optional[torch.Tensor],
        eos_token_id: Optional[torch.Tensor],
    ) -> torch.LongTensor:
        # No information for attention mask inference -> return default attention mask
        default_attention_mask = torch.ones(inputs.shape[:2], dtype=torch.long, device=inputs.device)
        if pad_token_id is None:
            return default_attention_mask

        is_input_ids = len(inputs.shape) == 2 and inputs.dtype in [torch.int, torch.long]
        if not is_input_ids:
            return default_attention_mask

        # Otherwise we have may have information -> try to infer the attention mask
        if inputs.device.type == "mps" and not is_torch_greater_or_equal_than_2_4:
            # mps does not support torch.isin for torch<2.4 (https://github.com/pytorch/pytorch/issues/77764)
            raise ValueError(
                "Can't infer missing attention mask on `mps` device for torch<2.4. Please provide an `attention_mask` or upgrade to torch>=2.4"
            )

        is_pad_token_in_inputs = (pad_token_id is not None) and (
            torch.isin(elements=inputs, test_elements=pad_token_id).any()
        )
        is_pad_token_not_equal_to_eos_token_id = (eos_token_id is None) or ~(
            torch.isin(elements=eos_token_id, test_elements=pad_token_id).any()
        )
        can_infer_attention_mask = is_pad_token_in_inputs * is_pad_token_not_equal_to_eos_token_id
        attention_mask_from_padding = inputs.ne(pad_token_id).long()

        attention_mask = (
            attention_mask_from_padding * can_infer_attention_mask + default_attention_mask * ~can_infer_attention_mask
        )
        return attention_mask

    def _prepare_encoder_decoder_kwargs_for_generation(
        self,
        inputs_tensor: torch.Tensor,
        model_kwargs,
        model_input_name: Optional[str],
        generation_config: GenerationConfig,
    ) -> Dict[str, Any]:
        # 1. get encoder
        encoder = self.get_encoder()
        # Compatibility with Accelerate big model inference: we need the encoder to outputs stuff on the same device
        # as the inputs.
        if hasattr(self, "hf_device_map"):
            if hasattr(encoder, "_hf_hook"):
                encoder._hf_hook.io_same_device = True
            else:
                add_hook_to_module(encoder, AlignDevicesHook(io_same_device=True))

        # 2. Prepare encoder args and encoder kwargs from model kwargs and generation config.
        irrelevant_prefix = ["decoder_", "cross_attn", "use_cache"]
        encoder_kwargs = {
            argument: value
            for argument, value in model_kwargs.items()
            if not any(argument.startswith(p) for p in irrelevant_prefix)
        }
        encoder_signature = set(inspect.signature(encoder.forward).parameters)
        encoder_accepts_wildcard = "kwargs" in encoder_signature or "model_kwargs" in encoder_signature
        if not encoder_accepts_wildcard:
            encoder_kwargs = {
                argument: value for argument, value in encoder_kwargs.items() if argument in encoder_signature
            }
        encoder_kwargs["output_attentions"] = generation_config.output_attentions
        encoder_kwargs["output_hidden_states"] = generation_config.output_hidden_states

        # 3. make sure that encoder returns `ModelOutput`
        model_input_name = model_input_name if model_input_name is not None else self.main_input_name
        encoder_kwargs["return_dict"] = True
        encoder_kwargs[model_input_name] = inputs_tensor
        model_kwargs["encoder_outputs"]: ModelOutput = encoder(**encoder_kwargs)

        return model_kwargs

    def _prepare_decoder_input_ids_for_generation(
        self,
        batch_size: int,
        model_input_name: str,
        model_kwargs: Dict[str, torch.Tensor],
        decoder_start_token_id: torch.Tensor,
        device: torch.device = None,
    ) -> Tuple[torch.LongTensor, Dict[str, torch.Tensor]]:
        """Prepares `decoder_input_ids` for generation with encoder-decoder models"""
        # 1. Check whether the user has defined `decoder_input_ids` manually. To facilitate in terms of input naming,
        # we also allow the user to pass it under `input_ids`, if the encoder does not use it as the main input.
        if model_kwargs is not None and "decoder_input_ids" in model_kwargs:
            decoder_input_ids = model_kwargs.pop("decoder_input_ids")
        elif "input_ids" in model_kwargs and model_input_name != "input_ids":
            decoder_input_ids = model_kwargs.pop("input_ids")
        else:
            decoder_input_ids = None

        # 2. `decoder_start_token_id` must have shape (batch_size, 1)
        if device is None:
            device = self.device
        if decoder_start_token_id.ndim == 1:
            if decoder_start_token_id.shape[0] != batch_size:
                raise ValueError(
                    f"`decoder_start_token_id` expected to have length {batch_size} but got {decoder_start_token_id.shape[0]}"
                )
            decoder_start_token_id = decoder_start_token_id.view(-1, 1)
        else:
            decoder_start_token_id = (
                torch.ones((batch_size, 1), dtype=torch.long, device=device) * decoder_start_token_id
            )

        # 3. Encoder-decoder models expect the `decoder_input_ids` to start with a special token. Let's ensure that.
        # no user input -> use decoder_start_token_id as decoder_input_ids
        if decoder_input_ids is None:
            decoder_input_ids = decoder_start_token_id
        # exception: Donut checkpoints have task-specific decoder starts and don't expect a BOS token. Note that the
        # original checkpoints can't be detected through `self.__class__.__name__.lower()`, needing custom logic.
        # See: https://github.com/huggingface/transformers/pull/31470
        elif "donut" in self.__class__.__name__.lower() or (
            self.config.model_type == "vision-encoder-decoder" and "donut" in self.config.encoder.model_type.lower()
        ):
            pass
        elif self.config.model_type in ["whisper"]:
            pass
        # user input but doesn't start with decoder_start_token_id -> prepend decoder_start_token_id (and adjust
        # decoder_attention_mask if provided)
        elif (decoder_input_ids[:, 0] != decoder_start_token_id[:, 0]).all().item():
            decoder_input_ids = torch.cat([decoder_start_token_id, decoder_input_ids], dim=-1)
            if "decoder_attention_mask" in model_kwargs:
                decoder_attention_mask = model_kwargs["decoder_attention_mask"]
                decoder_attention_mask = torch.cat(
                    (torch.ones_like(decoder_attention_mask)[:, :1], decoder_attention_mask),
                    dim=-1,
                )
                model_kwargs["decoder_attention_mask"] = decoder_attention_mask

        return decoder_input_ids, model_kwargs

    @staticmethod
    def _expand_inputs_for_generation(
        expand_size: int = 1,
        is_encoder_decoder: bool = False,
        input_ids: Optional[torch.LongTensor] = None,
        **model_kwargs,
    ) -> Tuple[torch.LongTensor, Dict[str, Any]]:
        """Expands tensors from [batch_size, ...] to [batch_size * expand_size, ...]"""

        def _expand_dict_for_generation(dict_to_expand):
            for key in dict_to_expand:
                if (
                    key != "cache_position"
                    and dict_to_expand[key] is not None
                    and isinstance(dict_to_expand[key], torch.Tensor)
                ):
                    dict_to_expand[key] = dict_to_expand[key].repeat_interleave(expand_size, dim=0)
            return dict_to_expand

        if input_ids is not None:
            input_ids = input_ids.repeat_interleave(expand_size, dim=0)

        model_kwargs = _expand_dict_for_generation(model_kwargs)

        if is_encoder_decoder:
            if model_kwargs.get("encoder_outputs") is None:
                raise ValueError("If `is_encoder_decoder` is True, make sure that `encoder_outputs` is defined.")
            model_kwargs["encoder_outputs"] = _expand_dict_for_generation(model_kwargs["encoder_outputs"])

        return input_ids, model_kwargs

    def _extract_past_from_model_output(self, outputs: ModelOutput):
        past_key_values = None
        cache_name = "past_key_values"
        if "past_key_values" in outputs:
            past_key_values = outputs.past_key_values
        elif "mems" in outputs:
            past_key_values = outputs.mems
        elif "past_buckets_states" in outputs:
            past_key_values = outputs.past_buckets_states
        elif "cache_params" in outputs:
            past_key_values = outputs.cache_params
            cache_name = "cache_params"

        return cache_name, past_key_values

    def _update_model_kwargs_for_generation(
        self,
        outputs: ModelOutput,
        model_kwargs: Dict[str, Any],
        is_encoder_decoder: bool = False,
        num_new_tokens: int = 1,
    ) -> Dict[str, Any]:
        # update past_key_values keeping its naming used in model code
        cache_name, cache = self._extract_past_from_model_output(outputs)
        model_kwargs[cache_name] = cache
        if getattr(outputs, "state", None) is not None:
            model_kwargs["state"] = outputs.state

        # update token_type_ids with last value
        if "token_type_ids" in model_kwargs:
            token_type_ids = model_kwargs["token_type_ids"]
            model_kwargs["token_type_ids"] = torch.cat([token_type_ids, token_type_ids[:, -1].unsqueeze(-1)], dim=-1)

        if not is_encoder_decoder:
            # update attention mask
            if "attention_mask" in model_kwargs:
                attention_mask = model_kwargs["attention_mask"]
                model_kwargs["attention_mask"] = torch.cat(
                    [attention_mask, attention_mask.new_ones((attention_mask.shape[0], 1))], dim=-1
                )
        else:
            # update decoder attention mask
            if "decoder_attention_mask" in model_kwargs:
                decoder_attention_mask = model_kwargs["decoder_attention_mask"]
                model_kwargs["decoder_attention_mask"] = torch.cat(
                    [decoder_attention_mask, decoder_attention_mask.new_ones((decoder_attention_mask.shape[0], 1))],
                    dim=-1,
                )

        if model_kwargs.get("use_cache", True):
            model_kwargs["cache_position"] = model_kwargs["cache_position"][-1:] + num_new_tokens
        else:
            past_positions = model_kwargs.pop("cache_position")
            new_positions = torch.arange(
                past_positions[-1] + 1, past_positions[-1] + num_new_tokens + 1, dtype=past_positions.dtype
            ).to(past_positions.device)
            model_kwargs["cache_position"] = torch.cat((past_positions, new_positions))
        return model_kwargs

    def _reorder_cache(self, past_key_values, beam_idx):
        raise NotImplementedError(
            f"Make sure that a `_reorder_cache` function is correctly implemented in {self.__class__.__module__} to"
            f" enable beam search for {self.__class__}"
        )

    def _get_candidate_generator(
        self,
        generation_config: GenerationConfig,
        input_ids: torch.LongTensor,
        inputs_tensor: torch.Tensor,
        assistant_model: "PreTrainedModel",
        logits_processor: LogitsProcessorList,
        model_kwargs: Dict,
    ) -> CandidateGenerator:
        """
        Returns the candidate generator to be used in `assisted_generation`
        """
        if generation_config.prompt_lookup_num_tokens is not None:
            candidate_generator = PromptLookupCandidateGenerator(
                eos_token_id=generation_config._eos_token_tensor,
                num_output_tokens=generation_config.prompt_lookup_num_tokens,
                max_matching_ngram_size=generation_config.max_matching_ngram_size,
                max_length=generation_config.max_length,
            )
        else:
            candidate_generator = AssistedCandidateGenerator(
                input_ids=input_ids,
                assistant_model=assistant_model,
                generation_config=generation_config,
                model_kwargs=model_kwargs,
                inputs_tensor=inputs_tensor,
                logits_processor=logits_processor,
            )
        return candidate_generator

    def _get_logits_processor(
        self,
        generation_config: GenerationConfig,
        input_ids_seq_length: int,
        encoder_input_ids: torch.LongTensor,
        prefix_allowed_tokens_fn: Callable[[int, torch.Tensor], List[int]],
        logits_processor: Optional[LogitsProcessorList],
        device: str = None,
        model_kwargs: Optional[Dict[str, Any]] = None,
        negative_prompt_ids: Optional[torch.Tensor] = None,
        negative_prompt_attention_mask: Optional[torch.Tensor] = None,
    ) -> LogitsProcessorList:
        """
        This class returns a [`LogitsProcessorList`] list object that contains all relevant [`LogitsProcessor`]
        instances used to modify the scores of the language model head.
        """
        # instantiate processors list
        processors = LogitsProcessorList()

        if generation_config.guidance_scale is not None and generation_config.guidance_scale != 1:
            processors.append(
                UnbatchedClassifierFreeGuidanceLogitsProcessor(
                    generation_config.guidance_scale,
                    self,
                    unconditional_ids=negative_prompt_ids,
                    unconditional_attention_mask=negative_prompt_attention_mask,
                    use_cache=model_kwargs["use_cache"],
                )
            )
        if generation_config.sequence_bias is not None:
            processors.append(SequenceBiasLogitsProcessor(sequence_bias=generation_config.sequence_bias))

        if generation_config.diversity_penalty is not None and generation_config.diversity_penalty > 0.0:
            processors.append(
                HammingDiversityLogitsProcessor(
                    diversity_penalty=generation_config.diversity_penalty,
                    num_beams=generation_config.num_beams,
                    num_beam_groups=generation_config.num_beam_groups,
                )
            )
        if (
            generation_config.encoder_repetition_penalty is not None
            and generation_config.encoder_repetition_penalty != 1.0
        ):
            processors.append(
                EncoderRepetitionPenaltyLogitsProcessor(
                    penalty=generation_config.encoder_repetition_penalty,
                    encoder_input_ids=encoder_input_ids,
                )
            )
        if generation_config.repetition_penalty is not None and generation_config.repetition_penalty != 1.0:
            processors.append(RepetitionPenaltyLogitsProcessor(penalty=generation_config.repetition_penalty))
        if generation_config.no_repeat_ngram_size is not None and generation_config.no_repeat_ngram_size > 0:
            processors.append(NoRepeatNGramLogitsProcessor(generation_config.no_repeat_ngram_size))
        if (
            generation_config.encoder_no_repeat_ngram_size is not None
            and generation_config.encoder_no_repeat_ngram_size > 0
        ):
            processors.append(
                EncoderNoRepeatNGramLogitsProcessor(
                    generation_config.encoder_no_repeat_ngram_size,
                    encoder_input_ids,
                )
            )
        if generation_config.bad_words_ids is not None:
            processors.append(
                NoBadWordsLogitsProcessor(
                    generation_config.bad_words_ids,
                    generation_config._eos_token_tensor,
                )
            )
        if (
            generation_config.min_length is not None
            and generation_config._eos_token_tensor is not None
            and generation_config.min_length > 0
        ):
            processors.append(
                MinLengthLogitsProcessor(
                    generation_config.min_length,
                    generation_config._eos_token_tensor,
                    device=device,
                )
            )
        if (
            generation_config.min_new_tokens is not None
            and generation_config._eos_token_tensor is not None
            and generation_config.min_new_tokens > 0
        ):
            processors.append(
                MinNewTokensLengthLogitsProcessor(
                    input_ids_seq_length,
                    generation_config.min_new_tokens,
                    generation_config._eos_token_tensor,
                    device=device,
                )
            )
        if prefix_allowed_tokens_fn is not None:
            processors.append(
                PrefixConstrainedLogitsProcessor(
                    prefix_allowed_tokens_fn,
                    generation_config.num_beams // generation_config.num_beam_groups,
                )
            )
        if generation_config.forced_bos_token_id is not None:
            processors.append(
                ForcedBOSTokenLogitsProcessor(
                    generation_config.forced_bos_token_id,
                )
            )
        if generation_config.forced_eos_token_id is not None:
            processors.append(
                ForcedEOSTokenLogitsProcessor(
                    generation_config.max_length,
                    generation_config.forced_eos_token_id,
                    device=device,
                )
            )
        if generation_config.remove_invalid_values is True:
            processors.append(InfNanRemoveLogitsProcessor())
        if generation_config.exponential_decay_length_penalty is not None:
            processors.append(
                ExponentialDecayLengthPenalty(
                    generation_config.exponential_decay_length_penalty,
                    generation_config._eos_token_tensor,
                    input_ids_seq_length,
                )
            )
        if generation_config.suppress_tokens is not None:
            processors.append(
                SuppressTokensLogitsProcessor(
                    generation_config.suppress_tokens,
                    device=device,
                )
            )
        if generation_config.begin_suppress_tokens is not None:
            begin_index = input_ids_seq_length
            begin_index = (
                begin_index
                if (input_ids_seq_length > 1 or generation_config.forced_bos_token_id is None)
                else begin_index + 1
            )
            if generation_config.forced_decoder_ids is not None:
                # generation starts after the last token that is forced
                begin_index += generation_config.forced_decoder_ids[-1][0]
            processors.append(
                SuppressTokensAtBeginLogitsProcessor(
                    generation_config.begin_suppress_tokens,
                    begin_index,
                    device=device,
                )
            )
        if generation_config.forced_decoder_ids is not None:
            # TODO(Sanchit): deprecate in v4.40 by removing this logic
            warnings.warn(
                "You have explicitly specified `forced_decoder_ids`. This functionality has been deprecated and will throw an error in v4.40. Please remove the `forced_decoder_ids` argument in favour of `input_ids` or `decoder_input_ids` respectively.",
                FutureWarning,
            )
            processors.append(ForceTokensLogitsProcessor(generation_config.forced_decoder_ids, _has_warned=True))
        if generation_config.watermarking_config is not None:
            processors.append(
                WatermarkLogitsProcessor(
                    vocab_size=self.config.vocab_size,
                    device=device,
                    greenlist_ratio=generation_config.watermarking_config.greenlist_ratio,
                    bias=generation_config.watermarking_config.bias,
                    hashing_key=generation_config.watermarking_config.hashing_key,
                    seeding_scheme=generation_config.watermarking_config.seeding_scheme,
                    context_width=generation_config.watermarking_config.context_width,
                )
            )

        # TODO (joao): find a strategy to specify the order of the processors
        processors = self._merge_criteria_processor_list(processors, logits_processor)

        # Processors previously known as `LogitsWarpers`, only applied with sampling strategies
        if generation_config.do_sample:
            # In beam methods, we need to keep at least one non-eos token to explore continuations that might have a
            # better score (i.e. keep len(list(generation_config._eos_token_tensor)) + 1)
            if generation_config.num_beams > 1:
                if isinstance(generation_config._eos_token_tensor, list):
                    min_tokens_to_keep = len(generation_config._eos_token_tensor) + 1
                elif isinstance(generation_config._eos_token_tensor, torch.Tensor):
                    min_tokens_to_keep = generation_config._eos_token_tensor.shape[0] + 1
                else:
                    min_tokens_to_keep = 2
            else:
                min_tokens_to_keep = 1

            # the following idea is largely copied from this PR: https://github.com/huggingface/transformers/pull/5420/files
            # all samplers can be found in `generation_utils_samplers.py`
            if generation_config.temperature is not None and generation_config.temperature != 1.0:
                processors.append(TemperatureLogitsWarper(generation_config.temperature))
            if generation_config.top_k is not None and generation_config.top_k != 0:
                processors.append(
                    TopKLogitsWarper(top_k=generation_config.top_k, min_tokens_to_keep=min_tokens_to_keep)
                )
            if generation_config.top_p is not None and generation_config.top_p < 1.0:
                processors.append(
                    TopPLogitsWarper(top_p=generation_config.top_p, min_tokens_to_keep=min_tokens_to_keep)
                )
            if generation_config.min_p is not None:
                # Applied after temperature scaling (see https://github.com/ggerganov/llama.cpp/pull/3841#issuecomment-2073826084)
                processors.append(
                    MinPLogitsWarper(min_p=generation_config.min_p, min_tokens_to_keep=min_tokens_to_keep)
                )
            if generation_config.typical_p is not None and generation_config.typical_p < 1.0:
                processors.append(
                    TypicalLogitsWarper(mass=generation_config.typical_p, min_tokens_to_keep=min_tokens_to_keep)
                )
            if generation_config.epsilon_cutoff is not None and 0.0 < generation_config.epsilon_cutoff < 1.0:
                processors.append(
                    EpsilonLogitsWarper(
                        epsilon=generation_config.epsilon_cutoff, min_tokens_to_keep=min_tokens_to_keep
                    )
                )
            if generation_config.eta_cutoff is not None and 0.0 < generation_config.eta_cutoff < 1.0:
                processors.append(
                    EtaLogitsWarper(
                        epsilon=generation_config.eta_cutoff, min_tokens_to_keep=min_tokens_to_keep, device=device
                    )
                )

        # `LogitNormalization` should always be the last logit processor, when present
        if generation_config.renormalize_logits is True:
            processors.append(LogitNormalization())
        return processors

    def _get_stopping_criteria(
        self,
        generation_config: GenerationConfig,
        stopping_criteria: Optional[StoppingCriteriaList],
        tokenizer: Optional["PreTrainedTokenizerBase"] = None,
        **kwargs,
    ) -> StoppingCriteriaList:
        criteria = StoppingCriteriaList()
        if generation_config.max_length is not None:
            max_position_embeddings = getattr(self.config, "max_position_embeddings", None)
            criteria.append(
                MaxLengthCriteria(
                    max_length=generation_config.max_length,
                    max_position_embeddings=max_position_embeddings,
                )
            )
        if generation_config.max_time is not None:
            criteria.append(MaxTimeCriteria(max_time=generation_config.max_time))
        if generation_config.stop_strings is not None:
            if tokenizer is None:
                raise ValueError(
                    "There are one or more stop strings, either in the arguments to `generate` or in the "
                    "model's generation config, but we could not locate a tokenizer. When generating with "
                    "stop strings, you must pass the model's tokenizer to the `tokenizer` argument of `generate`."
                )
            criteria.append(StopStringCriteria(stop_strings=generation_config.stop_strings, tokenizer=tokenizer))
        if generation_config._eos_token_tensor is not None:
            criteria.append(EosTokenCriteria(eos_token_id=generation_config._eos_token_tensor))
        criteria = self._merge_criteria_processor_list(criteria, stopping_criteria)
        return criteria

    def _merge_criteria_processor_list(
        self,
        default_list: Union[LogitsProcessorList, StoppingCriteriaList],
        custom_list: Union[LogitsProcessorList, StoppingCriteriaList],
    ) -> Union[LogitsProcessorList, StoppingCriteriaList]:
        if len(custom_list) == 0:
            return default_list
        for default in default_list:
            for custom in custom_list:
                if type(custom) is type(default):
                    object_type = "stopping criteria" if isinstance(custom, StoppingCriteria) else "logits processor"
                    raise ValueError(
                        f"A custom {object_type} of type {type(custom)} with values {custom} has been passed to"
                        f" `.generate()`, but it has already been created with the values {default}. {default} has been"
                        " created by passing the corresponding arguments to generate or by the model's config default"
                        f" values. If you just want to change the default values of {object_type} consider passing"
                        f" them as arguments to `.generate()` instead of using a custom {object_type}."
                    )
        default_list.extend(custom_list)
        return default_list

    def compute_transition_scores(
        self,
        sequences: torch.Tensor,
        scores: Tuple[torch.Tensor],
        beam_indices: Optional[torch.Tensor] = None,
        normalize_logits: bool = False,
    ) -> torch.Tensor:
        """
        Computes the transition scores of sequences given the generation scores (and beam indices, if beam search was
        used). This is a convenient method to quicky obtain the scores of the selected tokens at generation time.

        Parameters:
            sequences (`torch.LongTensor`):
                The generated sequences. The second dimension (sequence_length) is either equal to `max_length` or
                shorter if all batches finished early due to the `eos_token_id`.
            scores (`tuple(torch.FloatTensor)`):
                Transition scores for each vocabulary token at each generation step. Beam transition scores consisting
                of log probabilities of tokens conditioned on log softmax of previously generated tokens in this beam.
                Tuple of `torch.FloatTensor` with up to `max_new_tokens` elements (one element for each generated token),
                with each tensor of shape `(batch_size*num_beams, config.vocab_size)`.
            beam_indices (`torch.LongTensor`, *optional*):
                Beam indices of generated token id at each generation step. `torch.LongTensor` of shape
                `(batch_size*num_return_sequences, sequence_length)`. Only required if a `num_beams>1` at
                generate-time.
            normalize_logits (`bool`, *optional*, defaults to `False`):
                Whether to normalize the logits (which, for legacy reasons, may be unnormalized).

        Return:
            `torch.Tensor`: A `torch.Tensor` of shape `(batch_size*num_return_sequences, sequence_length)` containing
                the transition scores (logits)

        Examples:

        ```python
        >>> from transformers import GPT2Tokenizer, AutoModelForCausalLM
        >>> import numpy as np

        >>> tokenizer = GPT2Tokenizer.from_pretrained("gpt2")
        >>> model = AutoModelForCausalLM.from_pretrained("openai-community/gpt2")
        >>> tokenizer.pad_token_id = tokenizer.eos_token_id
        >>> inputs = tokenizer(["Today is"], return_tensors="pt")

        >>> # Example 1: Print the scores for each token generated with Greedy Search
        >>> outputs = model.generate(**inputs, max_new_tokens=5, return_dict_in_generate=True, output_scores=True)
        >>> transition_scores = model.compute_transition_scores(
        ...     outputs.sequences, outputs.scores, normalize_logits=True
        ... )
        >>> # input_length is the length of the input prompt for decoder-only models, like the GPT family, and 1 for
        >>> # encoder-decoder models, like BART or T5.
        >>> input_length = 1 if model.config.is_encoder_decoder else inputs.input_ids.shape[1]
        >>> generated_tokens = outputs.sequences[:, input_length:]
        >>> for tok, score in zip(generated_tokens[0], transition_scores[0]):
        ...     # | token | token string | log probability | probability
        ...     print(f"| {tok:5d} | {tokenizer.decode(tok):8s} | {score.numpy():.3f} | {np.exp(score.numpy()):.2%}")
        |   262 |  the     | -1.414 | 24.33%
        |  1110 |  day     | -2.609 | 7.36%
        |   618 |  when    | -2.010 | 13.40%
        |   356 |  we      | -1.859 | 15.58%
        |   460 |  can     | -2.508 | 8.14%

        >>> # Example 2: Reconstruct the sequence scores from Beam Search
        >>> outputs = model.generate(
        ...     **inputs,
        ...     max_new_tokens=5,
        ...     num_beams=4,
        ...     num_return_sequences=4,
        ...     return_dict_in_generate=True,
        ...     output_scores=True,
        ... )
        >>> transition_scores = model.compute_transition_scores(
        ...     outputs.sequences, outputs.scores, outputs.beam_indices, normalize_logits=False
        ... )
        >>> # If you sum the generated tokens' scores and apply the length penalty, you'll get the sequence scores.
        >>> # Tip 1: recomputing the scores is only guaranteed to match with `normalize_logits=False`. Depending on the
        >>> # use case, you might want to recompute it with `normalize_logits=True`.
        >>> # Tip 2: the output length does NOT include the input length
        >>> output_length = np.sum(transition_scores.numpy() < 0, axis=1)
        >>> length_penalty = model.generation_config.length_penalty
        >>> reconstructed_scores = transition_scores.sum(axis=1) / (output_length**length_penalty)
        >>> print(np.allclose(outputs.sequences_scores, reconstructed_scores))
        True
        ```"""
        # 1. In absence of `beam_indices`, we can assume that we come from e.g. greedy search, which is equivalent
        # to a beam search approach were the first (and only) beam is always selected
        if beam_indices is None:
            beam_indices = torch.arange(scores[0].shape[0]).view(-1, 1).to(sequences.device)
            beam_indices = beam_indices.expand(-1, len(scores))

        # 2. reshape scores as [batch_size*vocab_size, # generation steps] with # generation steps being
        # seq_len - input_length
        scores = torch.stack(scores).reshape(len(scores), -1).transpose(0, 1)

        # 3. Optionally normalize the logits (across the vocab dimension)
        if normalize_logits:
            scores = scores.reshape(-1, self.config.vocab_size, scores.shape[-1])
            scores = torch.nn.functional.log_softmax(scores, dim=1)
            scores = scores.reshape(-1, scores.shape[-1])

        # 4. cut beam_indices to longest beam length
        beam_indices_mask = beam_indices < 0
        max_beam_length = (1 - beam_indices_mask.long()).sum(-1).max()
        beam_indices = beam_indices.clone()[:, :max_beam_length]
        beam_indices_mask = beam_indices_mask[:, :max_beam_length]

        # 5. Set indices of beams that finished early to 0; such indices will be masked correctly afterwards
        beam_indices[beam_indices_mask] = 0

        # 6. multiply beam_indices with vocab size to gather correctly from scores
        beam_sequence_indices = beam_indices * self.config.vocab_size

        # 7. Define which indices contributed to scores
        cut_idx = sequences.shape[-1] - max_beam_length
        indices = sequences[:, cut_idx:] + beam_sequence_indices

        # 8. Compute scores
        transition_scores = scores.gather(0, indices)

        # 9. Mask out transition_scores of beams that stopped early
        transition_scores[beam_indices_mask] = 0

        return transition_scores

    def _validate_model_class(self):
        """
        Confirms that the model class is compatible with generation. If not, raises an exception that points to the
        right class to use.
        """
        if not is_torchdynamo_compiling() and not self.can_generate():
            generate_compatible_mappings = [
                MODEL_FOR_CAUSAL_LM_MAPPING,
                MODEL_FOR_CAUSAL_IMAGE_MODELING_MAPPING,
                MODEL_FOR_VISION_2_SEQ_MAPPING,
                MODEL_FOR_SEQ_TO_SEQ_CAUSAL_LM_MAPPING,
                MODEL_FOR_SPEECH_SEQ_2_SEQ_MAPPING,
            ]
            generate_compatible_classes = set()
            for model_mapping in generate_compatible_mappings:
                supported_models = model_mapping.get(type(self.config), default=None)
                if supported_models is not None:
                    generate_compatible_classes.add(supported_models.__name__)
            exception_message = (
                f"The current model class ({self.__class__.__name__}) is not compatible with `.generate()`, as "
                "it doesn't have a language model head."
            )
            if generate_compatible_classes:
                exception_message += f" Please use one of the following classes instead: {generate_compatible_classes}"
            raise TypeError(exception_message)

    def _validate_assistant(self, assistant_model):
        if assistant_model is None:
            return

        if self.config.is_encoder_decoder and not assistant_model.config.is_encoder_decoder:
            attributes_to_check = ["encoder_attention_heads", "encoder_ffn_dim", "encoder_layers"]
            attributes_to_check = [attr for attr in dir(assistant_model.config) if attr in attributes_to_check]
            are_equal = all(
                getattr(self.config, attr) == getattr(assistant_model.config, attr) for attr in attributes_to_check
            )
            if not are_equal:
                raise ValueError(
                    "The main model and the assistant don't have compatible encoder-dependent input shapes. "
                    "Ensure you load the assistant with the correct encoder-decoder class, e.g. `AutoModelForSpeechSeq2Seq` for Whisper."
                )

        if not self.config.vocab_size == assistant_model.config.vocab_size:
            raise ValueError("Make sure the main and assistant model use the same tokenizer")

    def _validate_model_kwargs(self, model_kwargs: Dict[str, Any]):
        """Validates model kwargs for generation. Generate argument typos will also be caught here."""
        # If a `Cache` instance is passed, checks whether the model is compatible with it
        if isinstance(model_kwargs.get("past_key_values", None), Cache) and not self._supports_cache_class:
            raise ValueError(
                f"{self.__class__.__name__} does not support an instance of `Cache` as `past_key_values`. Please "
                "check the model documentation for supported cache formats."
            )

        # Excludes arguments that are handled before calling any model function
        if self.config.is_encoder_decoder:
            for key in ["decoder_input_ids"]:
                model_kwargs.pop(key, None)

        unused_model_args = []
        model_args = set(inspect.signature(self.prepare_inputs_for_generation).parameters)
        # `kwargs`/`model_kwargs` is often used to handle optional forward pass inputs like `attention_mask`. If
        # `prepare_inputs_for_generation` doesn't accept them, then a stricter check can be made ;)
        if "kwargs" in model_args or "model_kwargs" in model_args:
            model_args |= set(inspect.signature(self.forward).parameters)

        # Encoder-Decoder models may also need Encoder arguments from `model_kwargs`
        if self.config.is_encoder_decoder:
            base_model = getattr(self, self.base_model_prefix, None)

            # allow encoder kwargs
            encoder = getattr(self, "encoder", None)
            # `MusicgenForConditionalGeneration` has `text_encoder` and `audio_encoder`.
            # Also, it has `base_model_prefix = "encoder_decoder"` but there is no `self.encoder_decoder`
            # TODO: A better way to handle this.
            if encoder is None and base_model is not None:
                encoder = getattr(base_model, "encoder", None)

            if encoder is not None:
                encoder_model_args = set(inspect.signature(encoder.forward).parameters)
                model_args |= encoder_model_args

            # allow decoder kwargs
            decoder = getattr(self, "decoder", None)
            if decoder is None and base_model is not None:
                decoder = getattr(base_model, "decoder", None)

            if decoder is not None:
                decoder_model_args = set(inspect.signature(decoder.forward).parameters)
                model_args |= {f"decoder_{x}" for x in decoder_model_args}

            # allow assistant_encoder_outputs to be passed if we're doing assisted generating
            if "assistant_encoder_outputs" in model_kwargs:
                model_args |= {"assistant_encoder_outputs"}

        for key, value in model_kwargs.items():
            if value is not None and key not in model_args:
                unused_model_args.append(key)

        if unused_model_args:
            raise ValueError(
                f"The following `model_kwargs` are not used by the model: {unused_model_args} (note: typos in the"
                " generate arguments will also show up in this list)"
            )

    def _validate_generated_length(self, generation_config, input_ids_length, has_default_max_length):
        """Performs validation related to the resulting generated length"""

        # Can't throw warnings/exceptions during compilation
        if is_torchdynamo_compiling():
            return

        # 1. Max length warnings related to poor parameterization
        if has_default_max_length and generation_config.max_new_tokens is None and generation_config.max_length == 20:
            # 20 is the default max_length of the generation config
            warnings.warn(
                f"Using the model-agnostic default `max_length` (={generation_config.max_length}) to control the "
                "generation length. We recommend setting `max_new_tokens` to control the maximum length of the "
                "generation.",
                UserWarning,
            )
        if input_ids_length >= generation_config.max_length:
            input_ids_string = "decoder_input_ids" if self.config.is_encoder_decoder else "input_ids"
            raise ValueError(
                f"Input length of {input_ids_string} is {input_ids_length}, but `max_length` is set to"
                f" {generation_config.max_length}. This can lead to unexpected behavior. You should consider"
                " increasing `max_length` or, better yet, setting `max_new_tokens`."
            )

        # 2. Min length warnings due to unfeasible parameter combinations
        min_length_error_suffix = (
            " Generation will stop at the defined maximum length. You should decrease the minimum length and/or "
            "increase the maximum length."
        )
        if has_default_max_length:
            min_length_error_suffix += (
                f" Note that `max_length` is set to {generation_config.max_length}, its default value."
            )
        if generation_config.min_length is not None and generation_config.min_length > generation_config.max_length:
            warnings.warn(
                f"Unfeasible length constraints: `min_length` ({generation_config.min_length}) is larger than"
                f" the maximum possible length ({generation_config.max_length})." + min_length_error_suffix,
                UserWarning,
            )
        if generation_config.min_new_tokens is not None:
            min_length = generation_config.min_new_tokens + input_ids_length
            if min_length > generation_config.max_length:
                warnings.warn(
                    f"Unfeasible length constraints: `min_new_tokens` ({generation_config.min_new_tokens}), when "
                    f"added to the prompt length ({input_ids_length}), is larger than"
                    f" the maximum possible length ({generation_config.max_length})." + min_length_error_suffix,
                    UserWarning,
                )

    def _prepare_generated_length(
        self,
        generation_config,
        has_default_max_length,
        has_default_min_length,
        model_input_name,
        input_ids_length,
        inputs_tensor,
    ):
        """Prepared max and min length in generaion configs to avoid clashes between similar attributes"""

        if generation_config.max_new_tokens is not None:
            if not has_default_max_length and generation_config.max_length is not None:
                logger.warning(
                    f"Both `max_new_tokens` (={generation_config.max_new_tokens}) and `max_length`(="
                    f"{generation_config.max_length}) seem to have been set. `max_new_tokens` will take precedence. "
                    "Please refer to the documentation for more information. "
                    "(https://huggingface.co/docs/transformers/main/en/main_classes/text_generation)"
                )
            generation_config.max_length = generation_config.max_new_tokens + input_ids_length

        # if both `inputs_embeds` and `input_ids` are passed, we do not correct the length
        # otherwise we need total length [inputs-embeds-len + new-tokens-len] to not go beyond indicated `max_length``
        elif (
            model_input_name == "inputs_embeds"
            and input_ids_length != inputs_tensor.shape[1]
            and not self.config.is_encoder_decoder
        ):
            generation_config.max_length -= inputs_tensor.shape[1]

        # same for min length
        if generation_config.min_new_tokens is not None:
            if not has_default_min_length:
                logger.warning(
                    f"Both `min_new_tokens` (={generation_config.min_new_tokens}) and `min_length`(="
                    f"{generation_config.min_length}) seem to have been set. `min_new_tokens` will take precedence. "
                    "Please refer to the documentation for more information. "
                    "(https://huggingface.co/docs/transformers/main/en/main_classes/text_generation)"
                )
            generation_config.min_length = generation_config.min_new_tokens + input_ids_length

        elif (
            model_input_name == "inputs_embeds"
            and input_ids_length != inputs_tensor.shape[1]
            and not self.config.is_encoder_decoder
        ):
            generation_config.min_length = max(generation_config.min_length - inputs_tensor.shape[1], 0)

        return generation_config

    def _prepare_generation_config(
        self, generation_config: Optional[GenerationConfig], **kwargs: Dict
    ) -> Tuple[GenerationConfig, Dict]:
        """
        Prepares the base generation config, then applies any generation configuration options from kwargs. This
        function handles retrocompatibility with respect to configuration files.
        """
        # TODO joao: when we can detect `fullgraph=True` in `torch.compile` (https://github.com/pytorch/pytorch/pull/120400)
        # replace `is_torchdynamo_compiling` by the corresponding check. As it is, we are being too restrictive with
        # the parameterization in `fullgraph=False` so as to enable `fullgraph=True`.

        # priority: `generation_config` argument > `model.generation_config` (the default generation config)
        using_model_generation_config = False
        if generation_config is None:
            # legacy: users may modify the model configuration to control generation. To trigger this legacy behavior,
            # three conditions must be met
            # 1) the generation config must have been created from the model config (`_from_model_config` field);
            # 2) the generation config must have seen no modification since its creation (the hash is the same);
            # 3) the user must have set generation parameters in the model config.
            # NOTE: `torch.compile` can't compile `hash`, this legacy support is disabled with compilation.
            if (
                not is_torchdynamo_compiling()
                and self.generation_config._from_model_config
                and self.generation_config._original_object_hash == hash(self.generation_config)
                and self.config._has_non_default_generation_parameters()
            ):
                new_generation_config = GenerationConfig.from_model_config(self.config)
                if new_generation_config != self.generation_config:
                    warnings.warn(
                        "You have modified the pretrained model configuration to control generation. This is a"
                        " deprecated strategy to control generation and will be removed soon, in a future version."
                        " Please use and modify the model generation configuration (see"
                        " https://huggingface.co/docs/transformers/generation_strategies#default-text-generation-configuration )"
                    )
                    self.generation_config = new_generation_config
            using_model_generation_config = True
            generation_config = self.generation_config
            using_model_generation_config = True

        # `torch.compile` can't compile `copy.deepcopy`, arguments in `kwargs` that are part of `generation_config`
        # will mutate the object with `.update`. As such, passing these arguments through `kwargs` is disabled -- an
        # exception will be raised in `_validate_model_kwargs`
        if not is_torchdynamo_compiling():
            generation_config = copy.deepcopy(generation_config)
            model_kwargs = generation_config.update(**kwargs)
            # If `generation_config` is provided, let's fallback ALL special tokens to the default values for the model
            if not using_model_generation_config:
                if generation_config.bos_token_id is None:
                    generation_config.bos_token_id = self.generation_config.bos_token_id
                if generation_config.eos_token_id is None:
                    generation_config.eos_token_id = self.generation_config.eos_token_id
                if generation_config.pad_token_id is None:
                    generation_config.pad_token_id = self.generation_config.pad_token_id
                if generation_config.decoder_start_token_id is None:
                    generation_config.decoder_start_token_id = self.generation_config.decoder_start_token_id
        else:
            model_kwargs = kwargs

        return generation_config, model_kwargs

    def _get_initial_cache_position(self, input_ids, model_kwargs):
        """Calculates `cache_position` for the pre-fill stage based on `input_ids` and optionally past length"""
        # `torch.compile`-friendly `torch.arange` from a shape -- the lines below are equivalent to `torch.arange`
        if "inputs_embeds" in model_kwargs:
            cache_position = torch.ones_like(model_kwargs["inputs_embeds"][0, :, 0], dtype=torch.int64).cumsum(0) - 1
        else:
            cache_position = torch.ones_like(input_ids[0, :], dtype=torch.int64).cumsum(0) - 1

        past_length = 0
        if model_kwargs.get("past_key_values") is not None:
            cache = model_kwargs["past_key_values"]
            past_length = 0
            if not isinstance(cache, Cache):
                past_length = cache[0][0].shape[2]
            elif hasattr(cache, "get_seq_length") and cache.get_seq_length() is not None:
                past_length = cache.get_seq_length()

            # TODO(joao): this is not torch.compile-friendly, find a work-around. If the cache is not empty,
            # end-to-end compilation will yield bad results because `cache_position` will be incorrect.
            if not is_torchdynamo_compiling():
                cache_position = cache_position[past_length:]

        model_kwargs["cache_position"] = cache_position
        return model_kwargs

    def _get_cache(
        self, cache_implementation: str, batch_size: int, max_cache_len: int, device: torch.device, model_kwargs
    ) -> Cache:
        """
        Sets a cache for `generate`, that will persist across calls. A new cache will only be initialized a
        new `generate` call requires a larger cache or uses a different batch size.

        Returns the resulting cache object.
        """
        cache_cls: Cache = NEED_SETUP_CACHE_CLASSES_MAPPING[cache_implementation]
        requires_cross_attention_cache = (
            self.config.is_encoder_decoder or model_kwargs.get("encoder_outputs") is not None
        )

        if hasattr(self, "_cache"):
            cache_to_check = self._cache.self_attention_cache if requires_cross_attention_cache else self._cache

        if cache_implementation == "sliding_window":
            max_cache_len = min(self.config.sliding_window, max_cache_len)

        need_new_cache = (
            not hasattr(self, "_cache")
            or (not isinstance(cache_to_check, cache_cls))
            or cache_to_check.batch_size != batch_size
        )
        if cache_implementation != "mamba":
            need_new_cache = need_new_cache or cache_to_check.max_cache_len < max_cache_len

        if requires_cross_attention_cache and hasattr(self, "_cache"):
            need_new_cache = (
                need_new_cache
                or self._cache.cross_attention_cache.max_cache_len != model_kwargs["encoder_outputs"][0].shape[1]
            )

        if need_new_cache:
            if hasattr(self.config, "_pre_quantization_dtype"):
                cache_dtype = self.config._pre_quantization_dtype
            else:
                if not is_torchdynamo_compiling():
                    cache_dtype = self.dtype
                else:
                    # NOTE: self.dtype is not compatible with torch.compile, as it calls `self.parameters()`.
                    # Workaround: trust the lm_head, whose attribute name is somewhat consistent across generative
                    # models. May cause trobles with non-text modalities.
                    cache_dtype = self.get_output_embeddings().weight.dtype

            cache_kwargs = {
<<<<<<< HEAD
                "config": self.config if hasattr(self.config, "text_config") else self.config,
                "max_batch_size": max_batch_size,
=======
                "config": self.config,
                "batch_size": batch_size,
>>>>>>> 843e5e20
                "max_cache_len": max_cache_len,
                "device": device,
                "dtype": cache_dtype,
            }
            self._cache = cache_cls(**cache_kwargs)
            if requires_cross_attention_cache:
                encoder_kwargs = cache_kwargs.copy()
                encoder_kwargs["max_cache_len"] = model_kwargs["encoder_outputs"][0].shape[1]
                self._cache = EncoderDecoderCache(self._cache, cache_cls(**encoder_kwargs))
        else:
            self._cache.reset()
        return self._cache

    def _supports_default_dynamic_cache(self) -> bool:
        """
        Return `True` if current model can use a `DynamicCache` instance when initializing the `past_key_values`.
        This is mostly the same as `_supports_cache_class` attribute, but add exception for `Jamba` model which
        uses its own `HybridMambaAttentionDynamicCache` and do not need to initialize the Cache in advance in
        order to save memory (because no back and forth `to_legacy_cache` and `from_legacy_cache` will be performed
        for `HybridMambaAttentionDynamicCache`).
        """
        return self._supports_cache_class and "jamba" not in self.__class__.__name__.lower()

    def _prepare_special_tokens(
        self,
        generation_config: GenerationConfig,
        kwargs_has_attention_mask: Optional[bool] = None,
        device: Optional[Union[torch.device, str]] = None,
    ):
        """
        Prepares the special tokens for generation, overwriting the generation config with their processed versions
        converted to tensor.

        Note that `generation_config` is changed in place and stops being serializable after this method is called.
        That is no problem if called within `generate` (`generation_config` is a local copy that doesn't leave the
        function). However, if called outside `generate`, consider creating a copy of `generation_config` first.
        """

        # Convert special tokens to tensors
        def _tensor_or_none(token, device=None):
            if token is None:
                return token

            device = device if device is not None else self.device
            if isinstance(token, torch.Tensor):
                return token.to(device)
            return torch.tensor(token, device=device, dtype=torch.long)

        bos_token_tensor = _tensor_or_none(generation_config.bos_token_id, device=device)
        eos_token_tensor = _tensor_or_none(generation_config.eos_token_id, device=device)
        pad_token_tensor = _tensor_or_none(generation_config.pad_token_id, device=device)
        decoder_start_token_tensor = _tensor_or_none(generation_config.decoder_start_token_id, device=device)

        # for BC we also try to get `decoder_start_token_id` or `bos_token_id` (#30892)
        if self.config.is_encoder_decoder:
            decoder_start_token_tensor = (
                decoder_start_token_tensor if decoder_start_token_tensor is not None else bos_token_tensor
            )

        # We can have more than one eos token. Always treat it as a 1D tensor (when it exists).
        if eos_token_tensor is not None and eos_token_tensor.ndim == 0:
            eos_token_tensor = eos_token_tensor.unsqueeze(0)

        # Set pad token if unset (and there are conditions to do so)
        if pad_token_tensor is None and eos_token_tensor is not None:
            if kwargs_has_attention_mask is not None and not kwargs_has_attention_mask:
                logger.warning(
                    "The attention mask and the pad token id were not set. As a consequence, you may observe "
                    "unexpected behavior. Please pass your input's `attention_mask` to obtain reliable results."
                )
            pad_token_tensor = eos_token_tensor[0]
            logger.warning(f"Setting `pad_token_id` to `eos_token_id`:{pad_token_tensor} for open-end generation.")

        # Sanity checks/warnings
        if self.config.is_encoder_decoder and decoder_start_token_tensor is None:
            raise ValueError(
                "`decoder_start_token_id` or `bos_token_id` has to be defined for encoder-decoder generation."
            )
        if not is_torchdynamo_compiling():  # Checks that depend on tensor-dependent control flow
            if (
                eos_token_tensor is not None
                and torch.isin(elements=eos_token_tensor, test_elements=pad_token_tensor).any()
            ):
                if kwargs_has_attention_mask is not None and not kwargs_has_attention_mask:
                    logger.warning_once(
                        "The attention mask is not set and cannot be inferred from input because pad token is same as "
                        "eos token. As a consequence, you may observe unexpected behavior. Please pass your input's "
                        "`attention_mask` to obtain reliable results."
                    )
            if eos_token_tensor is not None and (
                torch.is_floating_point(eos_token_tensor) or (eos_token_tensor < 0).any()
            ):
                logger.warning(
                    f"`eos_token_id` should consist of positive integers, but is {eos_token_tensor}. Your generation "
                    "will not stop until the maximum length is reached. Depending on other flags, it may even crash."
                )

        # Update generation config with the updated special tokens tensors
        # NOTE: this must be written into a different attribute name than the one holding the original special tokens
        # (in their non-tensor form), in order to enable end-to-end compilation. See
        # https://pytorch.org/docs/stable/torch.compiler_cudagraph_trees.html#limitations
        generation_config._bos_token_tensor = bos_token_tensor
        generation_config._eos_token_tensor = eos_token_tensor
        generation_config._pad_token_tensor = pad_token_tensor
        generation_config._decoder_start_token_tensor = decoder_start_token_tensor

    @torch.no_grad()
    def generate(
        self,
        inputs: Optional[torch.Tensor] = None,
        generation_config: Optional[GenerationConfig] = None,
        logits_processor: Optional[LogitsProcessorList] = None,
        stopping_criteria: Optional[StoppingCriteriaList] = None,
        prefix_allowed_tokens_fn: Optional[Callable[[int, torch.Tensor], List[int]]] = None,
        synced_gpus: Optional[bool] = None,
        assistant_model: Optional["PreTrainedModel"] = None,
        streamer: Optional["BaseStreamer"] = None,
        negative_prompt_ids: Optional[torch.Tensor] = None,
        negative_prompt_attention_mask: Optional[torch.Tensor] = None,
        **kwargs,
    ) -> Union[GenerateOutput, torch.LongTensor]:
        r"""

        Generates sequences of token ids for models with a language modeling head.

        <Tip warning={true}>

        Most generation-controlling parameters are set in `generation_config` which, if not passed, will be set to the
        model's default generation configuration. You can override any `generation_config` by passing the corresponding
        parameters to generate(), e.g. `.generate(inputs, num_beams=4, do_sample=True)`.

        For an overview of generation strategies and code examples, check out the [following
        guide](../generation_strategies).

        </Tip>

        Parameters:
            inputs (`torch.Tensor` of varying shape depending on the modality, *optional*):
                The sequence used as a prompt for the generation or as model inputs to the encoder. If `None` the
                method initializes it with `bos_token_id` and a batch size of 1. For decoder-only models `inputs`
                should be in the format of `input_ids`. For encoder-decoder models *inputs* can represent any of
                `input_ids`, `input_values`, `input_features`, or `pixel_values`.
            generation_config ([`~generation.GenerationConfig`], *optional*):
                The generation configuration to be used as base parametrization for the generation call. `**kwargs`
                passed to generate matching the attributes of `generation_config` will override them. If
                `generation_config` is not provided, the default will be used, which has the following loading
                priority: 1) from the `generation_config.json` model file, if it exists; 2) from the model
                configuration. Please note that unspecified parameters will inherit [`~generation.GenerationConfig`]'s
                default values, whose documentation should be checked to parameterize generation.
            logits_processor (`LogitsProcessorList`, *optional*):
                Custom logits processors that complement the default logits processors built from arguments and
                generation config. If a logit processor is passed that is already created with the arguments or a
                generation config an error is thrown. This feature is intended for advanced users.
            stopping_criteria (`StoppingCriteriaList`, *optional*):
                Custom stopping criteria that complements the default stopping criteria built from arguments and a
                generation config. If a stopping criteria is passed that is already created with the arguments or a
                generation config an error is thrown. If your stopping criteria depends on the `scores` input, make
                sure you pass `return_dict_in_generate=True, output_scores=True` to `generate`. This feature is
                intended for advanced users.
            prefix_allowed_tokens_fn (`Callable[[int, torch.Tensor], List[int]]`, *optional*):
                If provided, this function constraints the beam search to allowed tokens only at each step. If not
                provided no constraint is applied. This function takes 2 arguments: the batch ID `batch_id` and
                `input_ids`. It has to return a list with the allowed tokens for the next generation step conditioned
                on the batch ID `batch_id` and the previously generated tokens `inputs_ids`. This argument is useful
                for constrained generation conditioned on the prefix, as described in [Autoregressive Entity
                Retrieval](https://arxiv.org/abs/2010.00904).
            synced_gpus (`bool`, *optional*):
                Whether to continue running the while loop until max_length. Unless overridden this flag will be set to
                `True` under DeepSpeed ZeRO Stage 3 multiple GPUs environment to avoid hanging if one GPU finished
                generating before other GPUs. Otherwise it'll be set to `False`.
            assistant_model (`PreTrainedModel`, *optional*):
                An assistant model that can be used to accelerate generation. The assistant model must have the exact
                same tokenizer. The acceleration is achieved when forecasting candidate tokens with the assistent model
                is much faster than running generation with the model you're calling generate from. As such, the
                assistant model should be much smaller.
            streamer (`BaseStreamer`, *optional*):
                Streamer object that will be used to stream the generated sequences. Generated tokens are passed
                through `streamer.put(token_ids)` and the streamer is responsible for any further processing.
            negative_prompt_ids (`torch.LongTensor` of shape `(batch_size, sequence_length)`, *optional*):
                The negative prompt needed for some processors such as CFG. The batch size must match the input batch
                size. This is an experimental feature, subject to breaking API changes in future versions.
            negative_prompt_attention_mask (`torch.LongTensor` of shape `(batch_size, sequence_length)`, *optional*):
                Attention_mask for `negative_prompt_ids`.
            kwargs (`Dict[str, Any]`, *optional*):
                Ad hoc parametrization of `generation_config` and/or additional model-specific kwargs that will be
                forwarded to the `forward` function of the model. If the model is an encoder-decoder model, encoder
                specific kwargs should not be prefixed and decoder specific kwargs should be prefixed with *decoder_*.

        Return:
            [`~utils.ModelOutput`] or `torch.LongTensor`: A [`~utils.ModelOutput`] (if `return_dict_in_generate=True`
            or when `config.return_dict_in_generate=True`) or a `torch.LongTensor`.

                If the model is *not* an encoder-decoder model (`model.config.is_encoder_decoder=False`), the possible
                [`~utils.ModelOutput`] types are:

                    - [`~generation.GenerateDecoderOnlyOutput`],
                    - [`~generation.GenerateBeamDecoderOnlyOutput`]

                If the model is an encoder-decoder model (`model.config.is_encoder_decoder=True`), the possible
                [`~utils.ModelOutput`] types are:

                    - [`~generation.GenerateEncoderDecoderOutput`],
                    - [`~generation.GenerateBeamEncoderDecoderOutput`]
        """
        # 1. Handle `generation_config` and kwargs that might update it, and validate the `.generate()` call
        self._validate_model_class()
        tokenizer = kwargs.pop("tokenizer", None)  # Pull this out first, we only use it for stopping criteria
        generation_config, model_kwargs = self._prepare_generation_config(generation_config, **kwargs)
        self._validate_model_kwargs(model_kwargs.copy())
        self._validate_assistant(assistant_model)

        # 2. Set generation parameters if not already defined
        if synced_gpus is None:
            if is_deepspeed_zero3_enabled() and dist.get_world_size() > 1:
                synced_gpus = True
            else:
                synced_gpus = False

        logits_processor = logits_processor if logits_processor is not None else LogitsProcessorList()
        stopping_criteria = stopping_criteria if stopping_criteria is not None else StoppingCriteriaList()

        accepts_attention_mask = "attention_mask" in set(inspect.signature(self.forward).parameters.keys())
        requires_attention_mask = "encoder_outputs" not in model_kwargs
        kwargs_has_attention_mask = model_kwargs.get("attention_mask", None) is not None

        # 3. Define model inputs
        inputs_tensor, model_input_name, model_kwargs = self._prepare_model_inputs(
            inputs, generation_config.bos_token_id, model_kwargs
        )
        batch_size = inputs_tensor.shape[0]

        device = inputs_tensor.device
        self._prepare_special_tokens(generation_config, kwargs_has_attention_mask, device=device)

        # decoder-only models must use left-padding for batched generation.
        if not self.config.is_encoder_decoder and not is_torchdynamo_compiling():
            # If `input_ids` was given, check if the last id in any sequence is `pad_token_id`
            # Note: If using, `inputs_embeds` this check does not work, because we want to be more hands-off.
            if (
                generation_config._pad_token_tensor is not None
                and batch_size > 1
                and len(inputs_tensor.shape) == 2
                and torch.sum(inputs_tensor[:, -1] == generation_config._pad_token_tensor) > 0
            ):
                logger.warning(
                    "A decoder-only architecture is being used, but right-padding was detected! For correct "
                    "generation results, please set `padding_side='left'` when initializing the tokenizer."
                )

        # 4. Define other model kwargs
        # decoder-only models with inputs_embeds forwarding must use caching (otherwise we can't detect whether we are
        # generating the first new token or not, and we only want to use the embeddings for the first new token)
        if not self.config.is_encoder_decoder and model_input_name == "inputs_embeds":
            model_kwargs["use_cache"] = True
        else:
            model_kwargs["use_cache"] = generation_config.use_cache

        if not kwargs_has_attention_mask and requires_attention_mask and accepts_attention_mask:
            model_kwargs["attention_mask"] = self._prepare_attention_mask_for_generation(
                inputs_tensor, generation_config._pad_token_tensor, generation_config._eos_token_tensor
            )

        if self.config.is_encoder_decoder and "encoder_outputs" not in model_kwargs:
            # if model is encoder decoder encoder_outputs are created and added to `model_kwargs`
            model_kwargs = self._prepare_encoder_decoder_kwargs_for_generation(
                inputs_tensor, model_kwargs, model_input_name, generation_config
            )

        # 5. Prepare `input_ids` which will be used for auto-regressive generation
        if self.config.is_encoder_decoder:
            input_ids, model_kwargs = self._prepare_decoder_input_ids_for_generation(
                batch_size=batch_size,
                model_input_name=model_input_name,
                model_kwargs=model_kwargs,
                decoder_start_token_id=generation_config._decoder_start_token_tensor,
                device=inputs_tensor.device,
            )
        else:
            input_ids = inputs_tensor if model_input_name == "input_ids" else model_kwargs.pop("input_ids")

        if generation_config.token_healing:
            input_ids = self.heal_tokens(input_ids, tokenizer)

        if streamer is not None:
            streamer.put(input_ids.cpu())

        # 6. Prepare `max_length` depending on other stopping criteria.
        input_ids_length = input_ids.shape[-1]
        has_default_max_length = kwargs.get("max_length") is None and generation_config.max_length is not None
        has_default_min_length = kwargs.get("min_length") is None and generation_config.min_length is not None
        generation_config = self._prepare_generated_length(
            generation_config=generation_config,
            has_default_max_length=has_default_max_length,
            has_default_min_length=has_default_min_length,
            model_input_name=model_input_name,
            inputs_tensor=inputs_tensor,
            input_ids_length=input_ids_length,
        )

        use_dynamic_cache_by_default = False
        if "mamba" in self.__class__.__name__.lower():
            cache_name = "cache_params"
        else:
            cache_name = "past_key_values"

        # TODO(joao): support static caches in assisted generation. assisted generation needs to roll back caches,
        # which is only supported in dynamic caches atm
        if (
            assistant_model is not None
            and generation_config.cache_implementation is not None
            and self._supports_default_dynamic_cache()
        ):
            logger.warning_once(
                "An assistant model is provided, using a dynamic cache instead of a cache of type="
                f"'{generation_config.cache_implementation}'."
            )
            generation_config.cache_implementation = None

        if (model_kwargs.get(cache_name) is not None) and is_torchdynamo_compiling():
            raise ValueError(
                "Passing `past_key_values` is not supported when compiling `model.generate` with torch.compile -- you "
                "may get incorrect outputs. Please compile `model.forward` only or use the `cache_implementation` "
                "input argument."
            )
        if generation_config.cache_implementation is not None and (model_kwargs.get(cache_name) is not None):
            raise ValueError(
                f"Passing both `cache_implementation` (used to initialize certain caches) and `{cache_name}` (a "
                "Cache object) is unsupported. Please use only one of the two."
            )
        elif generation_config.cache_implementation is not None:
            if generation_config.cache_implementation in NEED_SETUP_CACHE_CLASSES_MAPPING:
                if generation_config.cache_implementation == "static" and not self._supports_static_cache:
                    raise ValueError(
                        "This model does not support `cache_implementation='static'`. Please check the following "
                        "issue: https://github.com/huggingface/transformers/issues/28981"
                    )
                model_kwargs[cache_name] = self._get_cache(
                    cache_implementation=generation_config.cache_implementation,
                    batch_size=generation_config.num_beams * generation_config.num_return_sequences * batch_size,
                    max_cache_len=generation_config.max_length,
                    device=device,
                    model_kwargs=model_kwargs,
                )
            elif generation_config.cache_implementation == "quantized":
                if not self._supports_quantized_cache:
                    raise ValueError(
                        "This model does not support the quantized cache. If you want your model to support quantized "
                        "cache, please open an issue."
                    )

                cache_config = (
                    generation_config.cache_config
                    if generation_config.cache_config is not None
                    else QuantizedCacheConfig()
                )
                cache_class = QUANT_BACKEND_CLASSES_MAPPING[cache_config.backend]

                if cache_config.backend == "quanto" and not is_quanto_available():
                    raise ImportError(
                        "You need to install `quanto` in order to use KV cache quantization with quanto backend. "
                        "Please install it via  with `pip install quanto`"
                    )
                elif cache_config.backend == "HQQ" and not is_hqq_available():
                    raise ImportError(
                        "You need to install `HQQ` in order to use KV cache quantization with HQQ backend. "
                        "Please install it via  with `pip install hqq`"
                    )

                model_kwargs[cache_name] = cache_class(cache_config)
            elif generation_config.cache_implementation == "offloaded":
                model_kwargs[cache_name] = OffloadedCache()
        # Use DynamicCache() instance by default. This will avoid back and forth from legacy format that
        # keeps copying the cache thus using much more memory
        elif generation_config.cache_implementation is None and self._supports_default_dynamic_cache():
            past = model_kwargs.get(cache_name, None)
            requires_cross_attention_cache = (
                self.config.is_encoder_decoder or model_kwargs.get("encoder_outputs") is not None
            )
            if past is None:
                model_kwargs[cache_name] = (
                    DynamicCache()
                    if not requires_cross_attention_cache
                    else EncoderDecoderCache(DynamicCache(), DynamicCache())
                )
                use_dynamic_cache_by_default = True
            elif isinstance(past, tuple):
                model_kwargs[cache_name] = (
                    DynamicCache.from_legacy_cache(past)
                    if not requires_cross_attention_cache
                    else EncoderDecoderCache.from_legacy_cache(past)
                )
                use_dynamic_cache_by_default = True

        self._validate_generated_length(generation_config, input_ids_length, has_default_max_length)

        # 7. determine generation mode
        generation_mode = generation_config.get_generation_mode(assistant_model)

        if streamer is not None and (generation_config.num_beams > 1):
            raise ValueError(
                "`streamer` cannot be used with beam search (yet!). Make sure that `num_beams` is set to 1."
            )

        if not is_torchdynamo_compiling() and self.device.type != input_ids.device.type:
            warnings.warn(
                "You are calling .generate() with the `input_ids` being on a device type different"
                f" than your model's device. `input_ids` is on {input_ids.device.type}, whereas the model"
                f" is on {self.device.type}. You may experience unexpected behaviors or slower generation."
                " Please make sure that you have put `input_ids` to the"
                f" correct device by calling for example input_ids = input_ids.to('{self.device.type}') before"
                " running `.generate()`.",
                UserWarning,
            )

        # 8. prepare distribution pre_processing samplers
        prepared_logits_processor = self._get_logits_processor(
            generation_config=generation_config,
            input_ids_seq_length=input_ids_length,
            encoder_input_ids=inputs_tensor,
            prefix_allowed_tokens_fn=prefix_allowed_tokens_fn,
            logits_processor=logits_processor,
            device=inputs_tensor.device,
            model_kwargs=model_kwargs,
            negative_prompt_ids=negative_prompt_ids,
            negative_prompt_attention_mask=negative_prompt_attention_mask,
        )

        # 9. prepare stopping criteria
        prepared_stopping_criteria = self._get_stopping_criteria(
            generation_config=generation_config, stopping_criteria=stopping_criteria, tokenizer=tokenizer, **kwargs
        )

        # 10. go into different generation modes
        if generation_mode == GenerationMode.ASSISTED_GENERATION:
            if generation_config.num_return_sequences > 1:
                raise ValueError(
                    "num_return_sequences has to be 1 when doing assisted generate, "
                    f"but is {generation_config.num_return_sequences}."
                )
            if batch_size > 1:
                raise ValueError("assisted generate is only supported for batch_size = 1")
            if not model_kwargs["use_cache"]:
                raise ValueError("assisted generate requires `use_cache=True`")
            if generation_config.cache_implementation == "static":
                raise ValueError("assisted generate is not supported with `static_cache`")
            if self._is_stateful:
                # In assisted generation we need the ability to confirm whether the model would pick certain tokens,
                # which is not possible with stateful models (they can't reset to a previous subset of generated text)
                raise ValueError(
                    f"assisted generation is not supported with stateful models, such as {self.__class__.__name__}"
                )

            # 11. Get the candidate generator, given the parameterization
            candidate_generator = self._get_candidate_generator(
                generation_config=generation_config,
                input_ids=input_ids,
                inputs_tensor=inputs_tensor,
                assistant_model=assistant_model,
                logits_processor=logits_processor,
                model_kwargs=model_kwargs,
            )

            # 12. run assisted generate
            result = self._assisted_decoding(
                input_ids,
                candidate_generator=candidate_generator,
                logits_processor=prepared_logits_processor,
                stopping_criteria=prepared_stopping_criteria,
                generation_config=generation_config,
                synced_gpus=synced_gpus,
                streamer=streamer,
                **model_kwargs,
            )
        elif generation_mode == GenerationMode.DOLA_GENERATION:
            if self._is_stateful:
                # DoLa decoding was not designed for stateful models, and would require some changes
                raise ValueError(
                    f"dola decoding is not supported with stateful models, such as {self.__class__.__name__}"
                )
            result = self._dola_decoding(
                input_ids,
                dola_layers=generation_config.dola_layers,
                logits_processor=prepared_logits_processor,
                stopping_criteria=prepared_stopping_criteria,
                generation_config=generation_config,
                synced_gpus=synced_gpus,
                streamer=streamer,
                **model_kwargs,
            )

        elif generation_mode == GenerationMode.CONTRASTIVE_SEARCH:
            if not model_kwargs["use_cache"]:
                raise ValueError("Contrastive search requires `use_cache=True`")
            if self._is_stateful:
                # Just like assisted generation, we need to be able to rollback to a previous state (see comment above)
                raise ValueError(
                    f"contrastive search is not supported with stateful models, such as {self.__class__.__name__}"
                )

            result = self._contrastive_search(
                input_ids,
                logits_processor=prepared_logits_processor,
                stopping_criteria=prepared_stopping_criteria,
                generation_config=generation_config,
                synced_gpus=synced_gpus,
                streamer=streamer,
                **model_kwargs,
            )

        elif generation_mode in (GenerationMode.SAMPLE, GenerationMode.GREEDY_SEARCH):
            # 11. expand input_ids with `num_return_sequences` additional sequences per batch
            input_ids, model_kwargs = self._expand_inputs_for_generation(
                input_ids=input_ids,
                expand_size=generation_config.num_return_sequences,
                is_encoder_decoder=self.config.is_encoder_decoder,
                **model_kwargs,
            )

            # 12. run sample (it degenerates to greedy search when `generation_config.do_sample=False`)
            result = self._sample(
                input_ids,
                logits_processor=prepared_logits_processor,
                stopping_criteria=prepared_stopping_criteria,
                generation_config=generation_config,
                synced_gpus=synced_gpus,
                streamer=streamer,
                **model_kwargs,
            )

        elif generation_mode in (GenerationMode.BEAM_SAMPLE, GenerationMode.BEAM_SEARCH):
            # 11. prepare beam search scorer
            beam_scorer = BeamSearchScorer(
                batch_size=batch_size,
                num_beams=generation_config.num_beams,
                device=inputs_tensor.device,
                length_penalty=generation_config.length_penalty,
                do_early_stopping=generation_config.early_stopping,
                num_beam_hyps_to_keep=generation_config.num_return_sequences,
                max_length=generation_config.max_length,
            )

            # 12. interleave input_ids with `num_beams` additional sequences per batch
            input_ids, model_kwargs = self._expand_inputs_for_generation(
                input_ids=input_ids,
                expand_size=generation_config.num_beams,
                is_encoder_decoder=self.config.is_encoder_decoder,
                **model_kwargs,
            )

            # 13. run beam sample
            result = self._beam_search(
                input_ids,
                beam_scorer,
                logits_processor=prepared_logits_processor,
                stopping_criteria=prepared_stopping_criteria,
                generation_config=generation_config,
                synced_gpus=synced_gpus,
                **model_kwargs,
            )

        elif generation_mode == GenerationMode.GROUP_BEAM_SEARCH:
            # 11. prepare beam search scorer
            beam_scorer = BeamSearchScorer(
                batch_size=batch_size,
                num_beams=generation_config.num_beams,
                device=inputs_tensor.device,
                length_penalty=generation_config.length_penalty,
                do_early_stopping=generation_config.early_stopping,
                num_beam_hyps_to_keep=generation_config.num_return_sequences,
                num_beam_groups=generation_config.num_beam_groups,
                max_length=generation_config.max_length,
            )
            # 12. interleave input_ids with `num_beams` additional sequences per batch
            input_ids, model_kwargs = self._expand_inputs_for_generation(
                input_ids=input_ids,
                expand_size=generation_config.num_beams,
                is_encoder_decoder=self.config.is_encoder_decoder,
                **model_kwargs,
            )
            # 13. run beam search
            result = self._group_beam_search(
                input_ids,
                beam_scorer,
                logits_processor=prepared_logits_processor,
                stopping_criteria=prepared_stopping_criteria,
                generation_config=generation_config,
                synced_gpus=synced_gpus,
                **model_kwargs,
            )

        elif generation_mode == GenerationMode.CONSTRAINED_BEAM_SEARCH:
            final_constraints = []
            if generation_config.constraints is not None:
                final_constraints = generation_config.constraints

            if generation_config.force_words_ids is not None:

                def typeerror():
                    raise ValueError(
                        "`force_words_ids` has to either be a `List[List[List[int]]]` or `List[List[int]]` "
                        f"of positive integers, but is {generation_config.force_words_ids}."
                    )

                if (
                    not isinstance(generation_config.force_words_ids, list)
                    or len(generation_config.force_words_ids) == 0
                ):
                    typeerror()

                for word_ids in generation_config.force_words_ids:
                    if isinstance(word_ids[0], list):
                        if not isinstance(word_ids, list) or len(word_ids) == 0:
                            typeerror()
                        if any(not isinstance(token_ids, list) for token_ids in word_ids):
                            typeerror()
                        if any(
                            any((not isinstance(token_id, int) or token_id < 0) for token_id in token_ids)
                            for token_ids in word_ids
                        ):
                            typeerror()

                        constraint = DisjunctiveConstraint(word_ids)
                    else:
                        if not isinstance(word_ids, list) or len(word_ids) == 0:
                            typeerror()
                        if any((not isinstance(token_id, int) or token_id < 0) for token_id in word_ids):
                            typeerror()

                        constraint = PhrasalConstraint(word_ids)
                    final_constraints.append(constraint)

            # 11. prepare beam search scorer
            constrained_beam_scorer = ConstrainedBeamSearchScorer(
                constraints=final_constraints,
                batch_size=batch_size,
                num_beams=generation_config.num_beams,
                device=inputs_tensor.device,
                length_penalty=generation_config.length_penalty,
                do_early_stopping=generation_config.early_stopping,
                num_beam_hyps_to_keep=generation_config.num_return_sequences,
                max_length=generation_config.max_length,
            )
            # 12. interleave input_ids with `num_beams` additional sequences per batch
            input_ids, model_kwargs = self._expand_inputs_for_generation(
                input_ids=input_ids,
                expand_size=generation_config.num_beams,
                is_encoder_decoder=self.config.is_encoder_decoder,
                **model_kwargs,
            )
            # 13. run beam search
            result = self._constrained_beam_search(
                input_ids,
                constrained_beam_scorer=constrained_beam_scorer,
                logits_processor=prepared_logits_processor,
                stopping_criteria=prepared_stopping_criteria,
                generation_config=generation_config,
                synced_gpus=synced_gpus,
                **model_kwargs,
            )

        # Convert to legacy cache if needed
        if use_dynamic_cache_by_default and generation_config.return_legacy_cache:
            if isinstance(result, ModelOutput) and hasattr(result, "past_key_values"):
                if isinstance(result.past_key_values, (DynamicCache, EncoderDecoderCache)):
                    result.past_key_values = result.past_key_values.to_legacy_cache()
        return result

    def _has_unfinished_sequences(
        self,
        this_peer_finished: bool,
        synced_gpus: bool,
        device: torch.device,
        cur_len: Optional[int] = None,
        max_length: Optional[int] = None,
    ) -> bool:
        """
        Returns whether there are still unfinished sequences in the device. The existence of unfinished sequences is
        fed through `this_peer_finished`. ZeRO stage 3-friendly.
        """
        # torch.compile does not support data-dependent control flow. This is a workaround to allow torch.compile,
        # although we lose the ability to stop when all sequences return an EOS token (and other stopping criteria)
        # TODO (joao): remove this when torch's support for control flow is not experimental (https://pytorch.org/docs/stable/generated/torch.cond.html)
        if is_torchdynamo_compiling():
            return cur_len < max_length
        else:
            if synced_gpus:
                # Under synced_gpus the `forward` call must continue until all gpus complete their sequence.
                # The following logic allows an early break if all peers finished generating their sequence
                this_peer_finished_flag = torch.tensor(0.0 if this_peer_finished else 1.0).to(device)
                # send 0.0 if we finished, 1.0 otherwise
                dist.all_reduce(this_peer_finished_flag, op=dist.ReduceOp.SUM)
                # did all peers finish? the reduced sum will be 0.0 then
                if this_peer_finished_flag.item() == 0.0:
                    return False
            elif this_peer_finished:
                return False
            return True

    def heal_tokens(
        self, input_ids: torch.LongTensor, tokenizer: Optional["PreTrainedTokenizerBase"] = None
    ) -> torch.LongTensor:
        r"""
        Generates sequences of token ids for models with a language modeling head.
        Parameters:
            input_ids (`torch.LongTensor`): The sequence used as a prompt for the generation.
            tokenizer (`PreTrainedTokenizerBase`, *optional*): The tokenizer used to decode the input ids.
        Return:
            `torch.LongTensor` where each sequence has its tail token replaced with its appropriate extension.
        """
        if tokenizer is None:
            raise ValueError(
                " When generating with token healing, you must pass the model's tokenizer to the `tokenizer` "
                "argument of `generate`."
            )

        bos_token_id, pad_token_id = tokenizer.bos_token_id, tokenizer.pad_token_id
        vocab_trie = ExtensionsTrie(tokenizer.get_vocab())
        generation_config = GenerationConfig(max_new_tokens=1, pad_token_id=pad_token_id)

        # assumption: leading/trailing whitespace is not meaningful, so the prompts are
        # stripped before re-tokenizing to desensitize generation to whitespace artefacts
        prompts = [p.strip() for p in tokenizer.batch_decode(input_ids, skip_special_tokens=True)]
        input_ids = tokenizer(
            prompts,
            return_tensors="pt",
            padding=True,
        ).input_ids.to(input_ids.device)

        # replace bos with pad to not condition healing on it
        input_ids = torch.where(input_ids == bos_token_id, pad_token_id, input_ids)

        tail_ids = input_ids[:, -1].tolist()
        space_tok = tokenizer.convert_ids_to_tokens(tokenizer.convert_tokens_to_ids(" "))[0]
        # tail tokens are used for a prefix search, thus, whitespaces are replaced with
        # their tokenization (e.g. 'Ġ') to enable search for tokens prefixed with a whitespace
        tail_toks = (tokenizer.decode(t).replace(" ", space_tok) for t in tail_ids)

        for batch_idx, (tail_id, tail_tok) in enumerate(zip(tail_ids, tail_toks)):
            batch_ids = input_ids[batch_idx]
            if torch.all(batch_ids == pad_token_id).item():
                continue  # skip empty sequences (all pad ids)

            # apply bias for alternatives (extensions) to the tail token
            seq_bias = {(alt_tok,): 10.0 for alt_tok in vocab_trie.values(prefix=tail_tok)}
            if len(seq_bias) == 1:
                continue  # skip if there are no token alternatives to heal with

            # slightly favor original token to limit aggressive healing e.g. 'http' -> 'https'
            seq_bias[(tail_id,)] += 1.0
            generation_config.update(sequence_bias=seq_bias)

            trimmed_ids = batch_ids[:-1]
            # if the prompt is a single (non-pad) token, regenerate from bos
            if len(batch_ids[batch_ids != pad_token_id]) == 1:
                trimmed_ids[-1] = bos_token_id

            input_ids[batch_idx] = self.generate(trimmed_ids.unsqueeze(0), generation_config=generation_config)

        return input_ids

    def contrastive_search(self, *args, **kwargs):
        logger.warning_once(
            "Calling `contrastive_search` directly is deprecated and will be removed in v4.41. Use `generate` or a "
            "custom generation loop instead.",
        )
        return self._contrastive_search(*args, **kwargs)

    def _dola_decoding(
        self,
        input_ids: torch.LongTensor,
        dola_layers: Union[str, List[int]],
        logits_processor: LogitsProcessorList,
        stopping_criteria: StoppingCriteriaList,
        generation_config: GenerationConfig,
        synced_gpus: bool,
        streamer: "BaseStreamer",
        **model_kwargs,
    ) -> Union[GenerateNonBeamOutput, torch.LongTensor]:
        r"""
        Generates sequences of token ids for models with a language modeling head using **dola decoding** and can be
        used for decoder-only text models.
        The method is based on the paper "DoLa: Decoding by Contrasting Layers Improves Factuality in Large Language
        Models" (https://arxiv.org/abs/2309.03883) in ICLR 2024.

        Parameters:
            input_ids (`torch.LongTensor` of shape `(batch_size, sequence_length)`):
                The sequence used as a prompt for the generation.
            dola_layers (`Union[str, List[int]]`):
                The candidate layers used in contrasting layers of DoLa. It can be either 1) 'low' or 'high', which
                means the lower part or higher part of the model layers, respectively, or 2) a list of layer indices
                to be used for candidate layers. The 0-th layer is the word embedding layer of the model.
            logits_processor (`LogitsProcessorList`):
                An instance of [`LogitsProcessorList`]. List of instances of class derived from [`LogitsProcessor`]
                used to modify the prediction scores of the language modeling head applied at each generation step.
            stopping_criteria (`StoppingCriteriaList`, *optional*):
                An instance of [`StoppingCriteriaList`]. List of instances of class derived from [`StoppingCriteria`]
                used to tell if the generation loop should stop.
            generation_config ([`~generation.GenerationConfig`]):
                The generation configuration to be used as parametrization of the decoding method.
            synced_gpus (`bool`):
                Whether to continue running the while loop until max_length (needed for ZeRO stage 3)
            streamer (`BaseStreamer`, *optional*):
                Streamer object that will be used to stream the generated sequences. Generated tokens are passed
                through `streamer.put(token_ids)` and the streamer is responsible for any further processing.
            model_kwargs:
                Additional model specific keyword arguments will be forwarded to the `forward` function of the model.
                If model is an encoder-decoder model the kwargs should include `encoder_outputs`.

        Return:
            [`~generation.GenerateDecoderOnlyOutput`], [`~generation.GenerateEncoderDecoderOutput`]
            or `torch.LongTensor`: A `torch.LongTensor` containing the generated tokens (default behaviour) or a
            [`~generation.GenerateDecoderOnlyOutput`] if `model.config.is_encoder_decoder=False` and
            `return_dict_in_generate=True` or a [`~generation.GenerateEncoderDecoderOutput`] if
            `model.config.is_encoder_decoder=True`.
        """

        if self.config.is_encoder_decoder:
            raise ValueError("DoLa decoding is only available for decoder-only models.")
        # init values

        pad_token_id = generation_config._pad_token_tensor
        output_attentions = generation_config.output_attentions
        output_hidden_states = generation_config.output_hidden_states
        output_scores = generation_config.output_scores
        output_logits = generation_config.output_logits
        return_dict_in_generate = generation_config.return_dict_in_generate
        has_eos_stopping_criteria = any(hasattr(criteria, "eos_token_id") for criteria in stopping_criteria)
        do_sample = generation_config.do_sample

        # init attention / hidden states / scores tuples
        scores = () if (return_dict_in_generate and output_scores) else None
        raw_logits = () if (return_dict_in_generate and output_logits) else None
        decoder_attentions = () if (return_dict_in_generate and output_attentions) else None
        cross_attentions = () if (return_dict_in_generate and output_attentions) else None
        decoder_hidden_states = () if (return_dict_in_generate and output_hidden_states) else None

        # keep track of which sequences are already finished
        batch_size = input_ids.shape[0]
        unfinished_sequences = torch.ones(batch_size, dtype=torch.long, device=input_ids.device)
        model_kwargs = self._get_initial_cache_position(input_ids, model_kwargs)

        this_peer_finished = False

        # prepare layers for DoLa decoding
        final_layer = (
            self.config.text_config.num_hidden_layers
            if hasattr(self.config, "text_config")
            else self.config.num_hidden_layers
        )
        # if the model has tied word embeddings, we skip the word embeddings (0-th) layer and start from the 2nd layer,
        # as the early exit from word embeddings will become identity function
        # if the model is really shallow (<=2 layers), we use the 1st layer if it's not the final layer and the 0-th
        # layer otherwise. Notice that DoLa does not help shallow models much.
        if not self.config.tie_word_embeddings:
            start_layer = 0
        elif final_layer > 2:
            start_layer = 2
        elif final_layer == 2:
            start_layer = 1
        else:
            start_layer = 0

        # For `N`-layer models with `N <= 40` layers, the layers of `range(0, N // 2, 2)` and `range(N // 2, N, 2)`
        # are used for `'low'` and `'high'` layers, respectively.
        # For models with `N > 40` layers, the layers of `range(0, 20, 2)` and `range(N - 20, N, 2)` are used for
        # `'low'` and `'high'` layers, respectively.
        if isinstance(dola_layers, str) and dola_layers == "low":
            if start_layer == final_layer // 2:
                candidate_premature_layers = [start_layer]
            else:
                candidate_premature_layers = (
                    list(range(start_layer, final_layer // 2, 2))
                    if final_layer <= 40
                    else list(range(start_layer, 20, 2))
                )
        elif isinstance(dola_layers, str) and dola_layers == "high":
            candidate_premature_layers = (
                list(range(final_layer // 2, final_layer, 2))
                if final_layer <= 40
                else list(range(final_layer - 20, final_layer, 2))
            )
        # Set the `dola_layers` to a list of integers for layer indices to contrast manually specified layers.
        elif isinstance(dola_layers, list):
            candidate_premature_layers = [i for i in dola_layers if i < final_layer]
        else:
            raise ValueError("dola_layers must be either 'low', 'high' or a list of integers.")

        lm_head = self.get_output_embeddings()
        if lm_head is None:
            raise ValueError("DoLa is not supported for models that don't have output embeddings.")

        while self._has_unfinished_sequences(this_peer_finished, synced_gpus, device=input_ids.device):
            # prepare model inputs
            model_inputs = self.prepare_inputs_for_generation(input_ids, **model_kwargs)

            # forward pass to get next token
            outputs = self(
                **model_inputs,
                return_dict=True,
                output_attentions=output_attentions,
                output_hidden_states=True,
            )

            final_layer_next_token_logits = outputs.logits[:, -1, :].detach().clone()
            final_logits = outputs.logits[:, -1, :]
            candidate_premature_logits = {}
            for candidate_premature_layer in candidate_premature_layers:
                candidate_premature_logits[candidate_premature_layer] = lm_head(
                    outputs.hidden_states[candidate_premature_layer][:, -1, :]
                ).to(final_logits.device)

            if synced_gpus and this_peer_finished:
                continue  # don't waste resources running the code we don't need

            next_token_logits = _dola_select_contrast(
                candidate_premature_layers, candidate_premature_logits, final_logits
            )
            # pre-process distribution
            next_token_scores = logits_processor(input_ids, next_token_logits)

            # Store scores, attentions and hidden_states when required
            if return_dict_in_generate:
                if output_scores:
                    scores += (next_token_scores,)
                if output_logits:
                    raw_logits += (final_layer_next_token_logits,)
                if output_attentions:
                    decoder_attentions += (
                        (outputs.decoder_attentions,) if self.config.is_encoder_decoder else (outputs.attentions,)
                    )
                    if self.config.is_encoder_decoder:
                        cross_attentions += (outputs.cross_attentions,)

                if output_hidden_states:
                    decoder_hidden_states += (
                        (outputs.decoder_hidden_states,)
                        if self.config.is_encoder_decoder
                        else (outputs.hidden_states,)
                    )

            if do_sample:  # sample
                probs = nn.functional.softmax(next_token_scores, dim=-1)
                next_tokens = torch.multinomial(probs, num_samples=1).squeeze(1)
            else:  # argmax
                next_tokens = torch.argmax(next_token_scores, dim=-1)

            # finished sentences should have their next token be a padding token
            if has_eos_stopping_criteria:
                next_tokens = next_tokens * unfinished_sequences + pad_token_id * (1 - unfinished_sequences)

            # update generated ids, model inputs, and length for next step
            input_ids = torch.cat([input_ids, next_tokens[:, None]], dim=-1)
            if streamer is not None:
                streamer.put(next_tokens.cpu())
            model_kwargs = self._update_model_kwargs_for_generation(
                outputs,
                model_kwargs,
                is_encoder_decoder=self.config.is_encoder_decoder,
            )

            # stop when each sentence is finished
            unfinished_sequences = unfinished_sequences & ~stopping_criteria(input_ids, scores)
            this_peer_finished = unfinished_sequences.max() == 0

        if streamer is not None:
            streamer.end()

        if return_dict_in_generate:
            return GenerateDecoderOnlyOutput(
                sequences=input_ids,
                scores=scores,
                logits=raw_logits,
                attentions=decoder_attentions,
                hidden_states=decoder_hidden_states,
                past_key_values=model_kwargs.get("past_key_values"),
            )
        else:
            return input_ids

    @torch.no_grad()
    def _contrastive_search(
        self,
        input_ids: torch.LongTensor,
        logits_processor: LogitsProcessorList,
        stopping_criteria: StoppingCriteriaList,
        generation_config: GenerationConfig,
        synced_gpus: bool,
        streamer: Optional["BaseStreamer"],
        **model_kwargs,
    ) -> Union[GenerateNonBeamOutput, torch.LongTensor]:
        r"""
        Generates sequences of token ids for models with a language modeling head using **contrastive search** and can
        be used for text-decoder, text-to-text, speech-to-text, and vision-to-text models.

        Parameters:
            input_ids (`torch.LongTensor` of shape `(batch_size, sequence_length)`):
                The sequence used as a prompt for the generation.
            logits_processor (`LogitsProcessorList`):
                An instance of [`LogitsProcessorList`]. List of instances of class derived from [`LogitsProcessor`]
                used to modify the prediction scores of the language modeling head applied at each generation step.
            stopping_criteria (`StoppingCriteriaList`):
                An instance of [`StoppingCriteriaList`]. List of instances of class derived from [`StoppingCriteria`]
                used to tell if the generation loop should stop.
            generation_config ([`~generation.GenerationConfig`]):
                The generation configuration to be used as parametrization of the decoding method.
            synced_gpus (`bool`):
                Whether to continue running the while loop until max_length (needed for ZeRO stage 3)
            streamer (`BaseStreamer`, *optional*):
                Streamer object that will be used to stream the generated sequences. Generated tokens are passed
                through `streamer.put(token_ids)` and the streamer is responsible for any further processing.
            model_kwargs:
                Additional model specific keyword arguments will be forwarded to the `forward` function of the model.
                If model is an encoder-decoder model the kwargs should include `encoder_outputs`.

        Return:
            [`~generation.GenerateDecoderOnlyOutput`], [`~generation.GenerateEncoderDecoderOutput`]
            or `torch.LongTensor`: A `torch.LongTensor` containing the generated tokens (default behaviour) or a
            [`~generation.GenerateDecoderOnlyOutput`] if `model.config.is_encoder_decoder=False` and
            `return_dict_in_generate=True` or a [`~generation.GenerateEncoderDecoderOutput`] if
            `model.config.is_encoder_decoder=True`.
        """
        # init values
        has_eos_stopping_criteria = any(hasattr(criteria, "eos_token_id") for criteria in stopping_criteria)
        top_k = generation_config.top_k
        penalty_alpha = generation_config.penalty_alpha
        pad_token_id = generation_config._pad_token_tensor
        output_attentions = generation_config.output_attentions
        output_hidden_states = generation_config.output_hidden_states
        output_scores = generation_config.output_scores
        output_logits = generation_config.output_logits
        return_dict_in_generate = generation_config.return_dict_in_generate
        sequential = generation_config.low_memory

        # init attention / hidden states / scores tuples
        raw_logits = () if (return_dict_in_generate and output_logits) else None
        scores = () if (return_dict_in_generate and output_scores) else None
        decoder_attentions = () if (return_dict_in_generate and output_attentions) else None
        cross_attentions = () if (return_dict_in_generate and output_attentions) else None
        decoder_hidden_states = () if (return_dict_in_generate and output_hidden_states) else None

        # if model is an encoder-decoder, retrieve encoder attention weights and hidden states
        if return_dict_in_generate and self.config.is_encoder_decoder:
            encoder_attentions = model_kwargs["encoder_outputs"].get("attentions") if output_attentions else None
            encoder_hidden_states = (
                model_kwargs["encoder_outputs"].get("hidden_states") if output_hidden_states else None
            )

        # keep track of which sequences are already finished
        batch_size = input_ids.shape[0]
        unfinished_sequences = torch.ones(batch_size, dtype=torch.long, device=input_ids.device)
        model_kwargs = self._get_initial_cache_position(input_ids, model_kwargs)

        this_peer_finished = False

        while self._has_unfinished_sequences(this_peer_finished, synced_gpus, device=input_ids.device):
            # if the first step in the loop, encode all the prefix and obtain: (1) past_key_values;
            # (2) last_hidden_states; (3) logit_for_next_step; (4) update model kwargs for the next step
            if model_kwargs.get("past_key_values") is None or (
                isinstance(model_kwargs["past_key_values"], (Cache, EncoderDecoderCache))
                and model_kwargs["past_key_values"].get_seq_length() == 0
            ):
                # prepare inputs
                model_kwargs["use_cache"] = True
                model_inputs = self.prepare_inputs_for_generation(input_ids, **model_kwargs)

                # encode the given prefix and prepare model inputs; encoder-decoder model process the prefix and save
                # the `encoder_outputs`
                outputs = self(
                    **model_inputs, return_dict=True, output_hidden_states=True, output_attentions=output_attentions
                )

                # last decoder hidden states will be used to compute the degeneration penalty (cosine similarity with
                # previous tokens)
                if self.config.is_encoder_decoder:
                    last_hidden_states = outputs.decoder_hidden_states[-1]
                else:
                    last_hidden_states = outputs.hidden_states[-1]

                # next logit for contrastive search to select top-k candidate tokens
                # Clone is needed to avoid keeping a hanging ref to outputs.logits which may be very large for this first iteration
                # (the clone itself is always small)
                logit_for_next_step = outputs.logits[:, -1, :].clone()

                model_kwargs = self._update_model_kwargs_for_generation(
                    outputs,
                    model_kwargs,
                    is_encoder_decoder=self.config.is_encoder_decoder,
                )

                if not sequential:
                    # Expands model inputs top_k times, for batched forward passes (akin to beam search).
                    _, model_kwargs = self._expand_inputs_for_generation(
                        expand_size=top_k, is_encoder_decoder=self.config.is_encoder_decoder, **model_kwargs
                    )

                past_key_values = model_kwargs.get("past_key_values")
                if past_key_values is None:
                    raise ValueError(
                        f"{self.__class__.__name__} does not support caching and therefore **can't** be used "
                        "for contrastive search."
                    )
                elif (
                    not isinstance(past_key_values[0], (tuple, torch.Tensor))
                    or past_key_values[0][0].shape[0] != batch_size
                ):
                    raise ValueError(
                        f"{self.__class__.__name__} does not have a standard cache format and therefore **can't** be "
                        "used for contrastive search without further modifications."
                    )

            # contrastive_search main logic start:
            # contrastive search decoding consists of two steps: (1) candidate tokens recall; (2) candidate re-rank by
            # degeneration penalty
            processed_logit_for_next_step = logits_processor(input_ids, logit_for_next_step)
            next_probs = nn.functional.softmax(processed_logit_for_next_step, dim=-1)

            top_k_probs, top_k_ids = torch.topk(next_probs, dim=-1, k=top_k)

            # Store scores, attentions and hidden_states when required
            if return_dict_in_generate:
                if output_logits:
                    raw_logits += (logit_for_next_step,)
                if output_scores:
                    scores += (processed_logit_for_next_step,)
                if output_attentions:
                    decoder_attentions += (
                        (outputs.decoder_attentions,) if self.config.is_encoder_decoder else (outputs.attentions,)
                    )
                    if self.config.is_encoder_decoder:
                        cross_attentions += (outputs.cross_attentions,)

                if output_hidden_states:
                    decoder_hidden_states += (
                        (outputs.decoder_hidden_states,)
                        if self.config.is_encoder_decoder
                        else (outputs.hidden_states,)
                    )

            # This is needed to properly delete outputs.logits which may be very large for this first iteration
            # Otherwise a reference to outputs.logits is kept all along until after the next call to self.forward()
            del outputs

            if not sequential:
                # Replicates the new past_key_values to match the `top_k` candidates
                past = model_kwargs["past_key_values"]
                # If it is a static cache, modify it in-place layer after layer to save memory
                if isinstance(past, DynamicCache) or (
                    isinstance(past, EncoderDecoderCache) and isinstance(past.self_attention_cache, DynamicCache)
                ):
                    past.batch_repeat_interleave(top_k)
                else:
                    new_key_values = []
                    for layer in past:
                        items = []
                        # item is either the key or the value matrix
                        for item in layer:
                            items.append(item.repeat_interleave(top_k, dim=0))
                        new_key_values.append(tuple(items))

                    past = tuple(new_key_values)

                model_kwargs["past_key_values"] = past

            if sequential:
                all_outputs = []
                for i in range(top_k):
                    # compute the candidate tokens by the language model and collect their hidden_states
                    next_model_inputs = self.prepare_inputs_for_generation(top_k_ids[:, i].view(-1, 1), **model_kwargs)

                    outputs = self(
                        **next_model_inputs,
                        return_dict=True,
                        output_hidden_states=True,
                        output_attentions=output_attentions,
                    )
                    if isinstance(outputs["past_key_values"], DynamicCache) or (
                        isinstance(outputs["past_key_values"], EncoderDecoderCache)
                        and isinstance(outputs["past_key_values"].self_attention_cache, DynamicCache)
                    ):
                        # Remove past K-V from output since we don't need to stack later
                        outputs["past_key_values"] = None
                        # Remove last token from past K-V since we don't want to append it at this point
                        model_kwargs["past_key_values"].crop(-1)

                    all_outputs.append(outputs)
                outputs = stack_model_outputs(all_outputs)

            else:
                # compute the candidate tokens by the language model and collect their hidden_states
                # assembles top_k_ids into batch of size k
                next_model_inputs = self.prepare_inputs_for_generation(top_k_ids.view(-1, 1), **model_kwargs)

                outputs = self(
                    **next_model_inputs,
                    return_dict=True,
                    output_hidden_states=True,
                    output_attentions=output_attentions,
                )

            # This is essential to avoid having a last reference to the big past K-V and double the necesary memory
            # in the next loop
            del next_model_inputs

            # name is different for encoder-decoder and decoder-only models
            if self.config.is_encoder_decoder:
                next_hidden = outputs.decoder_hidden_states[-1]
                full_hidden_states = outputs.decoder_hidden_states
            else:
                next_hidden = outputs.hidden_states[-1]
                full_hidden_states = outputs.hidden_states

            logits = outputs.logits[:, -1, :]
            context_hidden = last_hidden_states.repeat_interleave(top_k, dim=0)

            # compute the degeneration penalty and re-rank the candidates based on the degeneration penalty and the
            # model confidence. Keeping `selected_idx` on CPU enables multi-device contrastive search and doesn't
            # introduce (noticeable) slowdowns on single-device runs.
            selected_idx = _ranking_fast(context_hidden, next_hidden, top_k_probs, penalty_alpha, top_k)
            selected_idx = selected_idx.to("cpu")

            # This will be used instead of the previous inneficient torch.stack(torch.split())
            augmented_idx = torch.tensor([x + i * top_k for i, x in enumerate(selected_idx)])

            # prepare for the next step: (1) next token_id; (2) past_key_values; (3) last_hidden_states for computing
            # the degeneration penalty; (4) logits for selecting next top-k candidates; (5) selected tokens scores
            # (model confidence minus degeneration penalty); (6) decoder hidden_states
            next_tokens = top_k_ids[range(len(top_k_ids)), selected_idx]
            next_hidden = torch.stack(torch.split(next_hidden.squeeze(dim=1), top_k))
            next_hidden = next_hidden[range(batch_size), selected_idx, :]
            last_hidden_states = torch.cat([last_hidden_states, next_hidden.unsqueeze(1)], dim=1)

            next_decoder_hidden_states = ()
            for layer in full_hidden_states:
                layer = torch.stack(torch.split(layer, top_k))[range(batch_size), selected_idx, :]
                next_decoder_hidden_states += (layer,)

            # generate past_key_values cache of only the selected token
            if sequential:
                next_model_input = self.prepare_inputs_for_generation(
                    top_k_ids[:, selected_idx].view(-1, 1), **model_kwargs
                )

                selected_outputs = self(
                    **next_model_input,
                    return_dict=True,
                    output_hidden_states=False,
                    output_attentions=False,
                )
                next_past_key_values = selected_outputs["past_key_values"]

            else:
                _, next_past_key_values = self._extract_past_from_model_output(outputs)
                # Do it in-place layer per layer to save memory
                if isinstance(next_past_key_values, DynamicCache) or (
                    isinstance(next_past_key_values, EncoderDecoderCache)
                    and isinstance(next_past_key_values.self_attention_cache, DynamicCache)
                ):
                    next_past_key_values.batch_select_indices(augmented_idx)
                else:
                    new_key_values = []
                    for layer in next_past_key_values:
                        items = []
                        # item is either the key or the value matrix
                        for item in layer:
                            items.append(item[augmented_idx, ...])
                        new_key_values.append(tuple(items))

                    next_past_key_values = tuple(new_key_values)

            logit_for_next_step = torch.stack(torch.split(logits, top_k))[range(batch_size), selected_idx, :]

            # Rebuilds the relevant parts of the model output for the selected token, for use in the next iteration
            if self.config.is_encoder_decoder:
                next_step_cross_attentions = ()
                next_step_decoder_attentions = ()
                if output_attentions:
                    for layer in outputs.cross_attentions:
                        layer = torch.stack(torch.split(layer, top_k, dim=0))[range(batch_size), selected_idx, ...]
                        next_step_cross_attentions += (layer,)
                    for layer in outputs.decoder_attentions:
                        layer = torch.stack(torch.split(layer, top_k, dim=0))[range(batch_size), selected_idx, ...]
                        next_step_decoder_attentions += (layer,)
                outputs = Seq2SeqLMOutput(
                    past_key_values=next_past_key_values,
                    decoder_hidden_states=next_decoder_hidden_states,
                    decoder_attentions=next_step_decoder_attentions or None,
                    cross_attentions=next_step_cross_attentions or None,
                )
            else:
                next_step_attentions = ()
                if output_attentions:
                    for layer in outputs.attentions:
                        layer = torch.stack(torch.split(layer, top_k, dim=0))[range(batch_size), selected_idx, ...]
                        next_step_attentions += (layer,)
                outputs = CausalLMOutputWithPast(
                    past_key_values=next_past_key_values,
                    hidden_states=next_decoder_hidden_states,
                    attentions=next_step_attentions or None,
                )
            # contrastive_search main logic end

            if synced_gpus and this_peer_finished:
                continue  # don't waste resources running the code we don't need

            # finished sentences should have their next token be a padding token
            if has_eos_stopping_criteria:
                next_tokens = next_tokens * unfinished_sequences + pad_token_id * (1 - unfinished_sequences)

            # update generated ids, model inputs, and length for next step
            input_ids = torch.cat([input_ids, next_tokens[:, None]], dim=-1)
            if streamer is not None:
                streamer.put(next_tokens.cpu())
            model_kwargs = self._update_model_kwargs_for_generation(
                outputs,
                model_kwargs,
                is_encoder_decoder=self.config.is_encoder_decoder,
            )

            # stop when each sentence is finished
            unfinished_sequences = unfinished_sequences & ~stopping_criteria(input_ids, scores)
            this_peer_finished = unfinished_sequences.max() == 0

        if streamer is not None:
            streamer.end()

        if return_dict_in_generate:
            # Contrastive search works by forward looking at the next token, so we need to exclude it from
            # `past_key_values` to be consistent with the other decoding methods
            if model_kwargs.get("past_key_values") is not None:
                if isinstance(model_kwargs["past_key_values"], DynamicCache) or (
                    isinstance(model_kwargs["past_key_values"], EncoderDecoderCache)
                    and isinstance(model_kwargs["past_key_values"].self_attention_cache, DynamicCache)
                ):
                    model_kwargs["past_key_values"].crop(-1)
                else:
                    past_key_values = []
                    for layer in model_kwargs["past_key_values"]:
                        layer_past_key_values = []
                        for item in layer:
                            layer_past_key_values.append(item[..., :-1, :])
                        past_key_values.append(tuple(layer_past_key_values))
                    model_kwargs["past_key_values"] = tuple(past_key_values)

            if self.config.is_encoder_decoder:
                return GenerateEncoderDecoderOutput(
                    sequences=input_ids,
                    scores=scores,
                    logits=raw_logits,
                    encoder_attentions=encoder_attentions,
                    encoder_hidden_states=encoder_hidden_states,
                    decoder_attentions=decoder_attentions,
                    cross_attentions=cross_attentions,
                    decoder_hidden_states=decoder_hidden_states,
                    past_key_values=model_kwargs.get("past_key_values"),
                )
            else:
                return GenerateDecoderOnlyOutput(
                    sequences=input_ids,
                    scores=scores,
                    logits=raw_logits,
                    attentions=decoder_attentions,
                    hidden_states=decoder_hidden_states,
                    past_key_values=model_kwargs.get("past_key_values"),
                )
        else:
            return input_ids

    def _sample(
        self,
        input_ids: torch.LongTensor,
        logits_processor: LogitsProcessorList,
        stopping_criteria: StoppingCriteriaList,
        generation_config: GenerationConfig,
        synced_gpus: bool,
        streamer: Optional["BaseStreamer"],
        **model_kwargs,
    ) -> Union[GenerateNonBeamOutput, torch.LongTensor]:
        r"""
        Generates sequences of token ids for models with a language modeling head using **multinomial sampling** and
        can be used for text-decoder, text-to-text, speech-to-text, and vision-to-text models.

        Parameters:
            input_ids (`torch.LongTensor` of shape `(batch_size, sequence_length)`):
                The sequence used as a prompt for the generation.
            logits_processor (`LogitsProcessorList`):
                An instance of [`LogitsProcessorList`]. List of instances of class derived from [`LogitsProcessor`]
                used to modify the prediction scores of the language modeling head applied at each generation step.
            stopping_criteria (`StoppingCriteriaList`):
                An instance of [`StoppingCriteriaList`]. List of instances of class derived from [`StoppingCriteria`]
                used to tell if the generation loop should stop.
            generation_config ([`~generation.GenerationConfig`]):
                The generation configuration to be used as parametrization of the decoding method.
            synced_gpus (`bool`):
                Whether to continue running the while loop until max_length (needed for ZeRO stage 3)
            streamer (`BaseStreamer`, *optional*):
                Streamer object that will be used to stream the generated sequences. Generated tokens are passed
                through `streamer.put(token_ids)` and the streamer is responsible for any further processing.
            model_kwargs:
                Additional model specific kwargs will be forwarded to the `forward` function of the model. If model is
                an encoder-decoder model the kwargs should include `encoder_outputs`.

        Return:
            [`~generation.GenerateDecoderOnlyOutput`], [`~generation.GenerateEncoderDecoderOutput`] or `torch.LongTensor`:
            A `torch.LongTensor` containing the generated tokens (default behaviour) or a
            [`~generation.GenerateDecoderOnlyOutput`] if `model.config.is_encoder_decoder=False` and
            `return_dict_in_generate=True` or a [`~generation.GenerateEncoderDecoderOutput`] if
            `model.config.is_encoder_decoder=True`.
        """
        # init values
        pad_token_id = generation_config._pad_token_tensor
        output_attentions = generation_config.output_attentions
        output_hidden_states = generation_config.output_hidden_states
        output_scores = generation_config.output_scores
        output_logits = generation_config.output_logits
        return_dict_in_generate = generation_config.return_dict_in_generate
        max_length = generation_config.max_length
        has_eos_stopping_criteria = any(hasattr(criteria, "eos_token_id") for criteria in stopping_criteria)
        do_sample = generation_config.do_sample

        # init attention / hidden states / scores tuples
        scores = () if (return_dict_in_generate and output_scores) else None
        raw_logits = () if (return_dict_in_generate and output_logits) else None
        decoder_attentions = () if (return_dict_in_generate and output_attentions) else None
        cross_attentions = () if (return_dict_in_generate and output_attentions) else None
        decoder_hidden_states = () if (return_dict_in_generate and output_hidden_states) else None

        # if model is an encoder-decoder, retrieve encoder attention weights and hidden states
        if return_dict_in_generate and self.config.is_encoder_decoder:
            encoder_attentions = model_kwargs["encoder_outputs"].get("attentions") if output_attentions else None
            encoder_hidden_states = (
                model_kwargs["encoder_outputs"].get("hidden_states") if output_hidden_states else None
            )

        # keep track of which sequences are already finished
        batch_size, cur_len = input_ids.shape
        this_peer_finished = False
        unfinished_sequences = torch.ones(batch_size, dtype=torch.long, device=input_ids.device)
        model_kwargs = self._get_initial_cache_position(input_ids, model_kwargs)

        while self._has_unfinished_sequences(
            this_peer_finished, synced_gpus, device=input_ids.device, cur_len=cur_len, max_length=max_length
        ):
            # prepare model inputs
            model_inputs = self.prepare_inputs_for_generation(input_ids, **model_kwargs)

            # prepare variable output controls (note: some models won't accept all output controls)
            model_inputs.update({"output_attentions": output_attentions} if output_attentions else {})
            model_inputs.update({"output_hidden_states": output_hidden_states} if output_hidden_states else {})

            # forward pass to get next token
            outputs = self(**model_inputs, return_dict=True)

            if synced_gpus and this_peer_finished:
                continue  # don't waste resources running the code we don't need

            # Clone is needed to avoid keeping a hanging ref to outputs.logits which may be very large for first iteration
            # (the clone itself is always small)
            next_token_logits = outputs.logits[:, -1, :].clone()

            # pre-process distribution
            next_token_scores = logits_processor(input_ids, next_token_logits)

            # Store scores, attentions and hidden_states when required
            if return_dict_in_generate:
                if output_scores:
                    scores += (next_token_scores,)
                if output_logits:
                    raw_logits += (next_token_logits,)
                if output_attentions:
                    decoder_attentions += (
                        (outputs.decoder_attentions,) if self.config.is_encoder_decoder else (outputs.attentions,)
                    )
                    if self.config.is_encoder_decoder:
                        cross_attentions += (outputs.cross_attentions,)

                if output_hidden_states:
                    decoder_hidden_states += (
                        (outputs.decoder_hidden_states,)
                        if self.config.is_encoder_decoder
                        else (outputs.hidden_states,)
                    )

            # token selection
            if do_sample:
                probs = nn.functional.softmax(next_token_scores, dim=-1)
                # TODO (joao): this OP throws "skipping cudagraphs due to ['incompatible ops']", find solution
                next_tokens = torch.multinomial(probs, num_samples=1).squeeze(1)
            else:
                next_tokens = torch.argmax(next_token_scores, dim=-1)

            # finished sentences should have their next token be a padding token
            if has_eos_stopping_criteria:
                next_tokens = next_tokens * unfinished_sequences + pad_token_id * (1 - unfinished_sequences)

            # update generated ids, model inputs, and length for next step
            input_ids = torch.cat([input_ids, next_tokens[:, None]], dim=-1)
            if streamer is not None:
                streamer.put(next_tokens.cpu())
            model_kwargs = self._update_model_kwargs_for_generation(
                outputs,
                model_kwargs,
                is_encoder_decoder=self.config.is_encoder_decoder,
            )

            unfinished_sequences = unfinished_sequences & ~stopping_criteria(input_ids, scores)
            this_peer_finished = unfinished_sequences.max() == 0
            cur_len += 1

            # This is needed to properly delete outputs.logits which may be very large for first iteration
            # Otherwise a reference to outputs is kept which keeps the logits alive in the next iteration
            del outputs

        if streamer is not None:
            streamer.end()

        if return_dict_in_generate:
            if self.config.is_encoder_decoder:
                return GenerateEncoderDecoderOutput(
                    sequences=input_ids,
                    scores=scores,
                    logits=raw_logits,
                    encoder_attentions=encoder_attentions,
                    encoder_hidden_states=encoder_hidden_states,
                    decoder_attentions=decoder_attentions,
                    cross_attentions=cross_attentions,
                    decoder_hidden_states=decoder_hidden_states,
                    past_key_values=model_kwargs.get("past_key_values"),
                )
            else:
                return GenerateDecoderOnlyOutput(
                    sequences=input_ids,
                    scores=scores,
                    logits=raw_logits,
                    attentions=decoder_attentions,
                    hidden_states=decoder_hidden_states,
                    past_key_values=model_kwargs.get("past_key_values"),
                )
        else:
            return input_ids

    def _temporary_reorder_cache(self, past_key_values, beam_idx):
        """
        Temporary function to handle the different types of cache reordering processes while we roll out `Cache`.

        TODO: standardize cache formats and make all models compatible with `Cache`. It would remove the need
        for this function, with `Cache.reorder_cache` being the sole remaining code path
        """
        model_class = self.__class__.__name__.lower()
        # Exception 1: code path for models using the legacy cache format
        if isinstance(past_key_values, (tuple, list)):
            past_key_values = self._reorder_cache(past_key_values, beam_idx)
        # Exception 2: models with different cache formats. These are limited to `DynamicCache` until their
        # cache format is standardized, to avoid adding complexity to the codebase.
        elif "gptbigcode" in model_class:
            if not isinstance(past_key_values, (DynamicCache, EncoderDecoderCache)):
                raise ValueError(
                    f"Using an unsupported cache format with {model_class}. Currently, it only supports the "
                    "legacy tuple format or `DynamicCache`"
                )
            past_key_values = self._reorder_cache(past_key_values, beam_idx)
            past_key_values = DynamicCache.from_legacy_cache(past_key_values)
        # Standard code path: use the `Cache.reorder_cache`
        else:
            past_key_values.reorder_cache(beam_idx)
        return past_key_values

    def _beam_search(
        self,
        input_ids: torch.LongTensor,
        beam_scorer: BeamScorer,
        logits_processor: LogitsProcessorList,
        stopping_criteria: StoppingCriteriaList,
        generation_config: GenerationConfig,
        synced_gpus: bool,
        **model_kwargs,
    ) -> Union[GenerateBeamOutput, torch.LongTensor]:
        r"""
        Generates sequences of token ids for models with a language modeling head using **beam search decoding** and
        can be used for text-decoder, text-to-text, speech-to-text, and vision-to-text models.

        Parameters:
            input_ids (`torch.LongTensor` of shape `(batch_size, sequence_length)`):
                The sequence used as a prompt for the generation.
            beam_scorer (`BeamScorer`):
                An derived instance of [`BeamScorer`] that defines how beam hypotheses are constructed, stored and
                sorted during generation. For more information, the documentation of [`BeamScorer`] should be read.
            logits_processor (`LogitsProcessorList`):
                An instance of [`LogitsProcessorList`]. List of instances of class derived from [`LogitsProcessor`]
                used to modify the prediction scores of the language modeling head applied at each generation step.
            stopping_criteria (`StoppingCriteriaList`:
                An instance of [`StoppingCriteriaList`]. List of instances of class derived from [`StoppingCriteria`]
                used to tell if the generation loop should stop.
            generation_config ([`~generation.GenerationConfig`]):
                The generation configuration to be used as parametrization of the decoding method.
            synced_gpus (`bool`):
                Whether to continue running the while loop until max_length (needed for ZeRO stage 3)
            model_kwargs:
                Additional model specific kwargs will be forwarded to the `forward` function of the model. If model is
                an encoder-decoder model the kwargs should include `encoder_outputs`.

        Return:
            [`generation.GenerateBeamDecoderOnlyOutput`], [`~generation.GenerateBeamEncoderDecoderOutput`] or
            `torch.LongTensor`: A `torch.LongTensor` containing the generated tokens (default behaviour) or a
            [`~generation.GenerateBeamDecoderOnlyOutput`] if `model.config.is_encoder_decoder=False` and
            `return_dict_in_generate=True` or a [`~generation.GenerateBeamEncoderDecoderOutput`] if
            `model.config.is_encoder_decoder=True`.
        """
        # init values
        pad_token_id = generation_config._pad_token_tensor
        eos_token_id = generation_config._eos_token_tensor
        output_attentions = generation_config.output_attentions
        output_hidden_states = generation_config.output_hidden_states
        output_scores = generation_config.output_scores
        output_logits = generation_config.output_logits
        return_dict_in_generate = generation_config.return_dict_in_generate
        sequential = generation_config.low_memory
        do_sample = generation_config.do_sample

        batch_size = len(beam_scorer._beam_hyps)
        num_beams = beam_scorer.num_beams

        batch_beam_size, cur_len = input_ids.shape
        model_kwargs = self._get_initial_cache_position(input_ids, model_kwargs)

        if num_beams * batch_size != batch_beam_size:
            raise ValueError(
                f"Batch dimension of `input_ids` should be {num_beams * batch_size}, but is {batch_beam_size}."
            )

        # init attention / hidden states / scores tuples
        scores = () if (return_dict_in_generate and output_scores) else None
        raw_logits = () if (return_dict_in_generate and output_logits) else None
        beam_indices = (
            tuple(() for _ in range(batch_beam_size)) if (return_dict_in_generate and output_scores) else None
        )
        decoder_attentions = () if (return_dict_in_generate and output_attentions) else None
        cross_attentions = () if (return_dict_in_generate and output_attentions) else None
        decoder_hidden_states = () if (return_dict_in_generate and output_hidden_states) else None

        # if model is an encoder-decoder, retrieve encoder attention weights and hidden states
        if return_dict_in_generate and self.config.is_encoder_decoder:
            encoder_attentions = model_kwargs["encoder_outputs"].get("attentions") if output_attentions else None
            encoder_hidden_states = (
                model_kwargs["encoder_outputs"].get("hidden_states") if output_hidden_states else None
            )

        # initialise score of first beam with 0 and the rest with -1e9. This makes sure that only tokens
        # of the first beam are considered to avoid sampling the exact same tokens across all beams.
        beam_scores = torch.zeros((batch_size, num_beams), dtype=torch.float, device=input_ids.device)
        beam_scores[:, 1:] = -1e9
        beam_scores = beam_scores.view((batch_size * num_beams,))

        this_peer_finished = False

        decoder_prompt_len = input_ids.shape[-1]  # record the prompt length of decoder

        while self._has_unfinished_sequences(this_peer_finished, synced_gpus, device=input_ids.device):
            model_inputs = self.prepare_inputs_for_generation(input_ids, **model_kwargs)

            # prepare variable output controls (note: some models won't accept all output controls)
            model_inputs.update({"output_attentions": output_attentions} if output_attentions else {})
            model_inputs.update({"output_hidden_states": output_hidden_states} if output_hidden_states else {})

            # if sequential is True, split the input to batches of batch_size and run sequentially
            if sequential:
                if any(
                    model_name in self.__class__.__name__.lower()
                    for model_name in [
                        "fsmt",
                        "reformer",
                        "ctrl",
                        "gpt_bigcode",
                        "transo_xl",
                        "xlnet",
                        "cpm",
                        "jamba",
                    ]
                ):
                    raise RuntimeError(
                        f"Currently generation for {self.__class__.__name__} is not supported "
                        f"for `low_memory beam_search`. Please open an issue on GitHub if you need this feature."
                    )

                inputs_per_sub_batches = _split_model_inputs(
                    model_inputs, split_size=batch_size, full_batch_size=batch_beam_size
                )
                outputs_per_sub_batch = [
                    self(**inputs_per_sub_batch, return_dict=True) for inputs_per_sub_batch in inputs_per_sub_batches
                ]

                outputs = stack_model_outputs(outputs_per_sub_batch)

            else:  # Unchanged original behavior
                outputs = self(**model_inputs, return_dict=True)

            if synced_gpus and this_peer_finished:
                cur_len = cur_len + 1
                continue  # don't waste resources running the code we don't need

            # Clone is needed to avoid keeping a hanging ref to outputs.logits which may be very large for first iteration
            # (the clone itself is always small)
            next_token_logits = outputs.logits[:, -1, :].clone()
            next_token_scores = nn.functional.log_softmax(
                next_token_logits, dim=-1
            )  # (batch_size * num_beams, vocab_size)

            next_token_scores_processed = logits_processor(input_ids, next_token_scores)
            next_token_scores = next_token_scores_processed + beam_scores[:, None].expand_as(
                next_token_scores_processed
            )

            # Store scores, attentions and hidden_states when required
            if return_dict_in_generate:
                if output_scores:
                    scores += (next_token_scores_processed,)
                if output_logits:
                    raw_logits += (next_token_logits,)
                if output_attentions:
                    decoder_attentions += (
                        (outputs.decoder_attentions,) if self.config.is_encoder_decoder else (outputs.attentions,)
                    )
                    if self.config.is_encoder_decoder:
                        cross_attentions += (outputs.cross_attentions,)
                if output_hidden_states:
                    decoder_hidden_states += (
                        (outputs.decoder_hidden_states,)
                        if self.config.is_encoder_decoder
                        else (outputs.hidden_states,)
                    )

            # reshape for beam search
            vocab_size = next_token_scores.shape[-1]
            next_token_scores = next_token_scores.view(batch_size, num_beams * vocab_size)

            # Beam token selection: pick 1 + eos_token_id.shape[0] next tokens for each beam so we have at least 1
            # non eos token per beam.
            n_eos_tokens = eos_token_id.shape[0] if eos_token_id is not None else 0
            n_tokens_to_keep = max(2, 1 + n_eos_tokens) * num_beams
            if do_sample:
                probs = nn.functional.softmax(next_token_scores, dim=-1)
                next_tokens = torch.multinomial(probs, num_samples=n_tokens_to_keep)
                next_token_scores = torch.gather(next_token_scores, -1, next_tokens)
                next_token_scores, _indices = torch.sort(next_token_scores, descending=True, dim=1)
                next_tokens = torch.gather(next_tokens, -1, _indices)
            else:
                next_token_scores, next_tokens = torch.topk(
                    next_token_scores, n_tokens_to_keep, dim=1, largest=True, sorted=True
                )

            next_indices = torch.div(next_tokens, vocab_size, rounding_mode="floor")
            next_tokens = next_tokens % vocab_size

            # stateless
            beam_outputs = beam_scorer.process(
                input_ids,
                next_token_scores,
                next_tokens,
                next_indices,
                pad_token_id=pad_token_id,
                eos_token_id=eos_token_id,
                beam_indices=beam_indices,
                decoder_prompt_len=decoder_prompt_len,
            )

            beam_scores = beam_outputs["next_beam_scores"]
            beam_next_tokens = beam_outputs["next_beam_tokens"]
            beam_idx = beam_outputs["next_beam_indices"]

            input_ids = torch.cat([input_ids[beam_idx, :], beam_next_tokens.unsqueeze(-1)], dim=-1)

            model_kwargs = self._update_model_kwargs_for_generation(
                outputs,
                model_kwargs,
                is_encoder_decoder=self.config.is_encoder_decoder,
            )

            # This is needed to properly delete outputs.logits which may be very large for first iteration
            # Otherwise a reference to outputs is kept which keeps the logits alive in the next iteration
            # IMPORTANT: Note that this should appear BEFORE the call to _reorder_cache() to save the maximum memory
            # (that way the memory peak does not include outputs.logits)
            del outputs

            if model_kwargs.get("past_key_values", None) is not None:
                model_kwargs["past_key_values"] = self._temporary_reorder_cache(
                    model_kwargs["past_key_values"], beam_idx
                )

            if return_dict_in_generate and output_scores:
                beam_indices = tuple((beam_indices[beam_idx[i]] + (beam_idx[i],) for i in range(len(beam_indices))))

            # increase cur_len
            cur_len = cur_len + 1

            if beam_scorer.is_done or all(stopping_criteria(input_ids, scores)):
                this_peer_finished = True

        sequence_outputs = beam_scorer.finalize(
            input_ids,
            beam_scores,
            next_tokens,
            next_indices,
            pad_token_id=pad_token_id,
            eos_token_id=eos_token_id,
            max_length=stopping_criteria.max_length,
            beam_indices=beam_indices,
            decoder_prompt_len=decoder_prompt_len,
        )

        if return_dict_in_generate:
            if not output_scores:
                sequence_outputs["sequence_scores"] = None

            if self.config.is_encoder_decoder:
                return GenerateBeamEncoderDecoderOutput(
                    sequences=sequence_outputs["sequences"],
                    sequences_scores=sequence_outputs["sequence_scores"],
                    scores=scores,
                    logits=raw_logits,
                    beam_indices=sequence_outputs["beam_indices"],
                    encoder_attentions=encoder_attentions,
                    encoder_hidden_states=encoder_hidden_states,
                    decoder_attentions=decoder_attentions,
                    cross_attentions=cross_attentions,
                    decoder_hidden_states=decoder_hidden_states,
                    past_key_values=model_kwargs.get("past_key_values"),
                )
            else:
                return GenerateBeamDecoderOnlyOutput(
                    sequences=sequence_outputs["sequences"],
                    sequences_scores=sequence_outputs["sequence_scores"],
                    scores=scores,
                    logits=raw_logits,
                    beam_indices=sequence_outputs["beam_indices"],
                    attentions=decoder_attentions,
                    hidden_states=decoder_hidden_states,
                    past_key_values=model_kwargs.get("past_key_values"),
                )
        else:
            return sequence_outputs["sequences"]

    def _group_beam_search(
        self,
        input_ids: torch.LongTensor,
        beam_scorer: BeamScorer,
        logits_processor: LogitsProcessorList,
        stopping_criteria: StoppingCriteriaList,
        generation_config: GenerationConfig,
        synced_gpus: bool,
        **model_kwargs,
    ):
        r"""
        Generates sequences of token ids for models with a language modeling head using **diverse beam search
        decoding** and can be used for text-decoder, text-to-text, speech-to-text, and vision-to-text models.

        Parameters:
            input_ids (`torch.LongTensor` of shape `(batch_size, sequence_length)`):
                The sequence used as a prompt for the generation.
            beam_scorer (`BeamScorer`):
                An derived instance of [`BeamScorer`] that defines how beam hypotheses are constructed, stored and
                sorted during generation. For more information, the documentation of [`BeamScorer`] should be read.
            logits_processor (`LogitsProcessorList`):
                An instance of [`LogitsProcessorList`]. List of instances of class derived from [`LogitsProcessor`]
                used to modify the prediction scores of the language modeling head applied at each generation step.
            stopping_criteria (`StoppingCriteriaList`):
                An instance of [`StoppingCriteriaList`]. List of instances of class derived from [`StoppingCriteria`]
                used to tell if the generation loop should stop.
            generation_config ([`~generation.GenerationConfig`]):
                The generation configuration to be used as parametrization of the decoding method.
            synced_gpus (`bool`):
                Whether to continue running the while loop until max_length (needed for ZeRO stage 3)
            model_kwargs:
                Additional model specific kwargs that will be forwarded to the `forward` function of the model. If
                model is an encoder-decoder model the kwargs should include `encoder_outputs`.

        Return:
            [`~generation.GenerateBeamDecoderOnlyOutput`], [`~generation.GenerateBeamEncoderDecoderOutput`] or
            `torch.LongTensor`: A `torch.LongTensor` containing the generated tokens (default behaviour) or a
            [`~generation.GenerateBeamDecoderOnlyOutput`] if `model.config.is_encoder_decoder=False` and
            `return_dict_in_generate=True` or a [`~generation.GenerateBeamEncoderDecoderOutput`] if
            `model.config.is_encoder_decoder=True`.
        """
        # init values
        pad_token_id = generation_config._pad_token_tensor
        eos_token_id = generation_config._eos_token_tensor
        output_attentions = generation_config.output_attentions
        output_hidden_states = generation_config.output_hidden_states
        output_scores = generation_config.output_scores
        output_logits = generation_config.output_logits
        return_dict_in_generate = generation_config.return_dict_in_generate

        num_beams = beam_scorer.num_beams
        num_beam_groups = beam_scorer.num_beam_groups
        num_sub_beams = num_beams // num_beam_groups
        batch_size = len(beam_scorer._beam_hyps) // num_beam_groups
        device = input_ids.device

        batch_beam_size, cur_len = input_ids.shape
        model_kwargs = self._get_initial_cache_position(input_ids, model_kwargs)

        if return_dict_in_generate and output_scores:
            beam_indices = [tuple(() for _ in range(num_sub_beams * batch_size)) for _ in range(num_beam_groups)]
        else:
            beam_indices = None

        if num_beams * batch_size != batch_beam_size:
            raise ValueError(
                f"Batch dimension of `input_ids` should be {num_beams * batch_size}, but is {batch_beam_size}."
            )

        # init attention / hidden states / scores tuples
        scores = () if (return_dict_in_generate and output_scores) else None
        raw_logits = () if (return_dict_in_generate and output_logits) else None
        decoder_attentions = () if (return_dict_in_generate and output_attentions) else None
        cross_attentions = () if (return_dict_in_generate and output_attentions) else None
        decoder_hidden_states = () if (return_dict_in_generate and output_hidden_states) else None

        # if model is an encoder-decoder, retrieve encoder attention weights and hidden states
        if return_dict_in_generate and self.config.is_encoder_decoder:
            encoder_attentions = model_kwargs["encoder_outputs"].get("attentions") if output_attentions else None
            encoder_hidden_states = (
                model_kwargs["encoder_outputs"].get("hidden_states") if output_hidden_states else None
            )

        # initialise score of first beam of each group with 0 and the rest with -1e9. This ensures that the beams in
        # the same group don't produce same tokens everytime.
        beam_scores = torch.full((batch_size, num_beams), -1e9, dtype=torch.float, device=device)
        beam_scores[:, ::num_sub_beams] = 0
        beam_scores = beam_scores.view((batch_size * num_beams,))

        this_peer_finished = False

        decoder_prompt_len = input_ids.shape[-1]  # record the prompt length of decoder
        while self._has_unfinished_sequences(this_peer_finished, synced_gpus, device=input_ids.device):
            # predicted tokens in cur_len step
            current_tokens = torch.zeros(batch_size * num_beams, dtype=input_ids.dtype, device=device)

            # indices which will form the beams in the next time step
            reordering_indices = torch.zeros(batch_size * num_beams, dtype=torch.long, device=device)

            # do one decoder step on all beams of all sentences in batch
            model_inputs = self.prepare_inputs_for_generation(input_ids, **model_kwargs)

            # prepare variable output controls (note: some models won't accept all output controls)
            model_inputs.update({"output_attentions": output_attentions} if output_attentions else {})
            model_inputs.update({"output_hidden_states": output_hidden_states} if output_hidden_states else {})

            outputs = self(**model_inputs, return_dict=True)

            if synced_gpus and this_peer_finished:
                cur_len = cur_len + 1
                continue  # don't waste resources running the code we don't need

            if output_scores:
                processed_score = torch.zeros_like(outputs.logits[:, -1, :])
            if output_logits:
                # Clone is needed to avoid keeping a hanging ref to outputs.logits which may be very large for first iteration
                # (the clone itself is always small)
                raw_logit_score = outputs.logits[:, -1, :].clone()

            for beam_group_idx in range(num_beam_groups):
                group_start_idx = beam_group_idx * num_sub_beams
                group_end_idx = min(group_start_idx + num_sub_beams, num_beams)
                group_size = group_end_idx - group_start_idx

                # indices of beams of current group among all sentences in batch
                batch_group_indices = []

                for batch_idx in range(batch_size):
                    batch_group_indices.extend(
                        [batch_idx * num_beams + idx for idx in range(group_start_idx, group_end_idx)]
                    )
                group_input_ids = input_ids[batch_group_indices]

                # select outputs of beams of current group only
                # No need to clone() the logits here as they will not retain outputs.logits at the end of the loop
                next_token_logits = outputs.logits[batch_group_indices, -1, :]

                next_token_scores = nn.functional.log_softmax(
                    next_token_logits, dim=-1
                )  # (batch_size * group_size, vocab_size)
                vocab_size = next_token_scores.shape[-1]

                next_token_scores_processed = logits_processor(
                    group_input_ids, next_token_scores, current_tokens=current_tokens, beam_group_idx=beam_group_idx
                )
                next_token_scores = next_token_scores_processed + beam_scores[batch_group_indices].unsqueeze(-1)
                next_token_scores = next_token_scores.expand_as(next_token_scores_processed)

                if output_scores:
                    processed_score[batch_group_indices] = next_token_scores_processed

                # reshape for beam search
                next_token_scores = next_token_scores.view(batch_size, group_size * vocab_size)

                # Sample 1 + len(eos_token_id) next tokens for each beam so we have at least 1 non eos token per beam.
                n_eos_tokens = eos_token_id.shape[0] if eos_token_id is not None else 0
                next_token_scores, next_tokens = torch.topk(
                    next_token_scores, max(2, 1 + n_eos_tokens) * group_size, dim=1, largest=True, sorted=True
                )

                next_indices = torch.div(next_tokens, vocab_size, rounding_mode="floor")
                next_tokens = next_tokens % vocab_size

                # stateless
                process_beam_indices = sum(beam_indices, ()) if beam_indices is not None else None
                beam_outputs = beam_scorer.process(
                    group_input_ids,
                    next_token_scores,
                    next_tokens,
                    next_indices,
                    pad_token_id=pad_token_id,
                    eos_token_id=eos_token_id,
                    beam_indices=process_beam_indices,
                    group_index=beam_group_idx,
                    decoder_prompt_len=decoder_prompt_len,
                )
                beam_scores[batch_group_indices] = beam_outputs["next_beam_scores"]
                beam_next_tokens = beam_outputs["next_beam_tokens"]
                beam_idx = beam_outputs["next_beam_indices"]

                if return_dict_in_generate and output_scores:
                    beam_indices[beam_group_idx] = tuple(
                        beam_indices[beam_group_idx][beam_idx[i]] + (beam_idx[i],) for i in range(len(beam_indices[0]))
                    )

                input_ids[batch_group_indices] = group_input_ids[beam_idx]
                group_input_ids = torch.cat([group_input_ids[beam_idx, :], beam_next_tokens.unsqueeze(-1)], dim=-1)
                current_tokens[batch_group_indices] = group_input_ids[:, -1]

                # (beam_idx // group_size) -> batch_idx
                # (beam_idx % group_size) -> offset of idx inside the group
                reordering_indices[batch_group_indices] = (
                    num_beams * torch.div(beam_idx, group_size, rounding_mode="floor")
                    + group_start_idx
                    + (beam_idx % group_size)
                )

            # Store scores, attentions and hidden_states when required
            if return_dict_in_generate:
                if output_scores:
                    scores += (processed_score,)
                if output_logits:
                    raw_logits += (raw_logit_score,)
                if output_attentions:
                    decoder_attentions += (
                        (outputs.decoder_attentions,) if self.config.is_encoder_decoder else (outputs.attentions,)
                    )
                    if self.config.is_encoder_decoder:
                        cross_attentions += (outputs.cross_attentions,)

                if output_hidden_states:
                    decoder_hidden_states += (
                        (outputs.decoder_hidden_states,)
                        if self.config.is_encoder_decoder
                        else (outputs.hidden_states,)
                    )

            input_ids = torch.cat([input_ids, current_tokens.unsqueeze(-1)], dim=-1)

            model_kwargs = self._update_model_kwargs_for_generation(
                outputs,
                model_kwargs,
                is_encoder_decoder=self.config.is_encoder_decoder,
            )

            # This is needed to properly delete outputs.logits which may be very large for first iteration
            # Otherwise a reference to outputs is kept which keeps the logits alive in the next iteration
            # IMPORTANT: Note that this should appear BEFORE the call to _reorder_cache() to save the maximum memory
            # (that way the memory peak does not include outputs.logits)
            del outputs

            if model_kwargs.get("past_key_values", None) is not None:
                model_kwargs["past_key_values"] = self._temporary_reorder_cache(
                    model_kwargs["past_key_values"], reordering_indices
                )

            # increase cur_len
            cur_len = cur_len + 1

            if beam_scorer.is_done or all(stopping_criteria(input_ids, scores)):
                this_peer_finished = True

        final_beam_indices = sum(beam_indices, ()) if beam_indices is not None else None
        sequence_outputs = beam_scorer.finalize(
            input_ids,
            beam_scores,
            next_tokens,
            next_indices,
            pad_token_id=pad_token_id,
            eos_token_id=eos_token_id,
            max_length=stopping_criteria.max_length,
            beam_indices=final_beam_indices,
            decoder_prompt_len=decoder_prompt_len,
        )

        if return_dict_in_generate:
            if not output_scores:
                sequence_outputs["sequence_scores"] = None

            if self.config.is_encoder_decoder:
                return GenerateBeamEncoderDecoderOutput(
                    sequences=sequence_outputs["sequences"],
                    sequences_scores=sequence_outputs["sequence_scores"],
                    scores=scores,
                    logits=raw_logits,
                    beam_indices=sequence_outputs["beam_indices"],
                    encoder_attentions=encoder_attentions,
                    encoder_hidden_states=encoder_hidden_states,
                    decoder_attentions=decoder_attentions,
                    cross_attentions=cross_attentions,
                    decoder_hidden_states=decoder_hidden_states,
                    past_key_values=model_kwargs.get("past_key_values"),
                )
            else:
                return GenerateBeamDecoderOnlyOutput(
                    sequences=sequence_outputs["sequences"],
                    sequences_scores=sequence_outputs["sequence_scores"],
                    scores=scores,
                    logits=raw_logits,
                    beam_indices=sequence_outputs["beam_indices"],
                    attentions=decoder_attentions,
                    hidden_states=decoder_hidden_states,
                    past_key_values=model_kwargs.get("past_key_values"),
                )
        else:
            return sequence_outputs["sequences"]

    def _constrained_beam_search(
        self,
        input_ids: torch.LongTensor,
        constrained_beam_scorer: ConstrainedBeamSearchScorer,
        logits_processor: LogitsProcessorList,
        stopping_criteria: StoppingCriteriaList,
        generation_config: GenerationConfig,
        synced_gpus: bool,
        **model_kwargs,
    ) -> Union[GenerateBeamOutput, torch.LongTensor]:
        r"""
        Generates sequences of token ids for models with a language modeling head using **constrained beam search
        decoding** and can be used for text-decoder, text-to-text, speech-to-text, and vision-to-text models.

        Parameters:
            input_ids (`torch.LongTensor` of shape `(batch_size, sequence_length)`):
                The sequence used as a prompt for the generation.
            constrained_beam_scorer (`ConstrainedBeamSearchScorer`):
                A derived instance of [`BeamScorer`] that defines how beam hypotheses are constructed, stored and
                sorted during generation, while satisfying a list of positive constraints. For more information, the
                documentation of [`ConstrainedBeamSearchScorer`] should be read.
            logits_processor (`LogitsProcessorList`):
                An instance of [`LogitsProcessorList`]. List of instances of class derived from [`LogitsProcessor`]
                used to modify the prediction scores of the language modeling head applied at each generation step.
            stopping_criteria (`StoppingCriteriaList`):
                An instance of [`StoppingCriteriaList`]. List of instances of class derived from [`StoppingCriteria`]
                used to tell if the generation loop should stop.
            generation_config ([`~generation.GenerationConfig`]):
                The generation configuration to be used as parametrization of the decoding method.
            synced_gpus (`bool`):
                Whether to continue running the while loop until max_length (needed for ZeRO stage 3)
            model_kwargs:
                Additional model specific kwargs will be forwarded to the `forward` function of the model. If model is
                an encoder-decoder model the kwargs should include `encoder_outputs`.

        Return:
            [`~generation.GenerateBeamDecoderOnlyOutput`], [`~generation.GenerateBeamEncoderDecoderOutput`] or
            `torch.LongTensor`: A `torch.LongTensor` containing the generated tokens (default behaviour) or a
            [`~generation.GenerateBeamDecoderOnlyOutput`] if `model.config.is_encoder_decoder=False` and
            `return_dict_in_generate=True` or a [`~generation.GenerateBeamEncoderDecoderOutput`] if
            `model.config.is_encoder_decoder=True`.
        """
        # init values
        pad_token_id = generation_config._pad_token_tensor
        eos_token_id = generation_config._eos_token_tensor
        output_attentions = generation_config.output_attentions
        output_hidden_states = generation_config.output_hidden_states
        output_scores = generation_config.output_scores
        output_logits = generation_config.output_logits
        return_dict_in_generate = generation_config.return_dict_in_generate

        batch_size = len(constrained_beam_scorer._beam_hyps)
        num_beams = constrained_beam_scorer.num_beams

        batch_beam_size, cur_len = input_ids.shape
        model_kwargs = self._get_initial_cache_position(input_ids, model_kwargs)

        if num_beams * batch_size != batch_beam_size:
            raise ValueError(
                f"Batch dimension of `input_ids` should be {num_beams * batch_size}, but is {batch_beam_size}."
            )

        # init attention / hidden states / scores tuples
        scores = () if (return_dict_in_generate and output_scores) else None
        raw_logits = () if (return_dict_in_generate and output_logits) else None
        beam_indices = (
            tuple(() for _ in range(batch_beam_size)) if (return_dict_in_generate and output_scores) else None
        )
        decoder_attentions = () if (return_dict_in_generate and output_attentions) else None
        cross_attentions = () if (return_dict_in_generate and output_attentions) else None
        decoder_hidden_states = () if (return_dict_in_generate and output_hidden_states) else None

        # if model is an encoder-decoder, retrieve encoder attention weights and hidden states
        if return_dict_in_generate and self.config.is_encoder_decoder:
            encoder_attentions = model_kwargs["encoder_outputs"].get("attentions") if output_attentions else None
            encoder_hidden_states = (
                model_kwargs["encoder_outputs"].get("hidden_states") if output_hidden_states else None
            )

        # initialise score of first beam with 0 and the rest with -1e9. This makes sure that only tokens
        # of the first beam are considered to avoid sampling the exact same tokens across all beams.
        beam_scores = torch.zeros((batch_size, num_beams), dtype=torch.float, device=input_ids.device)
        beam_scores[:, 1:] = -1e9
        beam_scores = beam_scores.view((batch_size * num_beams,))

        this_peer_finished = False

        decoder_prompt_len = input_ids.shape[-1]  # record the prompt length of decoder
        while self._has_unfinished_sequences(this_peer_finished, synced_gpus, device=input_ids.device):
            model_inputs = self.prepare_inputs_for_generation(input_ids, **model_kwargs)

            # prepare variable output controls (note: some models won't accept all output controls)
            model_inputs.update({"output_attentions": output_attentions} if output_attentions else {})
            model_inputs.update({"output_hidden_states": output_hidden_states} if output_hidden_states else {})

            outputs = self(**model_inputs, return_dict=True)

            if synced_gpus and this_peer_finished:
                cur_len = cur_len + 1
                continue  # don't waste resources running the code we don't need

            # Clone is needed to avoid keeping a hanging ref to outputs.logits which may be very large for first iteration
            # (the clone itself is always small)
            next_token_logits = outputs.logits[:, -1, :].clone()
            next_token_scores = nn.functional.log_softmax(
                next_token_logits, dim=-1
            )  # (batch_size * num_beams, vocab_size)

            next_token_scores_processed = logits_processor(input_ids, next_token_scores)

            next_token_scores = next_token_scores_processed + beam_scores[:, None].expand_as(
                next_token_scores_processed
            )

            scores_for_all_vocab = next_token_scores.clone()

            # Store scores, attentions and hidden_states when required
            if return_dict_in_generate:
                if output_scores:
                    scores += (next_token_scores,)
                if output_logits:
                    raw_logits += (next_token_logits,)
                if output_attentions:
                    decoder_attentions += (
                        (outputs.decoder_attentions,) if self.config.is_encoder_decoder else (outputs.attentions,)
                    )
                    if self.config.is_encoder_decoder:
                        cross_attentions += (outputs.cross_attentions,)

                if output_hidden_states:
                    decoder_hidden_states += (
                        (outputs.decoder_hidden_states,)
                        if self.config.is_encoder_decoder
                        else (outputs.hidden_states,)
                    )

            # reshape for beam search
            vocab_size = next_token_scores.shape[-1]
            next_token_scores = next_token_scores.view(batch_size, num_beams * vocab_size)

            # Sample 1 + len(eos_token_id) next tokens for each beam so we have at least 1 non eos token per beam.
            n_eos_tokens = eos_token_id.shape[0] if eos_token_id is not None else 0
            next_token_scores, next_tokens = torch.topk(
                next_token_scores, max(2, 1 + n_eos_tokens) * num_beams, dim=1, largest=True, sorted=True
            )

            next_indices = (next_tokens / vocab_size).long()
            next_tokens = next_tokens % vocab_size

            # stateless
            beam_outputs = constrained_beam_scorer.process(
                input_ids,
                next_token_scores,
                next_tokens,
                next_indices,
                scores_for_all_vocab,
                pad_token_id=pad_token_id,
                eos_token_id=eos_token_id,
                beam_indices=beam_indices,
                decoder_prompt_len=decoder_prompt_len,
            )
            beam_scores = beam_outputs["next_beam_scores"]
            beam_next_tokens = beam_outputs["next_beam_tokens"]
            beam_idx = beam_outputs["next_beam_indices"]

            input_ids = torch.cat([input_ids[beam_idx, :], beam_next_tokens.unsqueeze(-1)], dim=-1)
            model_kwargs = self._update_model_kwargs_for_generation(
                outputs,
                model_kwargs,
                is_encoder_decoder=self.config.is_encoder_decoder,
            )

            # This is needed to properly delete outputs.logits which may be very large for first iteration
            # Otherwise a reference to outputs is kept which keeps the logits alive in the next iteration
            # IMPORTANT: Note that this should appear BEFORE the call to _reorder_cache() to save the maximum memory
            # (that way the memory peak does not include outputs.logits)
            del outputs

            if model_kwargs.get("past_key_values", None) is not None:
                model_kwargs["past_key_values"] = self._temporary_reorder_cache(
                    model_kwargs["past_key_values"], beam_idx
                )

            if return_dict_in_generate and output_scores:
                beam_indices = tuple((beam_indices[beam_idx[i]] + (beam_idx[i],) for i in range(len(beam_indices))))

            # increase cur_len
            cur_len = cur_len + 1

            if constrained_beam_scorer.is_done or all(stopping_criteria(input_ids, scores)):
                this_peer_finished = True

        sequence_outputs = constrained_beam_scorer.finalize(
            input_ids,
            beam_scores,
            next_tokens,
            next_indices,
            pad_token_id=pad_token_id,
            eos_token_id=eos_token_id,
            max_length=stopping_criteria.max_length,
            beam_indices=beam_indices,
            decoder_prompt_len=decoder_prompt_len,
        )

        if return_dict_in_generate:
            if not output_scores:
                sequence_outputs["sequence_scores"] = None
            if self.config.is_encoder_decoder:
                return GenerateBeamEncoderDecoderOutput(
                    sequences=sequence_outputs["sequences"],
                    sequences_scores=sequence_outputs["sequence_scores"],
                    scores=scores,
                    logits=raw_logits,
                    beam_indices=sequence_outputs["beam_indices"],
                    encoder_attentions=encoder_attentions,
                    encoder_hidden_states=encoder_hidden_states,
                    decoder_attentions=decoder_attentions,
                    cross_attentions=cross_attentions,
                    decoder_hidden_states=decoder_hidden_states,
                    past_key_values=model_kwargs.get("past_key_values"),
                )
            else:
                return GenerateBeamDecoderOnlyOutput(
                    sequences=sequence_outputs["sequences"],
                    sequences_scores=sequence_outputs["sequence_scores"],
                    scores=scores,
                    logits=raw_logits,
                    beam_indices=sequence_outputs["beam_indices"],
                    attentions=decoder_attentions,
                    hidden_states=decoder_hidden_states,
                    past_key_values=model_kwargs.get("past_key_values"),
                )
        else:
            return sequence_outputs["sequences"]

    def _assisted_decoding(
        self,
        input_ids: torch.LongTensor,
        candidate_generator: CandidateGenerator,
        logits_processor: LogitsProcessorList,
        stopping_criteria: StoppingCriteriaList,
        generation_config: GenerationConfig,
        synced_gpus: bool,
        streamer: Optional["BaseStreamer"],
        **model_kwargs,
    ) -> Union[GenerateNonBeamOutput, torch.LongTensor]:
        r"""
        Generates sequences of token ids for models with a language modeling head using **greedy decoding** or
        **sample** (depending on `do_sample`), assisted by candidate sequences. Assisted generation is an example of a
        candidate decoding strategy. Can be used for text-decoder, text-to-text, speech-to-text, and vision-to-text
        models.

        Parameters:
            input_ids (`torch.LongTensor` of shape `(batch_size, sequence_length)`):
                The sequence used as a prompt for the generation.
            candidate_generator (`CandidateGenerator`):
                A derived instance of [`CandidateGenerator`] that defines how candidate sequences are generated. For
                more information, the documentation of [`CandidateGenerator`] should be read.
            logits_processor (`LogitsProcessorList`):
                An instance of [`LogitsProcessorList`]. List of instances of class derived from [`LogitsProcessor`]
                used to modify the prediction scores of the language modeling head applied at each generation step.
            stopping_criteria (`StoppingCriteriaList`):
                An instance of [`StoppingCriteriaList`]. List of instances of class derived from [`StoppingCriteria`]
                used to tell if the generation loop should stop.
            generation_config ([`~generation.GenerationConfig`]):
                The generation configuration to be used as parametrization of the decoding method.
            synced_gpus (`bool`):
                Whether to continue running the while loop until max_length (needed for ZeRO stage 3)
            streamer (`BaseStreamer`, *optional*):
                Streamer object that will be used to stream the generated sequences. Generated tokens are passed
                through `streamer.put(token_ids)` and the streamer is responsible for any further processing.
            model_kwargs:
                Additional model specific keyword arguments will be forwarded to the `forward` function of the model.
                If model is an encoder-decoder model the kwargs should include `encoder_outputs`.

        Return:
            [`~generation.GenerateDecoderOnlyOutput`], [`~generation.GenerateEncoderDecoderOutput`] or
            `torch.LongTensor`: A `torch.LongTensor` containing the generated tokens (default behaviour) or a
            [`~generation.GenerateDecoderOnlyOutput`] if `model.config.is_encoder_decoder=False` and
            `return_dict_in_generate=True` or a [`~generation.GenerateEncoderDecoderOutput`] if
            `model.config.is_encoder_decoder=True`.
        """
        # init values
        do_sample = generation_config.do_sample
        output_attentions = generation_config.output_attentions
        output_hidden_states = generation_config.output_hidden_states
        output_scores = generation_config.output_scores
        output_logits = generation_config.output_logits
        return_dict_in_generate = generation_config.return_dict_in_generate

        # init attention / hidden states / scores tuples
        scores = () if (return_dict_in_generate and output_scores) else None
        raw_logits = () if (return_dict_in_generate and output_logits) else None
        decoder_attentions = () if (return_dict_in_generate and output_attentions) else None
        cross_attentions = () if (return_dict_in_generate and output_attentions) else None
        decoder_hidden_states = () if (return_dict_in_generate and output_hidden_states) else None

        # if model is an encoder-decoder, retrieve encoder attention weights and hidden states
        if return_dict_in_generate and self.config.is_encoder_decoder:
            encoder_attentions = model_kwargs["encoder_outputs"].get("attentions") if output_attentions else None
            encoder_hidden_states = (
                model_kwargs["encoder_outputs"].get("hidden_states") if output_hidden_states else None
            )

        # keep track of which sequences are already finished
        batch_size = input_ids.shape[0]
        unfinished_sequences = torch.ones(batch_size, dtype=torch.long, device=input_ids.device)
        model_kwargs = self._get_initial_cache_position(input_ids, model_kwargs)

        # This is needed if return_dict_in_generate is True
        start_from_empty_dynamic_cache = False
        past_key_values = model_kwargs.get("past_key_values", None)
        if isinstance(past_key_values, DynamicCache) or (
            isinstance(past_key_values, EncoderDecoderCache)
            and isinstance(past_key_values.self_attention_cache, DynamicCache)
        ):
            if len(past_key_values) == 0:
                start_from_empty_dynamic_cache = True

        this_peer_finished = False
        while self._has_unfinished_sequences(this_peer_finished, synced_gpus, device=input_ids.device):
            cur_len = input_ids.shape[-1]

            #  1. Fetch candidate sequences from a `CandidateGenerator`
            candidate_input_ids, candidate_logits = candidate_generator.get_candidates(input_ids)
            if candidate_logits is not None:
                candidate_logits = candidate_logits.to(self.device)

            candidate_length = candidate_input_ids.shape[1] - input_ids.shape[1]
            is_done_candidate = stopping_criteria(candidate_input_ids, None)

            # 2. Use the original model to obtain the next token logits given the candidate sequence. We obtain
            # `candidate_length + 1` relevant logits from this process: in the event that all candidates are correct,
            # we use this forward pass to also pick the subsequent logits in the original model.

            # 2.1. Prepare the model inputs
            candidate_kwargs = copy.copy(model_kwargs)
            candidate_kwargs = _prepare_attention_mask(
                candidate_kwargs, candidate_input_ids.shape[1], self.config.is_encoder_decoder
            )
            candidate_kwargs = _prepare_token_type_ids(candidate_kwargs, candidate_input_ids.shape[1])
            if "cache_position" in candidate_kwargs:
                candidate_kwargs["cache_position"] = torch.cat(
                    (
                        candidate_kwargs["cache_position"],
                        torch.arange(cur_len, cur_len + candidate_length, device=input_ids.device, dtype=torch.long),
                    ),
                    dim=0,
                )

            model_inputs = self.prepare_inputs_for_generation(candidate_input_ids, **candidate_kwargs)
            if "num_logits_to_keep" in model_inputs:
                model_inputs["num_logits_to_keep"] = candidate_length + 1

            # 2.2. Run a forward pass on the candidate sequence
            # prepare variable output controls (note: some models won't accept all output controls)
            model_inputs.update({"output_attentions": output_attentions} if output_attentions else {})
            model_inputs.update({"output_hidden_states": output_hidden_states} if output_hidden_states else {})

            outputs = self(**model_inputs)

            # 2.3. Process the new logits
            new_logits = outputs.logits[:, -candidate_length - 1 :]  # excludes the input prompt if present
            next_token_logits = new_logits.clone()
            if len(logits_processor) > 0:
                for i in range(candidate_length + 1):
                    new_logits[:, i, :] = logits_processor(candidate_input_ids[:, : cur_len + i], new_logits[:, i, :])

            # 3. Select the accepted tokens. There are two possible cases:
            # Case 1: `do_sample=True` and we have logits for the candidates (originally from speculative decoding)
            # 👉 Apply algorithm 1 from the speculative decoding paper (https://arxiv.org/pdf/2211.17192.pdf).
            if do_sample and candidate_logits is not None:
                valid_tokens, n_matches = _speculative_sampling(
                    candidate_input_ids,
                    candidate_logits,
                    candidate_length,
                    new_logits,
                    is_done_candidate,
                )

            # Case 2: all other cases (originally from assisted generation) 👉 Compare the tokens selected from the
            # original model logits with the candidate tokens. We can keep the candidate tokens until the first
            # mismatch, or until the max length is reached.
            else:
                if do_sample:
                    probs = new_logits.softmax(dim=-1)
                    selected_tokens = torch.multinomial(probs[0, :, :], num_samples=1).squeeze(1)[None, :]
                else:
                    selected_tokens = new_logits.argmax(dim=-1)

                candidate_new_tokens = candidate_input_ids[:, cur_len:]
                n_matches = ((~(candidate_new_tokens == selected_tokens[:, :-1])).cumsum(dim=-1) < 1).sum()

                # Ensure we don't generate beyond max_len or an EOS token
                if is_done_candidate and n_matches == candidate_length:
                    n_matches -= 1
                valid_tokens = selected_tokens[:, : n_matches + 1]

            # 4. Update variables according to the number of matching assistant tokens. Remember: the token generated
            # by the model after the last candidate match is also valid, as it is generated from a correct sequence.
            # Because of this last token, assisted generation search reduces to a normal greedy search/sample if there
            # is no match.

            # 4.1. Get the valid continuation, after the matching tokens
            input_ids = torch.cat((input_ids, valid_tokens), dim=-1)
            if streamer is not None:
                streamer.put(valid_tokens.cpu())
            new_cur_len = input_ids.shape[-1]

            # 4.2. Discard past key values relative to unused assistant tokens
            new_cache_size = new_cur_len - 1
            outputs.past_key_values = _crop_past_key_values(self, outputs.past_key_values, new_cache_size)

            # 5. Update the candidate generation strategy if needed
            candidate_generator.update_candidate_strategy(input_ids, new_logits, n_matches)

            if synced_gpus and this_peer_finished:
                continue  # don't waste resources running the code we don't need

            # Store scores, attentions and hidden_states when required
            # Assistant: modified to append one tuple element per token, as in the other generation methods.
            if return_dict_in_generate:
                if output_scores:
                    scores += tuple(new_logits[:, i, :] for i in range(n_matches + 1))
                if output_logits:
                    raw_logits += (next_token_logits,)

                if "past_key_values" not in model_kwargs or start_from_empty_dynamic_cache:
                    added_len = new_cur_len
                    # set it to false for other iterations
                    start_from_empty_dynamic_cache = False
                else:
                    added_len = n_matches + 1

                if output_attentions:
                    if self.config.is_encoder_decoder:
                        cross_attentions = _split_model_outputs(
                            cross_attentions, outputs.cross_attentions, cur_len, added_len
                        )
                        decoder_attentions = _split_model_outputs(
                            decoder_attentions,
                            outputs.decoder_attentions,
                            cur_len,
                            added_len,
                            is_decoder_attention=True,
                        )
                    else:
                        decoder_attentions = _split_model_outputs(
                            decoder_attentions,
                            outputs.attentions,
                            cur_len,
                            added_len,
                            is_decoder_attention=True,
                        )
                if output_hidden_states:
                    if self.config.is_encoder_decoder:
                        decoder_hidden_states = _split_model_outputs(
                            decoder_hidden_states, outputs.decoder_hidden_states, cur_len, added_len
                        )
                    else:
                        decoder_hidden_states = _split_model_outputs(
                            decoder_hidden_states, outputs.hidden_states, cur_len, added_len
                        )

            model_kwargs = self._update_model_kwargs_for_generation(
                outputs,
                model_kwargs,
                is_encoder_decoder=self.config.is_encoder_decoder,
                num_new_tokens=n_matches + 1,
            )

            unfinished_sequences = unfinished_sequences & ~stopping_criteria(input_ids, scores)
            this_peer_finished = unfinished_sequences.max() == 0

        if streamer is not None:
            streamer.end()

        if (
            hasattr(candidate_generator, "assistant_model")
            and candidate_generator.assistant_model.generation_config.num_assistant_tokens_schedule == "heuristic"
        ):
            candidate_generator.assistant_model.generation_config.num_assistant_tokens = (
                candidate_generator.num_assistant_tokens
            )
        if return_dict_in_generate:
            if self.config.is_encoder_decoder:
                return GenerateEncoderDecoderOutput(
                    sequences=input_ids,
                    scores=scores,
                    logits=raw_logits,
                    encoder_attentions=encoder_attentions,
                    encoder_hidden_states=encoder_hidden_states,
                    decoder_attentions=decoder_attentions,
                    cross_attentions=cross_attentions,
                    decoder_hidden_states=decoder_hidden_states,
                    past_key_values=model_kwargs.get("past_key_values"),
                )
            else:
                return GenerateDecoderOnlyOutput(
                    sequences=input_ids,
                    scores=scores,
                    logits=raw_logits,
                    attentions=decoder_attentions,
                    hidden_states=decoder_hidden_states,
                    past_key_values=model_kwargs.get("past_key_values"),
                )
        else:
            return input_ids


def _speculative_sampling(
    candidate_input_ids,
    candidate_logits,
    candidate_length,
    new_logits,
    is_done_candidate,
):
    """
    Applies sampling as in the speculative decoding paper (https://arxiv.org/pdf/2211.17192.pdf, algorithm 1). Returns
    the selected tokens, as well as the number of candidate matches.

    NOTE: Unless otherwise stated, the variable names match those in the paper.
    """
    new_candidate_input_ids = candidate_input_ids[:, -candidate_length:]
    # Gets the probabilities from the logits. q_i and p_i denote the assistant and model probabilities of the tokens
    # selected by the assistant, respectively.
    q = candidate_logits.softmax(dim=-1)
    q_i = q[:, torch.arange(candidate_length), new_candidate_input_ids].squeeze(0, 1)
    p = new_logits.softmax(dim=-1)
    p_i = p[:, torch.arange(candidate_length), new_candidate_input_ids].squeeze(0, 1)
    probability_ratio = p_i / q_i

    # When probability_ratio > 1 (i.e. q_i(x) < p_i(x), or "assistant probability of the candidate token is smaller
    # than the model probability for the same token"), keep the token. Otherwise reject with p = 1 - probability_ratio
    # (= keep with p = probability_ratio). Keep all the tokens until the first rejection
    r_i = torch.rand_like(probability_ratio)
    is_accepted = r_i <= probability_ratio
    n_matches = ((~is_accepted).cumsum(dim=-1) < 1).sum()  # this is `n` in algorithm 1

    # Ensure we don't generate beyond max_len or an EOS token (not in algorithm 1, but needed for correct behavior)
    if is_done_candidate and n_matches == candidate_length:
        # Output length is assumed to be `n_matches + 1`. Since we won't generate another token with the target model
        # due to acceptance on EOS we fix `n_matches`
        n_matches -= 1
        valid_tokens = new_candidate_input_ids[:, : n_matches + 1]
    else:
        # Next token selection: if there is a rejection, adjust the distribution from the main model before sampling.
        gamma = candidate_logits.shape[1]
        p_n_plus_1 = p[:, n_matches, :]
        if n_matches < gamma:
            q_n_plus_1 = q[:, n_matches, :]
            p_prime = torch.clamp((p_n_plus_1 - q_n_plus_1), min=0)
            p_prime.div_(p_prime.sum())
        else:
            p_prime = p_n_plus_1
        t = torch.multinomial(p_prime, num_samples=1).squeeze(1)[None, :]

        # The selected tokens include the matches (if any) plus the next sampled tokens
        if n_matches > 0:
            valid_tokens = torch.cat((new_candidate_input_ids[:, :n_matches], t), dim=-1)
        else:
            valid_tokens = t

    return valid_tokens, n_matches


def _split_model_outputs(outputs, new_outputs, cur_len, added_len, is_decoder_attention=False):
    """
    Given the (decoder/cross attentions)/(decoder hidden states) for multiple generated tokens, splits it into a tuple
    where each member corresponds to a single generated token.
    """
    # Retrocompatibility: in our generation functions, the first iteration includes the attention/hidden states for the
    # prompt.
    if len(outputs) == 0:
        new_tuple = ()
        for layer in new_outputs:
            last_dim_size = cur_len if is_decoder_attention else layer.shape[-1]
            new_tuple += (layer[..., :cur_len, :last_dim_size],)
        outputs += (new_tuple,)
        # The first iteration contains the prompt + 1 generated token, let's update the length variables accordingly
        cur_len += 1
        added_len -= cur_len

    for i in range(added_len):
        new_tuple = ()
        for layer in new_outputs:
            last_dim_size = cur_len + i if is_decoder_attention else layer.shape[-1]
            new_tuple += (layer[..., i : i + 1, :last_dim_size],)
        outputs += (new_tuple,)
    return outputs


def _ranking_fast(
    context_hidden: torch.FloatTensor,
    next_hidden: torch.FloatTensor,
    next_top_k_probs: torch.FloatTensor,
    alpha: float,
    beam_width: int,
) -> torch.FloatTensor:
    """
    Reranks the top_k candidates based on a degeneration penalty (cosine similarity with previous tokens), as described
    in the paper "A Contrastive Framework for Neural Text Generation". Returns the index of the best candidate for each
    row in the batch.
    """
    norm_context_hidden = context_hidden / context_hidden.norm(dim=2, keepdim=True)
    norm_next_hidden = next_hidden / next_hidden.norm(dim=2, keepdim=True)
    cosine_matrix = torch.matmul(norm_context_hidden, norm_next_hidden.transpose(1, 2)).squeeze(-1)  # [B*K, S]
    degeneration_penalty, _ = torch.max(cosine_matrix, dim=-1)  # [B*K]
    next_top_k_probs = next_top_k_probs.view(-1)  # [B*K]
    contrastive_score = (1.0 - alpha) * next_top_k_probs - alpha * degeneration_penalty
    contrastive_score = torch.stack(torch.split(contrastive_score, beam_width))  # [B, K]
    _, selected_idx = contrastive_score.max(dim=-1)  # [B]
    return selected_idx


def _split(data, full_batch_size: int, split_size: int = None):
    """
    Takes care of three cases:
    1. data is a tensor: e.g. last_hidden_state, pooler_output etc. split them on the batch_size dim
    2. data is a tuple: e.g. hidden_states, attentions etc. Keep the tuple as it is and split each tensor in it and
       return a list of tuples
    3. data is a tuple of tuples, e.g. past_key_values. Keep the tuple as it is and split each tuple in it and
       return a list of tuples of tuples
    (see documentation of ModelOutput)
    """
    if data is None:
        return [None] * (full_batch_size // split_size)
    if isinstance(data, torch.Tensor):
        return [data[i : i + split_size] for i in range(0, full_batch_size, split_size)]
    # New cache format
    elif isinstance(data, DynamicCache) or (
        isinstance(data, EncoderDecoderCache) and isinstance(data.self_attention_cache, DynamicCache)
    ):
        return data.batch_split(full_batch_size, split_size)
    elif isinstance(data, tuple):
        # If the elements of the tuple are also tuples (e.g., past_key_values in our earlier example)
        if isinstance(data[0], tuple):
            return [
                tuple(tuple(tensor[i : i + split_size] for tensor in inner_tuple) for inner_tuple in data)
                for i in range(0, full_batch_size, split_size)
            ]

        else:
            return [
                tuple(sub_tensor[i : i + split_size] for sub_tensor in data)
                for i in range(0, full_batch_size, split_size)
            ]
    else:
        raise TypeError(f"Unexpected attribute type: {type(data)}")


def _split_model_inputs(
    model_input: Union[ModelOutput, Dict], split_size: int, full_batch_size: int
) -> List[Union[ModelOutput, Dict]]:
    """
    Split a ModelOutput object (or its subclasses) or Dict into a list of same-class objects based on a specified split
    size. The input object is dict when it was prepared for forward pass and ModelOutput when it was returned from
    previous forward pass.
    """
    # Edge case: if model_input is None, return a list of Nones
    # this happens with Whisper where encoder_outputs is None
    if model_input is None:
        return [model_input] * (full_batch_size // split_size)
    # Infer the class from the object
    model_output_cls = type(model_input)
    if (full_batch_size % split_size) != 0:
        raise ValueError("`full_batch_size` must be divisible by `split_size`")

    if split_size > full_batch_size:
        raise ValueError("`split_size` must be smaller or equal to `full_batch_size`")

    # Helper function to split tensors or tuples of tensors

    # Find all the dataclass fields (e.g., last_hidden_state, pooler_output etc.) and split them
    keys = (
        model_input.__dataclass_fields__.keys() if hasattr(model_input, "__dataclass_fields__") else model_input.keys()
    )
    # We only keep keys that are in the model_input
    keys = [k for k in keys if k in model_input]
    # Here we can have four types of values: tensors, tuples of tensors and booleans, and encoder_outputs which is a
    # ModelOutput object.
    # bool should not be split but replicated for each split
    bool_keys = [k for k in keys if isinstance(model_input[k], bool) or k == "cache_position"]
    keys_to_ignore = ["cache_position", "encoder_outputs", "num_logits_to_keep"]
    non_bool_keys = [k for k in keys if not isinstance(model_input[k], bool) and k not in keys_to_ignore]

    # we split the tensors and tuples of tensors
    data_split_list = [
        {k: _split(model_input[k], full_batch_size, split_size)[i] for k in non_bool_keys}
        for i in range(full_batch_size // split_size)
    ]
    # bool values are the same and replicated for each split
    bool_data = {k: model_input[k] for k in bool_keys}
    # encoder_outputs is a ModelOutput object and should be split by its own
    if "encoder_outputs" in model_input:
        encoder_outputs_split = _split_model_inputs(model_input["encoder_outputs"], split_size, full_batch_size)
        data_split_list = [
            {**data_split, "encoder_outputs": encoder_outputs_split[i]} for i, data_split in enumerate(data_split_list)
        ]
    # num_logits_to_keep should be replicated for each split, similar to bool values
    if "num_logits_to_keep" in model_input:
        data_split_list = [
            {**data_split, "num_logits_to_keep": model_input["num_logits_to_keep"]} for data_split in data_split_list
        ]

    # Convert each dictionary in the list to an object of the inferred class
    split_model_inputs: List[Union[ModelOutput, Dict]] = [
        model_output_cls(**data_split, **bool_data) for data_split in data_split_list
    ]

    return split_model_inputs


def stack_model_outputs(model_outputs: List[ModelOutput]) -> ModelOutput:
    """
    Stack a list of ModelOutput objects (or its subclasses) along the batch_size dimension. The function infers the
    specific ModelOutput subclass from the list provided.
    """
    if not model_outputs:
        raise ValueError("Input list is empty.")

    # Infer the class from the first object in the list
    model_output_cls = type(model_outputs[0])

    # Ensure all objects are of the same type
    if not all(isinstance(obj, model_output_cls) for obj in model_outputs):
        raise ValueError("All elements in the list should be of the same type.")

    # Helper function to concat tensors or tuples of tensors
    def _concat(data):
        """
        Reverse of `_split` function above.
        """
        if any(data is None for data in data):
            return None
        if isinstance(data[0], torch.Tensor):
            return torch.cat(data, dim=0)
        # New cache format
        elif isinstance(data[0], DynamicCache):
            return DynamicCache.from_batch_splits(data)
        elif isinstance(data[0], EncoderDecoderCache):
            return EncoderDecoderCache.from_batch_splits(data)
        elif isinstance(data[0], tuple):
            # If the elements of the tuple are also tuples (e.g., past_key_values in our earlier example)
            if isinstance(data[0][0], tuple):
                return tuple(
                    tuple(torch.cat([attr[i][j] for attr in data], dim=0) for j in range(len(data[0][0])))
                    for i in range(len(data[0]))
                )
            else:
                return tuple(torch.cat([attr[i] for attr in data], dim=0) for i in range(len(data[0])))
        elif isinstance(data[0], (int, float)):
            # If the elements are integers or floats, return a tensor
            return torch.tensor(data)
        else:
            raise TypeError(f"Unexpected attribute type: {type(data[0])}")

    # Use a dictionary comprehension to gather attributes from all objects and concatenate them
    concatenated_data = {
        k: _concat([getattr(model_output, k) for model_output in model_outputs])
        for k in model_output_cls.__dataclass_fields__.keys()
    }

    # Return a new object of the inferred class with the concatenated attributes
    return model_output_cls(**concatenated_data)


def _relative_top_filter(
    scores: torch.FloatTensor,
    baseline_scores: torch.FloatTensor,
    relative_top: float = 0.1,
    filter_value: float = -float("Inf"),
    base_filter_value=-1e-3,
    min_tokens_to_keep: int = 1,
) -> torch.FloatTensor:
    """
    Reference: https://github.com/XiangLi1999/ContrastiveDecoding/blob/170e9142e92159c1237d731e240f5eb14aabf428/transformers/src/transformers/generation_logits_process.py#L235
    Apply filtering to only keep tokens with a probability above a certain threshold. The threshold is defined as `relative_top` * max probability in the distribution.
    """
    scores_normalized = scores.log_softmax(dim=-1)
    baseline_scores_normalized = baseline_scores.log_softmax(dim=-1)
    sorted_logits, sorted_indices = torch.sort(scores_normalized, descending=True)
    min_thresh = sorted_logits[..., min_tokens_to_keep - 1]
    probs_max = torch.max(scores_normalized, dim=-1).values
    probs_thresh = probs_max + np.log(relative_top)
    probs_thresh = torch.min(min_thresh, probs_thresh)
    probs_thresh = probs_thresh.unsqueeze(-1)
    baseline_scores_normalized[scores_normalized < probs_thresh] = base_filter_value
    scores_normalized[scores_normalized < probs_thresh] = filter_value
    return scores_normalized, baseline_scores_normalized


def _dola_select_contrast(
    candidate_premature_layers: List[int],
    candidate_premature_logits: Dict[int, torch.FloatTensor],
    final_logits: torch.FloatTensor,
) -> torch.FloatTensor:
    if len(candidate_premature_layers) == 1:
        base_logits = candidate_premature_logits[candidate_premature_layers[0]]
        final_logits, base_logits = _relative_top_filter(final_logits, base_logits)
        logits = final_logits - base_logits
        return logits

    # 1. Stacking all premature_layers into a new dimension
    stacked_premature_layers = torch.stack([candidate_premature_logits[i] for i in candidate_premature_layers], dim=0)

    # 2. Calculate the softmax values for mature_layer and all premature_layers
    # shape: (batch_size, vocab_size)
    softmax_mature_layer = F.softmax(final_logits, dim=-1)
    # shape: (num_premature_layers, batch_size, vocab_size)
    softmax_premature_layers = F.softmax(stacked_premature_layers, dim=-1)

    # 3. Calculate the average distribution
    # shape: (num_premature_layers, batch_size, vocab_size)
    avg_dist = 0.5 * (softmax_mature_layer[None, :, :] + softmax_premature_layers)

    # 4. Calculate log-softmax for the KL divergence
    # shape: (batch_size, vocab_size)
    log_softmax_mature_layer = F.log_softmax(final_logits, dim=-1)
    # shape: (num_premature_layers, batch_size, vocab_size)
    log_softmax_premature_layers = F.log_softmax(stacked_premature_layers, dim=-1)

    # 5. Calculate the KL divergences and then the JS divergences
    # shape: (num_premature_layers, batch_size)
    kl1 = F.kl_div(log_softmax_mature_layer[None, :, :], avg_dist, reduction="none").mean(-1)
    # shape: (num_premature_layers, batch_size)
    kl2 = F.kl_div(log_softmax_premature_layers, avg_dist, reduction="none").mean(-1)
    js_divs = 0.5 * (kl1 + kl2)  # shape: (num_premature_layers, batch_size)

    # 6. Reduce the batchmean
    js_divs = js_divs.mean(-1)  # shape: (num_premature_layers,)
    premature_layer = candidate_premature_layers[int(js_divs.argmax().cpu().item())]

    base_logits = candidate_premature_logits[premature_layer]
    final_logits, base_logits = _relative_top_filter(final_logits, base_logits)
    logits = final_logits - base_logits
    return logits<|MERGE_RESOLUTION|>--- conflicted
+++ resolved
@@ -1472,13 +1472,8 @@
                     cache_dtype = self.get_output_embeddings().weight.dtype
 
             cache_kwargs = {
-<<<<<<< HEAD
                 "config": self.config if hasattr(self.config, "text_config") else self.config,
-                "max_batch_size": max_batch_size,
-=======
-                "config": self.config,
-                "batch_size": batch_size,
->>>>>>> 843e5e20
+                "max_batch_size": batch_size,
                 "max_cache_len": max_cache_len,
                 "device": device,
                 "dtype": cache_dtype,
