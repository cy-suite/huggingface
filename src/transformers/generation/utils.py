# coding=utf-8
# Copyright 2020 The Google AI Language Team Authors, Facebook AI Research authors and The HuggingFace Inc. team.
# Copyright (c) 2020, NVIDIA CORPORATION.  All rights reserved.
#
# Licensed under the Apache License, Version 2.0 (the "License");
# you may not use this file except in compliance with the License.
# You may obtain a copy of the License at
#
#     http://www.apache.org/licenses/LICENSE-2.0
#
# Unless required by applicable law or agreed to in writing, software
# distributed under the License is distributed on an "AS IS" BASIS,
# WITHOUT WARRANTIES OR CONDITIONS OF ANY KIND, either express or implied.
# See the License for the specific language governing permissions and
# limitations under the License.

import copy
import inspect
import warnings
from dataclasses import dataclass
from typing import TYPE_CHECKING, Any, Callable, Dict, List, Optional, Tuple, Union

import torch
import torch.distributed as dist
from torch import nn

from ..cache_utils import Cache, DynamicCache, SlidingWindowCache, StaticCache
from ..integrations.deepspeed import is_deepspeed_zero3_enabled
from ..modeling_outputs import CausalLMOutputWithPast, Seq2SeqLMOutput
from ..models.auto import (
    MODEL_FOR_CAUSAL_IMAGE_MODELING_MAPPING,
    MODEL_FOR_CAUSAL_LM_MAPPING,
    MODEL_FOR_SEQ_TO_SEQ_CAUSAL_LM_MAPPING,
    MODEL_FOR_SPEECH_SEQ_2_SEQ_MAPPING,
    MODEL_FOR_VISION_2_SEQ_MAPPING,
)
from ..utils import ModelOutput, is_accelerate_available, is_torchdynamo_compiling, logging
from .beam_constraints import DisjunctiveConstraint, PhrasalConstraint
from .beam_search import BeamScorer, BeamSearchScorer, ConstrainedBeamSearchScorer
from .candidate_generator import (
    AssistedCandidateGenerator,
    CandidateGenerator,
    PromptLookupCandidateGenerator,
    _crop_past_key_values,
    _prepare_attention_mask,
    _prepare_token_type_ids,
)
from .configuration_utils import GenerationConfig, GenerationMode
from .logits_process import (
    EncoderNoRepeatNGramLogitsProcessor,
    EncoderRepetitionPenaltyLogitsProcessor,
    EpsilonLogitsWarper,
    EtaLogitsWarper,
    ExponentialDecayLengthPenalty,
    ForcedBOSTokenLogitsProcessor,
    ForcedEOSTokenLogitsProcessor,
    ForceTokensLogitsProcessor,
    HammingDiversityLogitsProcessor,
    InfNanRemoveLogitsProcessor,
    LogitNormalization,
    LogitsProcessorList,
    MinLengthLogitsProcessor,
    MinNewTokensLengthLogitsProcessor,
    MinPLogitsWarper,
    NoBadWordsLogitsProcessor,
    NoRepeatNGramLogitsProcessor,
    PrefixConstrainedLogitsProcessor,
    RepetitionPenaltyLogitsProcessor,
    SequenceBiasLogitsProcessor,
    SuppressTokensAtBeginLogitsProcessor,
    SuppressTokensLogitsProcessor,
    TemperatureLogitsWarper,
    TopKLogitsWarper,
    TopPLogitsWarper,
    TypicalLogitsWarper,
    UnbatchedClassifierFreeGuidanceLogitsProcessor,
    WatermarkLogitsProcessor,
)
from .stopping_criteria import (
    EosTokenCriteria,
    MaxLengthCriteria,
    MaxTimeCriteria,
    StoppingCriteria,
    StoppingCriteriaList,
    StopStringCriteria,
)


if TYPE_CHECKING:
    from ..modeling_utils import PreTrainedModel
    from ..tokenization_utils_base import PreTrainedTokenizerBase
    from .streamers import BaseStreamer

logger = logging.get_logger(__name__)

if is_accelerate_available():
    from accelerate.hooks import AlignDevicesHook, add_hook_to_module

NEED_SETUP_CACHE_CLASSES_MAPPING = {"static": StaticCache, "sliding_window": SlidingWindowCache}


@dataclass
class GenerateDecoderOnlyOutput(ModelOutput):
    """
    Outputs of decoder-only generation models, when using non-beam methods.

    Args:
        sequences (`torch.LongTensor` of shape `(batch_size, sequence_length)`):
            The generated sequences. The second dimension (sequence_length) is either equal to `max_length` or shorter
            if all batches finished early due to the `eos_token_id`.
        scores (`tuple(torch.FloatTensor)` *optional*, returned when `output_scores=True` is passed or when `config.output_scores=True`):
            Processed prediction scores of the language modeling head (scores for each vocabulary token before SoftMax)
            at each generation step. Tuple of `torch.FloatTensor` with up to `max_new_tokens` elements (one element for
            each generated token), with each tensor of shape `(batch_size, config.vocab_size)`.
        logits (`tuple(torch.FloatTensor)` *optional*, returned when `output_logits=True` is passed or when `config.output_logits=True`):
            Unprocessed prediction scores of the language modeling head (scores for each vocabulary token before SoftMax)
            at each generation step. Tuple of `torch.FloatTensor` with up to `max_new_tokens` elements (one element for
            each generated token), with each tensor of shape `(batch_size, config.vocab_size)`.
        attentions (`tuple(tuple(torch.FloatTensor))`, *optional*, returned when `output_attentions=True` is passed or `config.output_attentions=True`):
            Tuple (one element for each generated token) of tuples (one element for each layer of the decoder) of
            `torch.FloatTensor` of shape `(batch_size, num_heads, generated_length, sequence_length)`.
        hidden_states (`tuple(tuple(torch.FloatTensor))`, *optional*, returned when `output_hidden_states=True` is passed or when `config.output_hidden_states=True`):
            Tuple (one element for each generated token) of tuples (one element for each layer of the decoder) of
            `torch.FloatTensor` of shape `(batch_size, generated_length, hidden_size)`.
        past_key_values (`tuple(tuple(torch.FloatTensor)))`, *optional*, returned when `use_cache=True` is passed or when `config.use_cache=True`):
            NOTE: some models have a different `past_key_values` format, confirm with the model's documentation.
            Usually a Tuple (one element for each layer of the decoder) of tuples (two elements, key tensor and value
            tensor). The first Tuple is of length `config.n_layers`, with each tuple having 2 tensors of shape
            `(batch_size, num_heads, sequence_length, embed_size_per_head)`) and optionally if
            `config.is_encoder_decoder=True` 2 additional tensors of shape `(batch_size, num_heads,
            encoder_sequence_length, embed_size_per_head)`.
    """

    sequences: torch.LongTensor = None
    scores: Optional[Tuple[torch.FloatTensor]] = None
    logits: Optional[Tuple[torch.FloatTensor]] = None
    attentions: Optional[Tuple[Tuple[torch.FloatTensor]]] = None
    hidden_states: Optional[Tuple[Tuple[torch.FloatTensor]]] = None
    past_key_values: Optional[Tuple[Tuple[Tuple[torch.FloatTensor]]]] = None


@dataclass
class GenerateEncoderDecoderOutput(ModelOutput):
    """
    Outputs of encoder-decoder generation models, when using non-beam methods.

    Args:
        sequences (`torch.LongTensor` of shape `(batch_size*num_return_sequences, sequence_length)`):
            The generated sequences. The second dimension (sequence_length) is either equal to `max_length` or shorter
            if all batches finished early due to the `eos_token_id`.
        scores (`tuple(torch.FloatTensor)` *optional*, returned when `output_scores=True` is passed or when `config.output_scores=True`):
            Processed prediction scores of the language modeling head (scores for each vocabulary token before SoftMax)
            at each generation step. Tuple of `torch.FloatTensor` with up to `max_new_tokens` elements (one element for
            each generated token), with each tensor of shape `(batch_size, config.vocab_size)`.
        logits (`tuple(torch.FloatTensor)` *optional*, returned when `output_logits=True` is passed or when `config.output_logits=True`):
            Unprocessed prediction scores of the language modeling head (scores for each vocabulary token before SoftMax)
            at each generation step. Tuple of `torch.FloatTensor` with up to `max_new_tokens` elements (one element for
            each generated token), with each tensor of shape `(batch_size, config.vocab_size)`.
        encoder_attentions (`tuple(torch.FloatTensor)`, *optional*, returned when `output_attentions=True` is passed or `config.output_attentions=True`):
            Tuple of `torch.FloatTensor` (one for each layer of the decoder) of shape `(batch_size, num_heads,
            sequence_length, sequence_length)`.
        encoder_hidden_states (`tuple(torch.FloatTensor)`, *optional*, returned when `output_hidden_states=True` is passed or when `config.output_hidden_states=True`):
            Tuple of `torch.FloatTensor` (one for the output of the embeddings + one for the output of each layer) of
            shape `(batch_size, sequence_length, hidden_size)`.
        decoder_attentions (`tuple(tuple(torch.FloatTensor))`, *optional*, returned when `output_attentions=True` is passed or `config.output_attentions=True`):
            Tuple (one element for each generated token) of tuples (one element for each layer of the decoder) of
            `torch.FloatTensor` of shape `(batch_size, num_heads, generated_length, sequence_length)`.
        cross_attentions (`tuple(tuple(torch.FloatTensor))`, *optional*, returned when `output_attentions=True` is passed or `config.output_attentions=True`):
            Tuple (one element for each generated token) of tuples (one element for each layer of the decoder) of
            `torch.FloatTensor` of shape `(batch_size, num_heads, generated_length, sequence_length)`.
        decoder_hidden_states (`tuple(tuple(torch.FloatTensor))`, *optional*, returned when `output_hidden_states=True` is passed or when `config.output_hidden_states=True`):
            Tuple (one element for each generated token) of tuples (one element for each layer of the decoder) of
            `torch.FloatTensor` of shape `(batch_size, generated_length, hidden_size)`.
        past_key_values (`tuple(tuple(torch.FloatTensor)))`, *optional*, returned when `use_cache=True` is passed or when `config.use_cache=True`):
            NOTE: some models have a different `past_key_values` format, confirm with the model's documentation.
            Usually a Tuple (one element for each layer of the decoder) of tuples (two elements, key tensor and value
            tensor). The first Tuple is of length `config.n_layers`, with each tuple having 2 tensors of shape
            `(batch_size, num_heads, sequence_length, embed_size_per_head)`) and optionally if
            `config.is_encoder_decoder=True` 2 additional tensors of shape `(batch_size, num_heads,
            encoder_sequence_length, embed_size_per_head)`.
    """

    sequences: torch.LongTensor = None
    scores: Optional[Tuple[torch.FloatTensor]] = None
    logits: Optional[Tuple[torch.FloatTensor]] = None
    encoder_attentions: Optional[Tuple[torch.FloatTensor]] = None
    encoder_hidden_states: Optional[Tuple[torch.FloatTensor]] = None
    decoder_attentions: Optional[Tuple[Tuple[torch.FloatTensor]]] = None
    cross_attentions: Optional[Tuple[Tuple[torch.FloatTensor]]] = None
    decoder_hidden_states: Optional[Tuple[Tuple[torch.FloatTensor]]] = None
    past_key_values: Optional[Tuple[Tuple[Tuple[torch.FloatTensor]]]] = None


@dataclass
class GenerateBeamDecoderOnlyOutput(ModelOutput):
    """
    Outputs of decoder-only generation models, when using beam methods.

    Args:
        sequences (`torch.LongTensor` of shape `(batch_size*num_return_sequences, sequence_length)`):
            The generated sequences. The second dimension (sequence_length) is either equal to `max_length` or shorter
            if all batches finished early due to the `eos_token_id`.
        sequences_scores (`torch.FloatTensor` of shape `(batch_size*num_return_sequences)`, *optional*, returned when `output_scores=True` is passed or when `config.output_scores=True`):
            Final beam scores of the generated `sequences`.
        scores (`tuple(torch.FloatTensor)` *optional*, returned when `output_scores=True` is passed or when `config.output_scores=True`):
            Beam transition scores for each vocabulary token at each generation step. Beam transition scores consisting
            of log probabilities of tokens conditioned on log softmax of previously generated tokens in this beam.
            Tuple of `torch.FloatTensor` with up to `max_new_tokens` elements (one element for each generated token),
            with each tensor of shape `(batch_size*num_beams, config.vocab_size)`.
        logits (`tuple(torch.FloatTensor)` *optional*, returned when `output_logits=True` is passed or when `config.output_logits=True`):
            Unprocessed prediction scores of the language modeling head (scores for each vocabulary token before SoftMax)
            at each generation step. Tuple of `torch.FloatTensor` with up to `max_new_tokens` elements (one element for
            each generated token), with each tensor of shape `(batch_size, config.vocab_size)`.
        beam_indices (`torch.LongTensor`, *optional*, returned when `output_scores=True` is passed or when `config.output_scores=True`):
            Beam indices of generated token id at each generation step. `torch.LongTensor` of shape
            `(batch_size*num_return_sequences, sequence_length)`.
        attentions (`tuple(tuple(torch.FloatTensor))`, *optional*, returned when `output_attentions=True` is passed or `config.output_attentions=True`):
            Tuple (one element for each generated token) of tuples (one element for each layer of the decoder) of
            `torch.FloatTensor` of shape `(batch_size*num_beams, num_heads, generated_length, sequence_length)`.
        hidden_states (`tuple(tuple(torch.FloatTensor))`, *optional*, returned when `output_hidden_states=True` is passed or when `config.output_hidden_states=True`):
            Tuple (one element for each generated token) of tuples (one element for each layer of the decoder) of
            `torch.FloatTensor` of shape `(batch_size*num_beams*num_return_sequences, generated_length, hidden_size)`.
        past_key_values (`tuple(tuple(torch.FloatTensor)))`, *optional*, returned when `use_cache=True` is passed or when `config.use_cache=True`):
            NOTE: some models have a different `past_key_values` format, confirm with the model's documentation.
            Usually a Tuple (one element for each layer of the decoder) of tuples (two elements, key tensor and value
            tensor). The first Tuple is of length `config.n_layers`, with each tuple having 2 tensors of shape
            `(batch_size, num_heads, sequence_length, embed_size_per_head)`) and optionally if
            `config.is_encoder_decoder=True` 2 additional tensors of shape `(batch_size, num_heads,
            encoder_sequence_length, embed_size_per_head)`.
    """

    sequences: torch.LongTensor = None
    sequences_scores: Optional[torch.FloatTensor] = None
    scores: Optional[Tuple[torch.FloatTensor]] = None
    logits: Optional[Tuple[torch.FloatTensor]] = None
    beam_indices: Optional[torch.LongTensor] = None
    attentions: Optional[Tuple[Tuple[torch.FloatTensor]]] = None
    hidden_states: Optional[Tuple[Tuple[torch.FloatTensor]]] = None
    past_key_values: Optional[Tuple[Tuple[Tuple[torch.FloatTensor]]]] = None


@dataclass
class GenerateBeamEncoderDecoderOutput(ModelOutput):
    """
    Outputs of encoder-decoder generation models, when using beam methods.

    Args:
        sequences (`torch.LongTensor` of shape `(batch_size*num_return_sequences, sequence_length)`):
            The generated sequences. The second dimension (sequence_length) is either equal to `max_length` or shorter
            if all batches finished early due to the `eos_token_id`.
        sequences_scores (`torch.FloatTensor` of shape `(batch_size*num_return_sequences)`, *optional*, returned when `output_scores=True` is passed or when `config.output_scores=True`):
            Final beam scores of the generated `sequences`.
        scores (`tuple(torch.FloatTensor)` *optional*, returned when `output_scores=True` is passed or when `config.output_scores=True`):
            Beam transition scores for each vocabulary token at each generation step. Beam transition scores consisting
            of log probabilities of tokens conditioned on log softmax of previously generated tokens in this beam.
            Tuple of `torch.FloatTensor` with up to `max_new_tokens` elements (one element for each generated token),
            with each tensor of shape `(batch_size*num_beams, config.vocab_size)`.
        logits (`tuple(torch.FloatTensor)` *optional*, returned when `output_logits=True` is passed or when `config.output_logits=True`):
            Unprocessed prediction scores of the language modeling head (scores for each vocabulary token before SoftMax)
            at each generation step. Tuple of `torch.FloatTensor` with up to `max_new_tokens` elements (one element for
            each generated token), with each tensor of shape `(batch_size, config.vocab_size)`.
        beam_indices (`torch.LongTensor`, *optional*, returned when `output_scores=True` is passed or when `config.output_scores=True`):
            Beam indices of generated token id at each generation step. `torch.LongTensor` of shape
            `(batch_size*num_return_sequences, sequence_length)`.
        encoder_attentions (`tuple(torch.FloatTensor)`, *optional*, returned when `output_attentions=True` is passed or `config.output_attentions=True`):
            Tuple of `torch.FloatTensor` (one for each layer of the decoder) of shape `(batch_size, num_heads,
            sequence_length, sequence_length)`.
        encoder_hidden_states (`tuple(torch.FloatTensor)`, *optional*, returned when `output_hidden_states=True` is passed or when `config.output_hidden_states=True`):
            Tuple of `torch.FloatTensor` (one for the output of the embeddings + one for the output of each layer) of
            shape `(batch_size*num_beams*num_return_sequences, sequence_length, hidden_size)`.
        decoder_attentions (`tuple(tuple(torch.FloatTensor))`, *optional*, returned when `output_attentions=True` is passed or `config.output_attentions=True`):
            Tuple (one element for each generated token) of tuples (one element for each layer of the decoder) of
            `torch.FloatTensor` of shape `(batch_size*num_beams*num_return_sequences, num_heads, generated_length,
            sequence_length)`.
        cross_attentions (`tuple(tuple(torch.FloatTensor))`, *optional*, returned when `output_attentions=True` is passed or `config.output_attentions=True`):
            Tuple (one element for each generated token) of tuples (one element for each layer of the decoder) of
            `torch.FloatTensor` of shape `(batch_size, num_heads, generated_length, sequence_length)`.
        decoder_hidden_states (`tuple(tuple(torch.FloatTensor))`, *optional*, returned when `output_hidden_states=True` is passed or when `config.output_hidden_states=True`):
            Tuple (one element for each generated token) of tuples (one element for each layer of the decoder) of
            `torch.FloatTensor` of shape `(batch_size*num_beams*num_return_sequences, generated_length, hidden_size)`.
        past_key_values (`tuple(tuple(torch.FloatTensor)))`, *optional*, returned when `use_cache=True` is passed or when `config.use_cache=True`):
            NOTE: some models have a different `past_key_values` format, confirm with the model's documentation.
            Usually a Tuple (one element for each layer of the decoder) of tuples (two elements, key tensor and value
            tensor). The first Tuple is of length `config.n_layers`, with each tuple having 2 tensors of shape
            `(batch_size, num_heads, sequence_length, embed_size_per_head)`) and optionally if
            `config.is_encoder_decoder=True` 2 additional tensors of shape `(batch_size, num_heads,
            encoder_sequence_length, embed_size_per_head)`.
    """

    sequences: torch.LongTensor = None
    sequences_scores: Optional[torch.FloatTensor] = None
    scores: Optional[Tuple[torch.FloatTensor]] = None
    logits: Optional[Tuple[torch.FloatTensor]] = None
    beam_indices: Optional[torch.LongTensor] = None
    encoder_attentions: Optional[Tuple[torch.FloatTensor]] = None
    encoder_hidden_states: Optional[Tuple[torch.FloatTensor]] = None
    decoder_attentions: Optional[Tuple[Tuple[torch.FloatTensor]]] = None
    cross_attentions: Optional[Tuple[Tuple[torch.FloatTensor]]] = None
    decoder_hidden_states: Optional[Tuple[Tuple[torch.FloatTensor]]] = None
    past_key_values: Optional[Tuple[Tuple[Tuple[torch.FloatTensor]]]] = None


# Equivalent classes (kept for retrocompatibility purposes)
GreedySearchDecoderOnlyOutput = GenerateDecoderOnlyOutput
ContrastiveSearchDecoderOnlyOutput = GenerateDecoderOnlyOutput
SampleDecoderOnlyOutput = GenerateDecoderOnlyOutput

ContrastiveSearchEncoderDecoderOutput = GenerateEncoderDecoderOutput
GreedySearchEncoderDecoderOutput = GenerateEncoderDecoderOutput
SampleEncoderDecoderOutput = GenerateEncoderDecoderOutput

BeamSearchDecoderOnlyOutput = GenerateBeamDecoderOnlyOutput
BeamSampleDecoderOnlyOutput = GenerateBeamDecoderOnlyOutput

BeamSearchEncoderDecoderOutput = GenerateBeamEncoderDecoderOutput
BeamSampleEncoderDecoderOutput = GenerateBeamEncoderDecoderOutput

GreedySearchOutput = Union[GreedySearchEncoderDecoderOutput, GreedySearchDecoderOnlyOutput]
SampleOutput = Union[SampleEncoderDecoderOutput, SampleDecoderOnlyOutput]
BeamSearchOutput = Union[BeamSearchEncoderDecoderOutput, BeamSearchDecoderOnlyOutput]
BeamSampleOutput = Union[BeamSampleEncoderDecoderOutput, BeamSampleDecoderOnlyOutput]
ContrastiveSearchOutput = Union[ContrastiveSearchEncoderDecoderOutput, ContrastiveSearchDecoderOnlyOutput]

# Typing shortcuts
GenerateNonBeamOutput = Union[GenerateDecoderOnlyOutput, GenerateEncoderDecoderOutput]
GenerateBeamOutput = Union[GenerateBeamDecoderOnlyOutput, GenerateBeamEncoderDecoderOutput]
GenerateOutput = Union[GenerateNonBeamOutput, GenerateBeamOutput]


class GenerationMixin:
    """
    A class containing all functions for auto-regressive text generation, to be used as a mixin in [`PreTrainedModel`].

    The class exposes [`~generation.GenerationMixin.generate`], which can be used for:
        - *greedy decoding* if `num_beams=1` and `do_sample=False`
        - *contrastive search* if `penalty_alpha>0` and `top_k>1`
        - *multinomial sampling* if `num_beams=1` and `do_sample=True`
        - *beam-search decoding* if `num_beams>1` and `do_sample=False`
        - *beam-search multinomial sampling* if `num_beams>1` and `do_sample=True`
        - *diverse beam-search decoding* if `num_beams>1` and `num_beam_groups>1`
        - *constrained beam-search decoding* if `constraints!=None` or `force_words_ids!=None`
        - *assisted decoding* if `assistant_model` or `prompt_lookup_num_tokens` is passed to `.generate()`

    To learn more about decoding strategies refer to the [text generation strategies guide](../generation_strategies).
    """

    def prepare_inputs_for_generation(self, *args, **kwargs):
        raise NotImplementedError(
            "A model class needs to define a `prepare_inputs_for_generation` method in order to use `.generate()`."
        )

    def _prepare_model_inputs(
        self,
        inputs: Optional[torch.Tensor] = None,
        bos_token_id: Optional[torch.Tensor] = None,
        model_kwargs: Optional[Dict[str, torch.Tensor]] = None,
    ) -> Tuple[torch.Tensor, Optional[str], Dict[str, torch.Tensor]]:
        """
        This function extracts the model-specific `inputs` for generation.
        """
        # 1. retrieve all kwargs that are non-None or non-model input related.
        # some encoder-decoder models have different names for model and encoder
        if (
            self.config.is_encoder_decoder
            and hasattr(self, "encoder")
            and self.encoder.main_input_name != self.main_input_name
        ):
            input_name = self.encoder.main_input_name
        else:
            input_name = self.main_input_name

        model_kwargs = {k: v for k, v in model_kwargs.items() if v is not None or k != input_name}

        # 2. check whether model_input_name is passed as kwarg
        # if yes and `inputs` is None use kwarg inputs
        inputs_kwarg = model_kwargs.pop(input_name, None)
        if inputs_kwarg is not None and inputs is not None:
            raise ValueError(
                f"`inputs`: {inputs}` were passed alongside {input_name} which is not allowed. "
                f"Make sure to either pass {inputs} or {input_name}=..."
            )
        elif inputs_kwarg is not None:
            inputs = inputs_kwarg

        # 3. In the presence of `inputs_embeds` for text models:
        # - decoder-only models should complain if the user attempts to pass `inputs_embeds`, but the model
        # doesn't have its forwarding implemented. `inputs_embeds` is kept in `model_kwargs` and can coexist with
        # input_ids (`inputs_embeds` will be used in the 1st generation step, as opposed to `input_ids`)
        # - encoder-decoder models should complain if the user attempts to pass `inputs_embeds` and `input_ids`, and
        # pull the former to inputs. It will be used in place of `input_ids` to get the encoder hidden states.
        if input_name == "input_ids" and "inputs_embeds" in model_kwargs:
            if not self.config.is_encoder_decoder:
                has_inputs_embeds_forwarding = "inputs_embeds" in set(
                    inspect.signature(self.prepare_inputs_for_generation).parameters.keys()
                )
                if not has_inputs_embeds_forwarding:
                    raise ValueError(
                        f"You passed `inputs_embeds` to `.generate()`, but the model class {self.__class__.__name__} "
                        "doesn't have its forwarding implemented. See the GPT2 implementation for an example "
                        "(https://github.com/huggingface/transformers/pull/21405), and feel free to open a PR with it!"
                    )
                # In this case, `input_ids` is moved to the `model_kwargs`, so a few automations (like the creation of
                # the attention mask) can rely on the actual model input.
                model_kwargs["input_ids"] = self._maybe_initialize_input_ids_for_generation(
                    inputs, bos_token_id, model_kwargs=model_kwargs
                )
            else:
                if inputs is not None:
                    raise ValueError("You passed `inputs_embeds` and `input_ids` to `.generate()`. Please pick one.")
            inputs, input_name = model_kwargs["inputs_embeds"], "inputs_embeds"

        # 4. if `inputs` is still None, try to create `input_ids` from BOS token
        inputs = self._maybe_initialize_input_ids_for_generation(inputs, bos_token_id, model_kwargs)
        return inputs, input_name, model_kwargs

    def _maybe_initialize_input_ids_for_generation(
        self,
        inputs: Optional[torch.Tensor] = None,
        bos_token_id: Optional[torch.Tensor] = None,
        model_kwargs: Optional[Dict[str, torch.Tensor]] = None,
    ) -> torch.LongTensor:
        """Initializes input ids for generation, if necessary."""
        if inputs is not None:
            return inputs

        encoder_outputs = model_kwargs.get("encoder_outputs")
        if self.config.is_encoder_decoder and encoder_outputs is not None:
            # make dummy input_ids with value -100, as a sanity check ensuring that they won't be used for encoding
            shape = encoder_outputs.last_hidden_state.size()[:-1]
            return torch.ones(shape, dtype=torch.long, device=self.device) * -100

        # If there is some tensor in `model_kwargs`, we can infer the batch size from it. This is helpful with
        # soft-prompting or in multimodal implementations built on top of decoder-only language models.
        batch_size = 1
        for value in model_kwargs.values():
            if isinstance(value, torch.Tensor):
                batch_size = value.shape[0]
                break

        if "inputs_embeds" in model_kwargs:
            return torch.ones((batch_size, 0), dtype=torch.long, device=self.device)

        if bos_token_id is None:
            raise ValueError("`bos_token_id` has to be defined when no `input_ids` are provided.")

        return torch.ones((batch_size, 1), dtype=torch.long, device=self.device) * bos_token_id

    def _prepare_attention_mask_for_generation(
        self,
        inputs: torch.Tensor,
        pad_token_id: Optional[torch.Tensor],
        eos_token_id: Optional[torch.Tensor],
    ) -> torch.LongTensor:
        # No information for attention mask inference -> return default attention mask
        default_attention_mask = torch.ones(inputs.shape[:2], dtype=torch.long, device=inputs.device)
        if pad_token_id is None:
            return default_attention_mask

        is_input_ids = len(inputs.shape) == 2 and inputs.dtype in [torch.int, torch.long]
        if not is_input_ids:
            return default_attention_mask

        # Otherwise we have may have information -> try to infer the attention mask
        if inputs.device.type == "mps":
            # mps does not support torch.isin (https://github.com/pytorch/pytorch/issues/77764)
            raise ValueError(
                "Can't infer missing attention mask on `mps` device. Please provide an `attention_mask` or use a different device."
            )

        is_pad_token_in_inputs = (pad_token_id is not None) and (
            torch.isin(elements=inputs, test_elements=pad_token_id).any()
        )
        is_pad_token_not_equal_to_eos_token_id = (eos_token_id is None) or ~(
            torch.isin(elements=eos_token_id, test_elements=pad_token_id).any()
        )
        can_infer_attention_mask = is_pad_token_in_inputs * is_pad_token_not_equal_to_eos_token_id
        attention_mask_from_padding = inputs.ne(pad_token_id).long()

        attention_mask = (
            attention_mask_from_padding * can_infer_attention_mask + default_attention_mask * ~can_infer_attention_mask
        )
        return attention_mask

    def _prepare_encoder_decoder_kwargs_for_generation(
        self,
        inputs_tensor: torch.Tensor,
        model_kwargs,
        model_input_name: Optional[str],
        generation_config: GenerationConfig,
    ) -> Dict[str, Any]:
        # 1. get encoder
        encoder = self.get_encoder()
        # Compatibility with Accelerate big model inference: we need the encoder to outputs stuff on the same device
        # as the inputs.
        if hasattr(self, "hf_device_map"):
            if hasattr(encoder, "_hf_hook"):
                encoder._hf_hook.io_same_device = True
            else:
                add_hook_to_module(encoder, AlignDevicesHook(io_same_device=True))

        # 2. Prepare encoder args and encoder kwargs from model kwargs and generation config.
        irrelevant_prefix = ["decoder_", "cross_attn", "use_cache"]
        encoder_kwargs = {
            argument: value
            for argument, value in model_kwargs.items()
            if not any(argument.startswith(p) for p in irrelevant_prefix)
        }
        encoder_signature = set(inspect.signature(encoder.forward).parameters)
        encoder_accepts_wildcard = "kwargs" in encoder_signature or "model_kwargs" in encoder_signature
        if not encoder_accepts_wildcard:
            encoder_kwargs = {
                argument: value for argument, value in encoder_kwargs.items() if argument in encoder_signature
            }
        encoder_kwargs["output_attentions"] = generation_config.output_attentions
        encoder_kwargs["output_hidden_states"] = generation_config.output_hidden_states

        # 3. make sure that encoder returns `ModelOutput`
        model_input_name = model_input_name if model_input_name is not None else self.main_input_name
        encoder_kwargs["return_dict"] = True
        encoder_kwargs[model_input_name] = inputs_tensor
        model_kwargs["encoder_outputs"]: ModelOutput = encoder(**encoder_kwargs)

        return model_kwargs

    def _prepare_decoder_input_ids_for_generation(
        self,
        batch_size: int,
        model_input_name: str,
        model_kwargs: Dict[str, torch.Tensor],
        decoder_start_token_id: torch.Tensor,
        device: torch.device = None,
    ) -> Tuple[torch.LongTensor, Dict[str, torch.Tensor]]:
        """Prepares `decoder_input_ids` for generation with encoder-decoder models"""
        # 1. Check whether the user has defined `decoder_input_ids` manually. To facilitate in terms of input naming,
        # we also allow the user to pass it under `input_ids`, if the encoder does not use it as the main input.
        if model_kwargs is not None and "decoder_input_ids" in model_kwargs:
            decoder_input_ids = model_kwargs.pop("decoder_input_ids")
        elif "input_ids" in model_kwargs and model_input_name != "input_ids":
            decoder_input_ids = model_kwargs.pop("input_ids")
        else:
            decoder_input_ids = None

        # 2. `decoder_start_token_id` must have shape (batch_size, 1)
        if device is None:
            device = self.device
        if decoder_start_token_id.ndim == 1:
            if decoder_start_token_id.shape[0] != batch_size:
                raise ValueError(
                    f"`decoder_start_token_id` expected to have length {batch_size} but got {decoder_start_token_id.shape[0]}"
                )
            decoder_start_token_id = decoder_start_token_id.view(-1, 1)
        else:
            decoder_start_token_id = (
                torch.ones((batch_size, 1), dtype=torch.long, device=device) * decoder_start_token_id
            )

        # 3. Encoder-decoder models expect the `decoder_input_ids` to start with a special token. Let's ensure that.
        # no user input -> use decoder_start_token_id as decoder_input_ids
        if decoder_input_ids is None:
            decoder_input_ids = decoder_start_token_id
        # exception: Donut checkpoints have task-specific decoder starts and don't expect a BOS token
        elif self.config.model_type == "vision-encoder-decoder" and "donut" in self.name_or_path.lower():
            pass
        elif self.config.model_type in ["whisper"]:
            pass
        # user input but doesn't start with decoder_start_token_id -> prepend decoder_start_token_id (and adjust
        # decoder_attention_mask if provided)
        elif (decoder_input_ids[:, 0] != decoder_start_token_id[:, 0]).all().item():
            decoder_input_ids = torch.cat([decoder_start_token_id, decoder_input_ids], dim=-1)
            if "decoder_attention_mask" in model_kwargs:
                decoder_attention_mask = model_kwargs["decoder_attention_mask"]
                decoder_attention_mask = torch.cat(
                    (torch.ones_like(decoder_attention_mask)[:, :1], decoder_attention_mask),
                    dim=-1,
                )
                model_kwargs["decoder_attention_mask"] = decoder_attention_mask

        return decoder_input_ids, model_kwargs

    @staticmethod
    def _expand_inputs_for_generation(
        expand_size: int = 1,
        is_encoder_decoder: bool = False,
        input_ids: Optional[torch.LongTensor] = None,
        **model_kwargs,
    ) -> Tuple[torch.LongTensor, Dict[str, Any]]:
        """Expands tensors from [batch_size, ...] to [batch_size * expand_size, ...]"""

        def _expand_dict_for_generation(dict_to_expand):
            for key in dict_to_expand:
                if (
                    key != "cache_position"
                    and dict_to_expand[key] is not None
                    and isinstance(dict_to_expand[key], torch.Tensor)
                ):
                    dict_to_expand[key] = dict_to_expand[key].repeat_interleave(expand_size, dim=0)
            return dict_to_expand

        if input_ids is not None:
            input_ids = input_ids.repeat_interleave(expand_size, dim=0)

        model_kwargs = _expand_dict_for_generation(model_kwargs)

        if is_encoder_decoder:
            if model_kwargs.get("encoder_outputs") is None:
                raise ValueError("If `is_encoder_decoder` is True, make sure that `encoder_outputs` is defined.")
            model_kwargs["encoder_outputs"] = _expand_dict_for_generation(model_kwargs["encoder_outputs"])

        return input_ids, model_kwargs

    def _extract_past_from_model_output(self, outputs: ModelOutput, standardize_cache_format: bool = False):
        past_key_values = None
        if "past_key_values" in outputs:
            past_key_values = outputs.past_key_values
        elif "mems" in outputs:
            past_key_values = outputs.mems
        elif "past_buckets_states" in outputs:
            past_key_values = outputs.past_buckets_states

        # Bloom fix: standardizes the cache format when requested
        if standardize_cache_format and hasattr(self, "_convert_to_standard_cache"):
            batch_size = outputs.logits.shape[0]
            past_key_values = self._convert_to_standard_cache(past_key_values, batch_size=batch_size)
        return past_key_values

    def _update_model_kwargs_for_generation(
        self,
        outputs: ModelOutput,
        model_kwargs: Dict[str, Any],
        is_encoder_decoder: bool = False,
        standardize_cache_format: bool = False,
        num_new_tokens: int = 1,
    ) -> Dict[str, Any]:
        # update past_key_values
        model_kwargs["past_key_values"] = self._extract_past_from_model_output(
            outputs, standardize_cache_format=standardize_cache_format
        )
        if getattr(outputs, "state", None) is not None:
            model_kwargs["state"] = outputs.state

        # update token_type_ids with last value
        if "token_type_ids" in model_kwargs:
            token_type_ids = model_kwargs["token_type_ids"]
            model_kwargs["token_type_ids"] = torch.cat([token_type_ids, token_type_ids[:, -1].unsqueeze(-1)], dim=-1)

        if not is_encoder_decoder:
            # update attention mask
            if "attention_mask" in model_kwargs:
                attention_mask = model_kwargs["attention_mask"]
                model_kwargs["attention_mask"] = torch.cat(
                    [attention_mask, attention_mask.new_ones((attention_mask.shape[0], 1))], dim=-1
                )
        else:
            # update decoder attention mask
            if "decoder_attention_mask" in model_kwargs:
                decoder_attention_mask = model_kwargs["decoder_attention_mask"]
                model_kwargs["decoder_attention_mask"] = torch.cat(
                    [decoder_attention_mask, decoder_attention_mask.new_ones((decoder_attention_mask.shape[0], 1))],
                    dim=-1,
                )

        if (
            model_kwargs.get("use_cache", True)
            and "cache_position" in model_kwargs
            and model_kwargs["cache_position"] is not None
        ):
            model_kwargs["cache_position"] = model_kwargs["cache_position"][-1:] + num_new_tokens

        return model_kwargs

    def _reorder_cache(self, past_key_values, beam_idx):
        raise NotImplementedError(
            f"Make sure that a `_reorder_cache` function is correctly implemented in {self.__class__.__module__} to"
            f" enable beam search for {self.__class__}"
        )

    def _get_candidate_generator(
        self,
        generation_config: GenerationConfig,
        input_ids: torch.LongTensor,
        inputs_tensor: torch.Tensor,
        assistant_model: "PreTrainedModel",
        logits_processor: LogitsProcessorList,
        model_kwargs: Dict,
    ) -> CandidateGenerator:
        """
        Returns the candidate generator to be used in `assisted_generation`
        """
        if generation_config.prompt_lookup_num_tokens is not None:
            candidate_generator = PromptLookupCandidateGenerator(
                num_output_tokens=generation_config.prompt_lookup_num_tokens,
                max_matching_ngram_size=generation_config.max_matching_ngram_size,
                max_length=generation_config.max_length,
            )
        else:
            candidate_generator = AssistedCandidateGenerator(
                input_ids=input_ids,
                assistant_model=assistant_model,
                generation_config=generation_config,
                model_kwargs=model_kwargs,
                inputs_tensor=inputs_tensor,
                logits_processor=logits_processor,
            )
        return candidate_generator

    def _get_logits_warper(
        self,
        generation_config: GenerationConfig,
        device: str,
    ) -> LogitsProcessorList:
        """
        This class returns a [`LogitsProcessorList`] list object that contains all relevant [`LogitsWarper`] instances
        used for multinomial sampling.
        """

        # instantiate warpers list
        warpers = LogitsProcessorList()

        # In beam methods, we need to keep at least one non-eos token to explore continuations that might have a
        # better score (i.e. keep len(list(generation_config.eos_token_id)) + 1)
        if generation_config.num_beams > 1:
            if isinstance(generation_config.eos_token_id, list):
                min_tokens_to_keep = len(generation_config.eos_token_id) + 1
            elif isinstance(generation_config.eos_token_id, torch.Tensor):
                min_tokens_to_keep = generation_config.eos_token_id.shape[0] + 1
            else:
                min_tokens_to_keep = 2
        else:
            min_tokens_to_keep = 1

        # the following idea is largely copied from this PR: https://github.com/huggingface/transformers/pull/5420/files
        # all samplers can be found in `generation_utils_samplers.py`
        if generation_config.temperature is not None and generation_config.temperature != 1.0:
            warpers.append(TemperatureLogitsWarper(generation_config.temperature))
        if generation_config.top_k is not None and generation_config.top_k != 0:
            warpers.append(TopKLogitsWarper(top_k=generation_config.top_k, min_tokens_to_keep=min_tokens_to_keep))
        if generation_config.top_p is not None and generation_config.top_p < 1.0:
            warpers.append(TopPLogitsWarper(top_p=generation_config.top_p, min_tokens_to_keep=min_tokens_to_keep))
        if generation_config.min_p is not None:
            # Applied after temperature scaling (see https://github.com/ggerganov/llama.cpp/pull/3841#issuecomment-2073826084)
            warpers.append(MinPLogitsWarper(min_p=generation_config.min_p, min_tokens_to_keep=min_tokens_to_keep))
        if generation_config.typical_p is not None and generation_config.typical_p < 1.0:
            warpers.append(
                TypicalLogitsWarper(mass=generation_config.typical_p, min_tokens_to_keep=min_tokens_to_keep)
            )
        if generation_config.epsilon_cutoff is not None and 0.0 < generation_config.epsilon_cutoff < 1.0:
            warpers.append(
                EpsilonLogitsWarper(epsilon=generation_config.epsilon_cutoff, min_tokens_to_keep=min_tokens_to_keep)
            )
        if generation_config.eta_cutoff is not None and 0.0 < generation_config.eta_cutoff < 1.0:
            warpers.append(
                EtaLogitsWarper(
                    epsilon=generation_config.eta_cutoff, min_tokens_to_keep=min_tokens_to_keep, device=device
                )
            )
        # `LogitNormalization` should always be the last logit processor, when present
        if generation_config.renormalize_logits is True:
            warpers.append(LogitNormalization())
        return warpers

    def _get_logits_processor(
        self,
        generation_config: GenerationConfig,
        input_ids_seq_length: int,
        encoder_input_ids: torch.LongTensor,
        prefix_allowed_tokens_fn: Callable[[int, torch.Tensor], List[int]],
        logits_processor: Optional[LogitsProcessorList],
<<<<<<< HEAD
        device: str,
=======
        device: str = None,
>>>>>>> 673440d0
        model_kwargs: Optional[Dict[str, Any]] = None,
        negative_prompt_ids: Optional[torch.Tensor] = None,
        negative_prompt_attention_mask: Optional[torch.Tensor] = None,
    ) -> LogitsProcessorList:
        """
        This class returns a [`LogitsProcessorList`] list object that contains all relevant [`LogitsProcessor`]
        instances used to modify the scores of the language model head.
        """
        # instantiate processors list
        processors = LogitsProcessorList()

        if generation_config.guidance_scale is not None and generation_config.guidance_scale != 1:
            processors.append(
                UnbatchedClassifierFreeGuidanceLogitsProcessor(
                    generation_config.guidance_scale,
                    self,
                    unconditional_ids=negative_prompt_ids,
                    unconditional_attention_mask=negative_prompt_attention_mask,
                    use_cache=model_kwargs["use_cache"],
                )
            )
        if generation_config.sequence_bias is not None:
            processors.append(SequenceBiasLogitsProcessor(sequence_bias=generation_config.sequence_bias))

        if generation_config.diversity_penalty is not None and generation_config.diversity_penalty > 0.0:
            processors.append(
                HammingDiversityLogitsProcessor(
                    diversity_penalty=generation_config.diversity_penalty,
                    num_beams=generation_config.num_beams,
                    num_beam_groups=generation_config.num_beam_groups,
                )
            )
        if (
            generation_config.encoder_repetition_penalty is not None
            and generation_config.encoder_repetition_penalty != 1.0
        ):
            processors.append(
                EncoderRepetitionPenaltyLogitsProcessor(
                    penalty=generation_config.encoder_repetition_penalty,
                    encoder_input_ids=encoder_input_ids,
                )
            )
        if generation_config.repetition_penalty is not None and generation_config.repetition_penalty != 1.0:
            processors.append(RepetitionPenaltyLogitsProcessor(penalty=generation_config.repetition_penalty))
        if generation_config.no_repeat_ngram_size is not None and generation_config.no_repeat_ngram_size > 0:
            processors.append(NoRepeatNGramLogitsProcessor(generation_config.no_repeat_ngram_size))
        if (
            generation_config.encoder_no_repeat_ngram_size is not None
            and generation_config.encoder_no_repeat_ngram_size > 0
        ):
            processors.append(
                EncoderNoRepeatNGramLogitsProcessor(
                    generation_config.encoder_no_repeat_ngram_size,
                    encoder_input_ids,
                )
            )
        if generation_config.bad_words_ids is not None:
            processors.append(
                NoBadWordsLogitsProcessor(
                    generation_config.bad_words_ids,
                    generation_config.eos_token_id,
                )
            )
        if (
            generation_config.min_length is not None
            and generation_config.eos_token_id is not None
            and generation_config.min_length > 0
        ):
            processors.append(
                MinLengthLogitsProcessor(
                    generation_config.min_length,
                    generation_config.eos_token_id,
                    device=device,
                )
            )
        if (
            generation_config.min_new_tokens is not None
            and generation_config.eos_token_id is not None
            and generation_config.min_new_tokens > 0
        ):
            processors.append(
                MinNewTokensLengthLogitsProcessor(
                    input_ids_seq_length,
                    generation_config.min_new_tokens,
                    generation_config.eos_token_id,
                    device=device,
                )
            )
        if prefix_allowed_tokens_fn is not None:
            processors.append(
                PrefixConstrainedLogitsProcessor(
                    prefix_allowed_tokens_fn,
                    generation_config.num_beams // generation_config.num_beam_groups,
                )
            )
        if generation_config.forced_bos_token_id is not None:
            processors.append(
                ForcedBOSTokenLogitsProcessor(
                    generation_config.forced_bos_token_id,
                )
            )
        if generation_config.forced_eos_token_id is not None:
            processors.append(
                ForcedEOSTokenLogitsProcessor(
                    generation_config.max_length,
                    generation_config.forced_eos_token_id,
                    device=device,
                )
            )
        if generation_config.remove_invalid_values is True:
            processors.append(InfNanRemoveLogitsProcessor())
        if generation_config.exponential_decay_length_penalty is not None:
            processors.append(
                ExponentialDecayLengthPenalty(
                    generation_config.exponential_decay_length_penalty,
                    generation_config.eos_token_id,
                    input_ids_seq_length,
                )
            )
        if generation_config.suppress_tokens is not None:
            processors.append(
                SuppressTokensLogitsProcessor(
                    generation_config.suppress_tokens,
                    device=device,
                )
            )
        if generation_config.begin_suppress_tokens is not None:
            begin_index = input_ids_seq_length
            begin_index = (
                begin_index
                if (input_ids_seq_length > 1 or generation_config.forced_bos_token_id is None)
                else begin_index + 1
            )
            if generation_config.forced_decoder_ids is not None:
                # generation starts after the last token that is forced
                begin_index += generation_config.forced_decoder_ids[-1][0]
            processors.append(
                SuppressTokensAtBeginLogitsProcessor(
                    generation_config.begin_suppress_tokens,
                    begin_index,
                    device=device,
                )
            )
        if generation_config.forced_decoder_ids is not None:
            # TODO(Sanchit): deprecate in v4.40 by removing this logic
            warnings.warn(
                "You have explicitly specified `forced_decoder_ids`. This functionality has been deprecated and will throw an error in v4.40. Please remove the `forced_decoder_ids` argument in favour of `input_ids` or `decoder_input_ids` respectively.",
                FutureWarning,
            )
            processors.append(ForceTokensLogitsProcessor(generation_config.forced_decoder_ids, _has_warned=True))
        if generation_config.watermarking_config is not None:
            processors.append(
                WatermarkLogitsProcessor(
                    vocab_size=self.config.vocab_size,
                    device=device,
                    greenlist_ratio=generation_config.watermarking_config.greenlist_ratio,
                    bias=generation_config.watermarking_config.bias,
                    hashing_key=generation_config.watermarking_config.hashing_key,
                    seeding_scheme=generation_config.watermarking_config.seeding_scheme,
                    context_width=generation_config.watermarking_config.context_width,
                )
            )
        processors = self._merge_criteria_processor_list(processors, logits_processor)
        # `LogitNormalization` should always be the last logit processor, when present
        if generation_config.renormalize_logits is True:
            processors.append(LogitNormalization())
        return processors

    def _get_stopping_criteria(
        self,
        generation_config: GenerationConfig,
        stopping_criteria: Optional[StoppingCriteriaList],
        tokenizer: Optional["PreTrainedTokenizerBase"] = None,
        **kwargs,
    ) -> StoppingCriteriaList:
        criteria = StoppingCriteriaList()
        if generation_config.max_length is not None:
            max_position_embeddings = getattr(self.config, "max_position_embeddings", None)
            criteria.append(
                MaxLengthCriteria(
                    max_length=generation_config.max_length,
                    max_position_embeddings=max_position_embeddings,
                )
            )
        if generation_config.max_time is not None:
            criteria.append(MaxTimeCriteria(max_time=generation_config.max_time))
        if generation_config.stop_strings is not None:
            if tokenizer is None:
                raise ValueError(
                    "There are one or more stop strings, either in the arguments to `generate` or in the "
                    "model's generation config, but we could not locate a tokenizer. When generating with "
                    "stop strings, you must pass the model's tokenizer to the `tokenizer` argument of `generate`."
                )
            criteria.append(StopStringCriteria(stop_strings=generation_config.stop_strings, tokenizer=tokenizer))
        if generation_config.eos_token_id is not None:
            criteria.append(EosTokenCriteria(eos_token_id=generation_config.eos_token_id))
        criteria = self._merge_criteria_processor_list(criteria, stopping_criteria)
        return criteria

    def _merge_criteria_processor_list(
        self,
        default_list: Union[LogitsProcessorList, StoppingCriteriaList],
        custom_list: Union[LogitsProcessorList, StoppingCriteriaList],
    ) -> Union[LogitsProcessorList, StoppingCriteriaList]:
        if len(custom_list) == 0:
            return default_list
        for default in default_list:
            for custom in custom_list:
                if type(custom) is type(default):
                    object_type = "stopping criteria" if isinstance(custom, StoppingCriteria) else "logits processor"
                    raise ValueError(
                        f"A custom {object_type} of type {type(custom)} with values {custom} has been passed to"
                        f" `.generate()`, but it has already been created with the values {default}. {default} has been"
                        " created by passing the corresponding arguments to generate or by the model's config default"
                        f" values. If you just want to change the default values of {object_type} consider passing"
                        f" them as arguments to `.generate()` instead of using a custom {object_type}."
                    )
        default_list.extend(custom_list)
        return default_list

    def compute_transition_scores(
        self,
        sequences: torch.Tensor,
        scores: Tuple[torch.Tensor],
        beam_indices: Optional[torch.Tensor] = None,
        normalize_logits: bool = False,
    ) -> torch.Tensor:
        """
        Computes the transition scores of sequences given the generation scores (and beam indices, if beam search was
        used). This is a convenient method to quicky obtain the scores of the selected tokens at generation time.

        Parameters:
            sequences (`torch.LongTensor`):
                The generated sequences. The second dimension (sequence_length) is either equal to `max_length` or
                shorter if all batches finished early due to the `eos_token_id`.
            scores (`tuple(torch.FloatTensor)`):
                Transition scores for each vocabulary token at each generation step. Beam transition scores consisting
                of log probabilities of tokens conditioned on log softmax of previously generated tokens in this beam.
                Tuple of `torch.FloatTensor` with up to `max_new_tokens` elements (one element for each generated token),
                with each tensor of shape `(batch_size*num_beams, config.vocab_size)`.
            beam_indices (`torch.LongTensor`, *optional*):
                Beam indices of generated token id at each generation step. `torch.LongTensor` of shape
                `(batch_size*num_return_sequences, sequence_length)`. Only required if a `num_beams>1` at
                generate-time.
            normalize_logits (`bool`, *optional*, defaults to `False`):
                Whether to normalize the logits (which, for legacy reasons, may be unnormalized).

        Return:
            `torch.Tensor`: A `torch.Tensor` of shape `(batch_size*num_return_sequences, sequence_length)` containing
                the transition scores (logits)

        Examples:

        ```python
        >>> from transformers import GPT2Tokenizer, AutoModelForCausalLM
        >>> import numpy as np

        >>> tokenizer = GPT2Tokenizer.from_pretrained("gpt2")
        >>> model = AutoModelForCausalLM.from_pretrained("openai-community/gpt2")
        >>> tokenizer.pad_token_id = tokenizer.eos_token_id
        >>> inputs = tokenizer(["Today is"], return_tensors="pt")

        >>> # Example 1: Print the scores for each token generated with Greedy Search
        >>> outputs = model.generate(**inputs, max_new_tokens=5, return_dict_in_generate=True, output_scores=True)
        >>> transition_scores = model.compute_transition_scores(
        ...     outputs.sequences, outputs.scores, normalize_logits=True
        ... )
        >>> # input_length is the length of the input prompt for decoder-only models, like the GPT family, and 1 for
        >>> # encoder-decoder models, like BART or T5.
        >>> input_length = 1 if model.config.is_encoder_decoder else inputs.input_ids.shape[1]
        >>> generated_tokens = outputs.sequences[:, input_length:]
        >>> for tok, score in zip(generated_tokens[0], transition_scores[0]):
        ...     # | token | token string | log probability | probability
        ...     print(f"| {tok:5d} | {tokenizer.decode(tok):8s} | {score.numpy():.3f} | {np.exp(score.numpy()):.2%}")
        |   262 |  the     | -1.414 | 24.33%
        |  1110 |  day     | -2.609 | 7.36%
        |   618 |  when    | -2.010 | 13.40%
        |   356 |  we      | -1.859 | 15.58%
        |   460 |  can     | -2.508 | 8.14%

        >>> # Example 2: Reconstruct the sequence scores from Beam Search
        >>> outputs = model.generate(
        ...     **inputs,
        ...     max_new_tokens=5,
        ...     num_beams=4,
        ...     num_return_sequences=4,
        ...     return_dict_in_generate=True,
        ...     output_scores=True,
        ... )
        >>> transition_scores = model.compute_transition_scores(
        ...     outputs.sequences, outputs.scores, outputs.beam_indices, normalize_logits=False
        ... )
        >>> # If you sum the generated tokens' scores and apply the length penalty, you'll get the sequence scores.
        >>> # Tip 1: recomputing the scores is only guaranteed to match with `normalize_logits=False`. Depending on the
        >>> # use case, you might want to recompute it with `normalize_logits=True`.
        >>> # Tip 2: the output length does NOT include the input length
        >>> output_length = np.sum(transition_scores.numpy() < 0, axis=1)
        >>> length_penalty = model.generation_config.length_penalty
        >>> reconstructed_scores = transition_scores.sum(axis=1) / (output_length**length_penalty)
        >>> print(np.allclose(outputs.sequences_scores, reconstructed_scores))
        True
        ```"""
        # 1. In absence of `beam_indices`, we can assume that we come from e.g. greedy search, which is equivalent
        # to a beam search approach were the first (and only) beam is always selected
        if beam_indices is None:
            beam_indices = torch.arange(scores[0].shape[0]).view(-1, 1).to(sequences.device)
            beam_indices = beam_indices.expand(-1, len(scores))

        # 2. reshape scores as [batch_size*vocab_size, # generation steps] with # generation steps being
        # seq_len - input_length
        scores = torch.stack(scores).reshape(len(scores), -1).transpose(0, 1)

        # 3. Optionally normalize the logits (across the vocab dimension)
        if normalize_logits:
            scores = scores.reshape(-1, self.config.vocab_size, scores.shape[-1])
            scores = torch.nn.functional.log_softmax(scores, dim=1)
            scores = scores.reshape(-1, scores.shape[-1])

        # 4. cut beam_indices to longest beam length
        beam_indices_mask = beam_indices < 0
        max_beam_length = (1 - beam_indices_mask.long()).sum(-1).max()
        beam_indices = beam_indices.clone()[:, :max_beam_length]
        beam_indices_mask = beam_indices_mask[:, :max_beam_length]

        # 5. Set indices of beams that finished early to 0; such indices will be masked correctly afterwards
        beam_indices[beam_indices_mask] = 0

        # 6. multiply beam_indices with vocab size to gather correctly from scores
        beam_sequence_indices = beam_indices * self.config.vocab_size

        # 7. Define which indices contributed to scores
        cut_idx = sequences.shape[-1] - max_beam_length
        indices = sequences[:, cut_idx:] + beam_sequence_indices

        # 8. Compute scores
        transition_scores = scores.gather(0, indices)

        # 9. Mask out transition_scores of beams that stopped early
        transition_scores[beam_indices_mask] = 0

        return transition_scores

    def _validate_model_class(self):
        """
        Confirms that the model class is compatible with generation. If not, raises an exception that points to the
        right class to use.
        """
        if not self.can_generate():
            generate_compatible_mappings = [
                MODEL_FOR_CAUSAL_LM_MAPPING,
                MODEL_FOR_CAUSAL_IMAGE_MODELING_MAPPING,
                MODEL_FOR_VISION_2_SEQ_MAPPING,
                MODEL_FOR_SEQ_TO_SEQ_CAUSAL_LM_MAPPING,
                MODEL_FOR_SPEECH_SEQ_2_SEQ_MAPPING,
            ]
            generate_compatible_classes = set()
            for model_mapping in generate_compatible_mappings:
                supported_models = model_mapping.get(type(self.config), default=None)
                if supported_models is not None:
                    generate_compatible_classes.add(supported_models.__name__)
            exception_message = (
                f"The current model class ({self.__class__.__name__}) is not compatible with `.generate()`, as "
                "it doesn't have a language model head."
            )
            if generate_compatible_classes:
                exception_message += f" Please use one of the following classes instead: {generate_compatible_classes}"
            raise TypeError(exception_message)

    def _validate_model_kwargs(self, model_kwargs: Dict[str, Any]):
        """Validates model kwargs for generation. Generate argument typos will also be caught here."""
        # If a `Cache` instance is passed, checks whether the model is compatible with it
        if isinstance(model_kwargs.get("past_key_values", None), Cache) and not self._supports_cache_class:
            raise ValueError(
                f"{self.__class__.__name__} does not support an instance of `Cache` as `past_key_values`. Please "
                "check the model documentation for supported cache formats."
            )

        # Excludes arguments that are handled before calling any model function
        if self.config.is_encoder_decoder:
            for key in ["decoder_input_ids"]:
                model_kwargs.pop(key, None)

        unused_model_args = []
        model_args = set(inspect.signature(self.prepare_inputs_for_generation).parameters)
        # `kwargs`/`model_kwargs` is often used to handle optional forward pass inputs like `attention_mask`. If
        # `prepare_inputs_for_generation` doesn't accept them, then a stricter check can be made ;)
        if "kwargs" in model_args or "model_kwargs" in model_args:
            model_args |= set(inspect.signature(self.forward).parameters)

        # Encoder-Decoder models may also need Encoder arguments from `model_kwargs`
        if self.config.is_encoder_decoder:
            base_model = getattr(self, self.base_model_prefix, None)

            # allow encoder kwargs
            encoder = getattr(self, "encoder", None)
            # `MusicgenForConditionalGeneration` has `text_encoder` and `audio_encoder`.
            # Also, it has `base_model_prefix = "encoder_decoder"` but there is no `self.encoder_decoder`
            # TODO: A better way to handle this.
            if encoder is None and base_model is not None:
                encoder = getattr(base_model, "encoder", None)

            if encoder is not None:
                encoder_model_args = set(inspect.signature(encoder.forward).parameters)
                model_args |= encoder_model_args

            # allow decoder kwargs
            decoder = getattr(self, "decoder", None)
            if decoder is None and base_model is not None:
                decoder = getattr(base_model, "decoder", None)

            if decoder is not None:
                decoder_model_args = set(inspect.signature(decoder.forward).parameters)
                model_args |= {f"decoder_{x}" for x in decoder_model_args}

            # allow assistant_encoder_outputs to be passed if we're doing assisted generating
            if "assistant_encoder_outputs" in model_kwargs:
                model_args |= {"assistant_encoder_outputs"}

        for key, value in model_kwargs.items():
            if value is not None and key not in model_args:
                unused_model_args.append(key)

        if unused_model_args:
            raise ValueError(
                f"The following `model_kwargs` are not used by the model: {unused_model_args} (note: typos in the"
                " generate arguments will also show up in this list)"
            )

    def _validate_generated_length(self, generation_config, input_ids_length, has_default_max_length):
        """Performs validation related to the resulting generated length"""

        # 1. Max length warnings related to poor parameterization
        if has_default_max_length and generation_config.max_new_tokens is None and generation_config.max_length == 20:
            # 20 is the default max_length of the generation config
            warnings.warn(
                f"Using the model-agnostic default `max_length` (={generation_config.max_length}) to control the "
                "generation length. We recommend setting `max_new_tokens` to control the maximum length of the "
                "generation.",
                UserWarning,
            )
        if input_ids_length >= generation_config.max_length:
            input_ids_string = "decoder_input_ids" if self.config.is_encoder_decoder else "input_ids"
            raise ValueError(
                f"Input length of {input_ids_string} is {input_ids_length}, but `max_length` is set to"
                f" {generation_config.max_length}. This can lead to unexpected behavior. You should consider"
                " increasing `max_length` or, better yet, setting `max_new_tokens`."
            )

        # 2. Min length warnings due to unfeasible parameter combinations
        min_length_error_suffix = (
            " Generation will stop at the defined maximum length. You should decrease the minimum length and/or "
            "increase the maximum length."
        )
        if has_default_max_length:
            min_length_error_suffix += (
                f" Note that `max_length` is set to {generation_config.max_length}, its default value."
            )
        if generation_config.min_length is not None and generation_config.min_length > generation_config.max_length:
            warnings.warn(
                f"Unfeasible length constraints: `min_length` ({generation_config.min_length}) is larger than"
                f" the maximum possible length ({generation_config.max_length})." + min_length_error_suffix,
                UserWarning,
            )
        if generation_config.min_new_tokens is not None:
            min_length = generation_config.min_new_tokens + input_ids_length
            if min_length > generation_config.max_length:
                warnings.warn(
                    f"Unfeasible length constraints: `min_new_tokens` ({generation_config.min_new_tokens}), when "
                    f"added to the prompt length ({input_ids_length}), is larger than"
                    f" the maximum possible length ({generation_config.max_length})." + min_length_error_suffix,
                    UserWarning,
                )

    def _prepare_generated_length(
        self,
        generation_config,
        has_default_max_length,
        has_default_min_length,
        model_input_name,
        input_ids_length,
        inputs_tensor,
    ):
        """Prepared max and min length in generaion configs to avoid clashes between similar attributes"""

        if generation_config.max_new_tokens is not None:
            if not has_default_max_length and generation_config.max_length is not None:
                logger.warning(
                    f"Both `max_new_tokens` (={generation_config.max_new_tokens}) and `max_length`(="
                    f"{generation_config.max_length}) seem to have been set. `max_new_tokens` will take precedence. "
                    "Please refer to the documentation for more information. "
                    "(https://huggingface.co/docs/transformers/main/en/main_classes/text_generation)"
                )
            generation_config.max_length = generation_config.max_new_tokens + input_ids_length

        # if both `inputs_embeds` and `input_ids` are passed, we do not correct the length
        # otherwise we need total length [inputs-embeds-len + new-tokens-len] to not go beyond indicated `max_length``
        elif (
            model_input_name == "inputs_embeds"
            and input_ids_length != inputs_tensor.shape[1]
            and not self.config.is_encoder_decoder
        ):
            generation_config.max_length -= inputs_tensor.shape[1]

        # same for min length
        if generation_config.min_new_tokens is not None:
            if not has_default_min_length:
                logger.warning(
                    f"Both `min_new_tokens` (={generation_config.min_new_tokens}) and `min_length`(="
                    f"{generation_config.min_length}) seem to have been set. `min_new_tokens` will take precedence. "
                    "Please refer to the documentation for more information. "
                    "(https://huggingface.co/docs/transformers/main/en/main_classes/text_generation)"
                )
            generation_config.min_length = generation_config.min_new_tokens + input_ids_length

        elif (
            model_input_name == "inputs_embeds"
            and input_ids_length != inputs_tensor.shape[1]
            and not self.config.is_encoder_decoder
        ):
            generation_config.min_length = max(generation_config.min_length - inputs_tensor.shape[1], 0)

        return generation_config

    def _prepare_generation_config(
        self, generation_config: Optional[GenerationConfig], **kwargs: Dict
    ) -> Tuple[GenerationConfig, Dict]:
        """
        Prepares the base generation config, then applies any generation configuration options from kwargs.
        """
        # TODO joao: when we can detect `fullgraph=True` in `torch.compile` (https://github.com/pytorch/pytorch/pull/120400)
        # replace `is_torchdynamo_compiling` by the corresponding check. As it is, we are being too restrictive with
        # the parameterization in `fullgraph=False` so as to enable `fullgraph=True`.

        # priority: `generation_config` argument > `model.generation_config` (the default generation config)
        if generation_config is None:
            # legacy: users may modify the model configuration to control generation. To trigger this legacy behavior,
            # three conditions must be met
            # 1) the generation config must have been created from the model config (`_from_model_config` field);
            # 2) the generation config must have seen no modification since its creation (the hash is the same);
            # 3) the user must have set generation parameters in the model config.
            # NOTE: `torch.compile` can't compile `hash`, this legacy support is disabled with compilation.
            if (
                not is_torchdynamo_compiling()
                and self.generation_config._from_model_config
                and self.generation_config._original_object_hash == hash(self.generation_config)
                and self.config._has_non_default_generation_parameters()
            ):
                new_generation_config = GenerationConfig.from_model_config(self.config)
                if new_generation_config != self.generation_config:
                    warnings.warn(
                        "You have modified the pretrained model configuration to control generation. This is a"
                        " deprecated strategy to control generation and will be removed soon, in a future version."
                        " Please use and modify the model generation configuration (see"
                        " https://huggingface.co/docs/transformers/generation_strategies#default-text-generation-configuration )"
                    )
                    self.generation_config = new_generation_config
            generation_config = self.generation_config

        # `torch.compile` can't compile `copy.deepcopy`, arguments in `kwargs` that are part of `generation_config`
        # will mutate the object with `.update`. As such, passing these arguments through `kwargs` is disabled.
        if is_torchdynamo_compiling():
            model_kwargs = kwargs
            generate_attributes_in_kwargs = [
                key for key, value in kwargs.items() if getattr(generation_config, key, None) != value
            ]
            if len(generate_attributes_in_kwargs) > 0:
                raise ValueError(
                    "`torch.compile` exception: all generation configuration attributes must be passed within a "
                    f"`generation_config` instance passed to `generate` (found: {generate_attributes_in_kwargs})."
                )
        else:
            generation_config = copy.deepcopy(generation_config)
            model_kwargs = generation_config.update(**kwargs)

        return generation_config, model_kwargs

    def _get_initial_cache_position(self, input_ids, model_kwargs):
        """Calculates `cache_position` for the pre-fill stage based on `input_ids` and optionally past length"""
        if not model_kwargs.get("use_cache", True):
            model_kwargs["cache_position"] = None
            return model_kwargs

        past_length = 0
        if "past_key_values" in model_kwargs:
            if isinstance(model_kwargs["past_key_values"], Cache):
                past_length = model_kwargs["past_key_values"].get_seq_length()
            else:
                past_length = model_kwargs["past_key_values"][0][0].shape[2]
        if "inputs_embeds" in model_kwargs:
            cur_len = model_kwargs["inputs_embeds"].shape[1]
        else:
            cur_len = input_ids.shape[-1]
        model_kwargs["cache_position"] = torch.arange(past_length, cur_len, device=input_ids.device)
        return model_kwargs

    def _get_cache(self, cache_implementation: str, max_batch_size: int, max_cache_len: int) -> Cache:
        """
        Sets a cache for `generate`, that will persist across calls. A new cache will only be initialized a
        new `generate` call requires a larger cache.

        Returns the resulting cache object.
        """
        cache_cls: Cache = NEED_SETUP_CACHE_CLASSES_MAPPING[cache_implementation]
        need_new_cache = (
            not hasattr(self, "_cache")
            or (not isinstance(self._cache, cache_cls))
            or self._cache.max_batch_size < max_batch_size
        )
        if cache_implementation == "sliding_window":
            need_new_cache = need_new_cache or (
                self._cache.sliding_window_size < self._cache.model_sliding_window_size
                and max_cache_len > self._cache.max_cache_len
            )
        elif cache_implementation == "static":
            need_new_cache = need_new_cache or self._cache.max_cache_len < max_cache_len

        if need_new_cache:
            if hasattr(self.config, "_pre_quantization_dtype"):
                cache_dtype = self.config._pre_quantization_dtype
            else:
                cache_dtype = self.dtype
            self._cache = cache_cls(
                config=self.config,
                max_batch_size=max_batch_size,
                max_cache_len=max_cache_len,
                device=self.device,
                dtype=cache_dtype,
            )
        else:
            self._cache.reset()
        return self._cache

    def _prepare_special_tokens(
        self,
        generation_config: GenerationConfig,
        kwargs_has_attention_mask: Optional[bool] = None,
        device: Optional[Union[torch.device, str]] = None,
    ):
        """
        Prepares the special tokens for generation, overwriting the generation config with their processed versions
        converted to tensor.

        Note that `generation_config` is changed in place and stops being serializable after this method is called.
        That is no problem if called within `generate` (`generation_config` is a local copy that doesn't leave the
        function). However, if called outside `generate`, consider creating a copy of `generation_config` first.
        """

        # Convert special tokens to tensors (if they exist)
        def _tensor_or_none(token, device=None):
            if device is None:
                device = self.device

            if token is None or isinstance(token, torch.Tensor):
                return token
            return torch.tensor(token, device=device, dtype=torch.long)

        bos_token_id = _tensor_or_none(generation_config.bos_token_id, device=device)
        eos_token_id = _tensor_or_none(generation_config.eos_token_id, device=device)
        pad_token_id = _tensor_or_none(generation_config.pad_token_id, device=device)
        decoder_start_token_id = _tensor_or_none(generation_config.decoder_start_token_id, device=device)
        decoder_start_token_id = decoder_start_token_id if decoder_start_token_id is not None else bos_token_id

        # We can have more than one eos token. Always treat it as a 1D tensor (when it exists).
        if eos_token_id is not None and eos_token_id.ndim == 0:
            eos_token_id = eos_token_id.unsqueeze(0)

        # Set pad token if unset (and there are conditions to do so)
        if pad_token_id is None and eos_token_id is not None:
            if kwargs_has_attention_mask is not None and not kwargs_has_attention_mask:
                logger.warning(
                    "The attention mask and the pad token id were not set. As a consequence, you may observe "
                    "unexpected behavior. Please pass your input's `attention_mask` to obtain reliable results."
                )
            pad_token_id = eos_token_id[0]
            logger.warning(f"Setting `pad_token_id` to `eos_token_id`:{pad_token_id} for open-end generation.")

        # Sanity checks/warnings
        if self.config.is_encoder_decoder and decoder_start_token_id is None:
            raise ValueError(
                "`decoder_start_token_id` or `bos_token_id` has to be defined for encoder-decoder generation."
            )
        if eos_token_id is not None and (torch.is_floating_point(eos_token_id) or (eos_token_id < 0).any()):
            logger.warning(
                f"`eos_token_id` should consist of positive integers, but is {eos_token_id}. Your generation will not "
                "stop until the maximum length is reached. Depending on other flags, it may even crash."
            )

        # Update generation config with the updated special tokens tensors
        generation_config.bos_token_id = bos_token_id
        generation_config.eos_token_id = eos_token_id
        generation_config.pad_token_id = pad_token_id
        generation_config.decoder_start_token_id = decoder_start_token_id

    @torch.no_grad()
    def generate(
        self,
        inputs: Optional[torch.Tensor] = None,
        generation_config: Optional[GenerationConfig] = None,
        logits_processor: Optional[LogitsProcessorList] = None,
        stopping_criteria: Optional[StoppingCriteriaList] = None,
        prefix_allowed_tokens_fn: Optional[Callable[[int, torch.Tensor], List[int]]] = None,
        synced_gpus: Optional[bool] = None,
        assistant_model: Optional["PreTrainedModel"] = None,
        streamer: Optional["BaseStreamer"] = None,
        negative_prompt_ids: Optional[torch.Tensor] = None,
        negative_prompt_attention_mask: Optional[torch.Tensor] = None,
        **kwargs,
    ) -> Union[GenerateOutput, torch.LongTensor]:
        r"""

        Generates sequences of token ids for models with a language modeling head.

        <Tip warning={true}>

        Most generation-controlling parameters are set in `generation_config` which, if not passed, will be set to the
        model's default generation configuration. You can override any `generation_config` by passing the corresponding
        parameters to generate(), e.g. `.generate(inputs, num_beams=4, do_sample=True)`.

        For an overview of generation strategies and code examples, check out the [following
        guide](../generation_strategies).

        </Tip>

        Parameters:
            inputs (`torch.Tensor` of varying shape depending on the modality, *optional*):
                The sequence used as a prompt for the generation or as model inputs to the encoder. If `None` the
                method initializes it with `bos_token_id` and a batch size of 1. For decoder-only models `inputs`
                should be in the format of `input_ids`. For encoder-decoder models *inputs* can represent any of
                `input_ids`, `input_values`, `input_features`, or `pixel_values`.
            generation_config ([`~generation.GenerationConfig`], *optional*):
                The generation configuration to be used as base parametrization for the generation call. `**kwargs`
                passed to generate matching the attributes of `generation_config` will override them. If
                `generation_config` is not provided, the default will be used, which has the following loading
                priority: 1) from the `generation_config.json` model file, if it exists; 2) from the model
                configuration. Please note that unspecified parameters will inherit [`~generation.GenerationConfig`]'s
                default values, whose documentation should be checked to parameterize generation.
            logits_processor (`LogitsProcessorList`, *optional*):
                Custom logits processors that complement the default logits processors built from arguments and
                generation config. If a logit processor is passed that is already created with the arguments or a
                generation config an error is thrown. This feature is intended for advanced users.
            stopping_criteria (`StoppingCriteriaList`, *optional*):
                Custom stopping criteria that complements the default stopping criteria built from arguments and a
                generation config. If a stopping criteria is passed that is already created with the arguments or a
                generation config an error is thrown. If your stopping criteria depends on the `scores` input, make
                sure you pass `return_dict_in_generate=True, output_scores=True` to `generate`. This feature is
                intended for advanced users.
            prefix_allowed_tokens_fn (`Callable[[int, torch.Tensor], List[int]]`, *optional*):
                If provided, this function constraints the beam search to allowed tokens only at each step. If not
                provided no constraint is applied. This function takes 2 arguments: the batch ID `batch_id` and
                `input_ids`. It has to return a list with the allowed tokens for the next generation step conditioned
                on the batch ID `batch_id` and the previously generated tokens `inputs_ids`. This argument is useful
                for constrained generation conditioned on the prefix, as described in [Autoregressive Entity
                Retrieval](https://arxiv.org/abs/2010.00904).
            synced_gpus (`bool`, *optional*):
                Whether to continue running the while loop until max_length. Unless overridden this flag will be set to
                `True` under DeepSpeed ZeRO Stage 3 multiple GPUs environment to avoid hanging if one GPU finished
                generating before other GPUs. Otherwise it'll be set to `False`.
            assistant_model (`PreTrainedModel`, *optional*):
                An assistant model that can be used to accelerate generation. The assistant model must have the exact
                same tokenizer. The acceleration is achieved when forecasting candidate tokens with the assistent model
                is much faster than running generation with the model you're calling generate from. As such, the
                assistant model should be much smaller.
            streamer (`BaseStreamer`, *optional*):
                Streamer object that will be used to stream the generated sequences. Generated tokens are passed
                through `streamer.put(token_ids)` and the streamer is responsible for any further processing.
            negative_prompt_ids (`torch.LongTensor` of shape `(batch_size, sequence_length)`, *optional*):
                The negative prompt needed for some processors such as CFG. The batch size must match the input batch
                size. This is an experimental feature, subject to breaking API changes in future versions.
            negative_prompt_attention_mask (`torch.LongTensor` of shape `(batch_size, sequence_length)`, *optional*):
                Attention_mask for `negative_prompt_ids`.
            kwargs (`Dict[str, Any]`, *optional*):
                Ad hoc parametrization of `generation_config` and/or additional model-specific kwargs that will be
                forwarded to the `forward` function of the model. If the model is an encoder-decoder model, encoder
                specific kwargs should not be prefixed and decoder specific kwargs should be prefixed with *decoder_*.

        Return:
            [`~utils.ModelOutput`] or `torch.LongTensor`: A [`~utils.ModelOutput`] (if `return_dict_in_generate=True`
            or when `config.return_dict_in_generate=True`) or a `torch.LongTensor`.

                If the model is *not* an encoder-decoder model (`model.config.is_encoder_decoder=False`), the possible
                [`~utils.ModelOutput`] types are:

                    - [`~generation.GenerateDecoderOnlyOutput`],
                    - [`~generation.GenerateBeamDecoderOnlyOutput`]

                If the model is an encoder-decoder model (`model.config.is_encoder_decoder=True`), the possible
                [`~utils.ModelOutput`] types are:

                    - [`~generation.GenerateEncoderDecoderOutput`],
                    - [`~generation.GenerateBeamEncoderDecoderOutput`]
        """
        # 1. Handle `generation_config` and kwargs that might update it, and validate the `.generate()` call
        self._validate_model_class()
        tokenizer = kwargs.pop("tokenizer", None)  # Pull this out first, we only use it for stopping criteria
        generation_config, model_kwargs = self._prepare_generation_config(generation_config, **kwargs)
        self._validate_model_kwargs(model_kwargs.copy())

        # 2. Set generation parameters if not already defined
        if synced_gpus is None:
            if is_deepspeed_zero3_enabled() and dist.get_world_size() > 1:
                synced_gpus = True
            else:
                synced_gpus = False

        logits_processor = logits_processor if logits_processor is not None else LogitsProcessorList()
        stopping_criteria = stopping_criteria if stopping_criteria is not None else StoppingCriteriaList()

        accepts_attention_mask = "attention_mask" in set(inspect.signature(self.forward).parameters.keys())
        requires_attention_mask = "encoder_outputs" not in model_kwargs
        kwargs_has_attention_mask = model_kwargs.get("attention_mask", None) is not None

        # 3. Define model inputs
        inputs_tensor, model_input_name, model_kwargs = self._prepare_model_inputs(
            inputs, generation_config.bos_token_id, model_kwargs
        )
        batch_size = inputs_tensor.shape[0]

        device = inputs_tensor.device
        self._prepare_special_tokens(generation_config, kwargs_has_attention_mask, device=device)

        # decoder-only models must use left-padding for batched generation.
        if not self.config.is_encoder_decoder and not is_torchdynamo_compiling():
            # If `input_ids` was given, check if the last id in any sequence is `pad_token_id`
            # Note: If using, `inputs_embeds` this check does not work, because we want to be more hands-off.
            if (
                generation_config.pad_token_id is not None
                and batch_size > 1
                and len(inputs_tensor.shape) == 2
                and torch.sum(inputs_tensor[:, -1] == generation_config.pad_token_id) > 0
            ):
                logger.warning(
                    "A decoder-only architecture is being used, but right-padding was detected! For correct "
                    "generation results, please set `padding_side='left'` when initializing the tokenizer."
                )

        # 4. Define other model kwargs
        # decoder-only models with inputs_embeds forwarding must use caching (otherwise we can't detect whether we are
        # generating the first new token or not, and we only want to use the embeddings for the first new token)
        if not self.config.is_encoder_decoder and model_input_name == "inputs_embeds":
            model_kwargs["use_cache"] = True
        else:
            model_kwargs["use_cache"] = generation_config.use_cache

        if not kwargs_has_attention_mask and requires_attention_mask and accepts_attention_mask:
            model_kwargs["attention_mask"] = self._prepare_attention_mask_for_generation(
                inputs_tensor, generation_config.pad_token_id, generation_config.eos_token_id
            )

        if self.config.is_encoder_decoder and "encoder_outputs" not in model_kwargs:
            # if model is encoder decoder encoder_outputs are created and added to `model_kwargs`
            model_kwargs = self._prepare_encoder_decoder_kwargs_for_generation(
                inputs_tensor, model_kwargs, model_input_name, generation_config
            )

        # 5. Prepare `input_ids` which will be used for auto-regressive generation
        if self.config.is_encoder_decoder:
            input_ids, model_kwargs = self._prepare_decoder_input_ids_for_generation(
                batch_size=batch_size,
                model_input_name=model_input_name,
                model_kwargs=model_kwargs,
                decoder_start_token_id=generation_config.decoder_start_token_id,
                device=inputs_tensor.device,
            )
        else:
            input_ids = inputs_tensor if model_input_name == "input_ids" else model_kwargs.pop("input_ids")

        if streamer is not None:
            streamer.put(input_ids.cpu())

        # 6. Prepare `max_length` depending on other stopping criteria.
        input_ids_length = input_ids.shape[-1]
        has_default_max_length = kwargs.get("max_length") is None and generation_config.max_length is not None
        has_default_min_length = kwargs.get("min_length") is None and generation_config.min_length is not None
        generation_config = self._prepare_generated_length(
            generation_config=generation_config,
            has_default_max_length=has_default_max_length,
            has_default_min_length=has_default_min_length,
            model_input_name=model_input_name,
            inputs_tensor=inputs_tensor,
            input_ids_length=input_ids_length,
        )

        if generation_config.cache_implementation is not None and model_kwargs.get("past_key_values") is not None:
            raise ValueError(
                "Passing both `cache_implementation` (used to initialize certain caches) and `past_key_values` (a "
                "Cache object) is unsupported. Please use only one of the two."
            )
        elif generation_config.cache_implementation in NEED_SETUP_CACHE_CLASSES_MAPPING:
            if not self._supports_cache_class:
                raise ValueError(
                    "This model does not support the `cache_implementation` argument. Please check the following "
                    "issue: https://github.com/huggingface/transformers/issues/28981."
                )
            if generation_config.cache_implementation == "static" and not self._supports_static_cache:
                raise ValueError(
                    "This model does not support `cache_implementation='static'`. Please check the following "
                    "issue: https://github.com/huggingface/transformers/issues/28981"
                )
            model_kwargs["past_key_values"] = self._get_cache(
                generation_config.cache_implementation, batch_size, generation_config.max_length
            )
        self._validate_generated_length(generation_config, input_ids_length, has_default_max_length)

        # 7. determine generation mode
        generation_mode = generation_config.get_generation_mode(assistant_model)

        if streamer is not None and (generation_config.num_beams > 1):
            raise ValueError(
                "`streamer` cannot be used with beam search (yet!). Make sure that `num_beams` is set to 1."
            )

        if self.device.type != input_ids.device.type:
            warnings.warn(
                "You are calling .generate() with the `input_ids` being on a device type different"
                f" than your model's device. `input_ids` is on {input_ids.device.type}, whereas the model"
                f" is on {self.device.type}. You may experience unexpected behaviors or slower generation."
                " Please make sure that you have put `input_ids` to the"
                f" correct device by calling for example input_ids = input_ids.to('{self.device.type}') before"
                " running `.generate()`.",
                UserWarning,
            )

        # 8. prepare distribution pre_processing samplers
        prepared_logits_processor = self._get_logits_processor(
            generation_config=generation_config,
            input_ids_seq_length=input_ids_length,
            encoder_input_ids=inputs_tensor,
            prefix_allowed_tokens_fn=prefix_allowed_tokens_fn,
            logits_processor=logits_processor,
<<<<<<< HEAD
            device=input_ids.device,
=======
            device=inputs_tensor.device,
>>>>>>> 673440d0
            model_kwargs=model_kwargs,
            negative_prompt_ids=negative_prompt_ids,
            negative_prompt_attention_mask=negative_prompt_attention_mask,
        )

        # 9. prepare stopping criteria
        prepared_stopping_criteria = self._get_stopping_criteria(
            generation_config=generation_config, stopping_criteria=stopping_criteria, tokenizer=tokenizer, **kwargs
        )

        # 10. go into different generation modes
        if generation_mode == GenerationMode.ASSISTED_GENERATION:
            if generation_config.num_return_sequences > 1:
                raise ValueError(
                    "num_return_sequences has to be 1 when doing assisted generate, "
                    f"but is {generation_config.num_return_sequences}."
                )
            if batch_size > 1:
                raise ValueError("assisted generate is only supported for batch_size = 1")
            if not model_kwargs["use_cache"]:
                raise ValueError("assisted generate requires `use_cache=True`")
            if generation_config.cache_implementation == "static":
                raise ValueError("assisted generate is not supported with `static_cache`")

            # 11. Get the candidate generator, given the parameterization
            candidate_generator = self._get_candidate_generator(
                generation_config=generation_config,
                input_ids=input_ids,
                inputs_tensor=inputs_tensor,
                assistant_model=assistant_model,
                logits_processor=logits_processor,
                model_kwargs=model_kwargs,
            )

            # 12. prepare logits warper (if `do_sample` is `True`)
            prepared_logits_warper = (
                self._get_logits_warper(
                    generation_config,
                    device=input_ids.device,
                )
                if generation_config.do_sample
                else None
            )

            # 13. run assisted generate
            result = self._assisted_decoding(
                input_ids,
                candidate_generator=candidate_generator,
                logits_processor=prepared_logits_processor,
                logits_warper=prepared_logits_warper,
                stopping_criteria=prepared_stopping_criteria,
                generation_config=generation_config,
                synced_gpus=synced_gpus,
                streamer=streamer,
                **model_kwargs,
            )

        elif generation_mode == GenerationMode.CONTRASTIVE_SEARCH:
            if not model_kwargs["use_cache"]:
                raise ValueError("Contrastive search requires `use_cache=True`")

            result = self._contrastive_search(
                input_ids,
                logits_processor=prepared_logits_processor,
                stopping_criteria=prepared_stopping_criteria,
                generation_config=generation_config,
                synced_gpus=synced_gpus,
                streamer=streamer,
                **model_kwargs,
            )

        elif generation_mode in (GenerationMode.SAMPLE, GenerationMode.GREEDY_SEARCH):
            # 11. prepare logits warper
<<<<<<< HEAD
            logits_warper = self._get_logits_warper(generation_config, device=input_ids.device)
=======
            prepared_logits_warper = (
                self._get_logits_warper(generation_config) if generation_config.do_sample else None
            )
>>>>>>> 673440d0

            # 12. expand input_ids with `num_return_sequences` additional sequences per batch
            input_ids, model_kwargs = self._expand_inputs_for_generation(
                input_ids=input_ids,
                expand_size=generation_config.num_return_sequences,
                is_encoder_decoder=self.config.is_encoder_decoder,
                **model_kwargs,
            )

            # 13. run sample (it degenerates to greedy search when `generation_config.do_sample=False`)
            result = self._sample(
                input_ids,
                logits_processor=prepared_logits_processor,
                logits_warper=prepared_logits_warper,
                stopping_criteria=prepared_stopping_criteria,
                generation_config=generation_config,
                synced_gpus=synced_gpus,
                streamer=streamer,
                **model_kwargs,
            )

        elif generation_mode in (GenerationMode.BEAM_SAMPLE, GenerationMode.BEAM_SEARCH):
            # 11. prepare logits warper
<<<<<<< HEAD
            logits_warper = self._get_logits_warper(generation_config, device=input_ids.device)
=======
            prepared_logits_warper = (
                self._get_logits_warper(generation_config) if generation_config.do_sample else None
            )
>>>>>>> 673440d0

            # 12. prepare beam search scorer
            beam_scorer = BeamSearchScorer(
                batch_size=batch_size,
                num_beams=generation_config.num_beams,
                device=inputs_tensor.device,
                length_penalty=generation_config.length_penalty,
                do_early_stopping=generation_config.early_stopping,
                num_beam_hyps_to_keep=generation_config.num_return_sequences,
                max_length=generation_config.max_length,
            )

            # 13. interleave input_ids with `num_beams` additional sequences per batch
            input_ids, model_kwargs = self._expand_inputs_for_generation(
                input_ids=input_ids,
                expand_size=generation_config.num_beams,
                is_encoder_decoder=self.config.is_encoder_decoder,
                **model_kwargs,
            )

            # 14. run beam sample
            result = self._beam_search(
                input_ids,
                beam_scorer,
                logits_processor=prepared_logits_processor,
                logits_warper=prepared_logits_warper,
                stopping_criteria=prepared_stopping_criteria,
                generation_config=generation_config,
                synced_gpus=synced_gpus,
                **model_kwargs,
            )

        elif generation_mode == GenerationMode.GROUP_BEAM_SEARCH:
            # 11. prepare beam search scorer
            beam_scorer = BeamSearchScorer(
                batch_size=batch_size,
                num_beams=generation_config.num_beams,
                device=inputs_tensor.device,
                length_penalty=generation_config.length_penalty,
                do_early_stopping=generation_config.early_stopping,
                num_beam_hyps_to_keep=generation_config.num_return_sequences,
                num_beam_groups=generation_config.num_beam_groups,
                max_length=generation_config.max_length,
            )
            # 12. interleave input_ids with `num_beams` additional sequences per batch
            input_ids, model_kwargs = self._expand_inputs_for_generation(
                input_ids=input_ids,
                expand_size=generation_config.num_beams,
                is_encoder_decoder=self.config.is_encoder_decoder,
                **model_kwargs,
            )
            # 13. run beam search
            result = self._group_beam_search(
                input_ids,
                beam_scorer,
                logits_processor=prepared_logits_processor,
                stopping_criteria=prepared_stopping_criteria,
                generation_config=generation_config,
                synced_gpus=synced_gpus,
                **model_kwargs,
            )

        elif generation_mode == GenerationMode.CONSTRAINED_BEAM_SEARCH:
            final_constraints = []
            if generation_config.constraints is not None:
                final_constraints = generation_config.constraints

            if generation_config.force_words_ids is not None:

                def typeerror():
                    raise ValueError(
                        "`force_words_ids` has to either be a `List[List[List[int]]]` or `List[List[int]]` "
                        f"of positive integers, but is {generation_config.force_words_ids}."
                    )

                if (
                    not isinstance(generation_config.force_words_ids, list)
                    or len(generation_config.force_words_ids) == 0
                ):
                    typeerror()

                for word_ids in generation_config.force_words_ids:
                    if isinstance(word_ids[0], list):
                        if not isinstance(word_ids, list) or len(word_ids) == 0:
                            typeerror()
                        if any(not isinstance(token_ids, list) for token_ids in word_ids):
                            typeerror()
                        if any(
                            any((not isinstance(token_id, int) or token_id < 0) for token_id in token_ids)
                            for token_ids in word_ids
                        ):
                            typeerror()

                        constraint = DisjunctiveConstraint(word_ids)
                    else:
                        if not isinstance(word_ids, list) or len(word_ids) == 0:
                            typeerror()
                        if any((not isinstance(token_id, int) or token_id < 0) for token_id in word_ids):
                            typeerror()

                        constraint = PhrasalConstraint(word_ids)
                    final_constraints.append(constraint)

            # 11. prepare beam search scorer
            constrained_beam_scorer = ConstrainedBeamSearchScorer(
                constraints=final_constraints,
                batch_size=batch_size,
                num_beams=generation_config.num_beams,
                device=inputs_tensor.device,
                length_penalty=generation_config.length_penalty,
                do_early_stopping=generation_config.early_stopping,
                num_beam_hyps_to_keep=generation_config.num_return_sequences,
                max_length=generation_config.max_length,
            )
            # 12. interleave input_ids with `num_beams` additional sequences per batch
            input_ids, model_kwargs = self._expand_inputs_for_generation(
                input_ids=input_ids,
                expand_size=generation_config.num_beams,
                is_encoder_decoder=self.config.is_encoder_decoder,
                **model_kwargs,
            )
            # 13. run beam search
            result = self._constrained_beam_search(
                input_ids,
                constrained_beam_scorer=constrained_beam_scorer,
                logits_processor=prepared_logits_processor,
                stopping_criteria=prepared_stopping_criteria,
                generation_config=generation_config,
                synced_gpus=synced_gpus,
                **model_kwargs,
            )

        return result

    def _has_unfinished_sequences(self, this_peer_finished: bool, synced_gpus: bool, device: torch.device) -> bool:
        """
        Returns whether there are still unfinished sequences in the device. The existence of unfinished sequences is
        fed through `this_peer_finished`. ZeRO stage 3-friendly.
        """
        if synced_gpus:
            # Under synced_gpus the `forward` call must continue until all gpus complete their sequence.
            # The following logic allows an early break if all peers finished generating their sequence
            this_peer_finished_flag = torch.tensor(0.0 if this_peer_finished else 1.0).to(device)
            # send 0.0 if we finished, 1.0 otherwise
            dist.all_reduce(this_peer_finished_flag, op=dist.ReduceOp.SUM)
            # did all peers finish? the reduced sum will be 0.0 then
            if this_peer_finished_flag.item() == 0.0:
                return False
        elif this_peer_finished:
            return False
        return True

    @torch.no_grad()
    def _contrastive_search(
        self,
        input_ids: torch.LongTensor,
        logits_processor: LogitsProcessorList,
        stopping_criteria: StoppingCriteriaList,
        generation_config: GenerationConfig,
        synced_gpus: bool,
        streamer: Optional["BaseStreamer"],
        **model_kwargs,
    ) -> Union[GenerateNonBeamOutput, torch.LongTensor]:
        r"""
        Generates sequences of token ids for models with a language modeling head using **contrastive search** and can
        be used for text-decoder, text-to-text, speech-to-text, and vision-to-text models.

        Parameters:
            input_ids (`torch.LongTensor` of shape `(batch_size, sequence_length)`):
                The sequence used as a prompt for the generation.
            logits_processor (`LogitsProcessorList`):
                An instance of [`LogitsProcessorList`]. List of instances of class derived from [`LogitsProcessor`]
                used to modify the prediction scores of the language modeling head applied at each generation step.
            stopping_criteria (`StoppingCriteriaList`):
                An instance of [`StoppingCriteriaList`]. List of instances of class derived from [`StoppingCriteria`]
                used to tell if the generation loop should stop.
            generation_config ([`~generation.GenerationConfig`]):
                The generation configuration to be used as parametrization of the decoding method.
            synced_gpus (`bool`):
                Whether to continue running the while loop until max_length (needed for ZeRO stage 3)
            streamer (`BaseStreamer`, *optional*):
                Streamer object that will be used to stream the generated sequences. Generated tokens are passed
                through `streamer.put(token_ids)` and the streamer is responsible for any further processing.
            model_kwargs:
                Additional model specific keyword arguments will be forwarded to the `forward` function of the model.
                If model is an encoder-decoder model the kwargs should include `encoder_outputs`.

        Return:
            [`~generation.GenerateDecoderOnlyOutput`], [`~generation.GenerateEncoderDecoderOutput`]
            or `torch.LongTensor`: A `torch.LongTensor` containing the generated tokens (default behaviour) or a
            [`~generation.GenerateDecoderOnlyOutput`] if `model.config.is_encoder_decoder=False` and
            `return_dict_in_generate=True` or a [`~generation.GenerateEncoderDecoderOutput`] if
            `model.config.is_encoder_decoder=True`.
        """
        # init values
        has_eos_stopping_criteria = any(hasattr(criteria, "eos_token_id") for criteria in stopping_criteria)
        top_k = generation_config.top_k
        penalty_alpha = generation_config.penalty_alpha
        pad_token_id = generation_config.pad_token_id
        output_attentions = generation_config.output_attentions
        output_hidden_states = generation_config.output_hidden_states
        output_scores = generation_config.output_scores
        output_logits = generation_config.output_logits
        return_dict_in_generate = generation_config.return_dict_in_generate
        sequential = generation_config.low_memory

        # init attention / hidden states / scores tuples
        raw_logits = () if (return_dict_in_generate and output_logits) else None
        scores = () if (return_dict_in_generate and output_scores) else None
        decoder_attentions = () if (return_dict_in_generate and output_attentions) else None
        cross_attentions = () if (return_dict_in_generate and output_attentions) else None
        decoder_hidden_states = () if (return_dict_in_generate and output_hidden_states) else None

        # if model is an encoder-decoder, retrieve encoder attention weights and hidden states
        if return_dict_in_generate and self.config.is_encoder_decoder:
            encoder_attentions = model_kwargs["encoder_outputs"].get("attentions") if output_attentions else None
            encoder_hidden_states = (
                model_kwargs["encoder_outputs"].get("hidden_states") if output_hidden_states else None
            )

        # keep track of which sequences are already finished
        batch_size = input_ids.shape[0]
        unfinished_sequences = torch.ones(batch_size, dtype=torch.long, device=input_ids.device)
        model_kwargs = self._get_initial_cache_position(input_ids, model_kwargs)

        this_peer_finished = False

        while self._has_unfinished_sequences(this_peer_finished, synced_gpus, device=input_ids.device):
            # if the first step in the loop, encode all the prefix and obtain: (1) past_key_values;
            # (2) last_hidden_states; (3) logit_for_next_step; (4) update model kwargs for the next step
            if model_kwargs.get("past_key_values") is None:
                # prepare inputs
                model_kwargs["use_cache"] = True
                model_inputs = self.prepare_inputs_for_generation(input_ids, **model_kwargs)

                # encode the given prefix and prepare model inputs; encoder-decoder model process the prefix and save
                # the `encoder_outputs`
                outputs = self(
                    **model_inputs, return_dict=True, output_hidden_states=True, output_attentions=output_attentions
                )

                # last decoder hidden states will be used to compute the degeneration penalty (cosine similarity with
                # previous tokens)
                if self.config.is_encoder_decoder:
                    last_hidden_states = outputs.decoder_hidden_states[-1]
                else:
                    last_hidden_states = outputs.hidden_states[-1]

                # next logit for contrastive search to select top-k candidate tokens
                logit_for_next_step = outputs.logits[:, -1, :]

                model_kwargs = self._update_model_kwargs_for_generation(
                    outputs,
                    model_kwargs,
                    is_encoder_decoder=self.config.is_encoder_decoder,
                    standardize_cache_format=True,
                )
                if not sequential:
                    # Expands model inputs top_k times, for batched forward passes (akin to beam search).
                    _, model_kwargs = self._expand_inputs_for_generation(
                        expand_size=top_k, is_encoder_decoder=self.config.is_encoder_decoder, **model_kwargs
                    )

                past_key_values = model_kwargs.get("past_key_values")
                if past_key_values is None:
                    raise ValueError(
                        f"{self.__class__.__name__} does not support caching and therefore **can't** be used "
                        "for contrastive search."
                    )
                elif (
                    not isinstance(past_key_values[0], (tuple, torch.Tensor))
                    or past_key_values[0][0].shape[0] != batch_size
                ):
                    raise ValueError(
                        f"{self.__class__.__name__} does not have a standard cache format and therefore **can't** be "
                        "used for contrastive search without further modifications."
                    )

            # contrastive_search main logic start:
            # contrastive search decoding consists of two steps: (1) candidate tokens recall; (2) candidate re-rank by
            # degeneration penalty
            processed_logit_for_next_step = logits_processor(input_ids, logit_for_next_step)
            next_probs = nn.functional.softmax(processed_logit_for_next_step, dim=-1)

            top_k_probs, top_k_ids = torch.topk(next_probs, dim=-1, k=top_k)

            # Store scores, attentions and hidden_states when required
            if return_dict_in_generate:
                if output_logits:
                    raw_logits += (logit_for_next_step,)
                if output_scores:
                    scores += (processed_logit_for_next_step,)
                if output_attentions:
                    decoder_attentions += (
                        (outputs.decoder_attentions,) if self.config.is_encoder_decoder else (outputs.attentions,)
                    )
                    if self.config.is_encoder_decoder:
                        cross_attentions += (outputs.cross_attentions,)

                if output_hidden_states:
                    decoder_hidden_states += (
                        (outputs.decoder_hidden_states,)
                        if self.config.is_encoder_decoder
                        else (outputs.hidden_states,)
                    )

            # Replicates the new past_key_values to match the `top_k` candidates
            new_key_values = []
            past = model_kwargs["past_key_values"]
            for layer in past:
                items = []
                # item is either the key or the value matrix
                for item in layer:
                    if sequential:
                        items.append(item.repeat_interleave(1, dim=0))
                    else:
                        items.append(item.repeat_interleave(top_k, dim=0))
                new_key_values.append(tuple(items))
            if not isinstance(past, DynamicCache):
                past = tuple(new_key_values)
            else:
                for layer_idx in range(len(new_key_values)):
                    past.key_cache[layer_idx] = new_key_values[layer_idx][0]
                    past.value_cache[layer_idx] = new_key_values[layer_idx][1]
            model_kwargs["past_key_values"] = past

            if sequential:
                all_outputs = []
                for i in range(top_k):
                    # compute the candidate tokens by the language model and collect their hidden_states
                    next_model_inputs = self.prepare_inputs_for_generation(top_k_ids[:, i].view(-1, 1), **model_kwargs)

                    outputs = self(
                        **next_model_inputs,
                        return_dict=True,
                        output_hidden_states=True,
                        output_attentions=output_attentions,
                    )
                    all_outputs.append(outputs)
                outputs = stack_model_outputs(all_outputs)

            else:
                # compute the candidate tokens by the language model and collect their hidden_states
                # assembles top_k_ids into batch of size k
                next_model_inputs = self.prepare_inputs_for_generation(top_k_ids.view(-1, 1), **model_kwargs)

                outputs = self(
                    **next_model_inputs,
                    return_dict=True,
                    output_hidden_states=True,
                    output_attentions=output_attentions,
                )
            # name is different for encoder-decoder and decoder-only models
            if self.config.is_encoder_decoder:
                next_hidden = outputs.decoder_hidden_states[-1]
                full_hidden_states = outputs.decoder_hidden_states
            else:
                next_hidden = outputs.hidden_states[-1]
                full_hidden_states = outputs.hidden_states

            logits = outputs.logits[:, -1, :]

            context_hidden = last_hidden_states.repeat_interleave(top_k, dim=0)

            # compute the degeneration penalty and re-rank the candidates based on the degeneration penalty and the
            # model confidence. Keeping `selected_idx` on CPU enables multi-device contrastive search and doesn't
            # introduce (noticeable) slowdowns on single-device runs.
            selected_idx = _ranking_fast(context_hidden, next_hidden, top_k_probs, penalty_alpha, top_k)
            selected_idx = selected_idx.to("cpu")

            # prepare for the next step: (1) next token_id; (2) past_key_values; (3) last_hidden_states for computing
            # the degeneration penalty; (4) logits for selecting next top-k candidates; (5) selected tokens scores
            # (model confidence minus degeneration penalty); (6) decoder hidden_states
            next_tokens = top_k_ids[range(len(top_k_ids)), selected_idx]
            next_hidden = torch.stack(torch.split(next_hidden.squeeze(dim=1), top_k))
            next_hidden = next_hidden[range(batch_size), selected_idx, :]
            last_hidden_states = torch.cat([last_hidden_states, next_hidden.unsqueeze(1)], dim=1)

            next_decoder_hidden_states = ()
            for layer in full_hidden_states:
                layer = torch.stack(torch.split(layer, top_k))[range(batch_size), selected_idx, :]
                next_decoder_hidden_states += (layer,)

            # generate past_key_values cache of only the selected token
            if sequential:
                next_model_input = self.prepare_inputs_for_generation(
                    top_k_ids[:, selected_idx].view(-1, 1), **model_kwargs
                )

                selected_outputs = self(
                    **next_model_input,
                    return_dict=True,
                    output_hidden_states=False,
                    output_attentions=False,
                )
                next_past_key_values = selected_outputs["past_key_values"]

            else:
                next_past_key_values = self._extract_past_from_model_output(outputs, standardize_cache_format=True)
                new_key_values = []
                for layer in next_past_key_values:
                    items = []
                    # item is either the key or the value matrix
                    for item in layer:
                        item = torch.stack(torch.split(item, top_k, dim=0))  # [B, K, num_head, seq_len, esz]
                        item = item[range(batch_size), selected_idx, ...]  # [B, num_head, seq_len, esz]
                        items += [item]
                    new_key_values += [items]

                if not isinstance(next_past_key_values, DynamicCache):
                    next_past_key_values = tuple(new_key_values)
                else:
                    for layer_idx in range(len(new_key_values)):
                        next_past_key_values.key_cache[layer_idx] = new_key_values[layer_idx][0]
                        next_past_key_values.value_cache[layer_idx] = new_key_values[layer_idx][1]

            logit_for_next_step = torch.stack(torch.split(logits, top_k))[range(batch_size), selected_idx, :]

            # Rebuilds the relevant parts of the model output for the selected token, for use in the next iteration
            if self.config.is_encoder_decoder:
                next_step_cross_attentions = ()
                next_step_decoder_attentions = ()
                if output_attentions:
                    for layer in outputs.cross_attentions:
                        layer = torch.stack(torch.split(layer, top_k, dim=0))[range(batch_size), selected_idx, ...]
                        next_step_cross_attentions += (layer,)
                    for layer in outputs.decoder_attentions:
                        layer = torch.stack(torch.split(layer, top_k, dim=0))[range(batch_size), selected_idx, ...]
                        next_step_decoder_attentions += (layer,)
                outputs = Seq2SeqLMOutput(
                    past_key_values=next_past_key_values,
                    decoder_hidden_states=next_decoder_hidden_states,
                    decoder_attentions=next_step_decoder_attentions or None,
                    cross_attentions=next_step_cross_attentions or None,
                )
            else:
                next_step_attentions = ()
                if output_attentions:
                    for layer in outputs.attentions:
                        layer = torch.stack(torch.split(layer, top_k, dim=0))[range(batch_size), selected_idx, ...]
                        next_step_attentions += (layer,)
                outputs = CausalLMOutputWithPast(
                    past_key_values=next_past_key_values,
                    hidden_states=next_decoder_hidden_states,
                    attentions=next_step_attentions or None,
                )
            # contrastive_search main logic end

            if synced_gpus and this_peer_finished:
                continue  # don't waste resources running the code we don't need

            # finished sentences should have their next token be a padding token
            if has_eos_stopping_criteria:
                next_tokens = next_tokens * unfinished_sequences + pad_token_id * (1 - unfinished_sequences)

            # update generated ids, model inputs, and length for next step
            input_ids = torch.cat([input_ids, next_tokens[:, None]], dim=-1)
            if streamer is not None:
                streamer.put(next_tokens.cpu())
            model_kwargs = self._update_model_kwargs_for_generation(
                outputs,
                model_kwargs,
                is_encoder_decoder=self.config.is_encoder_decoder,
            )

            # stop when each sentence is finished
            unfinished_sequences = unfinished_sequences & ~stopping_criteria(input_ids, scores)
            this_peer_finished = unfinished_sequences.max() == 0

        if streamer is not None:
            streamer.end()

        if return_dict_in_generate:
            # Contrastive search works by forward looking at the next token, so we need to exclude it from
            # `past_key_values` to be consistent with the other decoding methods
            if model_kwargs.get("past_key_values") is not None:
                past_key_values = []
                for layer in model_kwargs["past_key_values"]:
                    layer_past_key_values = []
                    for item in layer:
                        layer_past_key_values.append(item[..., :-1, :])
                    past_key_values.append(tuple(layer_past_key_values))
                model_kwargs["past_key_values"] = tuple(past_key_values)

            if self.config.is_encoder_decoder:
                return GenerateEncoderDecoderOutput(
                    sequences=input_ids,
                    scores=scores,
                    logits=raw_logits,
                    encoder_attentions=encoder_attentions,
                    encoder_hidden_states=encoder_hidden_states,
                    decoder_attentions=decoder_attentions,
                    cross_attentions=cross_attentions,
                    decoder_hidden_states=decoder_hidden_states,
                    past_key_values=model_kwargs.get("past_key_values"),
                )
            else:
                return GenerateDecoderOnlyOutput(
                    sequences=input_ids,
                    scores=scores,
                    logits=raw_logits,
                    attentions=decoder_attentions,
                    hidden_states=decoder_hidden_states,
                    past_key_values=model_kwargs.get("past_key_values"),
                )
        else:
            return input_ids

    def _greedy_search(
        self,
        input_ids: torch.LongTensor,
        logits_processor: LogitsProcessorList,
        stopping_criteria: StoppingCriteriaList,
        generation_config: GenerationConfig,
        synced_gpus: bool,
        streamer: Optional["BaseStreamer"],
        **model_kwargs,
    ) -> Union[GenerateNonBeamOutput, torch.LongTensor]:
        r"""
        Deprecated. Use `._sample()` instead, passing the same arguments.
        """

        logger.warning_once(
            "Calling `._greedy_search()` directly is deprecated and will be removed in v4.42. Use `._sample()` "
            "instead, passing the same arguments."
        )
        return self._sample(
            input_ids=input_ids,
            logits_processor=logits_processor,
            stopping_criteria=stopping_criteria,
            generation_config=generation_config,
            synced_gpus=synced_gpus,
            streamer=streamer,
            **model_kwargs,
        )

    def _sample(
        self,
        input_ids: torch.LongTensor,
        logits_processor: LogitsProcessorList,
        stopping_criteria: StoppingCriteriaList,
        generation_config: GenerationConfig,
        synced_gpus: bool,
        streamer: Optional["BaseStreamer"],
        logits_warper: Optional[LogitsProcessorList] = None,
        **model_kwargs,
    ) -> Union[GenerateNonBeamOutput, torch.LongTensor]:
        r"""
        Generates sequences of token ids for models with a language modeling head using **multinomial sampling** and
        can be used for text-decoder, text-to-text, speech-to-text, and vision-to-text models.

        Parameters:
            input_ids (`torch.LongTensor` of shape `(batch_size, sequence_length)`):
                The sequence used as a prompt for the generation.
            logits_processor (`LogitsProcessorList`):
                An instance of [`LogitsProcessorList`]. List of instances of class derived from [`LogitsProcessor`]
                used to modify the prediction scores of the language modeling head applied at each generation step.
            stopping_criteria (`StoppingCriteriaList`):
                An instance of [`StoppingCriteriaList`]. List of instances of class derived from [`StoppingCriteria`]
                used to tell if the generation loop should stop.
            generation_config ([`~generation.GenerationConfig`]):
                The generation configuration to be used as parametrization of the decoding method.
            synced_gpus (`bool`):
                Whether to continue running the while loop until max_length (needed for ZeRO stage 3)
            streamer (`BaseStreamer`, *optional*):
                Streamer object that will be used to stream the generated sequences. Generated tokens are passed
                through `streamer.put(token_ids)` and the streamer is responsible for any further processing.
            logits_warper (`LogitsProcessorList`, *optional*):
                An instance of [`LogitsProcessorList`]. List of instances of class derived from [`LogitsWarper`] used
                to warp the prediction score distribution of the language modeling head applied before multinomial
                sampling at each generation step. Only required with sampling strategies (i.e. `do_sample` is set in
                `generation_config`)
            model_kwargs:
                Additional model specific kwargs will be forwarded to the `forward` function of the model. If model is
                an encoder-decoder model the kwargs should include `encoder_outputs`.

        Return:
            [`~generation.GenerateDecoderOnlyOutput`], [`~generation.GenerateEncoderDecoderOutput`] or `torch.LongTensor`:
            A `torch.LongTensor` containing the generated tokens (default behaviour) or a
            [`~generation.GenerateDecoderOnlyOutput`] if `model.config.is_encoder_decoder=False` and
            `return_dict_in_generate=True` or a [`~generation.GenerateEncoderDecoderOutput`] if
            `model.config.is_encoder_decoder=True`.
        """
        # init values
        pad_token_id = generation_config.pad_token_id
        output_attentions = generation_config.output_attentions
        output_hidden_states = generation_config.output_hidden_states
        output_scores = generation_config.output_scores
        output_logits = generation_config.output_logits
        return_dict_in_generate = generation_config.return_dict_in_generate
        has_eos_stopping_criteria = any(hasattr(criteria, "eos_token_id") for criteria in stopping_criteria)
        do_sample = generation_config.do_sample
        if do_sample is True and not isinstance(logits_warper, LogitsProcessorList):
            raise ValueError(
                "`do_sample` is set to `True`, `logits_warper` must be a `LogitsProcessorList` instance (it is "
                f"{logits_warper})."
            )

        # init attention / hidden states / scores tuples
        scores = () if (return_dict_in_generate and output_scores) else None
        raw_logits = () if (return_dict_in_generate and output_logits) else None
        decoder_attentions = () if (return_dict_in_generate and output_attentions) else None
        cross_attentions = () if (return_dict_in_generate and output_attentions) else None
        decoder_hidden_states = () if (return_dict_in_generate and output_hidden_states) else None

        # if model is an encoder-decoder, retrieve encoder attention weights and hidden states
        if return_dict_in_generate and self.config.is_encoder_decoder:
            encoder_attentions = model_kwargs["encoder_outputs"].get("attentions") if output_attentions else None
            encoder_hidden_states = (
                model_kwargs["encoder_outputs"].get("hidden_states") if output_hidden_states else None
            )

        # keep track of which sequences are already finished
        batch_size = input_ids.shape[0]
        this_peer_finished = False
        unfinished_sequences = torch.ones(batch_size, dtype=torch.long, device=input_ids.device)
        model_kwargs = self._get_initial_cache_position(input_ids, model_kwargs)

        while self._has_unfinished_sequences(this_peer_finished, synced_gpus, device=input_ids.device):
            # prepare model inputs
            model_inputs = self.prepare_inputs_for_generation(input_ids, **model_kwargs)

            # forward pass to get next token
            outputs = self(
                **model_inputs,
                return_dict=True,
                output_attentions=output_attentions,
                output_hidden_states=output_hidden_states,
            )

            if synced_gpus and this_peer_finished:
                continue  # don't waste resources running the code we don't need

            next_token_logits = outputs.logits[:, -1, :]

            # pre-process distribution
            next_token_scores = logits_processor(input_ids, next_token_logits)
            if do_sample:
                next_token_scores = logits_warper(input_ids, next_token_scores)

            # Store scores, attentions and hidden_states when required
            if return_dict_in_generate:
                if output_scores:
                    scores += (next_token_scores,)
                if output_logits:
                    raw_logits += (next_token_logits,)
                if output_attentions:
                    decoder_attentions += (
                        (outputs.decoder_attentions,) if self.config.is_encoder_decoder else (outputs.attentions,)
                    )
                    if self.config.is_encoder_decoder:
                        cross_attentions += (outputs.cross_attentions,)

                if output_hidden_states:
                    decoder_hidden_states += (
                        (outputs.decoder_hidden_states,)
                        if self.config.is_encoder_decoder
                        else (outputs.hidden_states,)
                    )

            # token selection
            if do_sample:
                probs = nn.functional.softmax(next_token_scores, dim=-1)
                next_tokens = torch.multinomial(probs, num_samples=1).squeeze(1)
            else:
                next_tokens = torch.argmax(next_token_scores, dim=-1)

            # finished sentences should have their next token be a padding token
            if has_eos_stopping_criteria:
                next_tokens = next_tokens * unfinished_sequences + pad_token_id * (1 - unfinished_sequences)

            # update generated ids, model inputs, and length for next step
            input_ids = torch.cat([input_ids, next_tokens[:, None]], dim=-1)
            if streamer is not None:
                streamer.put(next_tokens.cpu())
            model_kwargs = self._update_model_kwargs_for_generation(
                outputs,
                model_kwargs,
                is_encoder_decoder=self.config.is_encoder_decoder,
            )

            unfinished_sequences = unfinished_sequences & ~stopping_criteria(input_ids, scores)
            this_peer_finished = unfinished_sequences.max() == 0

        if streamer is not None:
            streamer.end()

        if return_dict_in_generate:
            if self.config.is_encoder_decoder:
                return GenerateEncoderDecoderOutput(
                    sequences=input_ids,
                    scores=scores,
                    logits=raw_logits,
                    encoder_attentions=encoder_attentions,
                    encoder_hidden_states=encoder_hidden_states,
                    decoder_attentions=decoder_attentions,
                    cross_attentions=cross_attentions,
                    decoder_hidden_states=decoder_hidden_states,
                    past_key_values=model_kwargs.get("past_key_values"),
                )
            else:
                return GenerateDecoderOnlyOutput(
                    sequences=input_ids,
                    scores=scores,
                    logits=raw_logits,
                    attentions=decoder_attentions,
                    hidden_states=decoder_hidden_states,
                    past_key_values=model_kwargs.get("past_key_values"),
                )
        else:
            return input_ids

    def _temporary_reorder_cache(self, past_key_values, beam_idx):
        """
        Temporary function to handle the different types of cache reordering processes while we roll out `Cache`.

        TODO: standardize cache formats and make all models compatible with `Cache`. It would remove the need
        for this function, with `Cache.reorder_cache` being the sole remaining code path
        """
        model_class = self.__class__.__name__.lower()
        # Exception 1: code path for models using the legacy cache format
        if isinstance(past_key_values, (tuple, list)):
            past_key_values = self._reorder_cache(past_key_values, beam_idx)
        # Exception 2: models with different cache formats. These are limited to `DynamicCache` until their
        # cache format is standardized, to avoid adding complexity to the codebase.
        elif "bloom" in model_class or "gptbigcode" in model_class:
            if not isinstance(past_key_values, DynamicCache):
                raise ValueError(
                    f"Using an unsupported cache format with {model_class}. Currently, it only supports the "
                    "legacy tuple format or `DynamicCache`"
                )
            past_key_values = self._reorder_cache(past_key_values, beam_idx)
            past_key_values = DynamicCache.from_legacy_cache(past_key_values)
        # Standard code path: use the `Cache.reorder_cache`
        else:
            past_key_values.reorder_cache(beam_idx)
        return past_key_values

    # TODO (joao, v4.42): remove default for `logits_warper`
    def _beam_search(
        self,
        input_ids: torch.LongTensor,
        beam_scorer: BeamScorer,
        logits_processor: LogitsProcessorList,
        stopping_criteria: StoppingCriteriaList,
        generation_config: GenerationConfig,
        synced_gpus: bool,
        logits_warper: Optional[LogitsProcessorList] = None,
        **model_kwargs,
    ) -> Union[GenerateBeamOutput, torch.LongTensor]:
        r"""
        Generates sequences of token ids for models with a language modeling head using **beam search decoding** and
        can be used for text-decoder, text-to-text, speech-to-text, and vision-to-text models.

        Parameters:
            input_ids (`torch.LongTensor` of shape `(batch_size, sequence_length)`):
                The sequence used as a prompt for the generation.
            beam_scorer (`BeamScorer`):
                An derived instance of [`BeamScorer`] that defines how beam hypotheses are constructed, stored and
                sorted during generation. For more information, the documentation of [`BeamScorer`] should be read.
            logits_processor (`LogitsProcessorList`):
                An instance of [`LogitsProcessorList`]. List of instances of class derived from [`LogitsProcessor`]
                used to modify the prediction scores of the language modeling head applied at each generation step.
            stopping_criteria (`StoppingCriteriaList`:
                An instance of [`StoppingCriteriaList`]. List of instances of class derived from [`StoppingCriteria`]
                used to tell if the generation loop should stop.
            generation_config ([`~generation.GenerationConfig`]):
                The generation configuration to be used as parametrization of the decoding method.
            synced_gpus (`bool`):
                Whether to continue running the while loop until max_length (needed for ZeRO stage 3)
            logits_warper (`LogitsProcessorList`, *optional*):
                An instance of [`LogitsProcessorList`]. List of instances of class derived from [`LogitsWarper`] used
                to warp the prediction score distribution of the language modeling head applied before multinomial
                sampling at each generation step. Only required with sampling strategies (i.e. `do_sample` is set in
                `generation_config`)
            model_kwargs:
                Additional model specific kwargs will be forwarded to the `forward` function of the model. If model is
                an encoder-decoder model the kwargs should include `encoder_outputs`.

        Return:
            [`generation.GenerateBeamDecoderOnlyOutput`], [`~generation.GenerateBeamEncoderDecoderOutput`] or
            `torch.LongTensor`: A `torch.LongTensor` containing the generated tokens (default behaviour) or a
            [`~generation.GenerateBeamDecoderOnlyOutput`] if `model.config.is_encoder_decoder=False` and
            `return_dict_in_generate=True` or a [`~generation.GenerateBeamEncoderDecoderOutput`] if
            `model.config.is_encoder_decoder=True`.
        """
        # init values
        pad_token_id = generation_config.pad_token_id
        eos_token_id = generation_config.eos_token_id
        output_attentions = generation_config.output_attentions
        output_hidden_states = generation_config.output_hidden_states
        output_scores = generation_config.output_scores
        output_logits = generation_config.output_logits
        return_dict_in_generate = generation_config.return_dict_in_generate
        sequential = generation_config.low_memory
        do_sample = generation_config.do_sample
        if do_sample is True and not isinstance(logits_warper, LogitsProcessorList):
            raise ValueError(
                "`do_sample` is set to `True`, `logits_warper` must be a `LogitsProcessorList` instance (it is "
                f"{logits_warper})."
            )

        batch_size = len(beam_scorer._beam_hyps)
        num_beams = beam_scorer.num_beams

        batch_beam_size, cur_len = input_ids.shape
        model_kwargs = self._get_initial_cache_position(input_ids, model_kwargs)

        if num_beams * batch_size != batch_beam_size:
            raise ValueError(
                f"Batch dimension of `input_ids` should be {num_beams * batch_size}, but is {batch_beam_size}."
            )

        # init attention / hidden states / scores tuples
        scores = () if (return_dict_in_generate and output_scores) else None
        raw_logits = () if (return_dict_in_generate and output_logits) else None
        beam_indices = (
            tuple(() for _ in range(batch_beam_size)) if (return_dict_in_generate and output_scores) else None
        )
        decoder_attentions = () if (return_dict_in_generate and output_attentions) else None
        cross_attentions = () if (return_dict_in_generate and output_attentions) else None
        decoder_hidden_states = () if (return_dict_in_generate and output_hidden_states) else None

        # if model is an encoder-decoder, retrieve encoder attention weights and hidden states
        if return_dict_in_generate and self.config.is_encoder_decoder:
            encoder_attentions = model_kwargs["encoder_outputs"].get("attentions") if output_attentions else None
            encoder_hidden_states = (
                model_kwargs["encoder_outputs"].get("hidden_states") if output_hidden_states else None
            )

        # initialise score of first beam with 0 and the rest with -1e9. This makes sure that only tokens
        # of the first beam are considered to avoid sampling the exact same tokens across all beams.
        beam_scores = torch.zeros((batch_size, num_beams), dtype=torch.float, device=input_ids.device)
        beam_scores[:, 1:] = -1e9
        beam_scores = beam_scores.view((batch_size * num_beams,))

        this_peer_finished = False

        decoder_prompt_len = input_ids.shape[-1]  # record the prompt length of decoder

        while self._has_unfinished_sequences(this_peer_finished, synced_gpus, device=input_ids.device):
            model_inputs = self.prepare_inputs_for_generation(input_ids, **model_kwargs)

            # if sequential is True, split the input to batches of batch_size and run sequentially
            if sequential:
                if any(
                    model_name in self.__class__.__name__.lower()
                    for model_name in [
                        "fsmt",
                        "reformer",
                        "bloom",
                        "ctrl",
                        "gpt_bigcode",
                        "transo_xl",
                        "xlnet",
                        "cpm",
                        "jamba",
                    ]
                ):
                    raise RuntimeError(
                        f"Currently generation for {self.__class__.__name__} is not supported "
                        f"for `low_memory beam_search`. Please open an issue on GitHub if you need this feature."
                    )

                inputs_per_sub_batches = _split_model_inputs(
                    model_inputs, split_size=batch_size, full_batch_size=batch_beam_size
                )
                outputs_per_sub_batch = [
                    self(
                        **inputs_per_sub_batch,
                        return_dict=True,
                        output_attentions=output_attentions,
                        output_hidden_states=output_hidden_states,
                    )
                    for inputs_per_sub_batch in inputs_per_sub_batches
                ]

                outputs = stack_model_outputs(outputs_per_sub_batch)

            else:  # Unchanged original behavior
                outputs = self(
                    **model_inputs,
                    return_dict=True,
                    output_attentions=output_attentions,
                    output_hidden_states=output_hidden_states,
                )

            if synced_gpus and this_peer_finished:
                cur_len = cur_len + 1
                continue  # don't waste resources running the code we don't need

            next_token_logits = outputs.logits[:, -1, :]
            next_token_scores = nn.functional.log_softmax(
                next_token_logits, dim=-1
            )  # (batch_size * num_beams, vocab_size)

            next_token_scores_processed = logits_processor(input_ids, next_token_scores)
            if do_sample:
                next_token_scores_processed = logits_warper(input_ids, next_token_scores_processed)
            next_token_scores = next_token_scores_processed + beam_scores[:, None].expand_as(
                next_token_scores_processed
            )

            # Store scores, attentions and hidden_states when required
            if return_dict_in_generate:
                if output_scores:
                    scores += (next_token_scores_processed,)
                if output_logits:
                    raw_logits += (next_token_logits,)
                if output_attentions:
                    decoder_attentions += (
                        (outputs.decoder_attentions,) if self.config.is_encoder_decoder else (outputs.attentions,)
                    )
                    if self.config.is_encoder_decoder:
                        cross_attentions += (outputs.cross_attentions,)
                if output_hidden_states:
                    decoder_hidden_states += (
                        (outputs.decoder_hidden_states,)
                        if self.config.is_encoder_decoder
                        else (outputs.hidden_states,)
                    )

            # reshape for beam search
            vocab_size = next_token_scores.shape[-1]
            next_token_scores = next_token_scores.view(batch_size, num_beams * vocab_size)

            # Beam token selection: pick 1 + eos_token_id.shape[0] next tokens for each beam so we have at least 1
            # non eos token per beam.
            n_eos_tokens = eos_token_id.shape[0] if eos_token_id is not None else 0
            n_tokens_to_keep = max(2, 1 + n_eos_tokens) * num_beams
            if do_sample:
                probs = nn.functional.softmax(next_token_scores, dim=-1)
                next_tokens = torch.multinomial(probs, num_samples=n_tokens_to_keep)
                next_token_scores = torch.gather(next_token_scores, -1, next_tokens)
                next_token_scores, _indices = torch.sort(next_token_scores, descending=True, dim=1)
                next_tokens = torch.gather(next_tokens, -1, _indices)
            else:
                next_token_scores, next_tokens = torch.topk(
                    next_token_scores, n_tokens_to_keep, dim=1, largest=True, sorted=True
                )

            next_indices = torch.div(next_tokens, vocab_size, rounding_mode="floor")
            next_tokens = next_tokens % vocab_size

            # stateless
            beam_outputs = beam_scorer.process(
                input_ids,
                next_token_scores,
                next_tokens,
                next_indices,
                pad_token_id=pad_token_id,
                eos_token_id=eos_token_id,
                beam_indices=beam_indices,
                decoder_prompt_len=decoder_prompt_len,
            )

            beam_scores = beam_outputs["next_beam_scores"]
            beam_next_tokens = beam_outputs["next_beam_tokens"]
            beam_idx = beam_outputs["next_beam_indices"]

            input_ids = torch.cat([input_ids[beam_idx, :], beam_next_tokens.unsqueeze(-1)], dim=-1)

            model_kwargs = self._update_model_kwargs_for_generation(
                outputs,
                model_kwargs,
                is_encoder_decoder=self.config.is_encoder_decoder,
            )
            if model_kwargs.get("past_key_values", None) is not None:
                model_kwargs["past_key_values"] = self._temporary_reorder_cache(
                    model_kwargs["past_key_values"], beam_idx
                )

            if return_dict_in_generate and output_scores:
                beam_indices = tuple((beam_indices[beam_idx[i]] + (beam_idx[i],) for i in range(len(beam_indices))))

            # increase cur_len
            cur_len = cur_len + 1

            if beam_scorer.is_done or all(stopping_criteria(input_ids, scores)):
                this_peer_finished = True

        sequence_outputs = beam_scorer.finalize(
            input_ids,
            beam_scores,
            next_tokens,
            next_indices,
            pad_token_id=pad_token_id,
            eos_token_id=eos_token_id,
            max_length=stopping_criteria.max_length,
            beam_indices=beam_indices,
            decoder_prompt_len=decoder_prompt_len,
        )

        if return_dict_in_generate:
            if not output_scores:
                sequence_outputs["sequence_scores"] = None

            if self.config.is_encoder_decoder:
                return GenerateBeamEncoderDecoderOutput(
                    sequences=sequence_outputs["sequences"],
                    sequences_scores=sequence_outputs["sequence_scores"],
                    scores=scores,
                    logits=raw_logits,
                    beam_indices=sequence_outputs["beam_indices"],
                    encoder_attentions=encoder_attentions,
                    encoder_hidden_states=encoder_hidden_states,
                    decoder_attentions=decoder_attentions,
                    cross_attentions=cross_attentions,
                    decoder_hidden_states=decoder_hidden_states,
                    past_key_values=model_kwargs.get("past_key_values"),
                )
            else:
                return GenerateBeamDecoderOnlyOutput(
                    sequences=sequence_outputs["sequences"],
                    sequences_scores=sequence_outputs["sequence_scores"],
                    scores=scores,
                    logits=raw_logits,
                    beam_indices=sequence_outputs["beam_indices"],
                    attentions=decoder_attentions,
                    hidden_states=decoder_hidden_states,
                    past_key_values=model_kwargs.get("past_key_values"),
                )
        else:
            return sequence_outputs["sequences"]

    def _beam_sample(
        self,
        input_ids: torch.LongTensor,
        beam_scorer: BeamScorer,
        logits_processor: LogitsProcessorList,
        stopping_criteria: StoppingCriteriaList,
        logits_warper: LogitsProcessorList,
        generation_config: GenerationConfig,
        synced_gpus: bool,
        **model_kwargs,
    ) -> Union[GenerateBeamOutput, torch.LongTensor]:
        r"""
        Deprecated. Use `._beam_search()` instead, passing the same arguments.
        """

        logger.warning_once(
            "Calling `._beam_sample()` directly is deprecated and will be removed in v4.42. Use `._beam_search()` "
            "instead, passing the same arguments."
        )
        return self._beam_search(
            input_ids=input_ids,
            beam_scorer=beam_scorer,
            logits_processor=logits_processor,
            stopping_criteria=stopping_criteria,
            logits_warper=logits_warper,
            generation_config=generation_config,
            synced_gpus=synced_gpus,
            **model_kwargs,
        )

    def _group_beam_search(
        self,
        input_ids: torch.LongTensor,
        beam_scorer: BeamScorer,
        logits_processor: LogitsProcessorList,
        stopping_criteria: StoppingCriteriaList,
        generation_config: GenerationConfig,
        synced_gpus: bool,
        **model_kwargs,
    ):
        r"""
        Generates sequences of token ids for models with a language modeling head using **diverse beam search
        decoding** and can be used for text-decoder, text-to-text, speech-to-text, and vision-to-text models.

        Parameters:
            input_ids (`torch.LongTensor` of shape `(batch_size, sequence_length)`):
                The sequence used as a prompt for the generation.
            beam_scorer (`BeamScorer`):
                An derived instance of [`BeamScorer`] that defines how beam hypotheses are constructed, stored and
                sorted during generation. For more information, the documentation of [`BeamScorer`] should be read.
            logits_processor (`LogitsProcessorList`):
                An instance of [`LogitsProcessorList`]. List of instances of class derived from [`LogitsProcessor`]
                used to modify the prediction scores of the language modeling head applied at each generation step.
            stopping_criteria (`StoppingCriteriaList`):
                An instance of [`StoppingCriteriaList`]. List of instances of class derived from [`StoppingCriteria`]
                used to tell if the generation loop should stop.
            generation_config ([`~generation.GenerationConfig`]):
                The generation configuration to be used as parametrization of the decoding method.
            synced_gpus (`bool`):
                Whether to continue running the while loop until max_length (needed for ZeRO stage 3)
            model_kwargs:
                Additional model specific kwargs that will be forwarded to the `forward` function of the model. If
                model is an encoder-decoder model the kwargs should include `encoder_outputs`.

        Return:
            [`~generation.GenerateBeamDecoderOnlyOutput`], [`~generation.GenerateBeamEncoderDecoderOutput`] or
            `torch.LongTensor`: A `torch.LongTensor` containing the generated tokens (default behaviour) or a
            [`~generation.GenerateBeamDecoderOnlyOutput`] if `model.config.is_encoder_decoder=False` and
            `return_dict_in_generate=True` or a [`~generation.GenerateBeamEncoderDecoderOutput`] if
            `model.config.is_encoder_decoder=True`.
        """
        # init values
        pad_token_id = generation_config.pad_token_id
        eos_token_id = generation_config.eos_token_id
        output_attentions = generation_config.output_attentions
        output_hidden_states = generation_config.output_hidden_states
        output_scores = generation_config.output_scores
        output_logits = generation_config.output_logits
        return_dict_in_generate = generation_config.return_dict_in_generate

        num_beams = beam_scorer.num_beams
        num_beam_groups = beam_scorer.num_beam_groups
        num_sub_beams = num_beams // num_beam_groups
        batch_size = len(beam_scorer._beam_hyps) // num_beam_groups
        device = input_ids.device

        batch_beam_size, cur_len = input_ids.shape
        model_kwargs = self._get_initial_cache_position(input_ids, model_kwargs)

        if return_dict_in_generate and output_scores:
            beam_indices = [tuple(() for _ in range(num_sub_beams * batch_size)) for _ in range(num_beam_groups)]
        else:
            beam_indices = None

        if num_beams * batch_size != batch_beam_size:
            raise ValueError(
                f"Batch dimension of `input_ids` should be {num_beams * batch_size}, but is {batch_beam_size}."
            )

        # init attention / hidden states / scores tuples
        scores = () if (return_dict_in_generate and output_scores) else None
        raw_logits = () if (return_dict_in_generate and output_logits) else None
        decoder_attentions = () if (return_dict_in_generate and output_attentions) else None
        cross_attentions = () if (return_dict_in_generate and output_attentions) else None
        decoder_hidden_states = () if (return_dict_in_generate and output_hidden_states) else None

        # if model is an encoder-decoder, retrieve encoder attention weights and hidden states
        if return_dict_in_generate and self.config.is_encoder_decoder:
            encoder_attentions = model_kwargs["encoder_outputs"].get("attentions") if output_attentions else None
            encoder_hidden_states = (
                model_kwargs["encoder_outputs"].get("hidden_states") if output_hidden_states else None
            )

        # initialise score of first beam of each group with 0 and the rest with -1e9. This ensures that the beams in
        # the same group don't produce same tokens everytime.
        beam_scores = torch.full((batch_size, num_beams), -1e9, dtype=torch.float, device=device)
        beam_scores[:, ::num_sub_beams] = 0
        beam_scores = beam_scores.view((batch_size * num_beams,))

        this_peer_finished = False

        decoder_prompt_len = input_ids.shape[-1]  # record the prompt length of decoder
        while self._has_unfinished_sequences(this_peer_finished, synced_gpus, device=input_ids.device):
            # predicted tokens in cur_len step
            current_tokens = torch.zeros(batch_size * num_beams, dtype=input_ids.dtype, device=device)

            # indices which will form the beams in the next time step
            reordering_indices = torch.zeros(batch_size * num_beams, dtype=torch.long, device=device)

            # do one decoder step on all beams of all sentences in batch
            model_inputs = self.prepare_inputs_for_generation(input_ids, **model_kwargs)
            outputs = self(
                **model_inputs,
                return_dict=True,
                output_attentions=output_attentions,
                output_hidden_states=output_hidden_states,
            )

            if synced_gpus and this_peer_finished:
                cur_len = cur_len + 1
                continue  # don't waste resources running the code we don't need

            if output_scores:
                processed_score = torch.zeros_like(outputs.logits[:, -1, :])
            if output_logits:
                raw_logit_score = outputs.logits[:, -1, :]

            for beam_group_idx in range(num_beam_groups):
                group_start_idx = beam_group_idx * num_sub_beams
                group_end_idx = min(group_start_idx + num_sub_beams, num_beams)
                group_size = group_end_idx - group_start_idx

                # indices of beams of current group among all sentences in batch
                batch_group_indices = []

                for batch_idx in range(batch_size):
                    batch_group_indices.extend(
                        [batch_idx * num_beams + idx for idx in range(group_start_idx, group_end_idx)]
                    )
                group_input_ids = input_ids[batch_group_indices]

                # select outputs of beams of current group only
                next_token_logits = outputs.logits[batch_group_indices, -1, :]

                next_token_scores = nn.functional.log_softmax(
                    next_token_logits, dim=-1
                )  # (batch_size * group_size, vocab_size)
                vocab_size = next_token_scores.shape[-1]

                next_token_scores_processed = logits_processor(
                    group_input_ids, next_token_scores, current_tokens=current_tokens, beam_group_idx=beam_group_idx
                )
                next_token_scores = next_token_scores_processed + beam_scores[batch_group_indices].unsqueeze(-1)
                next_token_scores = next_token_scores.expand_as(next_token_scores_processed)

                if output_scores:
                    processed_score[batch_group_indices] = next_token_scores_processed

                # reshape for beam search
                next_token_scores = next_token_scores.view(batch_size, group_size * vocab_size)

                # Sample 1 + len(eos_token_id) next tokens for each beam so we have at least 1 non eos token per beam.
                n_eos_tokens = eos_token_id.shape[0] if eos_token_id is not None else 0
                next_token_scores, next_tokens = torch.topk(
                    next_token_scores, max(2, 1 + n_eos_tokens) * group_size, dim=1, largest=True, sorted=True
                )

                next_indices = torch.div(next_tokens, vocab_size, rounding_mode="floor")
                next_tokens = next_tokens % vocab_size

                # stateless
                process_beam_indices = sum(beam_indices, ()) if beam_indices is not None else None
                beam_outputs = beam_scorer.process(
                    group_input_ids,
                    next_token_scores,
                    next_tokens,
                    next_indices,
                    pad_token_id=pad_token_id,
                    eos_token_id=eos_token_id,
                    beam_indices=process_beam_indices,
                    group_index=beam_group_idx,
                    decoder_prompt_len=decoder_prompt_len,
                )
                beam_scores[batch_group_indices] = beam_outputs["next_beam_scores"]
                beam_next_tokens = beam_outputs["next_beam_tokens"]
                beam_idx = beam_outputs["next_beam_indices"]

                if return_dict_in_generate and output_scores:
                    beam_indices[beam_group_idx] = tuple(
                        beam_indices[beam_group_idx][beam_idx[i]] + (beam_idx[i],) for i in range(len(beam_indices[0]))
                    )

                input_ids[batch_group_indices] = group_input_ids[beam_idx]
                group_input_ids = torch.cat([group_input_ids[beam_idx, :], beam_next_tokens.unsqueeze(-1)], dim=-1)
                current_tokens[batch_group_indices] = group_input_ids[:, -1]

                # (beam_idx // group_size) -> batch_idx
                # (beam_idx % group_size) -> offset of idx inside the group
                reordering_indices[batch_group_indices] = (
                    num_beams * torch.div(beam_idx, group_size, rounding_mode="floor")
                    + group_start_idx
                    + (beam_idx % group_size)
                )

            # Store scores, attentions and hidden_states when required
            if return_dict_in_generate:
                if output_scores:
                    scores += (processed_score,)
                if output_logits:
                    raw_logits += (raw_logit_score,)
                if output_attentions:
                    decoder_attentions += (
                        (outputs.decoder_attentions,) if self.config.is_encoder_decoder else (outputs.attentions,)
                    )
                    if self.config.is_encoder_decoder:
                        cross_attentions += (outputs.cross_attentions,)

                if output_hidden_states:
                    decoder_hidden_states += (
                        (outputs.decoder_hidden_states,)
                        if self.config.is_encoder_decoder
                        else (outputs.hidden_states,)
                    )

            input_ids = torch.cat([input_ids, current_tokens.unsqueeze(-1)], dim=-1)

            model_kwargs = self._update_model_kwargs_for_generation(
                outputs,
                model_kwargs,
                is_encoder_decoder=self.config.is_encoder_decoder,
            )
            if model_kwargs.get("past_key_values", None) is not None:
                model_kwargs["past_key_values"] = self._temporary_reorder_cache(
                    model_kwargs["past_key_values"], reordering_indices
                )

            # increase cur_len
            cur_len = cur_len + 1

            if beam_scorer.is_done or all(stopping_criteria(input_ids, scores)):
                this_peer_finished = True

        final_beam_indices = sum(beam_indices, ()) if beam_indices is not None else None
        sequence_outputs = beam_scorer.finalize(
            input_ids,
            beam_scores,
            next_tokens,
            next_indices,
            pad_token_id=pad_token_id,
            eos_token_id=eos_token_id,
            max_length=stopping_criteria.max_length,
            beam_indices=final_beam_indices,
            decoder_prompt_len=decoder_prompt_len,
        )

        if return_dict_in_generate:
            if not output_scores:
                sequence_outputs["sequence_scores"] = None

            if self.config.is_encoder_decoder:
                return GenerateBeamEncoderDecoderOutput(
                    sequences=sequence_outputs["sequences"],
                    sequences_scores=sequence_outputs["sequence_scores"],
                    scores=scores,
                    logits=raw_logits,
                    beam_indices=sequence_outputs["beam_indices"],
                    encoder_attentions=encoder_attentions,
                    encoder_hidden_states=encoder_hidden_states,
                    decoder_attentions=decoder_attentions,
                    cross_attentions=cross_attentions,
                    decoder_hidden_states=decoder_hidden_states,
                    past_key_values=model_kwargs.get("past_key_values"),
                )
            else:
                return GenerateBeamDecoderOnlyOutput(
                    sequences=sequence_outputs["sequences"],
                    sequences_scores=sequence_outputs["sequence_scores"],
                    scores=scores,
                    logits=raw_logits,
                    beam_indices=sequence_outputs["beam_indices"],
                    attentions=decoder_attentions,
                    hidden_states=decoder_hidden_states,
                    past_key_values=model_kwargs.get("past_key_values"),
                )
        else:
            return sequence_outputs["sequences"]

    def _constrained_beam_search(
        self,
        input_ids: torch.LongTensor,
        constrained_beam_scorer: ConstrainedBeamSearchScorer,
        logits_processor: LogitsProcessorList,
        stopping_criteria: StoppingCriteriaList,
        generation_config: GenerationConfig,
        synced_gpus: bool,
        **model_kwargs,
    ) -> Union[GenerateBeamOutput, torch.LongTensor]:
        r"""
        Generates sequences of token ids for models with a language modeling head using **constrained beam search
        decoding** and can be used for text-decoder, text-to-text, speech-to-text, and vision-to-text models.

        Parameters:
            input_ids (`torch.LongTensor` of shape `(batch_size, sequence_length)`):
                The sequence used as a prompt for the generation.
            constrained_beam_scorer (`ConstrainedBeamSearchScorer`):
                A derived instance of [`BeamScorer`] that defines how beam hypotheses are constructed, stored and
                sorted during generation, while satisfying a list of positive constraints. For more information, the
                documentation of [`ConstrainedBeamSearchScorer`] should be read.
            logits_processor (`LogitsProcessorList`):
                An instance of [`LogitsProcessorList`]. List of instances of class derived from [`LogitsProcessor`]
                used to modify the prediction scores of the language modeling head applied at each generation step.
            stopping_criteria (`StoppingCriteriaList`):
                An instance of [`StoppingCriteriaList`]. List of instances of class derived from [`StoppingCriteria`]
                used to tell if the generation loop should stop.
            logits_warper (`LogitsProcessorList`):
                An instance of [`LogitsProcessorList`]. List of instances of class derived from [`LogitsWarper`] used
                to warp the prediction score distribution of the language modeling head applied before multinomial
                sampling at each generation step.
            generation_config ([`~generation.GenerationConfig`]):
                The generation configuration to be used as parametrization of the decoding method.
            synced_gpus (`bool`):
                Whether to continue running the while loop until max_length (needed for ZeRO stage 3)
            model_kwargs:
                Additional model specific kwargs will be forwarded to the `forward` function of the model. If model is
                an encoder-decoder model the kwargs should include `encoder_outputs`.

        Return:
            [`~generation.GenerateBeamDecoderOnlyOutput`], [`~generation.GenerateBeamEncoderDecoderOutput`] or
            `torch.LongTensor`: A `torch.LongTensor` containing the generated tokens (default behaviour) or a
            [`~generation.GenerateBeamDecoderOnlyOutput`] if `model.config.is_encoder_decoder=False` and
            `return_dict_in_generate=True` or a [`~generation.GenerateBeamEncoderDecoderOutput`] if
            `model.config.is_encoder_decoder=True`.
        """
        # init values
        pad_token_id = generation_config.pad_token_id
        eos_token_id = generation_config.eos_token_id
        output_attentions = generation_config.output_attentions
        output_hidden_states = generation_config.output_hidden_states
        output_scores = generation_config.output_scores
        output_logits = generation_config.output_logits
        return_dict_in_generate = generation_config.return_dict_in_generate

        batch_size = len(constrained_beam_scorer._beam_hyps)
        num_beams = constrained_beam_scorer.num_beams

        batch_beam_size, cur_len = input_ids.shape
        model_kwargs = self._get_initial_cache_position(input_ids, model_kwargs)

        if num_beams * batch_size != batch_beam_size:
            raise ValueError(
                f"Batch dimension of `input_ids` should be {num_beams * batch_size}, but is {batch_beam_size}."
            )

        # init attention / hidden states / scores tuples
        scores = () if (return_dict_in_generate and output_scores) else None
        raw_logits = () if (return_dict_in_generate and output_logits) else None
        beam_indices = (
            tuple(() for _ in range(batch_beam_size)) if (return_dict_in_generate and output_scores) else None
        )
        decoder_attentions = () if (return_dict_in_generate and output_attentions) else None
        cross_attentions = () if (return_dict_in_generate and output_attentions) else None
        decoder_hidden_states = () if (return_dict_in_generate and output_hidden_states) else None

        # if model is an encoder-decoder, retrieve encoder attention weights and hidden states
        if return_dict_in_generate and self.config.is_encoder_decoder:
            encoder_attentions = model_kwargs["encoder_outputs"].get("attentions") if output_attentions else None
            encoder_hidden_states = (
                model_kwargs["encoder_outputs"].get("hidden_states") if output_hidden_states else None
            )

        # initialise score of first beam with 0 and the rest with -1e9. This makes sure that only tokens
        # of the first beam are considered to avoid sampling the exact same tokens across all beams.
        beam_scores = torch.zeros((batch_size, num_beams), dtype=torch.float, device=input_ids.device)
        beam_scores[:, 1:] = -1e9
        beam_scores = beam_scores.view((batch_size * num_beams,))

        this_peer_finished = False

        decoder_prompt_len = input_ids.shape[-1]  # record the prompt length of decoder
        while self._has_unfinished_sequences(this_peer_finished, synced_gpus, device=input_ids.device):
            model_inputs = self.prepare_inputs_for_generation(input_ids, **model_kwargs)

            outputs = self(
                **model_inputs,
                return_dict=True,
                output_attentions=output_attentions,
                output_hidden_states=output_hidden_states,
            )

            if synced_gpus and this_peer_finished:
                cur_len = cur_len + 1
                continue  # don't waste resources running the code we don't need

            next_token_logits = outputs.logits[:, -1, :]
            next_token_scores = nn.functional.log_softmax(
                next_token_logits, dim=-1
            )  # (batch_size * num_beams, vocab_size)

            next_token_scores_processed = logits_processor(input_ids, next_token_scores)

            next_token_scores = next_token_scores_processed + beam_scores[:, None].expand_as(
                next_token_scores_processed
            )

            scores_for_all_vocab = next_token_scores.clone()

            # Store scores, attentions and hidden_states when required
            if return_dict_in_generate:
                if output_scores:
                    scores += (next_token_scores,)
                if output_logits:
                    raw_logits += (next_token_logits,)
                if output_attentions:
                    decoder_attentions += (
                        (outputs.decoder_attentions,) if self.config.is_encoder_decoder else (outputs.attentions,)
                    )
                    if self.config.is_encoder_decoder:
                        cross_attentions += (outputs.cross_attentions,)

                if output_hidden_states:
                    decoder_hidden_states += (
                        (outputs.decoder_hidden_states,)
                        if self.config.is_encoder_decoder
                        else (outputs.hidden_states,)
                    )

            # reshape for beam search
            vocab_size = next_token_scores.shape[-1]
            next_token_scores = next_token_scores.view(batch_size, num_beams * vocab_size)

            # Sample 1 + len(eos_token_id) next tokens for each beam so we have at least 1 non eos token per beam.
            n_eos_tokens = eos_token_id.shape[0] if eos_token_id is not None else 0
            next_token_scores, next_tokens = torch.topk(
                next_token_scores, max(2, 1 + n_eos_tokens) * num_beams, dim=1, largest=True, sorted=True
            )

            next_indices = (next_tokens / vocab_size).long()
            next_tokens = next_tokens % vocab_size

            # stateless
            beam_outputs = constrained_beam_scorer.process(
                input_ids,
                next_token_scores,
                next_tokens,
                next_indices,
                scores_for_all_vocab,
                pad_token_id=pad_token_id,
                eos_token_id=eos_token_id,
                beam_indices=beam_indices,
                decoder_prompt_len=decoder_prompt_len,
            )
            beam_scores = beam_outputs["next_beam_scores"]
            beam_next_tokens = beam_outputs["next_beam_tokens"]
            beam_idx = beam_outputs["next_beam_indices"]

            input_ids = torch.cat([input_ids[beam_idx, :], beam_next_tokens.unsqueeze(-1)], dim=-1)
            model_kwargs = self._update_model_kwargs_for_generation(
                outputs,
                model_kwargs,
                is_encoder_decoder=self.config.is_encoder_decoder,
            )
            if model_kwargs.get("past_key_values", None) is not None:
                model_kwargs["past_key_values"] = self._temporary_reorder_cache(
                    model_kwargs["past_key_values"], beam_idx
                )

            if return_dict_in_generate and output_scores:
                beam_indices = tuple((beam_indices[beam_idx[i]] + (beam_idx[i],) for i in range(len(beam_indices))))

            # increase cur_len
            cur_len = cur_len + 1

            if constrained_beam_scorer.is_done or all(stopping_criteria(input_ids, scores)):
                this_peer_finished = True

        sequence_outputs = constrained_beam_scorer.finalize(
            input_ids,
            beam_scores,
            next_tokens,
            next_indices,
            pad_token_id=pad_token_id,
            eos_token_id=eos_token_id,
            max_length=stopping_criteria.max_length,
            beam_indices=beam_indices,
            decoder_prompt_len=decoder_prompt_len,
        )

        if return_dict_in_generate:
            if not output_scores:
                sequence_outputs["sequence_scores"] = None
            if self.config.is_encoder_decoder:
                return GenerateBeamEncoderDecoderOutput(
                    sequences=sequence_outputs["sequences"],
                    sequences_scores=sequence_outputs["sequence_scores"],
                    scores=scores,
                    logits=raw_logits,
                    beam_indices=sequence_outputs["beam_indices"],
                    encoder_attentions=encoder_attentions,
                    encoder_hidden_states=encoder_hidden_states,
                    decoder_attentions=decoder_attentions,
                    cross_attentions=cross_attentions,
                    decoder_hidden_states=decoder_hidden_states,
                    past_key_values=model_kwargs.get("past_key_values"),
                )
            else:
                return GenerateBeamDecoderOnlyOutput(
                    sequences=sequence_outputs["sequences"],
                    sequences_scores=sequence_outputs["sequence_scores"],
                    scores=scores,
                    logits=raw_logits,
                    beam_indices=sequence_outputs["beam_indices"],
                    attentions=decoder_attentions,
                    hidden_states=decoder_hidden_states,
                    past_key_values=model_kwargs.get("past_key_values"),
                )
        else:
            return sequence_outputs["sequences"]

    def _assisted_decoding(
        self,
        input_ids: torch.LongTensor,
        candidate_generator: CandidateGenerator,
        logits_processor: LogitsProcessorList,
        logits_warper: LogitsProcessorList,
        stopping_criteria: StoppingCriteriaList,
        generation_config: GenerationConfig,
        synced_gpus: bool,
        streamer: Optional["BaseStreamer"],
        **model_kwargs,
    ) -> Union[GenerateNonBeamOutput, torch.LongTensor]:
        r"""
        Generates sequences of token ids for models with a language modeling head using **greedy decoding** or
        **sample** (depending on `do_sample`), assisted by candidate sequences. Assisted generation is an example of a
        candidate decoding strategy. Can be used for text-decoder, text-to-text, speech-to-text, and vision-to-text
        models.

        Parameters:
            input_ids (`torch.LongTensor` of shape `(batch_size, sequence_length)`):
                The sequence used as a prompt for the generation.
            candidate_generator (`CandidateGenerator`):
                A derived instance of [`CandidateGenerator`] that defines how candidate sequences are generated. For
                more information, the documentation of [`CandidateGenerator`] should be read.
            logits_processor (`LogitsProcessorList`):
                An instance of [`LogitsProcessorList`]. List of instances of class derived from [`LogitsProcessor`]
                used to modify the prediction scores of the language modeling head applied at each generation step.
            logits_warper (`LogitsProcessorList`):
                An instance of [`LogitsProcessorList`]. List of instances of class derived from [`LogitsWarper`] used
                to warp the prediction score distribution of the language modeling head applied before multinomial
                sampling at each generation step. Only used if sampling is active.
            stopping_criteria (`StoppingCriteriaList`):
                An instance of [`StoppingCriteriaList`]. List of instances of class derived from [`StoppingCriteria`]
                used to tell if the generation loop should stop.
            generation_config ([`~generation.GenerationConfig`]):
                The generation configuration to be used as parametrization of the decoding method.
            synced_gpus (`bool`):
                Whether to continue running the while loop until max_length (needed for ZeRO stage 3)
            streamer (`BaseStreamer`, *optional*):
                Streamer object that will be used to stream the generated sequences. Generated tokens are passed
                through `streamer.put(token_ids)` and the streamer is responsible for any further processing.
            model_kwargs:
                Additional model specific keyword arguments will be forwarded to the `forward` function of the model.
                If model is an encoder-decoder model the kwargs should include `encoder_outputs`.

        Return:
            [`~generation.GenerateDecoderOnlyOutput`], [`~generation.GenerateEncoderDecoderOutput`] or
            `torch.LongTensor`: A `torch.LongTensor` containing the generated tokens (default behaviour) or a
            [`~generation.GenerateDecoderOnlyOutput`] if `model.config.is_encoder_decoder=False` and
            `return_dict_in_generate=True` or a [`~generation.GenerateEncoderDecoderOutput`] if
            `model.config.is_encoder_decoder=True`.
        """
        # init values
        do_sample = logits_warper is not None
        output_attentions = generation_config.output_attentions
        output_hidden_states = generation_config.output_hidden_states
        output_scores = generation_config.output_scores
        output_logits = generation_config.output_logits
        return_dict_in_generate = generation_config.return_dict_in_generate

        # init attention / hidden states / scores tuples
        scores = () if (return_dict_in_generate and output_scores) else None
        raw_logits = () if (return_dict_in_generate and output_logits) else None
        decoder_attentions = () if (return_dict_in_generate and output_attentions) else None
        cross_attentions = () if (return_dict_in_generate and output_attentions) else None
        decoder_hidden_states = () if (return_dict_in_generate and output_hidden_states) else None

        # if model is an encoder-decoder, retrieve encoder attention weights and hidden states
        if return_dict_in_generate and self.config.is_encoder_decoder:
            encoder_attentions = model_kwargs["encoder_outputs"].get("attentions") if output_attentions else None
            encoder_hidden_states = (
                model_kwargs["encoder_outputs"].get("hidden_states") if output_hidden_states else None
            )

        # keep track of which sequences are already finished
        batch_size = input_ids.shape[0]
        unfinished_sequences = torch.ones(batch_size, dtype=torch.long, device=input_ids.device)
        model_kwargs = self._get_initial_cache_position(input_ids, model_kwargs)

        this_peer_finished = False
        while self._has_unfinished_sequences(this_peer_finished, synced_gpus, device=input_ids.device):
            cur_len = input_ids.shape[-1]

            #  1. Fetch candidate sequences from a `CandidateGenerator`
            candidate_input_ids, candidate_logits = candidate_generator.get_candidates(input_ids)
            candidate_input_ids = candidate_input_ids.to(self.device)
            if candidate_logits is not None:
                candidate_logits = candidate_logits.to(self.device)

            candidate_length = candidate_input_ids.shape[1] - input_ids.shape[1]
            is_done_candidate = stopping_criteria(candidate_input_ids, None)

            # 2. Use the original model to obtain the next token logits given the candidate sequence. We obtain
            # `candidate_length + 1` relevant logits from this process: in the event that all candidates are correct,
            # we use this forward pass to also pick the subsequent logits in the original model.

            # 2.1. Prepare the model inputs
            candidate_kwargs = copy.copy(model_kwargs)
            candidate_kwargs = _prepare_attention_mask(
                candidate_kwargs, candidate_input_ids.shape[1], self.config.is_encoder_decoder
            )
            candidate_kwargs = _prepare_token_type_ids(candidate_kwargs, candidate_input_ids.shape[1])
            if "cache_position" in candidate_kwargs:
                candidate_kwargs["cache_position"] = torch.cat(
                    (
                        candidate_kwargs["cache_position"],
                        torch.arange(cur_len, cur_len + candidate_length, device=input_ids.device, dtype=torch.long),
                    ),
                    dim=0,
                )

            model_inputs = self.prepare_inputs_for_generation(candidate_input_ids, **candidate_kwargs)
            if "num_logits_to_keep" in model_inputs:
                model_inputs["num_logits_to_keep"] = candidate_length + 1

            # 2.2. Run a forward pass on the candidate sequence
            outputs = self(
                **model_inputs,
                output_attentions=output_attentions,
                output_hidden_states=output_hidden_states,
            )

            # 2.3. Process the new logits
            new_logits = outputs.logits[:, -candidate_length - 1 :]  # excludes the input prompt if present
            next_token_logits = new_logits.clone()
            if len(logits_processor) > 0:
                for i in range(candidate_length + 1):
                    new_logits[:, i, :] = logits_processor(candidate_input_ids[:, : cur_len + i], new_logits[:, i, :])
            if do_sample and len(logits_warper) > 0:
                for i in range(candidate_length + 1):
                    new_logits[:, i, :] = logits_warper(candidate_input_ids[:, : cur_len + i], new_logits[:, i, :])

            # 3. Select the accepted tokens. There are two possible cases:
            # Case 1: `do_sample=True` and we have logits for the candidates (originally from speculative decoding)
            # 👉 Apply algorithm 1 from the speculative decoding paper (https://arxiv.org/pdf/2211.17192.pdf).
            if do_sample and candidate_logits is not None:
                valid_tokens, n_matches = _speculative_sampling(
                    candidate_input_ids,
                    candidate_logits,
                    candidate_length,
                    new_logits,
                    is_done_candidate,
                )

            # Case 2: all other cases (originally from assisted generation) 👉 Compare the tokens selected from the
            # original model logits with the candidate tokens. We can keep the candidate tokens until the first
            # mismatch, or until the max length is reached.
            else:
                if do_sample:
                    probs = new_logits.softmax(dim=-1)
                    selected_tokens = torch.multinomial(probs[0, :, :], num_samples=1).squeeze(1)[None, :]
                else:
                    selected_tokens = new_logits.argmax(dim=-1)

                candidate_new_tokens = candidate_input_ids[:, cur_len:]
                n_matches = ((~(candidate_new_tokens == selected_tokens[:, :-1])).cumsum(dim=-1) < 1).sum()

                # Ensure we don't generate beyond max_len or an EOS token
                if is_done_candidate and n_matches == candidate_length:
                    n_matches -= 1
                valid_tokens = selected_tokens[:, : n_matches + 1]

            # 4. Update variables according to the number of matching assistant tokens. Remember: the token generated
            # by the model after the last candidate match is also valid, as it is generated from a correct sequence.
            # Because of this last token, assisted generation search reduces to a normal greedy search/sample if there
            # is no match.

            # 4.1. Get the valid continuation, after the matching tokens
            input_ids = torch.cat((input_ids, valid_tokens), dim=-1)
            if streamer is not None:
                streamer.put(valid_tokens.cpu())
            new_cur_len = input_ids.shape[-1]

            # 4.2. Discard past key values relative to unused assistant tokens
            new_cache_size = new_cur_len - 1
            outputs.past_key_values = _crop_past_key_values(self, outputs.past_key_values, new_cache_size)

            # 5. Update the candidate generation strategy if needed
            candidate_generator.update_candidate_strategy(input_ids, new_logits, n_matches)

            if synced_gpus and this_peer_finished:
                continue  # don't waste resources running the code we don't need

            # Store scores, attentions and hidden_states when required
            # Assistant: modified to append one tuple element per token, as in the other generation methods.
            if return_dict_in_generate:
                if output_scores:
                    scores += tuple(new_logits[:, i, :] for i in range(n_matches + 1))
                if output_logits:
                    raw_logits += (next_token_logits,)

                if "past_key_values" not in model_kwargs:
                    added_len = new_cur_len
                else:
                    added_len = n_matches + 1

                if output_attentions:
                    if self.config.is_encoder_decoder:
                        cross_attentions = _split_model_outputs(
                            cross_attentions, outputs.cross_attentions, cur_len, added_len
                        )
                        decoder_attentions = _split_model_outputs(
                            decoder_attentions,
                            outputs.decoder_attentions,
                            cur_len,
                            added_len,
                            is_decoder_attention=True,
                        )
                    else:
                        decoder_attentions = _split_model_outputs(
                            decoder_attentions,
                            outputs.attentions,
                            cur_len,
                            added_len,
                            is_decoder_attention=True,
                        )
                if output_hidden_states:
                    if self.config.is_encoder_decoder:
                        decoder_hidden_states = _split_model_outputs(
                            decoder_hidden_states, outputs.decoder_hidden_states, cur_len, added_len
                        )
                    else:
                        decoder_hidden_states = _split_model_outputs(
                            decoder_hidden_states, outputs.hidden_states, cur_len, added_len
                        )

            model_kwargs = self._update_model_kwargs_for_generation(
                outputs,
                model_kwargs,
                is_encoder_decoder=self.config.is_encoder_decoder,
                num_new_tokens=n_matches + 1,
            )

            unfinished_sequences = unfinished_sequences & ~stopping_criteria(input_ids, scores)
            this_peer_finished = unfinished_sequences.max() == 0

        if streamer is not None:
            streamer.end()

        if (
            hasattr(candidate_generator, "assistant_model")
            and candidate_generator.assistant_model.generation_config.num_assistant_tokens_schedule == "heuristic"
        ):
            candidate_generator.assistant_model.generation_config.num_assistant_tokens = (
                candidate_generator.num_assistant_tokens
            )
        if return_dict_in_generate:
            if self.config.is_encoder_decoder:
                return GenerateEncoderDecoderOutput(
                    sequences=input_ids,
                    scores=scores,
                    logits=raw_logits,
                    encoder_attentions=encoder_attentions,
                    encoder_hidden_states=encoder_hidden_states,
                    decoder_attentions=decoder_attentions,
                    cross_attentions=cross_attentions,
                    decoder_hidden_states=decoder_hidden_states,
                    past_key_values=model_kwargs.get("past_key_values"),
                )
            else:
                return GenerateDecoderOnlyOutput(
                    sequences=input_ids,
                    scores=scores,
                    logits=raw_logits,
                    attentions=decoder_attentions,
                    hidden_states=decoder_hidden_states,
                    past_key_values=model_kwargs.get("past_key_values"),
                )
        else:
            return input_ids


def _speculative_sampling(
    candidate_input_ids,
    candidate_logits,
    candidate_length,
    new_logits,
    is_done_candidate,
):
    """
    Applies sampling as in the speculative decoding paper (https://arxiv.org/pdf/2211.17192.pdf, algorithm 1). Returns
    the selected tokens, as well as the number of candidate matches.

    NOTE: Unless otherwise stated, the variable names match those in the paper.
    """
    new_candidate_input_ids = candidate_input_ids[:, -candidate_length:]
    # Gets the probabilities from the logits. q_i and p_i denote the assistant and model probabilities of the tokens
    # selected by the assistant, respectively.
    q = candidate_logits.softmax(dim=-1)
    q_i = q[:, torch.arange(candidate_length), new_candidate_input_ids].squeeze(0, 1)
    p = new_logits.softmax(dim=-1)
    p_i = p[:, torch.arange(candidate_length), new_candidate_input_ids].squeeze(0, 1)
    probability_ratio = p_i / q_i

    # When probability_ratio > 1 (i.e. q_i(x) < p_i(x), or "assistant probability of the candidate token is smaller
    # than the model probability for the same token"), keep the token. Otherwise reject with p = 1 - probability_ratio
    # (= keep with p = probability_ratio). Keep all the tokens until the first rejection
    r_i = torch.rand_like(probability_ratio)
    is_accepted = r_i <= probability_ratio
    n_matches = ((~is_accepted).cumsum(dim=-1) < 1).sum()  # this is `n` in algorithm 1

    # Ensure we don't generate beyond max_len or an EOS token (not in algorithm 1, but needed for correct behavior)
    if is_done_candidate and n_matches == candidate_length:
        # Output length is assumed to be `n_matches + 1`. Since we won't generate another token with the target model
        # due to acceptance on EOS we fix `n_matches`
        n_matches -= 1
        valid_tokens = new_candidate_input_ids[:, : n_matches + 1]
    else:
        # Next token selection: if there is a rejection, adjust the distribution from the main model before sampling.
        gamma = candidate_logits.shape[1]
        p_n_plus_1 = p[:, n_matches, :]
        if n_matches < gamma:
            q_n_plus_1 = q[:, n_matches, :]
            p_prime = torch.clamp((p_n_plus_1 - q_n_plus_1), min=0)
            p_prime.div_(p_prime.sum())
        else:
            p_prime = p_n_plus_1
        t = torch.multinomial(p_prime, num_samples=1).squeeze(1)[None, :]

        # The selected tokens include the matches (if any) plus the next sampled tokens
        if n_matches > 0:
            valid_tokens = torch.cat((new_candidate_input_ids[:, :n_matches], t), dim=-1)
        else:
            valid_tokens = t

    return valid_tokens, n_matches


def _split_model_outputs(outputs, new_outputs, cur_len, added_len, is_decoder_attention=False):
    """
    Given the (decoder/cross attentions)/(decoder hidden states) for multiple generated tokens, splits it into a tuple
    where each member corresponds to a single generated token.
    """
    # Retrocompatibility: in our generation functions, the first iteration includes the attention/hidden states for the
    # prompt.
    if len(outputs) == 0:
        new_tuple = ()
        for layer in new_outputs:
            last_dim_size = cur_len if is_decoder_attention else layer.shape[-1]
            new_tuple += (layer[..., :cur_len, :last_dim_size],)
        outputs += (new_tuple,)
        # The first iteration contains the prompt + 1 generated token, let's update the length variables accordingly
        cur_len += 1
        added_len -= cur_len

    for i in range(added_len):
        new_tuple = ()
        for layer in new_outputs:
            last_dim_size = cur_len + i if is_decoder_attention else layer.shape[-1]
            new_tuple += (layer[..., i : i + 1, :last_dim_size],)
        outputs += (new_tuple,)
    return outputs


def _ranking_fast(
    context_hidden: torch.FloatTensor,
    next_hidden: torch.FloatTensor,
    next_top_k_probs: torch.FloatTensor,
    alpha: float,
    beam_width: int,
) -> torch.FloatTensor:
    """
    Reranks the top_k candidates based on a degeneration penalty (cosine similarity with previous tokens), as described
    in the paper "A Contrastive Framework for Neural Text Generation". Returns the index of the best candidate for each
    row in the batch.
    """
    norm_context_hidden = context_hidden / context_hidden.norm(dim=2, keepdim=True)
    norm_next_hidden = next_hidden / next_hidden.norm(dim=2, keepdim=True)
    cosine_matrix = torch.matmul(norm_context_hidden, norm_next_hidden.transpose(1, 2)).squeeze(-1)  # [B*K, S]
    degeneration_penalty, _ = torch.max(cosine_matrix, dim=-1)  # [B*K]
    next_top_k_probs = next_top_k_probs.view(-1)  # [B*K]
    contrastive_score = (1.0 - alpha) * next_top_k_probs - alpha * degeneration_penalty
    contrastive_score = torch.stack(torch.split(contrastive_score, beam_width))  # [B, K]
    _, selected_idx = contrastive_score.max(dim=-1)  # [B]
    return selected_idx


def _split(data, full_batch_size: int, split_size: int = None):
    """
    Takes care of three cases:
    1. data is a tensor: e.g. last_hidden_state, pooler_output etc. split them on the batch_size dim
    2. data is a tuple: e.g. hidden_states, attentions etc. Keep the tuple as it is and split each tensor in it and
       return a list of tuples
    3. data is a tuple of tuples, e.g. past_key_values. Keep the tuple as it is and split each tuple in it and
       return a list of tuples of tuples
    (see documentation of ModelOutput)
    """
    if data is None:
        return [None] * (full_batch_size // split_size)
    if isinstance(data, torch.Tensor):
        return [data[i : i + split_size] for i in range(0, full_batch_size, split_size)]
    elif isinstance(data, tuple):
        # If the elements of the tuple are also tuples (e.g., past_key_values in our earlier example)
        if isinstance(data[0], tuple):
            return [
                tuple(tuple(tensor[i : i + split_size] for tensor in inner_tuple) for inner_tuple in data)
                for i in range(0, full_batch_size, split_size)
            ]

        else:
            return [
                tuple(sub_tensor[i : i + split_size] for sub_tensor in data)
                for i in range(0, full_batch_size, split_size)
            ]
    else:
        raise ValueError(f"Unexpected attribute type: {type(data)}")


def _split_model_inputs(
    model_input: Union[ModelOutput, Dict], split_size: int, full_batch_size: int
) -> List[Union[ModelOutput, Dict]]:
    """
    Split a ModelOutput object (or its subclasses) or Dict into a list of same-class objects based on a specified split
    size. The input object is dict when it was prepared for forward pass and ModelOutput when it was returned from
    previous forward pass.
    """
    # Edge case: if model_input is None, return a list of Nones
    # this happens with Whisper where encoder_outputs is None
    if model_input is None:
        return [model_input] * (full_batch_size // split_size)
    # Infer the class from the object
    model_output_cls = type(model_input)
    if (full_batch_size % split_size) != 0:
        raise ValueError("`full_batch_size` must be divisible by `split_size`")

    if split_size > full_batch_size:
        raise ValueError("`split_size` must be smaller or equal to `full_batch_size`")

    # Helper function to split tensors or tuples of tensors

    # Find all the dataclass fields (e.g., last_hidden_state, pooler_output etc.) and split them
    keys = (
        model_input.__dataclass_fields__.keys() if hasattr(model_input, "__dataclass_fields__") else model_input.keys()
    )
    # We only keep keys that are in the model_input
    keys = [k for k in keys if k in model_input]
    # Here we can have four types of values: tensors, tuples of tensors and booleans, and encoder_outputs which is a
    # ModelOutput object.
    # bool should not be split but replicated for each split
    bool_keys = [k for k in keys if isinstance(model_input[k], bool) or k == "cache_position"]
    keys_to_ignore = ["cache_position", "encoder_outputs", "num_logits_to_keep"]
    non_bool_keys = [k for k in keys if not isinstance(model_input[k], bool) and k not in keys_to_ignore]

    # we split the tensors and tuples of tensors
    data_split_list = [
        {k: _split(model_input[k], full_batch_size, split_size)[i] for k in non_bool_keys}
        for i in range(full_batch_size // split_size)
    ]
    # bool values are the same and replicated for each split
    bool_data = {k: model_input[k] for k in bool_keys}
    # encoder_outputs is a ModelOutput object and should be split by its own
    if "encoder_outputs" in model_input:
        encoder_outputs_split = _split_model_inputs(model_input["encoder_outputs"], split_size, full_batch_size)
        data_split_list = [
            {**data_split, "encoder_outputs": encoder_outputs_split[i]} for i, data_split in enumerate(data_split_list)
        ]
    # num_logits_to_keep should be replicated for each split, similar to bool values
    if "num_logits_to_keep" in model_input:
        data_split_list = [
            {**data_split, "num_logits_to_keep": model_input["num_logits_to_keep"]} for data_split in data_split_list
        ]

    # Convert each dictionary in the list to an object of the inferred class
    split_model_inputs: List[Union[ModelOutput, Dict]] = [
        model_output_cls(**data_split, **bool_data) for data_split in data_split_list
    ]

    return split_model_inputs


def stack_model_outputs(model_outputs: List[ModelOutput]) -> ModelOutput:
    """
    Stack a list of ModelOutput objects (or its subclasses) along the batch_size dimension. The function infers the
    specific ModelOutput subclass from the list provided.
    """
    if not model_outputs:
        raise ValueError("Input list is empty.")

    # Infer the class from the first object in the list
    model_output_cls = type(model_outputs[0])

    # Ensure all objects are of the same type
    if not all(isinstance(obj, model_output_cls) for obj in model_outputs):
        raise ValueError("All elements in the list should be of the same type.")

    # Helper function to concat tensors or tuples of tensors
    def _concat(data):
        """
        Reverse of `_split` function above.
        """
        if any(data is None for data in data):
            return None
        if isinstance(data[0], torch.Tensor):
            return torch.cat(data, dim=0)
        elif isinstance(data[0], tuple):
            # If the elements of the tuple are also tuples (e.g., past_key_values in our earlier example)
            if isinstance(data[0][0], tuple):
                return tuple(
                    tuple(torch.cat([attr[i][j] for attr in data], dim=0) for j in range(len(data[0][0])))
                    for i in range(len(data[0]))
                )
            else:
                return tuple(torch.cat([attr[i] for attr in data], dim=0) for i in range(len(data[0])))
        elif isinstance(data[0], (int, float)):
            # If the elements are integers or floats, return a tensor
            return torch.tensor(data)
        else:
            raise ValueError(f"Unexpected attribute type: {type(data[0])}")

    # Use a dictionary comprehension to gather attributes from all objects and concatenate them
    concatenated_data = {
        k: _concat([getattr(model_output, k) for model_output in model_outputs])
        for k in model_output_cls.__dataclass_fields__.keys()
    }

    # Return a new object of the inferred class with the concatenated attributes
    return model_output_cls(**concatenated_data)<|MERGE_RESOLUTION|>--- conflicted
+++ resolved
@@ -765,11 +765,7 @@
         encoder_input_ids: torch.LongTensor,
         prefix_allowed_tokens_fn: Callable[[int, torch.Tensor], List[int]],
         logits_processor: Optional[LogitsProcessorList],
-<<<<<<< HEAD
-        device: str,
-=======
         device: str = None,
->>>>>>> 673440d0
         model_kwargs: Optional[Dict[str, Any]] = None,
         negative_prompt_ids: Optional[torch.Tensor] = None,
         negative_prompt_attention_mask: Optional[torch.Tensor] = None,
@@ -1699,11 +1695,7 @@
             encoder_input_ids=inputs_tensor,
             prefix_allowed_tokens_fn=prefix_allowed_tokens_fn,
             logits_processor=logits_processor,
-<<<<<<< HEAD
             device=input_ids.device,
-=======
-            device=inputs_tensor.device,
->>>>>>> 673440d0
             model_kwargs=model_kwargs,
             negative_prompt_ids=negative_prompt_ids,
             negative_prompt_attention_mask=negative_prompt_attention_mask,
@@ -1777,13 +1769,9 @@
 
         elif generation_mode in (GenerationMode.SAMPLE, GenerationMode.GREEDY_SEARCH):
             # 11. prepare logits warper
-<<<<<<< HEAD
-            logits_warper = self._get_logits_warper(generation_config, device=input_ids.device)
-=======
             prepared_logits_warper = (
-                self._get_logits_warper(generation_config) if generation_config.do_sample else None
-            )
->>>>>>> 673440d0
+                self._get_logits_warper(generation_config, device=input_ids.device) if generation_config.do_sample else None
+            )
 
             # 12. expand input_ids with `num_return_sequences` additional sequences per batch
             input_ids, model_kwargs = self._expand_inputs_for_generation(
@@ -1807,13 +1795,9 @@
 
         elif generation_mode in (GenerationMode.BEAM_SAMPLE, GenerationMode.BEAM_SEARCH):
             # 11. prepare logits warper
-<<<<<<< HEAD
-            logits_warper = self._get_logits_warper(generation_config, device=input_ids.device)
-=======
             prepared_logits_warper = (
-                self._get_logits_warper(generation_config) if generation_config.do_sample else None
-            )
->>>>>>> 673440d0
+                self._get_logits_warper(generation_config, device=input_ids.device) if generation_config.do_sample else None
+            )
 
             # 12. prepare beam search scorer
             beam_scorer = BeamSearchScorer(
