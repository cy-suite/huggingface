--- conflicted
+++ resolved
@@ -1575,21 +1575,6 @@
             generation_config = self.generation_config
             using_model_generation_config = True
 
-<<<<<<< HEAD
-        generation_config = copy.deepcopy(generation_config)
-        model_kwargs = generation_config.update(**kwargs)
-        # If `generation_config` is provided, let's fallback ALL special tokens to the default values for the model
-        if not using_model_generation_config:
-            if generation_config.bos_token_id is None:
-                generation_config.bos_token_id = self.generation_config.bos_token_id
-            if generation_config.eos_token_id is None:
-                generation_config.eos_token_id = self.generation_config.eos_token_id
-            if generation_config.pad_token_id is None:
-                generation_config.pad_token_id = self.generation_config.pad_token_id
-            if generation_config.decoder_start_token_id is None:
-                generation_config.decoder_start_token_id = self.generation_config.decoder_start_token_id
-
-=======
         # `torch.compile` can't compile `copy.deepcopy`, arguments in `kwargs` that are part of `generation_config`
         # will mutate the object with `.update`. As such, passing these arguments through `kwargs` is disabled -- an
         # exception will be raised in `_validate_model_kwargs`
@@ -1619,7 +1604,6 @@
             model_kwargs = generation_config.update(**kwargs)
         else:
             model_kwargs = kwargs
->>>>>>> a861db01
         return generation_config, model_kwargs
 
     def _get_initial_cache_position(self, input_ids, model_kwargs):
