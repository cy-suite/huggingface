# coding=utf-8
# Copyright 2020 The Google AI Language Team Authors, Facebook AI Research authors and The HuggingFace Inc. team.
# Copyright (c) 2020, NVIDIA CORPORATION.  All rights reserved.
#
# Licensed under the Apache License, Version 2.0 (the "License");
# you may not use this file except in compliance with the License.
# You may obtain a copy of the License at
#
#     http://www.apache.org/licenses/LICENSE-2.0
#
# Unless required by applicable law or agreed to in writing, software
# distributed under the License is distributed on an "AS IS" BASIS,
# WITHOUT WARRANTIES OR CONDITIONS OF ANY KIND, either express or implied.
# See the License for the specific language governing permissions and
# limitations under the License.
import copy
import inspect
import warnings
from dataclasses import dataclass
from typing import TYPE_CHECKING, Any, Callable, Dict, List, Optional, Tuple, Union

import numpy as np
import torch
import torch.distributed as dist
from torch import nn
from torch.nn import functional as F

from ..cache_utils import (
    Cache,
    DynamicCache,
    EncoderDecoderCache,
    OffloadedCache,
    QuantizedCacheConfig,
    StaticCache,
)
from ..configuration_utils import PretrainedConfig
from ..integrations.deepspeed import is_deepspeed_zero3_enabled
from ..integrations.fsdp import is_fsdp_managed_module
from ..modeling_outputs import CausalLMOutputWithPast, Seq2SeqLMOutput
from ..pytorch_utils import isin_mps_friendly
from ..tokenization_utils import ExtensionsTrie
from ..utils import (
    ModelOutput,
    is_accelerate_available,
    is_hqq_available,
    is_optimum_quanto_available,
    is_quanto_available,
    is_torchdynamo_compiling,
    logging,
)
from .beam_constraints import DisjunctiveConstraint, PhrasalConstraint
from .beam_search import BeamScorer, BeamSearchScorer, ConstrainedBeamSearchScorer
from .candidate_generator import (
    AssistedCandidateGenerator,
    AssistedCandidateGeneratorDifferentTokenizers,
    CandidateGenerator,
    PromptLookupCandidateGenerator,
    _crop_past_key_values,
    _prepare_attention_mask,
    _prepare_token_type_ids,
)
from .configuration_utils import (
<<<<<<< HEAD
    NEED_SETUP_CACHE_CLASSES_MAPPING,
    QUANT_BACKEND_CLASSES_MAPPING,
=======
>>>>>>> fc6fcd22
    GenerationConfig,
    GenerationMode,
)
from .logits_process import (
    EncoderNoRepeatNGramLogitsProcessor,
    EncoderRepetitionPenaltyLogitsProcessor,
    EpsilonLogitsWarper,
    EtaLogitsWarper,
    ExponentialDecayLengthPenalty,
    ForcedBOSTokenLogitsProcessor,
    ForcedEOSTokenLogitsProcessor,
    HammingDiversityLogitsProcessor,
    InfNanRemoveLogitsProcessor,
    LogitNormalization,
    LogitsProcessorList,
    MinLengthLogitsProcessor,
    MinNewTokensLengthLogitsProcessor,
    MinPLogitsWarper,
    NoBadWordsLogitsProcessor,
    NoRepeatNGramLogitsProcessor,
    PrefixConstrainedLogitsProcessor,
    RepetitionPenaltyLogitsProcessor,
    SequenceBiasLogitsProcessor,
    SuppressTokensAtBeginLogitsProcessor,
    SuppressTokensLogitsProcessor,
    TemperatureLogitsWarper,
    TopKLogitsWarper,
    TopPLogitsWarper,
    TypicalLogitsWarper,
    UnbatchedClassifierFreeGuidanceLogitsProcessor,
)
from .stopping_criteria import (
    ConfidenceCriteria,
    EosTokenCriteria,
    MaxLengthCriteria,
    MaxTimeCriteria,
    StoppingCriteria,
    StoppingCriteriaList,
    StopStringCriteria,
)


if TYPE_CHECKING:
    from ..modeling_utils import PreTrainedModel
    from ..tokenization_utils_base import PreTrainedTokenizerBase
    from .streamers import BaseStreamer

logger = logging.get_logger(__name__)

if is_accelerate_available():
    from accelerate.hooks import AlignDevicesHook, add_hook_to_module


@dataclass
class GenerateDecoderOnlyOutput(ModelOutput):
    """
    Outputs of decoder-only generation models, when using non-beam methods.

    Args:
        sequences (`torch.LongTensor` of shape `(batch_size, sequence_length)`):
            The generated sequences. The second dimension (sequence_length) is either equal to `max_length` or shorter
            if all batches finished early due to the `eos_token_id`.
        scores (`tuple(torch.FloatTensor)` *optional*, returned when `output_scores=True`):
            Processed prediction scores of the language modeling head (scores for each vocabulary token before SoftMax)
            at each generation step. Tuple of `torch.FloatTensor` with up to `max_new_tokens` elements (one element for
            each generated token), with each tensor of shape `(batch_size, config.vocab_size)`.
        logits (`tuple(torch.FloatTensor)` *optional*, returned when `output_logits=True`):
            Unprocessed prediction scores of the language modeling head (scores for each vocabulary token before SoftMax)
            at each generation step. Tuple of `torch.FloatTensor` with up to `max_new_tokens` elements (one element for
            each generated token), with each tensor of shape `(batch_size, config.vocab_size)`.
        attentions (`tuple(tuple(torch.FloatTensor))`, *optional*, returned when `output_attentions=True`):
            Tuple (one element for each generated token) of tuples (one element for each layer of the decoder) of
            `torch.FloatTensor` of shape `(batch_size, num_heads, generated_length, sequence_length)`.
        hidden_states (`tuple(tuple(torch.FloatTensor))`, *optional*, returned when `output_hidden_states=True`):
            Tuple (one element for each generated token) of tuples (one element for each layer of the decoder) of
            `torch.FloatTensor` of shape `(batch_size, generated_length, hidden_size)`.
        past_key_values (`tuple(tuple(torch.FloatTensor)))`, *optional*, returned when `use_cache=True`):
            Returns the model cache, used to speed up decoding. Different models have a different cache format, check
            the model's documentation. Usually, a [`~cache_utils.Cache`] instance.
    """

    sequences: torch.LongTensor = None
    scores: Optional[Tuple[torch.FloatTensor]] = None
    logits: Optional[Tuple[torch.FloatTensor]] = None
    attentions: Optional[Tuple[Tuple[torch.FloatTensor]]] = None
    hidden_states: Optional[Tuple[Tuple[torch.FloatTensor]]] = None
    past_key_values: Optional[Tuple[Tuple[Tuple[torch.FloatTensor]]]] = None


@dataclass
class GenerateEncoderDecoderOutput(ModelOutput):
    """
    Outputs of encoder-decoder generation models, when using non-beam methods.

    Args:
        sequences (`torch.LongTensor` of shape `(batch_size*num_return_sequences, sequence_length)`):
            The generated sequences. The second dimension (sequence_length) is either equal to `max_length` or shorter
            if all batches finished early due to the `eos_token_id`.
        scores (`tuple(torch.FloatTensor)` *optional*, returned when `output_scores=True`):
            Processed prediction scores of the language modeling head (scores for each vocabulary token before SoftMax)
            at each generation step. Tuple of `torch.FloatTensor` with up to `max_new_tokens` elements (one element for
            each generated token), with each tensor of shape `(batch_size, config.vocab_size)`.
        logits (`tuple(torch.FloatTensor)` *optional*, returned when `output_logits=True`):
            Unprocessed prediction scores of the language modeling head (scores for each vocabulary token before SoftMax)
            at each generation step. Tuple of `torch.FloatTensor` with up to `max_new_tokens` elements (one element for
            each generated token), with each tensor of shape `(batch_size, config.vocab_size)`.
        encoder_attentions (`tuple(torch.FloatTensor)`, *optional*, returned when `output_attentions=True`):
            Tuple of `torch.FloatTensor` (one for each layer of the decoder) of shape `(batch_size, num_heads,
            sequence_length, sequence_length)`.
        encoder_hidden_states (`tuple(torch.FloatTensor)`, *optional*, returned when `output_hidden_states=True`):
            Tuple of `torch.FloatTensor` (one for the output of the embeddings + one for the output of each layer) of
            shape `(batch_size, sequence_length, hidden_size)`.
        decoder_attentions (`tuple(tuple(torch.FloatTensor))`, *optional*, returned when `output_attentions=True`):
            Tuple (one element for each generated token) of tuples (one element for each layer of the decoder) of
            `torch.FloatTensor` of shape `(batch_size, num_heads, generated_length, sequence_length)`.
        cross_attentions (`tuple(tuple(torch.FloatTensor))`, *optional*, returned when `output_attentions=True`):
            Tuple (one element for each generated token) of tuples (one element for each layer of the decoder) of
            `torch.FloatTensor` of shape `(batch_size, num_heads, generated_length, sequence_length)`.
        decoder_hidden_states (`tuple(tuple(torch.FloatTensor))`, *optional*, returned when `output_hidden_states=True`):
            Tuple (one element for each generated token) of tuples (one element for each layer of the decoder) of
            `torch.FloatTensor` of shape `(batch_size, generated_length, hidden_size)`.
        past_key_values (`tuple(tuple(torch.FloatTensor)))`, *optional*, returned when `use_cache=True` is passed or when `config.use_cache=True`):
            Returns the model cache, used to speed up decoding. Different models have a different cache format, check
            the model's documentation. Usually, a [`~cache_utils.Cache`] instance.
    """

    sequences: torch.LongTensor = None
    scores: Optional[Tuple[torch.FloatTensor]] = None
    logits: Optional[Tuple[torch.FloatTensor]] = None
    encoder_attentions: Optional[Tuple[torch.FloatTensor]] = None
    encoder_hidden_states: Optional[Tuple[torch.FloatTensor]] = None
    decoder_attentions: Optional[Tuple[Tuple[torch.FloatTensor]]] = None
    cross_attentions: Optional[Tuple[Tuple[torch.FloatTensor]]] = None
    decoder_hidden_states: Optional[Tuple[Tuple[torch.FloatTensor]]] = None
    past_key_values: Optional[Tuple[Tuple[Tuple[torch.FloatTensor]]]] = None


@dataclass
class GenerateBeamDecoderOnlyOutput(ModelOutput):
    """
    Outputs of decoder-only generation models, when using beam methods.

    Args:
        sequences (`torch.LongTensor` of shape `(batch_size*num_return_sequences, sequence_length)`):
            The generated sequences. The second dimension (sequence_length) is either equal to `max_length` or shorter
            if all batches finished early due to the `eos_token_id`.
        sequences_scores (`torch.FloatTensor` of shape `(batch_size*num_return_sequences)`, *optional*, returned when `output_scores=True`):
            Final beam scores of the generated `sequences`.
        scores (`tuple(torch.FloatTensor)` *optional*, returned when `output_scores=True`):
            Beam transition scores for each vocabulary token at each generation step. Beam transition scores consisting
            of log probabilities of tokens conditioned on log softmax of previously generated tokens in this beam.
            Tuple of `torch.FloatTensor` with up to `max_new_tokens` elements (one element for each generated token),
            with each tensor of shape `(batch_size*num_beams, config.vocab_size)`.
        logits (`tuple(torch.FloatTensor)` *optional*, returned when `output_logits=True`):
            Unprocessed prediction scores of the language modeling head (scores for each vocabulary token before SoftMax)
            at each generation step. Tuple of `torch.FloatTensor` with up to `max_new_tokens` elements (one element for
            each generated token), with each tensor of shape `(batch_size, config.vocab_size)`.
        beam_indices (`torch.LongTensor`, *optional*, returned when `output_scores=True`):
            Beam indices of generated token id at each generation step. `torch.LongTensor` of shape
            `(batch_size*num_return_sequences, sequence_length)`.
        attentions (`tuple(tuple(torch.FloatTensor))`, *optional*, returned when `output_attentions=True`):
            Tuple (one element for each generated token) of tuples (one element for each layer of the decoder) of
            `torch.FloatTensor` of shape `(batch_size*num_beams, num_heads, generated_length, sequence_length)`.
        hidden_states (`tuple(tuple(torch.FloatTensor))`, *optional*, returned when `output_hidden_states=True`):
            Tuple (one element for each generated token) of tuples (one element for each layer of the decoder) of
            `torch.FloatTensor` of shape `(batch_size*num_beams*num_return_sequences, generated_length, hidden_size)`.
        past_key_values (`tuple(tuple(torch.FloatTensor)))`, *optional*, returned when `use_cache=True`):
            Returns the model cache, used to speed up decoding. Different models have a different cache format, check
            the model's documentation. Usually, a [`~cache_utils.Cache`] instance.
    """

    sequences: torch.LongTensor = None
    sequences_scores: Optional[torch.FloatTensor] = None
    scores: Optional[Tuple[torch.FloatTensor]] = None
    logits: Optional[Tuple[torch.FloatTensor]] = None
    beam_indices: Optional[torch.LongTensor] = None
    attentions: Optional[Tuple[Tuple[torch.FloatTensor]]] = None
    hidden_states: Optional[Tuple[Tuple[torch.FloatTensor]]] = None
    past_key_values: Optional[Tuple[Tuple[Tuple[torch.FloatTensor]]]] = None


@dataclass
class GenerateBeamEncoderDecoderOutput(ModelOutput):
    """
    Outputs of encoder-decoder generation models, when using beam methods.

    Args:
        sequences (`torch.LongTensor` of shape `(batch_size*num_return_sequences, sequence_length)`):
            The generated sequences. The second dimension (sequence_length) is either equal to `max_length` or shorter
            if all batches finished early due to the `eos_token_id`.
        sequences_scores (`torch.FloatTensor` of shape `(batch_size*num_return_sequences)`, *optional*, returned when `output_scores=True`):
            Final beam scores of the generated `sequences`.
        scores (`tuple(torch.FloatTensor)` *optional*, returned when `output_scores=True`):
            Beam transition scores for each vocabulary token at each generation step. Beam transition scores consisting
            of log probabilities of tokens conditioned on log softmax of previously generated tokens in this beam.
            Tuple of `torch.FloatTensor` with up to `max_new_tokens` elements (one element for each generated token),
            with each tensor of shape `(batch_size*num_beams, config.vocab_size)`.
        logits (`tuple(torch.FloatTensor)` *optional*, returned when `output_logits=True`):
            Unprocessed prediction scores of the language modeling head (scores for each vocabulary token before SoftMax)
            at each generation step. Tuple of `torch.FloatTensor` with up to `max_new_tokens` elements (one element for
            each generated token), with each tensor of shape `(batch_size, config.vocab_size)`.
        beam_indices (`torch.LongTensor`, *optional*, returned when `output_scores=True`):
            Beam indices of generated token id at each generation step. `torch.LongTensor` of shape
            `(batch_size*num_return_sequences, sequence_length)`.
        encoder_attentions (`tuple(torch.FloatTensor)`, *optional*, returned when `output_attentions=True`):
            Tuple of `torch.FloatTensor` (one for each layer of the decoder) of shape `(batch_size, num_heads,
            sequence_length, sequence_length)`.
        encoder_hidden_states (`tuple(torch.FloatTensor)`, *optional*, returned when `output_hidden_states=True`):
            Tuple of `torch.FloatTensor` (one for the output of the embeddings + one for the output of each layer) of
            shape `(batch_size*num_beams*num_return_sequences, sequence_length, hidden_size)`.
        decoder_attentions (`tuple(tuple(torch.FloatTensor))`, *optional*, returned when `output_attentions=True`):
            Tuple (one element for each generated token) of tuples (one element for each layer of the decoder) of
            `torch.FloatTensor` of shape `(batch_size*num_beams*num_return_sequences, num_heads, generated_length,
            sequence_length)`.
        cross_attentions (`tuple(tuple(torch.FloatTensor))`, *optional*, returned when `output_attentions=True`):
            Tuple (one element for each generated token) of tuples (one element for each layer of the decoder) of
            `torch.FloatTensor` of shape `(batch_size, num_heads, generated_length, sequence_length)`.
        decoder_hidden_states (`tuple(tuple(torch.FloatTensor))`, *optional*, returned when `output_hidden_states=True`):
            Tuple (one element for each generated token) of tuples (one element for each layer of the decoder) of
            `torch.FloatTensor` of shape `(batch_size*num_beams*num_return_sequences, generated_length, hidden_size)`.
        past_key_values (`tuple(tuple(torch.FloatTensor)))`, *optional*, returned when `use_cache=True`):
            Returns the model cache, used to speed up decoding. Different models have a different cache format, check
            the model's documentation. Usually, a [`~cache_utils.Cache`] instance.
    """

    sequences: torch.LongTensor = None
    sequences_scores: Optional[torch.FloatTensor] = None
    scores: Optional[Tuple[torch.FloatTensor]] = None
    logits: Optional[Tuple[torch.FloatTensor]] = None
    beam_indices: Optional[torch.LongTensor] = None
    encoder_attentions: Optional[Tuple[torch.FloatTensor]] = None
    encoder_hidden_states: Optional[Tuple[torch.FloatTensor]] = None
    decoder_attentions: Optional[Tuple[Tuple[torch.FloatTensor]]] = None
    cross_attentions: Optional[Tuple[Tuple[torch.FloatTensor]]] = None
    decoder_hidden_states: Optional[Tuple[Tuple[torch.FloatTensor]]] = None
    past_key_values: Optional[Tuple[Tuple[Tuple[torch.FloatTensor]]]] = None


# TODO (joao): remove the equivalent classes and typing shortcuts below in v5
# Equivalent classes (kept for retrocompatibility purposes)
GreedySearchDecoderOnlyOutput = GenerateDecoderOnlyOutput
ContrastiveSearchDecoderOnlyOutput = GenerateDecoderOnlyOutput
SampleDecoderOnlyOutput = GenerateDecoderOnlyOutput

ContrastiveSearchEncoderDecoderOutput = GenerateEncoderDecoderOutput
GreedySearchEncoderDecoderOutput = GenerateEncoderDecoderOutput
SampleEncoderDecoderOutput = GenerateEncoderDecoderOutput

BeamSearchDecoderOnlyOutput = GenerateBeamDecoderOnlyOutput
BeamSampleDecoderOnlyOutput = GenerateBeamDecoderOnlyOutput

BeamSearchEncoderDecoderOutput = GenerateBeamEncoderDecoderOutput
BeamSampleEncoderDecoderOutput = GenerateBeamEncoderDecoderOutput

GreedySearchOutput = Union[GreedySearchEncoderDecoderOutput, GreedySearchDecoderOnlyOutput]
SampleOutput = Union[SampleEncoderDecoderOutput, SampleDecoderOnlyOutput]
BeamSearchOutput = Union[BeamSearchEncoderDecoderOutput, BeamSearchDecoderOnlyOutput]
BeamSampleOutput = Union[BeamSampleEncoderDecoderOutput, BeamSampleDecoderOnlyOutput]
ContrastiveSearchOutput = Union[ContrastiveSearchEncoderDecoderOutput, ContrastiveSearchDecoderOnlyOutput]

# Typing shortcuts
GenerateNonBeamOutput = Union[GenerateDecoderOnlyOutput, GenerateEncoderDecoderOutput]
GenerateBeamOutput = Union[GenerateBeamDecoderOnlyOutput, GenerateBeamEncoderDecoderOutput]
GenerateOutput = Union[GenerateNonBeamOutput, GenerateBeamOutput]


class GenerationMixin:
    """
    A class containing all functions for auto-regressive text generation, to be used as a mixin in [`PreTrainedModel`].

    The class exposes [`~generation.GenerationMixin.generate`], which can be used for:
        - *greedy decoding* if `num_beams=1` and `do_sample=False`
        - *contrastive search* if `penalty_alpha>0` and `top_k>1`
        - *multinomial sampling* if `num_beams=1` and `do_sample=True`
        - *beam-search decoding* if `num_beams>1` and `do_sample=False`
        - *beam-search multinomial sampling* if `num_beams>1` and `do_sample=True`
        - *diverse beam-search decoding* if `num_beams>1` and `num_beam_groups>1`
        - *constrained beam-search decoding* if `constraints!=None` or `force_words_ids!=None`
        - *assisted decoding* if `assistant_model` or `prompt_lookup_num_tokens` is passed to `.generate()`

    To learn more about decoding strategies refer to the [text generation strategies guide](../generation_strategies).
    """

    def prepare_inputs_for_generation(
        self,
        input_ids: torch.LongTensor,
        past_key_values: Optional[Cache] = None,
        attention_mask: Optional[torch.LongTensor] = None,
        inputs_embeds: Optional[torch.FloatTensor] = None,
        cache_position: Optional[torch.LongTensor] = None,
        **kwargs,
    ):
        """
        Prepare the model inputs for generation. In includes operations like computing the 4D attention mask or
        slicing inputs given the existing cache.

        See the forward pass in the model documentation for expected arguments (different models might have different
        requirements for e.g. `past_key_values`). This function should work as is for most LLMs.
        """

        # 1. Handle BC:
        model_inputs = {}
        # - some models don't have `Cache` support (which implies they don't expect `cache_position` in `forward`)
        if self._supports_cache_class:
            model_inputs["cache_position"] = cache_position
        # - `cache_position` was not a mandatory input in `prepare_inputs_for_generation` for those models, and this
        #   function may be called outside of `generate`. Handle most use cases by creating `cache_position` on the fly
        #   (this alternative is not as robust as calling `generate` and letting it create `cache_position`)
        elif cache_position is None:
            past_length = past_key_values[0][0].shape[2] if past_key_values is not None else 0
            cache_position = torch.arange(past_length, input_ids.shape[1], dtype=torch.long, device=input_ids.device)

        # 2. Generic cache-dependent input preparation
        # If we have cache: let's slice `input_ids` through `cache_position`, to keep only the unprocessed tokens
        # Exception 1: when passing input_embeds, input_ids may be missing entries
        # Exception 2: some generation methods do special slicing of input_ids, so we don't need to do it here
        # Exception 3: with synced GPUs cache_position may go out of bounds, but we only want dummy token in that case
        if past_key_values is not None:
            model_inputs["past_key_values"] = past_key_values
            if inputs_embeds is not None or cache_position[-1] >= input_ids.shape[1]:  # Exception 1 or Exception 3
                input_ids = input_ids[:, -cache_position.shape[0] :]
            elif input_ids.shape[1] != cache_position.shape[0]:  # Default case (the "else", a no op, is Exception 2)
                input_ids = input_ids[:, cache_position]

        # 3. Prepare base model inputs
        input_ids_key = "decoder_input_ids" if self.config.is_encoder_decoder else "input_ids"
        # if `inputs_embeds` are passed, we only want to use them in the 1st generation step
        if not self.config.is_encoder_decoder:
            if inputs_embeds is not None and cache_position[0] == 0:
                model_inputs[input_ids_key] = None
                model_inputs["inputs_embeds"] = inputs_embeds
            else:
                # `clone` calls in this function ensure a consistent stride. See #32227
                model_inputs[input_ids_key] = input_ids.clone(memory_format=torch.contiguous_format)
                model_inputs["inputs_embeds"] = None
        else:
            model_inputs[input_ids_key] = input_ids.clone(memory_format=torch.contiguous_format)

        # 4. Create missing `position_ids` on the fly
        if (
            attention_mask is not None
            and kwargs.get("position_ids") is None
            and "position_ids" in set(inspect.signature(self.forward).parameters.keys())
        ):
            position_ids = attention_mask.long().cumsum(-1) - 1
            position_ids.masked_fill_(attention_mask == 0, 1)
            kwargs["position_ids"] = position_ids  # placed in kwargs for further processing (see below)

        # 5. Slice model inputs if it's an input that should have the same length as `input_ids`
        for model_input_name in ["position_ids", "token_type_ids"]:
            model_input = kwargs.get(model_input_name)
            if model_input is not None:
                if past_key_values:
                    model_input = model_input[:, -input_ids.shape[1] :]
                    model_input = model_input.clone(memory_format=torch.contiguous_format)
                model_inputs[model_input_name] = model_input

        # 6. Create 4D attention mask is we are using a `StaticCache` (important for performant compiled forward pass)
        if isinstance(past_key_values, StaticCache) and attention_mask.ndim == 2:
            if model_inputs["inputs_embeds"] is not None:
                batch_size, sequence_length, _ = model_inputs["inputs_embeds"].shape
                device = model_inputs["inputs_embeds"].device
            else:
                batch_size, sequence_length = model_inputs[input_ids_key].shape
                device = model_inputs[input_ids_key].device

            # Create the causal mask with fixed shape in advance, to reduce recompilations. If the function to create
            # the 4D causal mask exists, it should be present in the base model (XXXModel class).
            base_model = getattr(self, self.base_model_prefix, None)
            if base_model is None:
                causal_mask_creation_function = getattr(
                    self, "_prepare_4d_causal_attention_mask_with_cache_position", None
                )
            else:
                causal_mask_creation_function = getattr(
                    base_model, "_prepare_4d_causal_attention_mask_with_cache_position", None
                )
            if causal_mask_creation_function is None:
                logger.warning_once(
                    f"{self.__class__.__name__} has no `_prepare_4d_causal_attention_mask_with_cache_position` method "
                    "defined in its base modeling class. Compiled forward passes will be sub-optimal. If you're "
                    "writing code, see Llama for an example implementation. If you're a user, please report this "
                    "issue on GitHub."
                )
            else:
                attention_mask = causal_mask_creation_function(
                    attention_mask,
                    sequence_length=sequence_length,
                    target_length=past_key_values.get_max_cache_shape(),
                    dtype=self.dtype,
                    device=device,
                    cache_position=cache_position,
                    batch_size=batch_size,
                    config=self.config,
                    past_key_values=past_key_values,
                )
        if attention_mask is not None:
            model_inputs["attention_mask"] = attention_mask

        # 7. Forward ALL kwargs that are uninitialized (e.g. `use_cache`).
        for key, value in kwargs.items():
            if key not in model_inputs:
                model_inputs[key] = value

        # 8. Remove unexpected `generate` inputs (TODO @joao: fix trainer and examples)
        model_inputs.pop("labels", None)
        return model_inputs

    def _prepare_model_inputs(
        self,
        inputs: Optional[torch.Tensor] = None,
        bos_token_id: Optional[torch.Tensor] = None,
        model_kwargs: Optional[Dict[str, torch.Tensor]] = None,
    ) -> Tuple[torch.Tensor, Optional[str], Dict[str, torch.Tensor]]:
        """
        This function extracts the model-specific `inputs` for generation.
        """
        # 1. retrieve all kwargs that are non-None or non-model input related.
        # some encoder-decoder models have different names for model and encoder
        if (
            self.config.is_encoder_decoder
            and hasattr(self, "encoder")
            and self.encoder.main_input_name != self.main_input_name
        ):
            input_name = self.encoder.main_input_name
        else:
            input_name = self.main_input_name

        model_kwargs = {k: v for k, v in model_kwargs.items() if v is not None or k != input_name}

        # 2. check whether model_input_name is passed as kwarg
        # if yes and `inputs` is None use kwarg inputs
        inputs_kwarg = model_kwargs.pop(input_name, None)
        if inputs_kwarg is not None and inputs is not None:
            raise ValueError(
                f"`inputs`: {inputs}` were passed alongside {input_name} which is not allowed. "
                f"Make sure to either pass {inputs} or {input_name}=..."
            )
        elif inputs_kwarg is not None:
            inputs = inputs_kwarg

        # 3. In the presence of `inputs_embeds` for text models:
        # - decoder-only models should complain if the user attempts to pass `inputs_embeds`, but the model
        # doesn't have its forwarding implemented. `inputs_embeds` is kept in `model_kwargs` and can coexist with
        # input_ids (`inputs_embeds` will be used in the 1st generation step, as opposed to `input_ids`)
        # - encoder-decoder models should complain if the user attempts to pass `inputs_embeds` and `input_ids`, and
        # pull the former to inputs. It will be used in place of `input_ids` to get the encoder hidden states.
        if input_name == "input_ids" and "inputs_embeds" in model_kwargs:
            if not self.config.is_encoder_decoder:
                has_inputs_embeds_forwarding = "inputs_embeds" in set(
                    inspect.signature(self.prepare_inputs_for_generation).parameters.keys()
                )
                if not has_inputs_embeds_forwarding:
                    raise ValueError(
                        f"You passed `inputs_embeds` to `.generate()`, but the model class {self.__class__.__name__} "
                        "doesn't have its forwarding implemented. See the GPT2 implementation for an example "
                        "(https://github.com/huggingface/transformers/pull/21405), and feel free to open a PR with it!"
                    )
                # In this case, `input_ids` is moved to the `model_kwargs`, so a few automations (like the creation of
                # the attention mask) can rely on the actual model input.
                model_kwargs["input_ids"] = self._maybe_initialize_input_ids_for_generation(
                    inputs, bos_token_id, model_kwargs=model_kwargs
                )
            else:
                if inputs is not None:
                    raise ValueError("You passed `inputs_embeds` and `input_ids` to `.generate()`. Please pick one.")
            inputs, input_name = model_kwargs["inputs_embeds"], "inputs_embeds"

        # 4. if `inputs` is still None, try to create `input_ids` from BOS token
        inputs = self._maybe_initialize_input_ids_for_generation(inputs, bos_token_id, model_kwargs)
        return inputs, input_name, model_kwargs

    def _maybe_initialize_input_ids_for_generation(
        self,
        inputs: Optional[torch.Tensor] = None,
        bos_token_id: Optional[torch.Tensor] = None,
        model_kwargs: Optional[Dict[str, torch.Tensor]] = None,
    ) -> torch.LongTensor:
        """Initializes input ids for generation, if necessary."""
        if inputs is not None:
            return inputs

        encoder_outputs = model_kwargs.get("encoder_outputs")
        if self.config.is_encoder_decoder and encoder_outputs is not None:
            # make dummy input_ids with value -100, as a sanity check ensuring that they won't be used for encoding
            shape = encoder_outputs.last_hidden_state.size()[:-1]
            return torch.ones(shape, dtype=torch.long, device=self.device) * -100

        # If there is some tensor in `model_kwargs`, we can infer the batch size from it. This is helpful with
        # soft-prompting or in multimodal implementations built on top of decoder-only language models.
        batch_size = 1
        for value in model_kwargs.values():
            if isinstance(value, torch.Tensor):
                batch_size = value.shape[0]
                break

        if "inputs_embeds" in model_kwargs:
            return torch.ones((batch_size, 0), dtype=torch.long, device=self.device)

        if bos_token_id is None:
            raise ValueError("`bos_token_id` has to be defined when no `input_ids` are provided.")

        return torch.ones((batch_size, 1), dtype=torch.long, device=self.device) * bos_token_id

    def _prepare_attention_mask_for_generation(
        self,
        inputs: torch.Tensor,
        pad_token_id: Optional[torch.Tensor],
        eos_token_id: Optional[torch.Tensor],
    ) -> torch.LongTensor:
        # No information for attention mask inference -> return default attention mask
        default_attention_mask = torch.ones(inputs.shape[:2], dtype=torch.long, device=inputs.device)
        if pad_token_id is None:
            return default_attention_mask

        is_input_ids = len(inputs.shape) == 2 and inputs.dtype in [torch.int, torch.long]
        if not is_input_ids:
            return default_attention_mask

        is_pad_token_in_inputs = (pad_token_id is not None) and (
            isin_mps_friendly(elements=inputs, test_elements=pad_token_id).any()
        )
        is_pad_token_not_equal_to_eos_token_id = (eos_token_id is None) or ~(
            isin_mps_friendly(elements=eos_token_id, test_elements=pad_token_id).any()
        )
        can_infer_attention_mask = is_pad_token_in_inputs * is_pad_token_not_equal_to_eos_token_id
        attention_mask_from_padding = inputs.ne(pad_token_id).long()

        attention_mask = (
            attention_mask_from_padding * can_infer_attention_mask + default_attention_mask * ~can_infer_attention_mask
        )
        return attention_mask

    def _prepare_encoder_decoder_kwargs_for_generation(
        self,
        inputs_tensor: torch.Tensor,
        model_kwargs,
        model_input_name: Optional[str],
        generation_config: GenerationConfig,
    ) -> Dict[str, Any]:
        # 1. get encoder
        encoder = self.get_encoder()
        # Compatibility with Accelerate big model inference: we need the encoder to outputs stuff on the same device
        # as the inputs.
        if hasattr(self, "hf_device_map"):
            if hasattr(encoder, "_hf_hook"):
                encoder._hf_hook.io_same_device = True
            else:
                add_hook_to_module(encoder, AlignDevicesHook(io_same_device=True))

        # 2. Prepare encoder args and encoder kwargs from model kwargs and generation config.
        irrelevant_prefix = ["decoder_", "cross_attn", "use_cache"]
        encoder_kwargs = {
            argument: value
            for argument, value in model_kwargs.items()
            if not any(argument.startswith(p) for p in irrelevant_prefix)
        }
        encoder_signature = set(inspect.signature(encoder.forward).parameters)
        encoder_accepts_wildcard = "kwargs" in encoder_signature or "model_kwargs" in encoder_signature
        if not encoder_accepts_wildcard:
            encoder_kwargs = {
                argument: value for argument, value in encoder_kwargs.items() if argument in encoder_signature
            }
        encoder_kwargs["output_attentions"] = generation_config.output_attentions
        encoder_kwargs["output_hidden_states"] = generation_config.output_hidden_states

        # 3. make sure that encoder returns `ModelOutput`
        model_input_name = model_input_name if model_input_name is not None else self.main_input_name
        encoder_kwargs["return_dict"] = True
        encoder_kwargs[model_input_name] = inputs_tensor
        model_kwargs["encoder_outputs"]: ModelOutput = encoder(**encoder_kwargs)  # type: ignore

        return model_kwargs

    def _prepare_decoder_input_ids_for_generation(
        self,
        batch_size: int,
        model_input_name: str,
        model_kwargs: Dict[str, torch.Tensor],
        decoder_start_token_id: torch.Tensor,
        device: torch.device = None,
    ) -> Tuple[torch.LongTensor, Dict[str, torch.Tensor]]:
        """Prepares `decoder_input_ids` for generation with encoder-decoder models"""
        # 1. Check whether the user has defined `decoder_input_ids` manually. To facilitate in terms of input naming,
        # we also allow the user to pass it under `input_ids`, if the encoder does not use it as the main input.
        if model_kwargs is not None and "decoder_input_ids" in model_kwargs:
            decoder_input_ids = model_kwargs.pop("decoder_input_ids")
        elif "input_ids" in model_kwargs and model_input_name != "input_ids":
            decoder_input_ids = model_kwargs.pop("input_ids")
        else:
            decoder_input_ids = None

        # 2. `decoder_start_token_id` must have shape (batch_size, 1)
        if device is None:
            device = self.device
        if decoder_start_token_id.ndim == 1:
            if decoder_start_token_id.shape[0] != batch_size:
                raise ValueError(
                    f"`decoder_start_token_id` expected to have length {batch_size} but got {decoder_start_token_id.shape[0]}"
                )
            decoder_start_token_id = decoder_start_token_id.view(-1, 1)
        else:
            decoder_start_token_id = (
                torch.ones((batch_size, 1), dtype=torch.long, device=device) * decoder_start_token_id
            )

        # 3. Encoder-decoder models expect the `decoder_input_ids` to start with a special token. Let's ensure that.
        # no user input -> use decoder_start_token_id as decoder_input_ids
        if decoder_input_ids is None:
            decoder_input_ids = decoder_start_token_id
        # exception: Donut checkpoints have task-specific decoder starts and don't expect a BOS token. Note that the
        # original checkpoints can't be detected through `self.__class__.__name__.lower()`, needing custom logic.
        # See: https://github.com/huggingface/transformers/pull/31470
        elif "donut" in self.__class__.__name__.lower() or (
            self.config.model_type == "vision-encoder-decoder" and "donut" in self.config.encoder.model_type.lower()
        ):
            pass
        elif self.config.model_type in ["whisper"]:
            pass
        # user input but doesn't start with decoder_start_token_id -> prepend decoder_start_token_id (and adjust
        # decoder_attention_mask if provided)
        elif (decoder_input_ids[:, 0] != decoder_start_token_id[:, 0]).all().item():
            decoder_input_ids = torch.cat([decoder_start_token_id, decoder_input_ids], dim=-1)
            if "decoder_attention_mask" in model_kwargs:
                decoder_attention_mask = model_kwargs["decoder_attention_mask"]
                decoder_attention_mask = torch.cat(
                    (torch.ones_like(decoder_attention_mask)[:, :1], decoder_attention_mask),
                    dim=-1,
                )
                model_kwargs["decoder_attention_mask"] = decoder_attention_mask

        return decoder_input_ids, model_kwargs

    @staticmethod
    def _expand_inputs_for_generation(
        expand_size: int = 1,
        is_encoder_decoder: bool = False,
        input_ids: Optional[torch.LongTensor] = None,
        **model_kwargs,
    ) -> Tuple[torch.LongTensor, Dict[str, Any]]:
        """Expands tensors from [batch_size, ...] to [batch_size * expand_size, ...]"""
        # Do not call torch.repeat_interleave if expand_size is 1 because it clones
        # the input tensor and thus requires more memory although no change is applied
        if expand_size == 1:
            return input_ids, model_kwargs

        def _expand_dict_for_generation(dict_to_expand):
            for key in dict_to_expand:
                if (
                    key != "cache_position"
                    and dict_to_expand[key] is not None
                    and isinstance(dict_to_expand[key], torch.Tensor)
                ):
                    dict_to_expand[key] = dict_to_expand[key].repeat_interleave(expand_size, dim=0)
            return dict_to_expand

        if input_ids is not None:
            input_ids = input_ids.repeat_interleave(expand_size, dim=0)

        model_kwargs = _expand_dict_for_generation(model_kwargs)

        if is_encoder_decoder:
            if model_kwargs.get("encoder_outputs") is None:
                raise ValueError("If `is_encoder_decoder` is True, make sure that `encoder_outputs` is defined.")
            model_kwargs["encoder_outputs"] = _expand_dict_for_generation(model_kwargs["encoder_outputs"])

        return input_ids, model_kwargs

    def _extract_past_from_model_output(self, outputs: ModelOutput):
        past_key_values = None
        cache_name = "past_key_values"
        if "past_key_values" in outputs:
            past_key_values = outputs.past_key_values
        elif "mems" in outputs:
            past_key_values = outputs.mems
        elif "past_buckets_states" in outputs:
            past_key_values = outputs.past_buckets_states
        elif "cache_params" in outputs:
            past_key_values = outputs.cache_params
            cache_name = "cache_params"

        return cache_name, past_key_values

    def _update_model_kwargs_for_generation(
        self,
        outputs: ModelOutput,
        model_kwargs: Dict[str, Any],
        is_encoder_decoder: bool = False,
        num_new_tokens: int = 1,
    ) -> Dict[str, Any]:
        # update past_key_values keeping its naming used in model code
        cache_name, cache = self._extract_past_from_model_output(outputs)
        model_kwargs[cache_name] = cache
        if getattr(outputs, "state", None) is not None:
            model_kwargs["state"] = outputs.state

        # update token_type_ids with last value
        if "token_type_ids" in model_kwargs:
            token_type_ids = model_kwargs["token_type_ids"]
            model_kwargs["token_type_ids"] = torch.cat([token_type_ids, token_type_ids[:, -1].unsqueeze(-1)], dim=-1)

        if not is_encoder_decoder:
            # update attention mask
            if "attention_mask" in model_kwargs:
                attention_mask = model_kwargs["attention_mask"]
                model_kwargs["attention_mask"] = torch.cat(
                    [attention_mask, attention_mask.new_ones((attention_mask.shape[0], 1))], dim=-1
                )
        else:
            # update decoder attention mask
            if "decoder_attention_mask" in model_kwargs:
                decoder_attention_mask = model_kwargs["decoder_attention_mask"]
                model_kwargs["decoder_attention_mask"] = torch.cat(
                    [decoder_attention_mask, decoder_attention_mask.new_ones((decoder_attention_mask.shape[0], 1))],
                    dim=-1,
                )

        if model_kwargs.get("use_cache", True):
            model_kwargs["cache_position"] = model_kwargs["cache_position"][-1:] + num_new_tokens
        else:
            past_positions = model_kwargs.pop("cache_position")
            new_positions = torch.arange(
                past_positions[-1] + 1, past_positions[-1] + num_new_tokens + 1, dtype=past_positions.dtype
            ).to(past_positions.device)
            model_kwargs["cache_position"] = torch.cat((past_positions, new_positions))
        return model_kwargs

    def _reorder_cache(self, past_key_values, beam_idx):
        raise NotImplementedError(
            f"Make sure that a `_reorder_cache` function is correctly implemented in {self.__class__.__module__} to"
            f" enable beam search for {self.__class__}"
        )

    def _get_candidate_generator(
        self,
        generation_config: GenerationConfig,
        input_ids: torch.LongTensor,
        inputs_tensor: torch.Tensor,
        assistant_model: "PreTrainedModel",
        logits_processor: LogitsProcessorList,
        target_tokenizer: "PreTrainedTokenizerBase",
        assistant_tokenizer: "PreTrainedTokenizerBase",
        model_kwargs: Dict,
    ) -> CandidateGenerator:
        """
        Returns the candidate generator to be used in `assisted_generation`
        """
        different_tokenizers = all(v is not None for v in (assistant_model, target_tokenizer, assistant_tokenizer))

        if generation_config.prompt_lookup_num_tokens is not None:
            candidate_generator = PromptLookupCandidateGenerator(
                eos_token_id=generation_config._eos_token_tensor,
                num_output_tokens=generation_config.prompt_lookup_num_tokens,
                max_matching_ngram_size=generation_config.max_matching_ngram_size,
                max_length=generation_config.max_length,
            )
        elif different_tokenizers:
            candidate_generator = AssistedCandidateGeneratorDifferentTokenizers(
                input_ids=input_ids,
                assistant_model=assistant_model,
                generation_config=generation_config,
                model_kwargs=model_kwargs,
                inputs_tensor=inputs_tensor,
                logits_processor=logits_processor,
                target_tokenizer=target_tokenizer,
                assistant_tokenizer=assistant_tokenizer,
            )
        else:
            candidate_generator = AssistedCandidateGenerator(
                input_ids=input_ids,
                assistant_model=assistant_model,
                generation_config=generation_config,
                model_kwargs=model_kwargs,
                inputs_tensor=inputs_tensor,
                logits_processor=logits_processor,
            )
        return candidate_generator

    def _get_logits_processor(
        self,
        generation_config: GenerationConfig,
        input_ids_seq_length: int,
        encoder_input_ids: torch.LongTensor,
        prefix_allowed_tokens_fn: Callable[[int, torch.Tensor], List[int]],
        logits_processor: Optional[LogitsProcessorList],
        device: str = None,
        model_kwargs: Optional[Dict[str, Any]] = None,
        negative_prompt_ids: Optional[torch.Tensor] = None,
        negative_prompt_attention_mask: Optional[torch.Tensor] = None,
    ) -> LogitsProcessorList:
        """
        This class returns a [`LogitsProcessorList`] list object that contains all relevant [`LogitsProcessor`]
        instances used to modify the scores of the language model head.
        """
        # instantiate processors list
        processors = LogitsProcessorList()

        if generation_config.guidance_scale is not None and generation_config.guidance_scale != 1:
            processors.append(
                UnbatchedClassifierFreeGuidanceLogitsProcessor(
                    generation_config.guidance_scale,
                    self,
                    unconditional_ids=negative_prompt_ids,
                    unconditional_attention_mask=negative_prompt_attention_mask,
                    use_cache=generation_config.use_cache,
                )
            )
        if generation_config.sequence_bias is not None:
            processors.append(SequenceBiasLogitsProcessor(sequence_bias=generation_config.sequence_bias))

        if generation_config.diversity_penalty is not None and generation_config.diversity_penalty > 0.0:
            processors.append(
                HammingDiversityLogitsProcessor(
                    diversity_penalty=generation_config.diversity_penalty,
                    num_beams=generation_config.num_beams,
                    num_beam_groups=generation_config.num_beam_groups,
                )
            )
        if (
            generation_config.encoder_repetition_penalty is not None
            and generation_config.encoder_repetition_penalty != 1.0
        ):
            if len(encoder_input_ids.shape) == 2:
                processors.append(
                    EncoderRepetitionPenaltyLogitsProcessor(
                        penalty=generation_config.encoder_repetition_penalty,
                        encoder_input_ids=encoder_input_ids,
                    )
                )
            else:
                warnings.warn(
                    "Passing `encoder_repetition_penalty` requires some form of `input_ids` to be passed to "
                    "`generate`, ignoring the argument.",
                    UserWarning,
                )
        if generation_config.repetition_penalty is not None and generation_config.repetition_penalty != 1.0:
            processors.append(RepetitionPenaltyLogitsProcessor(penalty=generation_config.repetition_penalty))
        if generation_config.no_repeat_ngram_size is not None and generation_config.no_repeat_ngram_size > 0:
            processors.append(NoRepeatNGramLogitsProcessor(generation_config.no_repeat_ngram_size))
        if (
            generation_config.encoder_no_repeat_ngram_size is not None
            and generation_config.encoder_no_repeat_ngram_size > 0
        ):
            if len(encoder_input_ids.shape) == 2:
                processors.append(
                    EncoderNoRepeatNGramLogitsProcessor(
                        generation_config.encoder_no_repeat_ngram_size,
                        encoder_input_ids,
                    )
                )
            else:
                warnings.warn(
                    "Passing `encoder_no_repeat_ngram_size` requires some form of `input_ids` to be passed to "
                    "`generate`, ignoring the argument.",
                    UserWarning,
                )
        if generation_config.bad_words_ids is not None:
            processors.append(
                NoBadWordsLogitsProcessor(
                    generation_config.bad_words_ids,
                    generation_config._eos_token_tensor,
                )
            )
        if (
            generation_config.min_length is not None
            and generation_config._eos_token_tensor is not None
            and generation_config.min_length > 0
        ):
            processors.append(
                MinLengthLogitsProcessor(
                    generation_config.min_length,
                    generation_config._eos_token_tensor,
                    device=device,
                )
            )
        if (
            generation_config.min_new_tokens is not None
            and generation_config._eos_token_tensor is not None
            and generation_config.min_new_tokens > 0
        ):
            processors.append(
                MinNewTokensLengthLogitsProcessor(
                    input_ids_seq_length,
                    generation_config.min_new_tokens,
                    generation_config._eos_token_tensor,
                    device=device,
                )
            )
        if prefix_allowed_tokens_fn is not None:
            processors.append(
                PrefixConstrainedLogitsProcessor(
                    prefix_allowed_tokens_fn,
                    generation_config.num_beams // generation_config.num_beam_groups,
                )
            )
        if generation_config.forced_bos_token_id is not None:
            processors.append(
                ForcedBOSTokenLogitsProcessor(
                    generation_config.forced_bos_token_id,
                )
            )
        if generation_config.forced_eos_token_id is not None:
            processors.append(
                ForcedEOSTokenLogitsProcessor(
                    generation_config.max_length,
                    generation_config.forced_eos_token_id,
                    device=device,
                )
            )
        if generation_config.remove_invalid_values is True:
            processors.append(InfNanRemoveLogitsProcessor())
        if generation_config.exponential_decay_length_penalty is not None:
            processors.append(
                ExponentialDecayLengthPenalty(
                    generation_config.exponential_decay_length_penalty,
                    generation_config._eos_token_tensor,
                    input_ids_seq_length,
                )
            )
        if generation_config.suppress_tokens is not None:
            processors.append(
                SuppressTokensLogitsProcessor(
                    generation_config.suppress_tokens,
                    device=device,
                )
            )
        if generation_config.begin_suppress_tokens is not None:
            begin_index = input_ids_seq_length
            begin_index = (
                begin_index
                if (input_ids_seq_length > 1 or generation_config.forced_bos_token_id is None)
                else begin_index + 1
            )
            processors.append(
                SuppressTokensAtBeginLogitsProcessor(
                    generation_config.begin_suppress_tokens,
                    begin_index,
                    device=device,
                )
            )
        if generation_config.forced_decoder_ids is not None:
            # TODO (sanchit): move this exception to GenerationConfig.validate() when TF & FLAX are aligned with PT
            raise ValueError(
                "You have explicitly specified `forced_decoder_ids`. Please remove the `forced_decoder_ids` argument "
                "in favour of `input_ids` or `decoder_input_ids` respectively.",
            )
        if generation_config.watermarking_config is not None:
            processors.append(
                generation_config.watermarking_config.construct_processor(self.config.vocab_size, device)
            )

        # TODO (joao): find a strategy to specify the order of the processors
        processors = self._merge_criteria_processor_list(processors, logits_processor)

        # Processors previously known as `LogitsWarpers`, only applied with sampling strategies
        if generation_config.do_sample:
            # In beam methods, we need to keep at least one non-eos token to explore continuations that might have a
            # better score (i.e. keep len(list(generation_config._eos_token_tensor)) + 1)
            if generation_config.num_beams > 1:
                if isinstance(generation_config._eos_token_tensor, list):
                    min_tokens_to_keep = len(generation_config._eos_token_tensor) + 1
                elif isinstance(generation_config._eos_token_tensor, torch.Tensor):
                    min_tokens_to_keep = generation_config._eos_token_tensor.shape[0] + 1
                else:
                    min_tokens_to_keep = 2
            else:
                min_tokens_to_keep = 1

            # the following idea is largely copied from this PR: https://github.com/huggingface/transformers/pull/5420/files
            # all samplers can be found in `generation_utils_samplers.py`
            if generation_config.temperature is not None and generation_config.temperature != 1.0:
                processors.append(TemperatureLogitsWarper(generation_config.temperature))
            if generation_config.top_k is not None and generation_config.top_k != 0:
                processors.append(
                    TopKLogitsWarper(top_k=generation_config.top_k, min_tokens_to_keep=min_tokens_to_keep)
                )
            if generation_config.top_p is not None and generation_config.top_p < 1.0:
                processors.append(
                    TopPLogitsWarper(top_p=generation_config.top_p, min_tokens_to_keep=min_tokens_to_keep)
                )
            if generation_config.min_p is not None:
                # Applied after temperature scaling (see https://github.com/ggerganov/llama.cpp/pull/3841#issuecomment-2073826084)
                processors.append(
                    MinPLogitsWarper(min_p=generation_config.min_p, min_tokens_to_keep=min_tokens_to_keep)
                )
            if generation_config.typical_p is not None and generation_config.typical_p < 1.0:
                processors.append(
                    TypicalLogitsWarper(mass=generation_config.typical_p, min_tokens_to_keep=min_tokens_to_keep)
                )
            if generation_config.epsilon_cutoff is not None and 0.0 < generation_config.epsilon_cutoff < 1.0:
                processors.append(
                    EpsilonLogitsWarper(
                        epsilon=generation_config.epsilon_cutoff, min_tokens_to_keep=min_tokens_to_keep
                    )
                )
            if generation_config.eta_cutoff is not None and 0.0 < generation_config.eta_cutoff < 1.0:
                processors.append(
                    EtaLogitsWarper(
                        epsilon=generation_config.eta_cutoff, min_tokens_to_keep=min_tokens_to_keep, device=device
                    )
                )

        # `LogitNormalization` should always be the last logit processor, when present
        if generation_config.renormalize_logits is True:
            processors.append(LogitNormalization())
        return processors

    def _get_stopping_criteria(
        self,
        generation_config: GenerationConfig,
        stopping_criteria: Optional[StoppingCriteriaList],
        tokenizer: Optional["PreTrainedTokenizerBase"] = None,
        **kwargs,
    ) -> StoppingCriteriaList:
        criteria = StoppingCriteriaList()
        if generation_config.max_length is not None:
            max_position_embeddings = getattr(self.config, "max_position_embeddings", None)
            criteria.append(
                MaxLengthCriteria(
                    max_length=generation_config.max_length,
                    max_position_embeddings=max_position_embeddings,
                )
            )
        if generation_config.max_time is not None:
            criteria.append(MaxTimeCriteria(max_time=generation_config.max_time))
        if generation_config.stop_strings is not None:
            if tokenizer is None:
                raise ValueError(
                    "There are one or more stop strings, either in the arguments to `generate` or in the "
                    "model's generation config, but we could not locate a tokenizer. When generating with "
                    "stop strings, you must pass the model's tokenizer to the `tokenizer` argument of `generate`."
                )
            criteria.append(StopStringCriteria(stop_strings=generation_config.stop_strings, tokenizer=tokenizer))
        if generation_config._eos_token_tensor is not None:
            criteria.append(EosTokenCriteria(eos_token_id=generation_config._eos_token_tensor))
        if (
            generation_config.is_assistant
            and generation_config.assistant_confidence_threshold is not None
            and generation_config.assistant_confidence_threshold > 0
        ):
            criteria.append(
                ConfidenceCriteria(assistant_confidence_threshold=generation_config.assistant_confidence_threshold)
            )
        criteria = self._merge_criteria_processor_list(criteria, stopping_criteria)
        return criteria

    def _merge_criteria_processor_list(
        self,
        default_list: Union[LogitsProcessorList, StoppingCriteriaList],
        custom_list: Union[LogitsProcessorList, StoppingCriteriaList],
    ) -> Union[LogitsProcessorList, StoppingCriteriaList]:
        if len(custom_list) == 0:
            return default_list
        for default in default_list:
            for custom in custom_list:
                if type(custom) is type(default):
                    object_type = "stopping criteria" if isinstance(custom, StoppingCriteria) else "logits processor"
                    raise ValueError(
                        f"A custom {object_type} of type {type(custom)} with values {custom} has been passed to"
                        f" `.generate()`, but it has already been created with the values {default}. {default} has been"
                        " created by passing the corresponding arguments to generate or by the model's config default"
                        f" values. If you just want to change the default values of {object_type} consider passing"
                        f" them as arguments to `.generate()` instead of using a custom {object_type}."
                    )
        default_list.extend(custom_list)
        return default_list

    def compute_transition_scores(
        self,
        sequences: torch.Tensor,
        scores: Tuple[torch.Tensor],
        beam_indices: Optional[torch.Tensor] = None,
        normalize_logits: bool = False,
    ) -> torch.Tensor:
        """
        Computes the transition scores of sequences given the generation scores (and beam indices, if beam search was
        used). This is a convenient method to quicky obtain the scores of the selected tokens at generation time.

        Parameters:
            sequences (`torch.LongTensor`):
                The generated sequences. The second dimension (sequence_length) is either equal to `max_length` or
                shorter if all batches finished early due to the `eos_token_id`.
            scores (`tuple(torch.FloatTensor)`):
                Transition scores for each vocabulary token at each generation step. Beam transition scores consisting
                of log probabilities of tokens conditioned on log softmax of previously generated tokens in this beam.
                Tuple of `torch.FloatTensor` with up to `max_new_tokens` elements (one element for each generated token),
                with each tensor of shape `(batch_size*num_beams, config.vocab_size)`.
            beam_indices (`torch.LongTensor`, *optional*):
                Beam indices of generated token id at each generation step. `torch.LongTensor` of shape
                `(batch_size*num_return_sequences, sequence_length)`. Only required if a `num_beams>1` at
                generate-time.
            normalize_logits (`bool`, *optional*, defaults to `False`):
                Whether to normalize the logits (which, for legacy reasons, may be unnormalized).

        Return:
            `torch.Tensor`: A `torch.Tensor` of shape `(batch_size*num_return_sequences, sequence_length)` containing
                the transition scores (logits)

        Examples:

        ```python
        >>> from transformers import GPT2Tokenizer, AutoModelForCausalLM
        >>> import numpy as np

        >>> tokenizer = GPT2Tokenizer.from_pretrained("gpt2")
        >>> model = AutoModelForCausalLM.from_pretrained("openai-community/gpt2")
        >>> tokenizer.pad_token_id = tokenizer.eos_token_id
        >>> inputs = tokenizer(["Today is"], return_tensors="pt")

        >>> # Example 1: Print the scores for each token generated with Greedy Search
        >>> outputs = model.generate(**inputs, max_new_tokens=5, return_dict_in_generate=True, output_scores=True)
        >>> transition_scores = model.compute_transition_scores(
        ...     outputs.sequences, outputs.scores, normalize_logits=True
        ... )
        >>> # input_length is the length of the input prompt for decoder-only models, like the GPT family, and 1 for
        >>> # encoder-decoder models, like BART or T5.
        >>> input_length = 1 if model.config.is_encoder_decoder else inputs.input_ids.shape[1]
        >>> generated_tokens = outputs.sequences[:, input_length:]
        >>> for tok, score in zip(generated_tokens[0], transition_scores[0]):
        ...     # | token | token string | log probability | probability
        ...     print(f"| {tok:5d} | {tokenizer.decode(tok):8s} | {score.numpy():.3f} | {np.exp(score.numpy()):.2%}")
        |   262 |  the     | -1.414 | 24.33%
        |  1110 |  day     | -2.609 | 7.36%
        |   618 |  when    | -2.010 | 13.40%
        |   356 |  we      | -1.859 | 15.58%
        |   460 |  can     | -2.508 | 8.14%

        >>> # Example 2: Reconstruct the sequence scores from Beam Search
        >>> outputs = model.generate(
        ...     **inputs,
        ...     max_new_tokens=5,
        ...     num_beams=4,
        ...     num_return_sequences=4,
        ...     return_dict_in_generate=True,
        ...     output_scores=True,
        ... )
        >>> transition_scores = model.compute_transition_scores(
        ...     outputs.sequences, outputs.scores, outputs.beam_indices, normalize_logits=False
        ... )
        >>> # If you sum the generated tokens' scores and apply the length penalty, you'll get the sequence scores.
        >>> # Tip 1: recomputing the scores is only guaranteed to match with `normalize_logits=False`. Depending on the
        >>> # use case, you might want to recompute it with `normalize_logits=True`.
        >>> # Tip 2: the output length does NOT include the input length
        >>> output_length = np.sum(transition_scores.numpy() < 0, axis=1)
        >>> length_penalty = model.generation_config.length_penalty
        >>> reconstructed_scores = transition_scores.sum(axis=1) / (output_length**length_penalty)
        >>> print(np.allclose(outputs.sequences_scores, reconstructed_scores))
        True
        ```"""
        # 1. In absence of `beam_indices`, we can assume that we come from e.g. greedy search, which is equivalent
        # to a beam search approach were the first (and only) beam is always selected
        if beam_indices is None:
            beam_indices = torch.arange(scores[0].shape[0]).view(-1, 1).to(sequences.device)
            beam_indices = beam_indices.expand(-1, len(scores))

        # 2. reshape scores as [batch_size*vocab_size, # generation steps] with # generation steps being
        # seq_len - input_length
        scores = torch.stack(scores).reshape(len(scores), -1).transpose(0, 1)

        # 3. Optionally normalize the logits (across the vocab dimension)
        if normalize_logits:
            scores = scores.reshape(-1, self.config.vocab_size, scores.shape[-1])
            scores = torch.nn.functional.log_softmax(scores, dim=1)
            scores = scores.reshape(-1, scores.shape[-1])

        # 4. cut beam_indices to longest beam length
        beam_indices_mask = beam_indices < 0
        max_beam_length = (1 - beam_indices_mask.long()).sum(-1).max()
        beam_indices = beam_indices.clone()[:, :max_beam_length]
        beam_indices_mask = beam_indices_mask[:, :max_beam_length]

        # 5. Set indices of beams that finished early to 0; such indices will be masked correctly afterwards
        beam_indices[beam_indices_mask] = 0

        # 6. multiply beam_indices with vocab size to gather correctly from scores
        beam_sequence_indices = beam_indices * self.config.vocab_size

        # 7. Define which indices contributed to scores
        cut_idx = sequences.shape[-1] - max_beam_length
        indices = sequences[:, cut_idx:] + beam_sequence_indices

        # 8. Compute scores
        transition_scores = scores.gather(0, indices)

        # 9. Mask out transition_scores of beams that stopped early
        transition_scores[beam_indices_mask] = 0

        return transition_scores

    def _validate_model_class(self):
        """
        Confirms that the model class is compatible with generation. If not, raises an exception that points to the
        right class to use.
        """
        # TODO(joao): remove this function in v4.50, i.e. when we remove the inheritance of `GenerationMixin` from
        # `PreTrainedModel`. With that inheritance removed, all model classes inheriting from `GenerationMixin` can
        # safely call `GenerationMixin.generate`
        if not is_torchdynamo_compiling() and not self.can_generate():
            terminations_with_generation_support = [
                "ForCausalLM",
                "ForConditionalGeneration",
                "ForSpeechSeq2Seq",
                "ForVision2Seq",
            ]
            raise TypeError(
                f"The current model class ({self.__class__.__name__}) is not compatible with `.generate()`, as "
                "it doesn't have a language model head. Classes that support generation often end in one of these "
                f"names: {terminations_with_generation_support}."
            )

    def _validate_assistant(self, assistant_model, tokenizer, assistant_tokenizer):
        if assistant_model is None:
            return

        if self.config.is_encoder_decoder and not assistant_model.config.is_encoder_decoder:
            attributes_to_check = ["encoder_attention_heads", "encoder_ffn_dim", "encoder_layers"]
            attributes_to_check = [attr for attr in dir(assistant_model.config) if attr in attributes_to_check]
            are_equal = all(
                getattr(self.config, attr) == getattr(assistant_model.config, attr) for attr in attributes_to_check
            )
            if not are_equal:
                raise ValueError(
                    "The main model and the assistant don't have compatible encoder-dependent input shapes. "
                    "Ensure you load the assistant with the correct encoder-decoder class, e.g. `AutoModelForSpeechSeq2Seq` for Whisper."
                )

        doc_reference = (
            "(see https://huggingface.co/docs/transformers/en/generation_strategies#universal-assisted-decoding)"
        )
        if self.config.get_text_config().vocab_size == assistant_model.config.get_text_config().vocab_size:
            if assistant_tokenizer is not None:
                raise ValueError(
                    f"`assistant_tokenizer` is not required when the main and assistant models use the same tokenizer. Please omit `assistant_tokenizer` from `generate()` {doc_reference}."
                )
        else:
            if tokenizer is None or assistant_tokenizer is None:
                raise ValueError(
                    f"The main and assistant moedels have different tokenizers. Please provide `tokenizer` and `assistant_tokenizer` to `generate()` {doc_reference}."
                )

    def _validate_model_kwargs(self, model_kwargs: Dict[str, Any]):
        """Validates model kwargs for generation. Generate argument typos will also be caught here."""
        # If a `Cache` instance is passed, checks whether the model is compatible with it
        if isinstance(model_kwargs.get("past_key_values", None), Cache) and not self._supports_cache_class:
            raise ValueError(
                f"{self.__class__.__name__} does not support an instance of `Cache` as `past_key_values`. Please "
                "check the model documentation for supported cache formats."
            )

        # Excludes arguments that are handled before calling any model function
        if self.config.is_encoder_decoder:
            for key in ["decoder_input_ids"]:
                model_kwargs.pop(key, None)

        unused_model_args = []
        model_args = set(inspect.signature(self.prepare_inputs_for_generation).parameters)
        # `kwargs`/`model_kwargs` is often used to handle optional forward pass inputs like `attention_mask`. If
        # `prepare_inputs_for_generation` doesn't accept them, then a stricter check can be made ;)
        if "kwargs" in model_args or "model_kwargs" in model_args:
            model_args |= set(inspect.signature(self.forward).parameters)

        # Encoder-Decoder models may also need Encoder arguments from `model_kwargs`
        if self.config.is_encoder_decoder:
            base_model = getattr(self, self.base_model_prefix, None)

            # allow encoder kwargs
            encoder = getattr(self, "encoder", None)
            # `MusicgenForConditionalGeneration` has `text_encoder` and `audio_encoder`.
            # Also, it has `base_model_prefix = "encoder_decoder"` but there is no `self.encoder_decoder`
            # TODO: A better way to handle this.
            if encoder is None and base_model is not None:
                encoder = getattr(base_model, "encoder", None)

            if encoder is not None:
                encoder_model_args = set(inspect.signature(encoder.forward).parameters)
                model_args |= encoder_model_args

            # allow decoder kwargs
            decoder = getattr(self, "decoder", None)
            if decoder is None and base_model is not None:
                decoder = getattr(base_model, "decoder", None)

            if decoder is not None:
                decoder_model_args = set(inspect.signature(decoder.forward).parameters)
                model_args |= {f"decoder_{x}" for x in decoder_model_args}

            # allow assistant_encoder_outputs to be passed if we're doing assisted generating
            if "assistant_encoder_outputs" in model_kwargs:
                model_args |= {"assistant_encoder_outputs"}

        for key, value in model_kwargs.items():
            if value is not None and key not in model_args:
                unused_model_args.append(key)

        if unused_model_args:
            raise ValueError(
                f"The following `model_kwargs` are not used by the model: {unused_model_args} (note: typos in the"
                " generate arguments will also show up in this list)"
            )

    def _validate_generated_length(self, generation_config, input_ids_length, has_default_max_length):
        """Performs validation related to the resulting generated length"""

        # Can't throw warnings/exceptions during compilation
        if is_torchdynamo_compiling():
            return

        # 1. Max length warnings related to poor parameterization
        if has_default_max_length and generation_config.max_new_tokens is None and generation_config.max_length == 20:
            # 20 is the default max_length of the generation config
            warnings.warn(
                f"Using the model-agnostic default `max_length` (={generation_config.max_length}) to control the "
                "generation length. We recommend setting `max_new_tokens` to control the maximum length of the "
                "generation.",
                UserWarning,
            )
        if input_ids_length >= generation_config.max_length:
            input_ids_string = "decoder_input_ids" if self.config.is_encoder_decoder else "input_ids"
            raise ValueError(
                f"Input length of {input_ids_string} is {input_ids_length}, but `max_length` is set to"
                f" {generation_config.max_length}. This can lead to unexpected behavior. You should consider"
                " increasing `max_length` or, better yet, setting `max_new_tokens`."
            )

        # 2. Min length warnings due to unfeasible parameter combinations
        min_length_error_suffix = (
            " Generation will stop at the defined maximum length. You should decrease the minimum length and/or "
            "increase the maximum length."
        )
        if has_default_max_length:
            min_length_error_suffix += (
                f" Note that `max_length` is set to {generation_config.max_length}, its default value."
            )
        if generation_config.min_length is not None and generation_config.min_length > generation_config.max_length:
            warnings.warn(
                f"Unfeasible length constraints: `min_length` ({generation_config.min_length}) is larger than"
                f" the maximum possible length ({generation_config.max_length})." + min_length_error_suffix,
                UserWarning,
            )
        if generation_config.min_new_tokens is not None:
            min_length = generation_config.min_new_tokens + input_ids_length
            if min_length > generation_config.max_length:
                warnings.warn(
                    f"Unfeasible length constraints: `min_new_tokens` ({generation_config.min_new_tokens}), when "
                    f"added to the prompt length ({input_ids_length}), is larger than"
                    f" the maximum possible length ({generation_config.max_length})." + min_length_error_suffix,
                    UserWarning,
                )

    def _prepare_generated_length(
        self,
        generation_config,
        has_default_max_length,
        has_default_min_length,
        model_input_name,
        input_ids_length,
        inputs_tensor,
    ):
        """Prepared max and min length in generation configs to avoid clashes between similar attributes"""

        if generation_config.max_new_tokens is not None:
            if not has_default_max_length and generation_config.max_length is not None:
                logger.warning(
                    f"Both `max_new_tokens` (={generation_config.max_new_tokens}) and `max_length`(="
                    f"{generation_config.max_length}) seem to have been set. `max_new_tokens` will take precedence. "
                    "Please refer to the documentation for more information. "
                    "(https://huggingface.co/docs/transformers/main/en/main_classes/text_generation)"
                )
            generation_config.max_length = generation_config.max_new_tokens + input_ids_length

        # if both `inputs_embeds` and `input_ids` are passed, we do not correct the length
        # otherwise we need total length [inputs-embeds-len + new-tokens-len] to not go beyond indicated `max_length``
        elif (
            model_input_name == "inputs_embeds"
            and input_ids_length != inputs_tensor.shape[1]
            and not self.config.is_encoder_decoder
        ):
            generation_config.max_length -= inputs_tensor.shape[1]

        # same for min length
        if generation_config.min_new_tokens is not None:
            if not has_default_min_length:
                logger.warning(
                    f"Both `min_new_tokens` (={generation_config.min_new_tokens}) and `min_length`(="
                    f"{generation_config.min_length}) seem to have been set. `min_new_tokens` will take precedence. "
                    "Please refer to the documentation for more information. "
                    "(https://huggingface.co/docs/transformers/main/en/main_classes/text_generation)"
                )
            generation_config.min_length = generation_config.min_new_tokens + input_ids_length

        elif (
            model_input_name == "inputs_embeds"
            and input_ids_length != inputs_tensor.shape[1]
            and not self.config.is_encoder_decoder
        ):
            generation_config.min_length = max(generation_config.min_length - inputs_tensor.shape[1], 0)

        return generation_config

    def _prepare_generation_config(
        self, generation_config: Optional[GenerationConfig], **kwargs: Dict
    ) -> Tuple[GenerationConfig, Dict]:
        """
        Prepares the base generation config, then applies any generation configuration options from kwargs. This
        function handles retrocompatibility with respect to configuration files.
        """
        # TODO joao: when we can detect `fullgraph=True` in `torch.compile` (https://github.com/pytorch/pytorch/pull/120400)
        # replace `is_torchdynamo_compiling` by the corresponding check. As it is, we are being too restrictive with
        # the parameterization in `fullgraph=False` so as to enable `fullgraph=True`.

        # priority: `generation_config` argument > `model.generation_config` (the default generation config)
        using_model_generation_config = False
        if generation_config is None:
            # legacy: users may modify the model configuration to control generation. To trigger this legacy behavior,
            # the following conditions must be met
            # 1) the generation config must have been created from the model config (`_from_model_config` field);
            # 2) the generation config must have seen no modification since its creation (the hash is the same);
            # 3) there are non-default generation parameters in the model config.
            # 4) the user must have set new generation parameters in the model config.
            # NOTE: `torch.compile` can't compile `hash`, this legacy support is disabled with compilation.
            if (
                not is_torchdynamo_compiling()
                and self.generation_config._from_model_config  # 1)
                and self.generation_config._original_object_hash == hash(self.generation_config)  # 2)
                and len(self.config._get_non_default_generation_parameters()) > 0  # 3)
            ):
                new_generation_config = GenerationConfig.from_model_config(self.config)
                if new_generation_config != self.generation_config:  # 4)
                    warnings.warn(
                        "You have modified the pretrained model configuration to control generation. This is a"
                        " deprecated strategy to control generation and will be removed in v5."
                        " Please use and modify the model generation configuration (see"
                        " https://huggingface.co/docs/transformers/generation_strategies#default-text-generation-configuration )",
                        UserWarning,
                    )
                    self.generation_config = new_generation_config

            generation_config = self.generation_config
            using_model_generation_config = True

        # `torch.compile` can't compile `copy.deepcopy`, arguments in `kwargs` that are part of `generation_config`
        # will mutate the object with `.update`. As such, passing these arguments through `kwargs` is disabled -- an
        # exception will be raised in `_validate_model_kwargs`
        if not is_torchdynamo_compiling():
            generation_config = copy.deepcopy(generation_config)
            model_kwargs = generation_config.update(**kwargs)
            # If `generation_config` is provided, let's fallback ALL special tokens to the default values for the model
            if not using_model_generation_config:
                if generation_config.bos_token_id is None:
                    generation_config.bos_token_id = self.generation_config.bos_token_id
                if generation_config.eos_token_id is None:
                    generation_config.eos_token_id = self.generation_config.eos_token_id
                if generation_config.pad_token_id is None:
                    generation_config.pad_token_id = self.generation_config.pad_token_id
                if generation_config.decoder_start_token_id is None:
                    generation_config.decoder_start_token_id = self.generation_config.decoder_start_token_id
        else:
            model_kwargs = kwargs

        return generation_config, model_kwargs

    def _get_initial_cache_position(self, input_ids, model_kwargs):
        """Calculates `cache_position` for the pre-fill stage based on `input_ids` and optionally past length"""
        # `torch.compile`-friendly `torch.arange` from a shape -- the lines below are equivalent to `torch.arange`
        if "inputs_embeds" in model_kwargs:
            cache_position = torch.ones_like(model_kwargs["inputs_embeds"][0, :, 0], dtype=torch.int64).cumsum(0) - 1
        else:
            cache_position = torch.ones_like(input_ids[0, :], dtype=torch.int64).cumsum(0) - 1

        past_length = 0
        if model_kwargs.get("past_key_values") is not None:
            cache = model_kwargs["past_key_values"]
            past_length = 0
            if not isinstance(cache, Cache):
                past_length = cache[0][0].shape[2]
            elif hasattr(cache, "get_seq_length") and cache.get_seq_length() is not None:
                past_length = cache.get_seq_length()

            # TODO(joao): this is not torch.compile-friendly, find a work-around. If the cache is not empty,
            # end-to-end compilation will yield bad results because `cache_position` will be incorrect.
            if not is_torchdynamo_compiling():
                cache_position = cache_position[past_length:]

        model_kwargs["cache_position"] = cache_position
        return model_kwargs

    def _get_cache(
        self, cache_implementation: str, batch_size: int, max_cache_len: int, device: torch.device, model_kwargs
    ) -> Cache:
        """
        Sets a cache for `generate`, that will persist across calls. A new cache will only be initialized a
        new `generate` call requires a larger cache or uses a different batch size.

        Returns the resulting cache object.
        """
        cache_cls: Cache = NEED_SETUP_CACHE_CLASSES_MAPPING[cache_implementation]
        requires_cross_attention_cache = (
            self.config.is_encoder_decoder or model_kwargs.get("encoder_outputs") is not None
        )

        if hasattr(self, "_cache"):
            cache_to_check = self._cache.self_attention_cache if requires_cross_attention_cache else self._cache

        if cache_implementation == "sliding_window":
            max_cache_len = min(self.config.sliding_window, max_cache_len)

        need_new_cache = (
            not hasattr(self, "_cache")
            or (not isinstance(cache_to_check, cache_cls))
            or cache_to_check.batch_size != batch_size
        )
        if cache_implementation != "mamba":
            need_new_cache = need_new_cache or cache_to_check.max_cache_len < max_cache_len

        if requires_cross_attention_cache and hasattr(self, "_cache"):
            need_new_cache = (
                need_new_cache
                or self._cache.cross_attention_cache.max_cache_len != model_kwargs["encoder_outputs"][0].shape[1]
            )

        if need_new_cache:
            if hasattr(self.config, "_pre_quantization_dtype"):
                cache_dtype = self.config._pre_quantization_dtype
            else:
                if not is_torchdynamo_compiling():
                    cache_dtype = self.dtype
                else:
                    # NOTE: self.dtype is not compatible with torch.compile, as it calls `self.parameters()`.
                    # Workaround: trust the lm_head, whose attribute name is somewhat consistent across generative
                    # models. May cause trobles with non-text modalities.
                    cache_dtype = self.get_output_embeddings().weight.dtype

            def get_layer_device_map(execution_device_map: Optional[dict] = None):
                if execution_device_map is None:
                    return None
                elif len(execution_device_map) == 1 and "" in execution_device_map:
                    return {idx: execution_device_map[""] for idx in range(self.config.num_hidden_layers)}
                layer_device_map = {}
                for layer in execution_device_map:
                    for idx in range(self.config.num_hidden_layers):
                        if f".{idx}." in f"{layer}.":
                            layer_device_map[idx] = execution_device_map[layer]
                            break
                for idx in range(self.config.num_hidden_layers):
                    if idx not in layer_device_map:
                        raise RuntimeError(f"layer {idx} has not been mapped to a device.")
                return layer_device_map

            execution_device_map = None
            # Taken from dispatch_model from accelerate.
            # This is needed here if we don't want to make changes in accelerate in order to save execution_device
            # For offloaded case, we need to get the execution device, not just the device where it is offloaded
            if hasattr(self, "hf_device_map"):
                main_device = [d for d in self.hf_device_map.values() if d not in ["cpu", "disk"]][0]
                execution_device_map = {
                    name: main_device if device in ["cpu", "disk"] else device
                    for name, device in self.hf_device_map.items()
                }
            layer_device_map = get_layer_device_map(execution_device_map)

            cache_kwargs = {
                "config": self.config.get_text_config(),
                "max_batch_size": batch_size,
                "max_cache_len": max_cache_len,
                "device": device,
                "dtype": cache_dtype,
                "layer_device_map": layer_device_map,
            }
            self._cache = cache_cls(**cache_kwargs)
            if requires_cross_attention_cache:
                encoder_kwargs = cache_kwargs.copy()
                encoder_kwargs["max_cache_len"] = model_kwargs["encoder_outputs"][0].shape[1]
                self._cache = EncoderDecoderCache(self._cache, cache_cls(**encoder_kwargs))
        else:
            self._cache.reset()
        return self._cache

    def _supports_default_dynamic_cache(self) -> bool:
        """
        Return `True` if current model can use a `DynamicCache` instance when initializing the `past_key_values`.
        This is mostly the same as `_supports_cache_class` attribute, but add exception for `Jamba` model which
        uses its own `HybridMambaAttentionDynamicCache` and do not need to initialize the Cache in advance in
        order to save memory (because no back and forth `to_legacy_cache` and `from_legacy_cache` will be performed
        for `HybridMambaAttentionDynamicCache`).
        """
        return (
            self._supports_cache_class
            and "jamba" not in self.__class__.__name__.lower()
            and "zamba" not in self.__class__.__name__.lower()
        )

    def _prepare_cache_for_generation(
        self,
        generation_config: GenerationConfig,
        model_kwargs: Dict,
        assistant_model: "PreTrainedModel",
        batch_size: int,
        max_cache_length: int,
        device: torch.device,
    ) -> bool:
        """
        Prepares the cache for generation (if applicable), given `generate`'s parameterization. If a cache is
        instantiated, writes it to `model_kwargs`, under the name expected by the model.
        """

        cache_name = "past_key_values" if "mamba" not in self.__class__.__name__.lower() else "cache_params"
        requires_cross_attention_cache = (
            self.config.is_encoder_decoder or model_kwargs.get("encoder_outputs") is not None
        )

        # Quick escape route 1: if the user specifies a cache, we only need to:
        # a) check for conflicting `generate` arguments
        # b) convert to the new cache format (if the user passes a legacy cache and model supports it)
        user_defined_cache = model_kwargs.get(cache_name)
        if user_defined_cache is not None:
            if generation_config.cache_implementation is not None:
                raise ValueError(
                    f"Passing both `cache_implementation` (used to initialize certain caches) and `{cache_name}` (a "
                    "Cache object) is unsupported. Please use only one of the two."
                )
            if isinstance(user_defined_cache, tuple) and self._supports_default_dynamic_cache():
                model_kwargs[cache_name] = (
                    DynamicCache.from_legacy_cache(user_defined_cache)
                    if not requires_cross_attention_cache
                    else EncoderDecoderCache.from_legacy_cache(user_defined_cache)
                )
            return

        # Quick escape route 2: if the user specifies no cache is to be used. (conflicting arguments are handled in
        # `generation_config.validate()`)
        if generation_config.use_cache is False:
            return

        # Quick escape route 3: model that only supports legacy caches = nothing to prepare
        if not self._supports_default_dynamic_cache():
            if generation_config.cache_implementation is not None:
                warnings.warn(
                    "This model does not support `Cache` instances, it only supports the legacy cache format (tuple "
                    f"of tuples). `cache_implementation` (set to {generation_config.cache_implementation}) will be "
                    "ignored.",
                    UserWarning,
                )
            return

        # Otherwise we NEED to prepare a cache, based on `generation_config.cache_implementation`

        # TODO(joao): support static caches in assisted generation. assisted generation needs to roll back caches,
        # which is only supported in dynamic caches atm
        if assistant_model is not None and generation_config.cache_implementation is not None:
            logger.warning_once(
                "An assistant model is provided, using a dynamic cache instead of a cache of type="
                f"'{generation_config.cache_implementation}'."
            )
            generation_config.cache_implementation = None

        if generation_config.cache_implementation is not None:
            if generation_config.cache_implementation in NEED_SETUP_CACHE_CLASSES_MAPPING:
                if generation_config.cache_implementation == "static" and not self._supports_static_cache:
                    raise ValueError(
                        "This model does not support `cache_implementation='static'`. Please check the following "
                        "issue: https://github.com/huggingface/transformers/issues/28981"
                    )
                model_kwargs[cache_name] = self._get_cache(
                    cache_implementation=generation_config.cache_implementation,
                    batch_size=max(generation_config.num_beams, generation_config.num_return_sequences) * batch_size,
                    max_cache_len=max_cache_length,
                    device=device,
                    model_kwargs=model_kwargs,
                )
            elif generation_config.cache_implementation == "quantized":
                if not self._supports_quantized_cache:
                    raise ValueError(
                        "This model does not support the quantized cache. If you want your model to support quantized "
                        "cache, please open an issue and tag @zucchini-nlp."
                    )

                cache_config = (
                    generation_config.cache_config
                    if generation_config.cache_config is not None
                    else QuantizedCacheConfig()
                )
                cache_class = QUANT_BACKEND_CLASSES_MAPPING[cache_config.backend]

                if cache_config.backend == "quanto" and not (is_optimum_quanto_available() or is_quanto_available()):
                    raise ImportError(
                        "You need to install optimum-quanto in order to use KV cache quantization with optimum-quanto backend. "
                        "Please install it via  with `pip install optimum-quanto`"
                    )
                elif cache_config.backend == "HQQ" and not is_hqq_available():
                    raise ImportError(
                        "You need to install `HQQ` in order to use KV cache quantization with HQQ backend. "
                        "Please install it via  with `pip install hqq`"
                    )

                model_kwargs[cache_name] = cache_class(cache_config)
            elif generation_config.cache_implementation == "offloaded":
                model_kwargs[cache_name] = OffloadedCache()

        # Use DynamicCache() instance by default. This will avoid back and forth from legacy format that
        # keeps copying the cache thus using much more memory
        else:
            model_kwargs[cache_name] = (
                DynamicCache()
                if not requires_cross_attention_cache
                else EncoderDecoderCache(DynamicCache(), DynamicCache())
            )

    def _supports_num_logits_to_keep(self) -> bool:
        """
        Return True if the current model supports the keyword argument `num_logits_to_keep` in forward()
        to save memory. Checking it in this way allows to avoid using a new model attribute.
        """
        return "num_logits_to_keep" in set(inspect.signature(self.forward).parameters.keys())

    def _prepare_special_tokens(
        self,
        generation_config: GenerationConfig,
        kwargs_has_attention_mask: Optional[bool] = None,
        device: Optional[Union[torch.device, str]] = None,
    ):
        """
        Prepares the special tokens for generation, overwriting the generation config with their processed versions
        converted to tensor.

        Note that `generation_config` is changed in place and stops being serializable after this method is called.
        That is no problem if called within `generate` (`generation_config` is a local copy that doesn't leave the
        function). However, if called outside `generate`, consider creating a copy of `generation_config` first.
        """

        # Convert special tokens to tensors
        def _tensor_or_none(token, device=None):
            if token is None:
                return token

            device = device if device is not None else self.device
            if isinstance(token, torch.Tensor):
                return token.to(device)
            return torch.tensor(token, device=device, dtype=torch.long)

        bos_token_tensor = _tensor_or_none(generation_config.bos_token_id, device=device)
        eos_token_tensor = _tensor_or_none(generation_config.eos_token_id, device=device)
        pad_token_tensor = _tensor_or_none(generation_config.pad_token_id, device=device)
        decoder_start_token_tensor = _tensor_or_none(generation_config.decoder_start_token_id, device=device)

        # for BC we also try to get `decoder_start_token_id` or `bos_token_id` (#30892)
        if self.config.is_encoder_decoder:
            decoder_start_token_tensor = (
                decoder_start_token_tensor if decoder_start_token_tensor is not None else bos_token_tensor
            )

        # We can have more than one eos token. Always treat it as a 1D tensor (when it exists).
        if eos_token_tensor is not None and eos_token_tensor.ndim == 0:
            eos_token_tensor = eos_token_tensor.unsqueeze(0)

        # Set pad token if unset (and there are conditions to do so)
        if pad_token_tensor is None and eos_token_tensor is not None:
            if not is_torchdynamo_compiling():
                if kwargs_has_attention_mask is not None and not kwargs_has_attention_mask:
                    logger.warning(
                        "The attention mask and the pad token id were not set. As a consequence, you may observe "
                        "unexpected behavior. Please pass your input's `attention_mask` to obtain reliable results."
                    )
                logger.warning(f"Setting `pad_token_id` to `eos_token_id`:{pad_token_tensor} for open-end generation.")
            pad_token_tensor = eos_token_tensor[0]

        # Sanity checks/warnings
        if self.config.is_encoder_decoder and decoder_start_token_tensor is None:
            raise ValueError(
                "`decoder_start_token_id` or `bos_token_id` has to be defined for encoder-decoder generation."
            )
        if not is_torchdynamo_compiling():  # Checks that depend on tensor-dependent control flow
            if (
                eos_token_tensor is not None
                and isin_mps_friendly(elements=eos_token_tensor, test_elements=pad_token_tensor).any()
            ):
                if kwargs_has_attention_mask is not None and not kwargs_has_attention_mask:
                    logger.warning_once(
                        "The attention mask is not set and cannot be inferred from input because pad token is same as "
                        "eos token. As a consequence, you may observe unexpected behavior. Please pass your input's "
                        "`attention_mask` to obtain reliable results."
                    )
            if eos_token_tensor is not None and (
                torch.is_floating_point(eos_token_tensor) or (eos_token_tensor < 0).any()
            ):
                logger.warning(
                    f"`eos_token_id` should consist of positive integers, but is {eos_token_tensor}. Your generation "
                    "will not stop until the maximum length is reached. Depending on other flags, it may even crash."
                )

        # Update generation config with the updated special tokens tensors
        # NOTE: this must be written into a different attribute name than the one holding the original special tokens
        # (in their non-tensor form), in order to enable end-to-end compilation. See
        # https://pytorch.org/docs/stable/torch.compiler_cudagraph_trees.html#limitations
        generation_config._bos_token_tensor = bos_token_tensor
        generation_config._eos_token_tensor = eos_token_tensor
        generation_config._pad_token_tensor = pad_token_tensor
        generation_config._decoder_start_token_tensor = decoder_start_token_tensor

    @torch.no_grad()
    def generate(
        self,
        inputs: Optional[torch.Tensor] = None,
        generation_config: Optional[GenerationConfig] = None,
        logits_processor: Optional[LogitsProcessorList] = None,
        stopping_criteria: Optional[StoppingCriteriaList] = None,
        prefix_allowed_tokens_fn: Optional[Callable[[int, torch.Tensor], List[int]]] = None,
        synced_gpus: Optional[bool] = None,
        assistant_model: Optional["PreTrainedModel"] = None,
        streamer: Optional["BaseStreamer"] = None,
        negative_prompt_ids: Optional[torch.Tensor] = None,
        negative_prompt_attention_mask: Optional[torch.Tensor] = None,
        **kwargs,
    ) -> Union[GenerateOutput, torch.LongTensor]:
        r"""

        Generates sequences of token ids for models with a language modeling head.

        <Tip warning={true}>

        Most generation-controlling parameters are set in `generation_config` which, if not passed, will be set to the
        model's default generation configuration. You can override any `generation_config` by passing the corresponding
        parameters to generate(), e.g. `.generate(inputs, num_beams=4, do_sample=True)`.

        For an overview of generation strategies and code examples, check out the [following
        guide](../generation_strategies).

        </Tip>

        Parameters:
            inputs (`torch.Tensor` of varying shape depending on the modality, *optional*):
                The sequence used as a prompt for the generation or as model inputs to the encoder. If `None` the
                method initializes it with `bos_token_id` and a batch size of 1. For decoder-only models `inputs`
                should be in the format of `input_ids`. For encoder-decoder models *inputs* can represent any of
                `input_ids`, `input_values`, `input_features`, or `pixel_values`.
            generation_config ([`~generation.GenerationConfig`], *optional*):
                The generation configuration to be used as base parametrization for the generation call. `**kwargs`
                passed to generate matching the attributes of `generation_config` will override them. If
                `generation_config` is not provided, the default will be used, which has the following loading
                priority: 1) from the `generation_config.json` model file, if it exists; 2) from the model
                configuration. Please note that unspecified parameters will inherit [`~generation.GenerationConfig`]'s
                default values, whose documentation should be checked to parameterize generation.
            logits_processor (`LogitsProcessorList`, *optional*):
                Custom logits processors that complement the default logits processors built from arguments and
                generation config. If a logit processor is passed that is already created with the arguments or a
                generation config an error is thrown. This feature is intended for advanced users.
            stopping_criteria (`StoppingCriteriaList`, *optional*):
                Custom stopping criteria that complements the default stopping criteria built from arguments and a
                generation config. If a stopping criteria is passed that is already created with the arguments or a
                generation config an error is thrown. If your stopping criteria depends on the `scores` input, make
                sure you pass `return_dict_in_generate=True, output_scores=True` to `generate`. This feature is
                intended for advanced users.
            prefix_allowed_tokens_fn (`Callable[[int, torch.Tensor], List[int]]`, *optional*):
                If provided, this function constraints the beam search to allowed tokens only at each step. If not
                provided no constraint is applied. This function takes 2 arguments: the batch ID `batch_id` and
                `input_ids`. It has to return a list with the allowed tokens for the next generation step conditioned
                on the batch ID `batch_id` and the previously generated tokens `inputs_ids`. This argument is useful
                for constrained generation conditioned on the prefix, as described in [Autoregressive Entity
                Retrieval](https://arxiv.org/abs/2010.00904).
            synced_gpus (`bool`, *optional*):
                Whether to continue running the while loop until max_length. Unless overridden, this flag will be set
                to `True` if using `FullyShardedDataParallel` or DeepSpeed ZeRO Stage 3 with multiple GPUs to avoid
                deadlocking if one GPU finishes generating before other GPUs. Otherwise, defaults to `False`.
            assistant_model (`PreTrainedModel`, *optional*):
                An assistant model that can be used to accelerate generation. The assistant model must have the exact
                same tokenizer. The acceleration is achieved when forecasting candidate tokens with the assistant model
                is much faster than running generation with the model you're calling generate from. As such, the
                assistant model should be much smaller.
            streamer (`BaseStreamer`, *optional*):
                Streamer object that will be used to stream the generated sequences. Generated tokens are passed
                through `streamer.put(token_ids)` and the streamer is responsible for any further processing.
            negative_prompt_ids (`torch.LongTensor` of shape `(batch_size, sequence_length)`, *optional*):
                The negative prompt needed for some processors such as CFG. The batch size must match the input batch
                size. This is an experimental feature, subject to breaking API changes in future versions.
            negative_prompt_attention_mask (`torch.LongTensor` of shape `(batch_size, sequence_length)`, *optional*):
                Attention_mask for `negative_prompt_ids`.
            kwargs (`Dict[str, Any]`, *optional*):
                Ad hoc parametrization of `generation_config` and/or additional model-specific kwargs that will be
                forwarded to the `forward` function of the model. If the model is an encoder-decoder model, encoder
                specific kwargs should not be prefixed and decoder specific kwargs should be prefixed with *decoder_*.

        Return:
            [`~utils.ModelOutput`] or `torch.LongTensor`: A [`~utils.ModelOutput`] (if `return_dict_in_generate=True`
            or when `config.return_dict_in_generate=True`) or a `torch.LongTensor`.

                If the model is *not* an encoder-decoder model (`model.config.is_encoder_decoder=False`), the possible
                [`~utils.ModelOutput`] types are:

                    - [`~generation.GenerateDecoderOnlyOutput`],
                    - [`~generation.GenerateBeamDecoderOnlyOutput`]

                If the model is an encoder-decoder model (`model.config.is_encoder_decoder=True`), the possible
                [`~utils.ModelOutput`] types are:

                    - [`~generation.GenerateEncoderDecoderOutput`],
                    - [`~generation.GenerateBeamEncoderDecoderOutput`]
        """

        # 1. Handle `generation_config` and kwargs that might update it, and validate the `.generate()` call
        self._validate_model_class()
        tokenizer = kwargs.pop("tokenizer", None)  # Pull this out first, we only use it for stopping criteria
        assistant_tokenizer = kwargs.pop("assistant_tokenizer", None)  # only used for assisted generation

        generation_config, model_kwargs = self._prepare_generation_config(generation_config, **kwargs)
        self._validate_model_kwargs(model_kwargs.copy())
        self._validate_assistant(assistant_model, tokenizer, assistant_tokenizer)

        # 2. Set generation parameters if not already defined
        if synced_gpus is None:
            synced_gpus = (is_deepspeed_zero3_enabled() or is_fsdp_managed_module(self)) and dist.get_world_size() > 1

        logits_processor = logits_processor if logits_processor is not None else LogitsProcessorList()
        stopping_criteria = stopping_criteria if stopping_criteria is not None else StoppingCriteriaList()

        accepts_attention_mask = "attention_mask" in set(inspect.signature(self.forward).parameters.keys())
        requires_attention_mask = "encoder_outputs" not in model_kwargs
        kwargs_has_attention_mask = model_kwargs.get("attention_mask", None) is not None

        # 3. Define model inputs
        inputs_tensor, model_input_name, model_kwargs = self._prepare_model_inputs(
            inputs, generation_config.bos_token_id, model_kwargs
        )
        batch_size = inputs_tensor.shape[0]

        device = inputs_tensor.device
        self._prepare_special_tokens(generation_config, kwargs_has_attention_mask, device=device)

        # decoder-only models must use left-padding for batched generation.
        if not self.config.is_encoder_decoder and not is_torchdynamo_compiling():
            # If `input_ids` was given, check if the last id in any sequence is `pad_token_id`
            # Note: If using, `inputs_embeds` this check does not work, because we want to be more hands-off.
            if (
                generation_config._pad_token_tensor is not None
                and batch_size > 1
                and len(inputs_tensor.shape) == 2
                and torch.sum(inputs_tensor[:, -1] == generation_config._pad_token_tensor) > 0
            ):
                logger.warning(
                    "A decoder-only architecture is being used, but right-padding was detected! For correct "
                    "generation results, please set `padding_side='left'` when initializing the tokenizer."
                )

        # 4. Define other model kwargs
        # decoder-only models with inputs_embeds forwarding must use caching (otherwise we can't detect whether we are
        # generating the first new token or not, and we only want to use the embeddings for the first new token)
        if not self.config.is_encoder_decoder and model_input_name == "inputs_embeds":
            generation_config.use_cache = True

        if not kwargs_has_attention_mask and requires_attention_mask and accepts_attention_mask:
            model_kwargs["attention_mask"] = self._prepare_attention_mask_for_generation(
                inputs_tensor, generation_config._pad_token_tensor, generation_config._eos_token_tensor
            )
        elif kwargs_has_attention_mask:
            # TODO (joao): generalize this check with other types of inputs
            if model_input_name == "input_ids" and len(model_kwargs["attention_mask"].shape) > 2:
                raise ValueError("`attention_mask` passed to `generate` must be 2D.")

        if self.config.is_encoder_decoder and "encoder_outputs" not in model_kwargs:
            # if model is encoder decoder encoder_outputs are created and added to `model_kwargs`
            model_kwargs = self._prepare_encoder_decoder_kwargs_for_generation(
                inputs_tensor, model_kwargs, model_input_name, generation_config
            )

        # 5. Prepare `input_ids` which will be used for auto-regressive generation
        if self.config.is_encoder_decoder:
            input_ids, model_kwargs = self._prepare_decoder_input_ids_for_generation(
                batch_size=batch_size,
                model_input_name=model_input_name,
                model_kwargs=model_kwargs,
                decoder_start_token_id=generation_config._decoder_start_token_tensor,
                device=inputs_tensor.device,
            )
        else:
            input_ids = inputs_tensor if model_input_name == "input_ids" else model_kwargs.pop("input_ids")

        if generation_config.token_healing:
            input_ids = self.heal_tokens(input_ids, tokenizer)

        if streamer is not None:
            streamer.put(input_ids.cpu())

        # 6. Prepare `max_length` depending on other stopping criteria.
        input_ids_length = input_ids.shape[-1]
        has_default_max_length = kwargs.get("max_length") is None and generation_config.max_length is not None
        has_default_min_length = kwargs.get("min_length") is None and generation_config.min_length is not None
        generation_config = self._prepare_generated_length(
            generation_config=generation_config,
            has_default_max_length=has_default_max_length,
            has_default_min_length=has_default_min_length,
            model_input_name=model_input_name,
            inputs_tensor=inputs_tensor,
            input_ids_length=input_ids_length,
        )

        # If the model supports `num_logits_to_keep` in forward(), set it to 1 to avoid computing the whole
        # logit matrix. This can save a lot of memory during the first forward pass. Note that assisted decoding
        # dynamically overrides this value as it can need more than the last token logits
        if self._supports_num_logits_to_keep() and "num_logits_to_keep" not in model_kwargs:
            model_kwargs["num_logits_to_keep"] = 1

        self._validate_generated_length(generation_config, input_ids_length, has_default_max_length)

        # 7. Prepare the cache.
        # - `model_kwargs` may be updated in place with a cache as defined by the parameters in `generation_config`.
        # - different models have a different cache name expected by the model (default = "past_key_values")
        # - `max_length`, prepared above, is used to determine the maximum cache length
        # TODO (joao): remove `user_defined_cache` after v4.47 (remove default conversion to legacy format)
        cache_name = "past_key_values" if "mamba" not in self.__class__.__name__.lower() else "cache_params"
        user_defined_cache = model_kwargs.get(cache_name)
        max_cache_length = generation_config.max_length
        if (
            inputs_tensor.shape[1] != input_ids_length
            and model_input_name == "inputs_embeds"
            and not self.config.is_encoder_decoder
        ):
            max_cache_length += inputs_tensor.shape[1]
        self._prepare_cache_for_generation(
            generation_config, model_kwargs, assistant_model, batch_size, max_cache_length, device
        )

        # 8. determine generation mode
        generation_mode = generation_config.get_generation_mode(assistant_model)

        if streamer is not None and (generation_config.num_beams > 1):
            raise ValueError(
                "`streamer` cannot be used with beam search (yet!). Make sure that `num_beams` is set to 1."
            )

        if not is_torchdynamo_compiling() and self.device.type != input_ids.device.type:
            warnings.warn(
                "You are calling .generate() with the `input_ids` being on a device type different"
                f" than your model's device. `input_ids` is on {input_ids.device.type}, whereas the model"
                f" is on {self.device.type}. You may experience unexpected behaviors or slower generation."
                " Please make sure that you have put `input_ids` to the"
                f" correct device by calling for example input_ids = input_ids.to('{self.device.type}') before"
                " running `.generate()`.",
                UserWarning,
            )

        # 9. prepare logits processors and stopping criteria
        prepared_logits_processor = self._get_logits_processor(
            generation_config=generation_config,
            input_ids_seq_length=input_ids_length,
            encoder_input_ids=inputs_tensor,
            prefix_allowed_tokens_fn=prefix_allowed_tokens_fn,
            logits_processor=logits_processor,
            device=inputs_tensor.device,
            model_kwargs=model_kwargs,
            negative_prompt_ids=negative_prompt_ids,
            negative_prompt_attention_mask=negative_prompt_attention_mask,
        )
        prepared_stopping_criteria = self._get_stopping_criteria(
            generation_config=generation_config, stopping_criteria=stopping_criteria, tokenizer=tokenizer, **kwargs
        )

        # Set model_kwargs `use_cache` so we can use it later in forward runs
        model_kwargs["use_cache"] = generation_config.use_cache

        # 10. go into different generation modes
        if generation_mode == GenerationMode.ASSISTED_GENERATION:
            if generation_config.num_return_sequences > 1:
                raise ValueError(
                    "num_return_sequences has to be 1 when doing assisted generate, "
                    f"but is {generation_config.num_return_sequences}."
                )
            if batch_size > 1:
                raise ValueError("assisted generate is only supported for batch_size = 1")
            if not model_kwargs["use_cache"]:
                raise ValueError("assisted generate requires `use_cache=True`")
            if generation_config.cache_implementation in ["static", "hybrid", "sliding_window"]:
                raise ValueError("assisted generate is not supported with Static cache classes`")
            if self._is_stateful:
                # In assisted generation we need the ability to confirm whether the model would pick certain tokens,
                # which is not possible with stateful models (they can't reset to a previous subset of generated text)
                raise ValueError(
                    f"assisted generation is not supported with stateful models, such as {self.__class__.__name__}"
                )

            # 11. Get the candidate generator, given the parameterization
            candidate_generator = self._get_candidate_generator(
                generation_config=generation_config,
                input_ids=input_ids,
                inputs_tensor=inputs_tensor,
                assistant_model=assistant_model,
                logits_processor=logits_processor,
                target_tokenizer=tokenizer,
                assistant_tokenizer=assistant_tokenizer,
                model_kwargs=model_kwargs,
            )

            # 12. run assisted generate
            result = self._assisted_decoding(
                input_ids,
                candidate_generator=candidate_generator,
                logits_processor=prepared_logits_processor,
                stopping_criteria=prepared_stopping_criteria,
                generation_config=generation_config,
                synced_gpus=synced_gpus,
                streamer=streamer,
                **model_kwargs,
            )
        elif generation_mode == GenerationMode.DOLA_GENERATION:
            if self._is_stateful:
                # DoLa decoding was not designed for stateful models, and would require some changes
                raise ValueError(
                    f"dola decoding is not supported with stateful models, such as {self.__class__.__name__}"
                )
            result = self._dola_decoding(
                input_ids,
                dola_layers=generation_config.dola_layers,
                logits_processor=prepared_logits_processor,
                stopping_criteria=prepared_stopping_criteria,
                generation_config=generation_config,
                synced_gpus=synced_gpus,
                streamer=streamer,
                **model_kwargs,
            )

        elif generation_mode == GenerationMode.CONTRASTIVE_SEARCH:
            if not model_kwargs["use_cache"]:
                raise ValueError("Contrastive search requires `use_cache=True`")
            if self._is_stateful:
                # Just like assisted generation, we need to be able to rollback to a previous state (see comment above)
                raise ValueError(
                    f"contrastive search is not supported with stateful models, such as {self.__class__.__name__}"
                )

            result = self._contrastive_search(
                input_ids,
                logits_processor=prepared_logits_processor,
                stopping_criteria=prepared_stopping_criteria,
                generation_config=generation_config,
                synced_gpus=synced_gpus,
                streamer=streamer,
                **model_kwargs,
            )

        elif generation_mode in (GenerationMode.SAMPLE, GenerationMode.GREEDY_SEARCH):
            # 11. expand input_ids with `num_return_sequences` additional sequences per batch
            input_ids, model_kwargs = self._expand_inputs_for_generation(
                input_ids=input_ids,
                expand_size=generation_config.num_return_sequences,
                is_encoder_decoder=self.config.is_encoder_decoder,
                **model_kwargs,
            )

            # 12. run sample (it degenerates to greedy search when `generation_config.do_sample=False`)
            result = self._sample(
                input_ids,
                logits_processor=prepared_logits_processor,
                stopping_criteria=prepared_stopping_criteria,
                generation_config=generation_config,
                synced_gpus=synced_gpus,
                streamer=streamer,
                **model_kwargs,
            )

        elif generation_mode in (GenerationMode.BEAM_SAMPLE, GenerationMode.BEAM_SEARCH):
            # 11. prepare beam search scorer
            beam_scorer = BeamSearchScorer(
                batch_size=batch_size,
                num_beams=generation_config.num_beams,
                device=inputs_tensor.device,
                length_penalty=generation_config.length_penalty,
                do_early_stopping=generation_config.early_stopping,
                num_beam_hyps_to_keep=generation_config.num_return_sequences,
                max_length=generation_config.max_length,
            )

            # 12. interleave input_ids with `num_beams` additional sequences per batch
            input_ids, model_kwargs = self._expand_inputs_for_generation(
                input_ids=input_ids,
                expand_size=generation_config.num_beams,
                is_encoder_decoder=self.config.is_encoder_decoder,
                **model_kwargs,
            )

            # 13. run beam sample
            result = self._beam_search(
                input_ids,
                beam_scorer,
                logits_processor=prepared_logits_processor,
                stopping_criteria=prepared_stopping_criteria,
                generation_config=generation_config,
                synced_gpus=synced_gpus,
                **model_kwargs,
            )

        elif generation_mode == GenerationMode.GROUP_BEAM_SEARCH:
            # 11. prepare beam search scorer
            beam_scorer = BeamSearchScorer(
                batch_size=batch_size,
                num_beams=generation_config.num_beams,
                device=inputs_tensor.device,
                length_penalty=generation_config.length_penalty,
                do_early_stopping=generation_config.early_stopping,
                num_beam_hyps_to_keep=generation_config.num_return_sequences,
                num_beam_groups=generation_config.num_beam_groups,
                max_length=generation_config.max_length,
            )
            # 12. interleave input_ids with `num_beams` additional sequences per batch
            input_ids, model_kwargs = self._expand_inputs_for_generation(
                input_ids=input_ids,
                expand_size=generation_config.num_beams,
                is_encoder_decoder=self.config.is_encoder_decoder,
                **model_kwargs,
            )
            # 13. run beam search
            result = self._group_beam_search(
                input_ids,
                beam_scorer,
                logits_processor=prepared_logits_processor,
                stopping_criteria=prepared_stopping_criteria,
                generation_config=generation_config,
                synced_gpus=synced_gpus,
                **model_kwargs,
            )

        elif generation_mode == GenerationMode.CONSTRAINED_BEAM_SEARCH:
            final_constraints = []
            if generation_config.constraints is not None:
                final_constraints = generation_config.constraints

            if generation_config.force_words_ids is not None:

                def typeerror():
                    raise ValueError(
                        "`force_words_ids` has to either be a `List[List[List[int]]]` or `List[List[int]]` "
                        f"of positive integers, but is {generation_config.force_words_ids}."
                    )

                if (
                    not isinstance(generation_config.force_words_ids, list)
                    or len(generation_config.force_words_ids) == 0
                ):
                    typeerror()

                for word_ids in generation_config.force_words_ids:
                    if isinstance(word_ids[0], list):
                        if not isinstance(word_ids, list) or len(word_ids) == 0:
                            typeerror()
                        if any(not isinstance(token_ids, list) for token_ids in word_ids):
                            typeerror()
                        if any(
                            any((not isinstance(token_id, int) or token_id < 0) for token_id in token_ids)
                            for token_ids in word_ids
                        ):
                            typeerror()

                        constraint = DisjunctiveConstraint(word_ids)
                    else:
                        if not isinstance(word_ids, list) or len(word_ids) == 0:
                            typeerror()
                        if any((not isinstance(token_id, int) or token_id < 0) for token_id in word_ids):
                            typeerror()

                        constraint = PhrasalConstraint(word_ids)
                    final_constraints.append(constraint)

            # 11. prepare beam search scorer
            constrained_beam_scorer = ConstrainedBeamSearchScorer(
                constraints=final_constraints,
                batch_size=batch_size,
                num_beams=generation_config.num_beams,
                device=inputs_tensor.device,
                length_penalty=generation_config.length_penalty,
                do_early_stopping=generation_config.early_stopping,
                num_beam_hyps_to_keep=generation_config.num_return_sequences,
                max_length=generation_config.max_length,
            )
            # 12. interleave input_ids with `num_beams` additional sequences per batch
            input_ids, model_kwargs = self._expand_inputs_for_generation(
                input_ids=input_ids,
                expand_size=generation_config.num_beams,
                is_encoder_decoder=self.config.is_encoder_decoder,
                **model_kwargs,
            )
            # 13. run beam search
            result = self._constrained_beam_search(
                input_ids,
                constrained_beam_scorer=constrained_beam_scorer,
                logits_processor=prepared_logits_processor,
                stopping_criteria=prepared_stopping_criteria,
                generation_config=generation_config,
                synced_gpus=synced_gpus,
                **model_kwargs,
            )

        # Convert to legacy cache format if requested
        if (
            generation_config.return_legacy_cache is not False  # Should check for `True` after v4.47
            and not is_torchdynamo_compiling()
            and hasattr(result, "past_key_values")
            and hasattr(result.past_key_values, "to_legacy_cache")
            and result.past_key_values.to_legacy_cache is not None
        ):
            # handle BC (convert by default if he user hasn't passed a cache AND the cache is of the default type)
            should_convert_cache = generation_config.return_legacy_cache
            is_user_defined_cache = user_defined_cache is not None
            is_default_cache_type = (
                type(result.past_key_values) == DynamicCache  # noqa E721
                or (
                    isinstance(result.past_key_values, EncoderDecoderCache)
                    and type(result.past_key_values.self_attention_cache) == DynamicCache  # noqa E721
                    and type(result.past_key_values.cross_attention_cache) == DynamicCache  # noqa E721
                )
            )
            if not is_user_defined_cache and is_default_cache_type:
                logger.warning_once(
                    "From v4.47 onwards, when a model cache is to be returned, `generate` will return a `Cache` "
                    "instance instead by default (as opposed to the legacy tuple of tuples format). If you want to "
                    "keep returning the legacy format, please set `return_legacy_cache=True`."
                )
                should_convert_cache = True
            if should_convert_cache:
                result.past_key_values = result.past_key_values.to_legacy_cache()
        return result

    def _has_unfinished_sequences(
        self,
        this_peer_finished: bool,
        synced_gpus: bool,
        device: torch.device,
        cur_len: Optional[int] = None,
        max_length: Optional[int] = None,
    ) -> bool:
        """
        Returns whether there are still unfinished sequences in the device. The existence of unfinished sequences is
        fed through `this_peer_finished`. ZeRO stage 3-friendly.
        """
        # torch.compile does not support data-dependent control flow. This is a workaround to allow torch.compile,
        # although we lose the ability to stop when all sequences return an EOS token (and other stopping criteria)
        # TODO (joao): remove this when torch's support for control flow is not experimental (https://pytorch.org/docs/stable/generated/torch.cond.html)
        if is_torchdynamo_compiling():
            return cur_len < max_length
        else:
            if synced_gpus:
                # Under synced_gpus the `forward` call must continue until all gpus complete their sequence.
                # The following logic allows an early break if all peers finished generating their sequence
                this_peer_finished_flag = torch.tensor(0.0 if this_peer_finished else 1.0).to(device)
                # send 0.0 if we finished, 1.0 otherwise
                dist.all_reduce(this_peer_finished_flag, op=dist.ReduceOp.SUM)
                # did all peers finish? the reduced sum will be 0.0 then
                if this_peer_finished_flag.item() == 0.0:
                    return False
            elif this_peer_finished:
                return False
            return True

    def heal_tokens(
        self, input_ids: torch.LongTensor, tokenizer: Optional["PreTrainedTokenizerBase"] = None
    ) -> torch.LongTensor:
        r"""
        Generates sequences of token ids for models with a language modeling head.
        Parameters:
            input_ids (`torch.LongTensor`): The sequence used as a prompt for the generation.
            tokenizer (`PreTrainedTokenizerBase`, *optional*): The tokenizer used to decode the input ids.
        Return:
            `torch.LongTensor` where each sequence has its tail token replaced with its appropriate extension.
        """
        if tokenizer is None:
            raise ValueError(
                " When generating with token healing, you must pass the model's tokenizer to the `tokenizer` "
                "argument of `generate`."
            )

        bos_token_id, pad_token_id = tokenizer.bos_token_id, tokenizer.pad_token_id
        vocab_trie = ExtensionsTrie(tokenizer.get_vocab())
        generation_config = GenerationConfig(max_new_tokens=1, pad_token_id=pad_token_id)

        # assumption: leading/trailing whitespace is not meaningful, so the prompts are
        # stripped before re-tokenizing to desensitize generation to whitespace artefacts
        prompts = [p.strip() for p in tokenizer.batch_decode(input_ids, skip_special_tokens=True)]
        input_ids = tokenizer(
            prompts,
            return_tensors="pt",
            padding=True,
        ).input_ids.to(input_ids.device)

        # replace bos with pad to not condition healing on it
        input_ids = torch.where(input_ids == bos_token_id, pad_token_id, input_ids)

        """
        the latter code assumes the input_ids is not empty,
        input_id has to be checked if contains elements
		"""
        if input_ids.numel() == 0:
            return input_ids

        tail_ids = input_ids[:, -1].tolist()

        space_tok = tokenizer.convert_ids_to_tokens(tokenizer.convert_tokens_to_ids(" "))[0]
        # tail tokens are used for a prefix search, thus, whitespaces are replaced with
        # their tokenization (e.g. 'Ġ') to enable search for tokens prefixed with a whitespace
        tail_toks = (tokenizer.decode(t).replace(" ", space_tok) for t in tail_ids)

        for batch_idx, (tail_id, tail_tok) in enumerate(zip(tail_ids, tail_toks)):
            batch_ids = input_ids[batch_idx]
            if torch.all(batch_ids == pad_token_id).item():
                continue  # skip empty sequences (all pad ids)

            # apply bias for alternatives (extensions) to the tail token
            """
            seq_bias key has to be tuple with int so have to use
            tokenizer function to convert str to int
			"""
            seq_bias = {
                (tokenizer.convert_tokens_to_ids(alt_tok),): 10.0 for alt_tok in vocab_trie.extensions(prefix=tail_tok)
            }

            if len(seq_bias) == 1:
                continue  # skip if there are no token alternatives to heal with

            # slightly favor original token to limit aggressive healing e.g. 'http' -> 'https'
            seq_bias[(tail_id,)] += 1.0
            generation_config.update(sequence_bias=seq_bias)

            trimmed_ids = batch_ids[:-1]

            """
            the latter code assumes trimmed_ids is not empty
            so have to check the its element count
			"""
            if trimmed_ids.numel() == 0:
                continue

            # if the prompt is a single (non-pad) token, regenerate from bos
            if len(batch_ids[batch_ids != pad_token_id]) == 1:
                trimmed_ids[-1] = bos_token_id

            input_ids[batch_idx] = self.generate(trimmed_ids.unsqueeze(0), generation_config=generation_config)

        return input_ids

    def _dola_decoding(
        self,
        input_ids: torch.LongTensor,
        dola_layers: Union[str, List[int]],
        logits_processor: LogitsProcessorList,
        stopping_criteria: StoppingCriteriaList,
        generation_config: GenerationConfig,
        synced_gpus: bool,
        streamer: "BaseStreamer",
        **model_kwargs,
    ) -> Union[GenerateNonBeamOutput, torch.LongTensor]:
        r"""
        Generates sequences of token ids for models with a language modeling head using **dola decoding** and can be
        used for decoder-only text models.
        The method is based on the paper "DoLa: Decoding by Contrasting Layers Improves Factuality in Large Language
        Models" (https://arxiv.org/abs/2309.03883) in ICLR 2024.

        Parameters:
            input_ids (`torch.LongTensor` of shape `(batch_size, sequence_length)`):
                The sequence used as a prompt for the generation.
            dola_layers (`Union[str, List[int]]`):
                The candidate layers used in contrasting layers of DoLa. It can be either 1) 'low' or 'high', which
                means the lower part or higher part of the model layers, respectively, or 2) a list of layer indices
                to be used for candidate layers. The 0-th layer is the word embedding layer of the model.
            logits_processor (`LogitsProcessorList`):
                An instance of [`LogitsProcessorList`]. List of instances of class derived from [`LogitsProcessor`]
                used to modify the prediction scores of the language modeling head applied at each generation step.
            stopping_criteria (`StoppingCriteriaList`, *optional*):
                An instance of [`StoppingCriteriaList`]. List of instances of class derived from [`StoppingCriteria`]
                used to tell if the generation loop should stop.
            generation_config ([`~generation.GenerationConfig`]):
                The generation configuration to be used as parametrization of the decoding method.
            synced_gpus (`bool`):
                Whether to continue running the while loop until max_length (needed to avoid deadlocking with
                `FullyShardedDataParallel` and DeepSpeed ZeRO Stage 3).
            streamer (`BaseStreamer`, *optional*):
                Streamer object that will be used to stream the generated sequences. Generated tokens are passed
                through `streamer.put(token_ids)` and the streamer is responsible for any further processing.
            model_kwargs:
                Additional model specific keyword arguments will be forwarded to the `forward` function of the model.
                If model is an encoder-decoder model the kwargs should include `encoder_outputs`.

        Return:
            [`~generation.GenerateDecoderOnlyOutput`], [`~generation.GenerateEncoderDecoderOutput`]
            or `torch.LongTensor`: A `torch.LongTensor` containing the generated tokens (default behaviour) or a
            [`~generation.GenerateDecoderOnlyOutput`] if `model.config.is_encoder_decoder=False` and
            `return_dict_in_generate=True` or a [`~generation.GenerateEncoderDecoderOutput`] if
            `model.config.is_encoder_decoder=True`.
        """

        if self.config.is_encoder_decoder:
            raise ValueError("DoLa decoding is only available for decoder-only models.")
        # init values

        pad_token_id = generation_config._pad_token_tensor
        output_attentions = generation_config.output_attentions
        output_hidden_states = generation_config.output_hidden_states
        output_scores = generation_config.output_scores
        output_logits = generation_config.output_logits
        return_dict_in_generate = generation_config.return_dict_in_generate
        has_eos_stopping_criteria = any(hasattr(criteria, "eos_token_id") for criteria in stopping_criteria)
        do_sample = generation_config.do_sample

        # init attention / hidden states / scores tuples
        scores = () if (return_dict_in_generate and output_scores) else None
        raw_logits = () if (return_dict_in_generate and output_logits) else None
        decoder_attentions = () if (return_dict_in_generate and output_attentions) else None
        cross_attentions = () if (return_dict_in_generate and output_attentions) else None
        decoder_hidden_states = () if (return_dict_in_generate and output_hidden_states) else None

        # keep track of which sequences are already finished
        batch_size = input_ids.shape[0]
        unfinished_sequences = torch.ones(batch_size, dtype=torch.long, device=input_ids.device)
        model_kwargs = self._get_initial_cache_position(input_ids, model_kwargs)

        this_peer_finished = False

        # prepare layers for DoLa decoding
        final_layer = self.config.get_text_config().num_hidden_layers
        # if the model has tied word embeddings, we skip the word embeddings (0-th) layer and start from the 2nd layer,
        # as the early exit from word embeddings will become identity function
        # if the model is really shallow (<=2 layers), we use the 1st layer if it's not the final layer and the 0-th
        # layer otherwise. Notice that DoLa does not help shallow models much.
        if not self.config.tie_word_embeddings:
            start_layer = 0
        elif final_layer > 2:
            start_layer = 2
        elif final_layer == 2:
            start_layer = 1
        else:
            start_layer = 0

        # For `N`-layer models with `N <= 40` layers, the layers of `range(0, N // 2, 2)` and `range(N // 2, N, 2)`
        # are used for `'low'` and `'high'` layers, respectively.
        # For models with `N > 40` layers, the layers of `range(0, 20, 2)` and `range(N - 20, N, 2)` are used for
        # `'low'` and `'high'` layers, respectively.
        if isinstance(dola_layers, str) and dola_layers == "low":
            if start_layer == final_layer // 2:
                candidate_premature_layers = [start_layer]
            else:
                candidate_premature_layers = (
                    list(range(start_layer, final_layer // 2, 2))
                    if final_layer <= 40
                    else list(range(start_layer, 20, 2))
                )
        elif isinstance(dola_layers, str) and dola_layers == "high":
            candidate_premature_layers = (
                list(range(final_layer // 2, final_layer, 2))
                if final_layer <= 40
                else list(range(final_layer - 20, final_layer, 2))
            )
        # Set the `dola_layers` to a list of integers for layer indices to contrast manually specified layers.
        elif isinstance(dola_layers, list):
            candidate_premature_layers = [i for i in dola_layers if i < final_layer]
        else:
            raise ValueError("dola_layers must be either 'low', 'high' or a list of integers.")

        lm_head = self.get_output_embeddings()
        if lm_head is None:
            raise ValueError("DoLa is not supported for models that don't have output embeddings.")

        while self._has_unfinished_sequences(this_peer_finished, synced_gpus, device=input_ids.device):
            # prepare model inputs
            model_inputs = self.prepare_inputs_for_generation(input_ids, **model_kwargs)

            # forward pass to get next token
            outputs = self(
                **model_inputs,
                return_dict=True,
                output_attentions=output_attentions,
                output_hidden_states=True,
            )

            # .float() is needed to retain precision for later logits manipulations
            final_layer_next_token_logits = outputs.logits[:, -1, :].detach().clone().float()
            final_logits = outputs.logits[:, -1, :].float()
            candidate_premature_logits = {}
            for candidate_premature_layer in candidate_premature_layers:
                candidate_premature_logits[candidate_premature_layer] = lm_head(
                    outputs.hidden_states[candidate_premature_layer][:, -1, :]
                ).to(final_logits.device)

            # synced_gpus: don't waste resources running the code we don't need; kwargs must be updated before skipping
            model_kwargs = self._update_model_kwargs_for_generation(
                outputs,
                model_kwargs,
                is_encoder_decoder=self.config.is_encoder_decoder,
            )
            if synced_gpus and this_peer_finished:
                continue

            next_token_logits = _dola_select_contrast(
                candidate_premature_layers, candidate_premature_logits, final_logits
            )
            next_token_logits = next_token_logits.to(input_ids.device)
            # pre-process distribution
            next_token_scores = logits_processor(input_ids, next_token_logits)

            # Store scores, attentions and hidden_states when required
            if return_dict_in_generate:
                if output_scores:
                    scores += (next_token_scores,)
                if output_logits:
                    raw_logits += (final_layer_next_token_logits,)
                if output_attentions:
                    decoder_attentions += (
                        (outputs.decoder_attentions,) if self.config.is_encoder_decoder else (outputs.attentions,)
                    )
                    if self.config.is_encoder_decoder:
                        cross_attentions += (outputs.cross_attentions,)

                if output_hidden_states:
                    decoder_hidden_states += (
                        (outputs.decoder_hidden_states,)
                        if self.config.is_encoder_decoder
                        else (outputs.hidden_states,)
                    )

            if do_sample:  # sample
                probs = nn.functional.softmax(next_token_scores, dim=-1)
                next_tokens = torch.multinomial(probs, num_samples=1).squeeze(1)
            else:  # argmax
                next_tokens = torch.argmax(next_token_scores, dim=-1)

            # finished sentences should have their next token be a padding token
            if has_eos_stopping_criteria:
                next_tokens = next_tokens * unfinished_sequences + pad_token_id * (1 - unfinished_sequences)

            # update generated ids, model inputs, and length for next step
            input_ids = torch.cat([input_ids, next_tokens[:, None]], dim=-1)
            if streamer is not None:
                streamer.put(next_tokens.cpu())

            # stop when each sentence is finished
            unfinished_sequences = unfinished_sequences & ~stopping_criteria(input_ids, scores)
            this_peer_finished = unfinished_sequences.max() == 0

        if streamer is not None:
            streamer.end()

        if return_dict_in_generate:
            return GenerateDecoderOnlyOutput(
                sequences=input_ids,
                scores=scores,
                logits=raw_logits,
                attentions=decoder_attentions,
                hidden_states=decoder_hidden_states,
                past_key_values=model_kwargs.get("past_key_values"),
            )
        else:
            return input_ids

    @torch.no_grad()
    def _contrastive_search(
        self,
        input_ids: torch.LongTensor,
        logits_processor: LogitsProcessorList,
        stopping_criteria: StoppingCriteriaList,
        generation_config: GenerationConfig,
        synced_gpus: bool,
        streamer: Optional["BaseStreamer"],
        **model_kwargs,
    ) -> Union[GenerateNonBeamOutput, torch.LongTensor]:
        r"""
        Generates sequences of token ids for models with a language modeling head using **contrastive search** and can
        be used for text-decoder, text-to-text, speech-to-text, and vision-to-text models.

        Parameters:
            input_ids (`torch.LongTensor` of shape `(batch_size, sequence_length)`):
                The sequence used as a prompt for the generation.
            logits_processor (`LogitsProcessorList`):
                An instance of [`LogitsProcessorList`]. List of instances of class derived from [`LogitsProcessor`]
                used to modify the prediction scores of the language modeling head applied at each generation step.
            stopping_criteria (`StoppingCriteriaList`):
                An instance of [`StoppingCriteriaList`]. List of instances of class derived from [`StoppingCriteria`]
                used to tell if the generation loop should stop.
            generation_config ([`~generation.GenerationConfig`]):
                The generation configuration to be used as parametrization of the decoding method.
            synced_gpus (`bool`):
                Whether to continue running the while loop until max_length (needed to avoid deadlocking with
                `FullyShardedDataParallel` and DeepSpeed ZeRO Stage 3).
            streamer (`BaseStreamer`, *optional*):
                Streamer object that will be used to stream the generated sequences. Generated tokens are passed
                through `streamer.put(token_ids)` and the streamer is responsible for any further processing.
            model_kwargs:
                Additional model specific keyword arguments will be forwarded to the `forward` function of the model.
                If model is an encoder-decoder model the kwargs should include `encoder_outputs`.

        Return:
            [`~generation.GenerateDecoderOnlyOutput`], [`~generation.GenerateEncoderDecoderOutput`]
            or `torch.LongTensor`: A `torch.LongTensor` containing the generated tokens (default behaviour) or a
            [`~generation.GenerateDecoderOnlyOutput`] if `model.config.is_encoder_decoder=False` and
            `return_dict_in_generate=True` or a [`~generation.GenerateEncoderDecoderOutput`] if
            `model.config.is_encoder_decoder=True`.
        """
        # init values
        has_eos_stopping_criteria = any(hasattr(criteria, "eos_token_id") for criteria in stopping_criteria)
        top_k = generation_config.top_k
        penalty_alpha = generation_config.penalty_alpha
        pad_token_id = generation_config._pad_token_tensor
        output_attentions = generation_config.output_attentions
        output_hidden_states = generation_config.output_hidden_states
        output_scores = generation_config.output_scores
        output_logits = generation_config.output_logits
        return_dict_in_generate = generation_config.return_dict_in_generate
        sequential = generation_config.low_memory

        # init attention / hidden states / scores tuples
        raw_logits = () if (return_dict_in_generate and output_logits) else None
        scores = () if (return_dict_in_generate and output_scores) else None
        decoder_attentions = () if (return_dict_in_generate and output_attentions) else None
        cross_attentions = () if (return_dict_in_generate and output_attentions) else None
        decoder_hidden_states = () if (return_dict_in_generate and output_hidden_states) else None

        # if model is an encoder-decoder, retrieve encoder attention weights and hidden states
        if return_dict_in_generate and self.config.is_encoder_decoder:
            encoder_attentions = model_kwargs["encoder_outputs"].get("attentions") if output_attentions else None
            encoder_hidden_states = (
                model_kwargs["encoder_outputs"].get("hidden_states") if output_hidden_states else None
            )

        # keep track of which sequences are already finished
        batch_size = input_ids.shape[0]
        unfinished_sequences = torch.ones(batch_size, dtype=torch.long, device=input_ids.device)
        model_kwargs = self._get_initial_cache_position(input_ids, model_kwargs)

        # Create cosine_matrix_mask based on the attention_mask
        cosine_matrix_mask = torch.ones_like(input_ids, dtype=torch.long)
        if self.config.is_encoder_decoder:
            if "decoder_attention_mask" in model_kwargs and model_kwargs["decoder_attention_mask"] is not None:
                cosine_matrix_mask = model_kwargs["decoder_attention_mask"]
        else:
            cosine_matrix_mask = model_kwargs["attention_mask"]
        cosine_matrix_mask = cosine_matrix_mask.repeat_interleave(top_k, dim=0)

        this_peer_finished = False

        while self._has_unfinished_sequences(this_peer_finished, synced_gpus, device=input_ids.device):
            # if the first step in the loop, encode all the prefix and obtain: (1) past_key_values;
            # (2) last_hidden_states; (3) logit_for_next_step; (4) update model kwargs for the next step
            if model_kwargs.get("past_key_values") is None or (
                isinstance(model_kwargs["past_key_values"], (Cache, EncoderDecoderCache))
                and model_kwargs["past_key_values"].get_seq_length() == 0
            ):
                # prepare inputs
                model_kwargs["use_cache"] = True
                model_inputs = self.prepare_inputs_for_generation(input_ids, **model_kwargs)

                # encode the given prefix and prepare model inputs; encoder-decoder model process the prefix and save
                # the `encoder_outputs`
                outputs = self(
                    **model_inputs, return_dict=True, output_hidden_states=True, output_attentions=output_attentions
                )

                # last decoder hidden states will be used to compute the degeneration penalty (cosine similarity with
                # previous tokens)
                if self.config.is_encoder_decoder:
                    last_hidden_states = outputs.decoder_hidden_states[-1]
                else:
                    last_hidden_states = outputs.hidden_states[-1]

                # next logit for contrastive search to select top-k candidate tokens
                # Clone is needed to avoid keeping a hanging ref to outputs.logits which may be very large for this first iteration
                # (the clone itself is always small)
                # .float() is needed to retain precision for later logits manipulations
                logit_for_next_step = outputs.logits[:, -1, :].clone().float()
                logit_for_next_step = logit_for_next_step.to(input_ids.device)

                model_kwargs = self._update_model_kwargs_for_generation(
                    outputs,
                    model_kwargs,
                    is_encoder_decoder=self.config.is_encoder_decoder,
                )

                if not sequential:
                    # Expands model inputs top_k times, for batched forward passes (akin to beam search).
                    _, model_kwargs = self._expand_inputs_for_generation(
                        expand_size=top_k, is_encoder_decoder=self.config.is_encoder_decoder, **model_kwargs
                    )

                past_key_values = model_kwargs.get("past_key_values")
                if past_key_values is None:
                    raise ValueError(
                        f"{self.__class__.__name__} does not support caching and therefore **can't** be used "
                        "for contrastive search."
                    )
                elif (
                    not isinstance(past_key_values[0], (tuple, torch.Tensor))
                    or past_key_values[0][0].shape[0] != batch_size
                ):
                    raise ValueError(
                        f"{self.__class__.__name__} does not have a standard cache format and therefore **can't** be "
                        "used for contrastive search without further modifications."
                    )

            # contrastive_search main logic start:
            # contrastive search decoding consists of two steps: (1) candidate tokens recall; (2) candidate re-rank by
            # degeneration penalty
            processed_logit_for_next_step = logits_processor(input_ids, logit_for_next_step)
            next_probs = nn.functional.softmax(processed_logit_for_next_step, dim=-1)

            top_k_probs, top_k_ids = torch.topk(next_probs, dim=-1, k=top_k)

            # Store scores, attentions and hidden_states when required
            if return_dict_in_generate:
                if output_logits:
                    raw_logits += (logit_for_next_step,)
                if output_scores:
                    scores += (processed_logit_for_next_step,)
                if output_attentions:
                    decoder_attentions += (
                        (outputs.decoder_attentions,) if self.config.is_encoder_decoder else (outputs.attentions,)
                    )
                    if self.config.is_encoder_decoder:
                        cross_attentions += (outputs.cross_attentions,)

                if output_hidden_states:
                    decoder_hidden_states += (
                        (outputs.decoder_hidden_states,)
                        if self.config.is_encoder_decoder
                        else (outputs.hidden_states,)
                    )

            # This is needed to properly delete outputs.logits which may be very large for this first iteration
            # Otherwise a reference to outputs.logits is kept all along until after the next call to self.forward()
            del outputs

            if not sequential:
                # Replicates the new past_key_values to match the `top_k` candidates
                past = model_kwargs["past_key_values"]
                # If it is a static cache, modify it in-place layer after layer to save memory
                if isinstance(past, DynamicCache) or (
                    isinstance(past, EncoderDecoderCache) and isinstance(past.self_attention_cache, DynamicCache)
                ):
                    past.batch_repeat_interleave(top_k)
                else:
                    new_key_values = []
                    for layer in past:
                        items = []
                        # item is either the key or the value matrix
                        for item in layer:
                            items.append(item.repeat_interleave(top_k, dim=0))
                        new_key_values.append(tuple(items))

                    past = tuple(new_key_values)

                model_kwargs["past_key_values"] = past

            if sequential:
                all_outputs = []
                for i in range(top_k):
                    # compute the candidate tokens by the language model and collect their hidden_states
                    next_model_inputs = self.prepare_inputs_for_generation(top_k_ids[:, i].view(-1, 1), **model_kwargs)

                    outputs = self(
                        **next_model_inputs,
                        return_dict=True,
                        output_hidden_states=True,
                        output_attentions=output_attentions,
                    )
                    if isinstance(outputs["past_key_values"], DynamicCache) or (
                        isinstance(outputs["past_key_values"], EncoderDecoderCache)
                        and isinstance(outputs["past_key_values"].self_attention_cache, DynamicCache)
                    ):
                        # Remove past K-V from output since we don't need to stack later
                        outputs["past_key_values"] = None
                        # Remove last token from past K-V since we don't want to append it at this point
                        model_kwargs["past_key_values"].crop(-1)

                    all_outputs.append(outputs)
                outputs = stack_model_outputs(all_outputs, self.config.get_text_config())

            else:
                # compute the candidate tokens by the language model and collect their hidden_states
                # assembles top_k_ids into batch of size k
                next_model_inputs = self.prepare_inputs_for_generation(top_k_ids.view(-1, 1), **model_kwargs)

                outputs = self(
                    **next_model_inputs,
                    return_dict=True,
                    output_hidden_states=True,
                    output_attentions=output_attentions,
                )

            # This is essential to avoid having a last reference to the big past K-V and double the necessary memory
            # in the next loop
            del next_model_inputs

            # name is different for encoder-decoder and decoder-only models
            if self.config.is_encoder_decoder:
                next_hidden = outputs.decoder_hidden_states[-1]
                full_hidden_states = outputs.decoder_hidden_states
            else:
                next_hidden = outputs.hidden_states[-1]
                full_hidden_states = outputs.hidden_states

            # .float() is needed to retain precision for later logits manipulations
            logits = outputs.logits[:, -1, :].float()
            context_hidden = last_hidden_states.repeat_interleave(top_k, dim=0)

            # compute the degeneration penalty and re-rank the candidates based on the degeneration penalty and the
            # model confidence. Keeping `selected_idx` on CPU enables multi-device contrastive search and doesn't
            # introduce (noticeable) slowdowns on single-device runs.
            selected_idx = _ranking_fast(
                context_hidden, next_hidden, top_k_probs, cosine_matrix_mask, penalty_alpha, top_k
            )
            cosine_matrix_mask = torch.cat(
                [cosine_matrix_mask, cosine_matrix_mask.new_ones((cosine_matrix_mask.shape[0], 1))], dim=-1
            )
            selected_idx = selected_idx.to("cpu")

            # This will be used instead of the previous inneficient torch.stack(torch.split())
            augmented_idx = torch.tensor([x + i * top_k for i, x in enumerate(selected_idx)])

            # prepare for the next step: (1) next token_id; (2) past_key_values; (3) last_hidden_states for computing
            # the degeneration penalty; (4) logits for selecting next top-k candidates; (5) selected tokens scores
            # (model confidence minus degeneration penalty); (6) decoder hidden_states
            next_tokens = top_k_ids[range(len(top_k_ids)), selected_idx]
            next_hidden = torch.stack(torch.split(next_hidden.squeeze(dim=1), top_k))
            next_hidden = next_hidden[range(batch_size), selected_idx, :]
            last_hidden_states = torch.cat([last_hidden_states, next_hidden.unsqueeze(1)], dim=1)

            next_decoder_hidden_states = ()
            for layer in full_hidden_states:
                layer = torch.stack(torch.split(layer, top_k))[range(batch_size), selected_idx, :]
                next_decoder_hidden_states += (layer,)

            # generate past_key_values cache of only the selected token
            if sequential:
                next_model_input = self.prepare_inputs_for_generation(
                    top_k_ids[:, selected_idx].view(-1, 1), **model_kwargs
                )

                selected_outputs = self(
                    **next_model_input,
                    return_dict=True,
                    output_hidden_states=False,
                    output_attentions=False,
                )
                next_past_key_values = selected_outputs["past_key_values"]

            else:
                _, next_past_key_values = self._extract_past_from_model_output(outputs)
                # Do it in-place layer per layer to save memory
                if isinstance(next_past_key_values, DynamicCache) or (
                    isinstance(next_past_key_values, EncoderDecoderCache)
                    and isinstance(next_past_key_values.self_attention_cache, DynamicCache)
                ):
                    next_past_key_values.batch_select_indices(augmented_idx)
                else:
                    new_key_values = []
                    for layer in next_past_key_values:
                        items = []
                        # item is either the key or the value matrix
                        for item in layer:
                            items.append(item[augmented_idx, ...])
                        new_key_values.append(tuple(items))

                    next_past_key_values = tuple(new_key_values)

            logit_for_next_step = torch.stack(torch.split(logits, top_k))[range(batch_size), selected_idx, :]
            logit_for_next_step = logit_for_next_step.to(input_ids.device)

            # Rebuilds the relevant parts of the model output for the selected token, for use in the next iteration
            if self.config.is_encoder_decoder:
                next_step_cross_attentions = ()
                next_step_decoder_attentions = ()
                if output_attentions:
                    for layer in outputs.cross_attentions:
                        layer = torch.stack(torch.split(layer, top_k, dim=0))[range(batch_size), selected_idx, ...]
                        next_step_cross_attentions += (layer,)
                    for layer in outputs.decoder_attentions:
                        layer = torch.stack(torch.split(layer, top_k, dim=0))[range(batch_size), selected_idx, ...]
                        next_step_decoder_attentions += (layer,)
                outputs = Seq2SeqLMOutput(
                    past_key_values=next_past_key_values,
                    decoder_hidden_states=next_decoder_hidden_states,
                    decoder_attentions=next_step_decoder_attentions or None,
                    cross_attentions=next_step_cross_attentions or None,
                )
            else:
                next_step_attentions = ()
                if output_attentions:
                    for layer in outputs.attentions:
                        layer = torch.stack(torch.split(layer, top_k, dim=0))[range(batch_size), selected_idx, ...]
                        next_step_attentions += (layer,)
                outputs = CausalLMOutputWithPast(
                    past_key_values=next_past_key_values,
                    hidden_states=next_decoder_hidden_states,
                    attentions=next_step_attentions or None,
                )
            # contrastive_search main logic end

            # synced_gpus: don't waste resources running the code we don't need; kwargs must be updated before skipping
            model_kwargs = self._update_model_kwargs_for_generation(
                outputs,
                model_kwargs,
                is_encoder_decoder=self.config.is_encoder_decoder,
            )
            if synced_gpus and this_peer_finished:
                continue

            # finished sentences should have their next token be a padding token
            if has_eos_stopping_criteria:
                next_tokens = next_tokens * unfinished_sequences + pad_token_id * (1 - unfinished_sequences)

            # update generated ids, model inputs, and length for next step
            input_ids = torch.cat([input_ids, next_tokens[:, None]], dim=-1)
            if streamer is not None:
                streamer.put(next_tokens.cpu())

            # stop when each sentence is finished
            unfinished_sequences = unfinished_sequences & ~stopping_criteria(input_ids, scores)
            this_peer_finished = unfinished_sequences.max() == 0

        if streamer is not None:
            streamer.end()

        if return_dict_in_generate:
            # Contrastive search works by forward looking at the next token, so we need to exclude it from
            # `past_key_values` to be consistent with the other decoding methods
            if model_kwargs.get("past_key_values") is not None:
                if isinstance(model_kwargs["past_key_values"], DynamicCache) or (
                    isinstance(model_kwargs["past_key_values"], EncoderDecoderCache)
                    and isinstance(model_kwargs["past_key_values"].self_attention_cache, DynamicCache)
                ):
                    model_kwargs["past_key_values"].crop(-1)
                else:
                    past_key_values = []
                    for layer in model_kwargs["past_key_values"]:
                        layer_past_key_values = []
                        for item in layer:
                            layer_past_key_values.append(item[..., :-1, :])
                        past_key_values.append(tuple(layer_past_key_values))
                    model_kwargs["past_key_values"] = tuple(past_key_values)

            if self.config.is_encoder_decoder:
                return GenerateEncoderDecoderOutput(
                    sequences=input_ids,
                    scores=scores,
                    logits=raw_logits,
                    encoder_attentions=encoder_attentions,
                    encoder_hidden_states=encoder_hidden_states,
                    decoder_attentions=decoder_attentions,
                    cross_attentions=cross_attentions,
                    decoder_hidden_states=decoder_hidden_states,
                    past_key_values=model_kwargs.get("past_key_values"),
                )
            else:
                return GenerateDecoderOnlyOutput(
                    sequences=input_ids,
                    scores=scores,
                    logits=raw_logits,
                    attentions=decoder_attentions,
                    hidden_states=decoder_hidden_states,
                    past_key_values=model_kwargs.get("past_key_values"),
                )
        else:
            return input_ids

    def _sample(
        self,
        input_ids: torch.LongTensor,
        logits_processor: LogitsProcessorList,
        stopping_criteria: StoppingCriteriaList,
        generation_config: GenerationConfig,
        synced_gpus: bool,
        streamer: Optional["BaseStreamer"],
        **model_kwargs,
    ) -> Union[GenerateNonBeamOutput, torch.LongTensor]:
        r"""
        Generates sequences of token ids for models with a language modeling head using **multinomial sampling** and
        can be used for text-decoder, text-to-text, speech-to-text, and vision-to-text models.

        Parameters:
            input_ids (`torch.LongTensor` of shape `(batch_size, sequence_length)`):
                The sequence used as a prompt for the generation.
            logits_processor (`LogitsProcessorList`):
                An instance of [`LogitsProcessorList`]. List of instances of class derived from [`LogitsProcessor`]
                used to modify the prediction scores of the language modeling head applied at each generation step.
            stopping_criteria (`StoppingCriteriaList`):
                An instance of [`StoppingCriteriaList`]. List of instances of class derived from [`StoppingCriteria`]
                used to tell if the generation loop should stop.
            generation_config ([`~generation.GenerationConfig`]):
                The generation configuration to be used as parametrization of the decoding method.
            synced_gpus (`bool`):
                Whether to continue running the while loop until max_length (needed to avoid deadlocking with
                `FullyShardedDataParallel` and DeepSpeed ZeRO Stage 3).
            streamer (`BaseStreamer`, *optional*):
                Streamer object that will be used to stream the generated sequences. Generated tokens are passed
                through `streamer.put(token_ids)` and the streamer is responsible for any further processing.
            model_kwargs:
                Additional model specific kwargs will be forwarded to the `forward` function of the model. If model is
                an encoder-decoder model the kwargs should include `encoder_outputs`.

        Return:
            [`~generation.GenerateDecoderOnlyOutput`], [`~generation.GenerateEncoderDecoderOutput`] or `torch.LongTensor`:
            A `torch.LongTensor` containing the generated tokens (default behaviour) or a
            [`~generation.GenerateDecoderOnlyOutput`] if `model.config.is_encoder_decoder=False` and
            `return_dict_in_generate=True` or a [`~generation.GenerateEncoderDecoderOutput`] if
            `model.config.is_encoder_decoder=True`.
        """
        # init values
        pad_token_id = generation_config._pad_token_tensor
        output_attentions = generation_config.output_attentions
        output_hidden_states = generation_config.output_hidden_states
        output_scores = generation_config.output_scores
        output_logits = generation_config.output_logits
        return_dict_in_generate = generation_config.return_dict_in_generate
        max_length = generation_config.max_length
        has_eos_stopping_criteria = any(hasattr(criteria, "eos_token_id") for criteria in stopping_criteria)
        do_sample = generation_config.do_sample

        # init attention / hidden states / scores tuples
        scores = () if (return_dict_in_generate and output_scores) else None
        raw_logits = () if (return_dict_in_generate and output_logits) else None
        decoder_attentions = () if (return_dict_in_generate and output_attentions) else None
        cross_attentions = () if (return_dict_in_generate and output_attentions) else None
        decoder_hidden_states = () if (return_dict_in_generate and output_hidden_states) else None

        # if model is an encoder-decoder, retrieve encoder attention weights and hidden states
        if return_dict_in_generate and self.config.is_encoder_decoder:
            encoder_attentions = model_kwargs["encoder_outputs"].get("attentions") if output_attentions else None
            encoder_hidden_states = (
                model_kwargs["encoder_outputs"].get("hidden_states") if output_hidden_states else None
            )

        # keep track of which sequences are already finished
        batch_size, cur_len = input_ids.shape
        this_peer_finished = False
        unfinished_sequences = torch.ones(batch_size, dtype=torch.long, device=input_ids.device)
        model_kwargs = self._get_initial_cache_position(input_ids, model_kwargs)

        while self._has_unfinished_sequences(
            this_peer_finished, synced_gpus, device=input_ids.device, cur_len=cur_len, max_length=max_length
        ):
            # prepare model inputs
            model_inputs = self.prepare_inputs_for_generation(input_ids, **model_kwargs)

            # prepare variable output controls (note: some models won't accept all output controls)
            model_inputs.update({"output_attentions": output_attentions} if output_attentions else {})
            model_inputs.update({"output_hidden_states": output_hidden_states} if output_hidden_states else {})

            # forward pass to get next token
            outputs = self(**model_inputs, return_dict=True)

            # synced_gpus: don't waste resources running the code we don't need; kwargs must be updated before skipping
            model_kwargs = self._update_model_kwargs_for_generation(
                outputs,
                model_kwargs,
                is_encoder_decoder=self.config.is_encoder_decoder,
            )
            if synced_gpus and this_peer_finished:
                continue

            # Clone is needed to avoid keeping a hanging ref to outputs.logits which may be very large for first iteration
            # (the clone itself is always small)
            next_token_logits = outputs.logits.clone()[:, -1, :].float()
            next_token_logits = next_token_logits.to(input_ids.device)

            # pre-process distribution
            next_token_scores = logits_processor(input_ids, next_token_logits)

            # Store scores, attentions and hidden_states when required
            if return_dict_in_generate:
                if output_scores:
                    scores += (next_token_scores,)
                if output_logits:
                    raw_logits += (next_token_logits,)
                if output_attentions:
                    decoder_attentions += (
                        (outputs.decoder_attentions,) if self.config.is_encoder_decoder else (outputs.attentions,)
                    )
                    if self.config.is_encoder_decoder:
                        cross_attentions += (outputs.cross_attentions,)

                if output_hidden_states:
                    decoder_hidden_states += (
                        (outputs.decoder_hidden_states,)
                        if self.config.is_encoder_decoder
                        else (outputs.hidden_states,)
                    )

            # token selection
            if do_sample:
                probs = nn.functional.softmax(next_token_scores, dim=-1)
                # TODO (joao): this OP throws "skipping cudagraphs due to ['incompatible ops']", find solution
                next_tokens = torch.multinomial(probs, num_samples=1).squeeze(1)
            else:
                next_tokens = torch.argmax(next_token_scores, dim=-1)

            # finished sentences should have their next token be a padding token
            if has_eos_stopping_criteria:
                next_tokens = next_tokens * unfinished_sequences + pad_token_id * (1 - unfinished_sequences)

            # update generated ids, model inputs, and length for next step
            input_ids = torch.cat([input_ids, next_tokens[:, None]], dim=-1)
            if streamer is not None:
                streamer.put(next_tokens.cpu())

            unfinished_sequences = unfinished_sequences & ~stopping_criteria(input_ids, scores)
            this_peer_finished = unfinished_sequences.max() == 0
            cur_len += 1

            # This is needed to properly delete outputs.logits which may be very large for first iteration
            # Otherwise a reference to outputs is kept which keeps the logits alive in the next iteration
            del outputs

        if streamer is not None:
            streamer.end()

        if return_dict_in_generate:
            if self.config.is_encoder_decoder:
                return GenerateEncoderDecoderOutput(
                    sequences=input_ids,
                    scores=scores,
                    logits=raw_logits,
                    encoder_attentions=encoder_attentions,
                    encoder_hidden_states=encoder_hidden_states,
                    decoder_attentions=decoder_attentions,
                    cross_attentions=cross_attentions,
                    decoder_hidden_states=decoder_hidden_states,
                    past_key_values=model_kwargs.get("past_key_values"),
                )
            else:
                return GenerateDecoderOnlyOutput(
                    sequences=input_ids,
                    scores=scores,
                    logits=raw_logits,
                    attentions=decoder_attentions,
                    hidden_states=decoder_hidden_states,
                    past_key_values=model_kwargs.get("past_key_values"),
                )
        else:
            return input_ids

    def _temporary_reorder_cache(self, past_key_values, beam_idx):
        """
        Temporary function to handle the different types of cache reordering processes while we roll out `Cache`.

        TODO: standardize cache formats and make all models compatible with `Cache`. It would remove the need
        for this function, with `Cache.reorder_cache` being the sole remaining code path
        """
        model_class = self.__class__.__name__.lower()
        # Exception 1: code path for models using the legacy cache format
        if isinstance(past_key_values, (tuple, list)):
            past_key_values = self._reorder_cache(past_key_values, beam_idx)
        # Exception 2: models with different cache formats. These are limited to `DynamicCache` until their
        # cache format is standardized, to avoid adding complexity to the codebase.
        elif "gptbigcode" in model_class:
            if not isinstance(past_key_values, (DynamicCache, EncoderDecoderCache)):
                raise ValueError(
                    f"Using an unsupported cache format with {model_class}. Currently, it only supports the "
                    "legacy tuple format or `DynamicCache`"
                )
            past_key_values = self._reorder_cache(past_key_values, beam_idx)
            past_key_values = DynamicCache.from_legacy_cache(past_key_values)
        # Standard code path: use the `Cache.reorder_cache`
        else:
            past_key_values.reorder_cache(beam_idx)
        return past_key_values

    def _beam_search(
        self,
        input_ids: torch.LongTensor,
        beam_scorer: BeamScorer,
        logits_processor: LogitsProcessorList,
        stopping_criteria: StoppingCriteriaList,
        generation_config: GenerationConfig,
        synced_gpus: bool,
        **model_kwargs,
    ) -> Union[GenerateBeamOutput, torch.LongTensor]:
        r"""
        Generates sequences of token ids for models with a language modeling head using **beam search decoding** and
        can be used for text-decoder, text-to-text, speech-to-text, and vision-to-text models.

        Parameters:
            input_ids (`torch.LongTensor` of shape `(batch_size, sequence_length)`):
                The sequence used as a prompt for the generation.
            beam_scorer (`BeamScorer`):
                An derived instance of [`BeamScorer`] that defines how beam hypotheses are constructed, stored and
                sorted during generation. For more information, the documentation of [`BeamScorer`] should be read.
            logits_processor (`LogitsProcessorList`):
                An instance of [`LogitsProcessorList`]. List of instances of class derived from [`LogitsProcessor`]
                used to modify the prediction scores of the language modeling head applied at each generation step.
            stopping_criteria (`StoppingCriteriaList`:
                An instance of [`StoppingCriteriaList`]. List of instances of class derived from [`StoppingCriteria`]
                used to tell if the generation loop should stop.
            generation_config ([`~generation.GenerationConfig`]):
                The generation configuration to be used as parametrization of the decoding method.
            synced_gpus (`bool`):
                Whether to continue running the while loop until max_length (needed to avoid deadlocking with
                `FullyShardedDataParallel` and DeepSpeed ZeRO Stage 3).
            model_kwargs:
                Additional model specific kwargs will be forwarded to the `forward` function of the model. If model is
                an encoder-decoder model the kwargs should include `encoder_outputs`.

        Return:
            [`generation.GenerateBeamDecoderOnlyOutput`], [`~generation.GenerateBeamEncoderDecoderOutput`] or
            `torch.LongTensor`: A `torch.LongTensor` containing the generated tokens (default behaviour) or a
            [`~generation.GenerateBeamDecoderOnlyOutput`] if `model.config.is_encoder_decoder=False` and
            `return_dict_in_generate=True` or a [`~generation.GenerateBeamEncoderDecoderOutput`] if
            `model.config.is_encoder_decoder=True`.
        """
        # init values
        pad_token_id = generation_config._pad_token_tensor
        eos_token_id = generation_config._eos_token_tensor
        output_attentions = generation_config.output_attentions
        output_hidden_states = generation_config.output_hidden_states
        output_scores = generation_config.output_scores
        output_logits = generation_config.output_logits
        return_dict_in_generate = generation_config.return_dict_in_generate
        sequential = generation_config.low_memory
        do_sample = generation_config.do_sample

        batch_size = len(beam_scorer._beam_hyps)
        num_beams = beam_scorer.num_beams

        batch_beam_size, cur_len = input_ids.shape
        model_kwargs = self._get_initial_cache_position(input_ids, model_kwargs)

        if num_beams * batch_size != batch_beam_size:
            raise ValueError(
                f"Batch dimension of `input_ids` should be {num_beams * batch_size}, but is {batch_beam_size}."
            )

        # init attention / hidden states / scores tuples
        scores = () if (return_dict_in_generate and output_scores) else None
        raw_logits = () if (return_dict_in_generate and output_logits) else None
        beam_indices = (
            tuple(() for _ in range(batch_beam_size)) if (return_dict_in_generate and output_scores) else None
        )
        decoder_attentions = () if (return_dict_in_generate and output_attentions) else None
        cross_attentions = () if (return_dict_in_generate and output_attentions) else None
        decoder_hidden_states = () if (return_dict_in_generate and output_hidden_states) else None

        # if model is an encoder-decoder, retrieve encoder attention weights and hidden states
        if return_dict_in_generate and self.config.is_encoder_decoder:
            encoder_attentions = model_kwargs["encoder_outputs"].get("attentions") if output_attentions else None
            encoder_hidden_states = (
                model_kwargs["encoder_outputs"].get("hidden_states") if output_hidden_states else None
            )

        # initialise score of first beam with 0 and the rest with -1e9. This makes sure that only tokens
        # of the first beam are considered to avoid sampling the exact same tokens across all beams.
        beam_scores = torch.zeros((batch_size, num_beams), dtype=torch.float, device=input_ids.device)
        beam_scores[:, 1:] = -1e9
        beam_scores = beam_scores.view((batch_size * num_beams,))

        this_peer_finished = False

        decoder_prompt_len = input_ids.shape[-1]  # record the prompt length of decoder

        while self._has_unfinished_sequences(this_peer_finished, synced_gpus, device=input_ids.device):
            model_inputs = self.prepare_inputs_for_generation(input_ids, **model_kwargs)

            # prepare variable output controls (note: some models won't accept all output controls)
            model_inputs.update({"output_attentions": output_attentions} if output_attentions else {})
            model_inputs.update({"output_hidden_states": output_hidden_states} if output_hidden_states else {})

            # if sequential is True, split the input to batches of batch_size and run sequentially
            if sequential:
                if any(
                    model_name in self.__class__.__name__.lower()
                    for model_name in [
                        "fsmt",
                        "reformer",
                        "ctrl",
                        "gpt_bigcode",
                        "transo_xl",
                        "xlnet",
                        "cpm",
                        "jamba",
                    ]
                ):
                    raise RuntimeError(
                        f"Currently generation for {self.__class__.__name__} is not supported "
                        f"for `low_memory beam_search`. Please open an issue on GitHub if you need this feature."
                    )

                inputs_per_sub_batches = _split_model_inputs(
                    model_inputs,
                    split_size=batch_size,
                    full_batch_size=batch_beam_size,
                    config=self.config.get_text_config(),
                )
                outputs_per_sub_batch = [
                    self(**inputs_per_sub_batch, return_dict=True) for inputs_per_sub_batch in inputs_per_sub_batches
                ]

                outputs = stack_model_outputs(outputs_per_sub_batch, self.config.get_text_config())

            else:  # Unchanged original behavior
                outputs = self(**model_inputs, return_dict=True)

            # synced_gpus: don't waste resources running the code we don't need; kwargs must be updated before skipping
            model_kwargs = self._update_model_kwargs_for_generation(
                outputs,
                model_kwargs,
                is_encoder_decoder=self.config.is_encoder_decoder,
            )
            if synced_gpus and this_peer_finished:
                cur_len = cur_len + 1
                continue

            # Clone is needed to avoid keeping a hanging ref to outputs.logits which may be very large for first iteration
            # (the clone itself is always small)
            # .float() is needed to retain precision for later logits manipulations
            next_token_logits = outputs.logits[:, -1, :].clone().float()
            next_token_logits = next_token_logits.to(input_ids.device)
            next_token_scores = nn.functional.log_softmax(
                next_token_logits, dim=-1
            )  # (batch_size * num_beams, vocab_size)

            next_token_scores_processed = logits_processor(input_ids, next_token_scores)
            next_token_scores = next_token_scores_processed + beam_scores[:, None].expand_as(
                next_token_scores_processed
            )

            # Store scores, attentions and hidden_states when required
            if return_dict_in_generate:
                if output_scores:
                    scores += (next_token_scores_processed,)
                if output_logits:
                    raw_logits += (next_token_logits,)
                if output_attentions:
                    decoder_attentions += (
                        (outputs.decoder_attentions,) if self.config.is_encoder_decoder else (outputs.attentions,)
                    )
                    if self.config.is_encoder_decoder:
                        cross_attentions += (outputs.cross_attentions,)
                if output_hidden_states:
                    decoder_hidden_states += (
                        (outputs.decoder_hidden_states,)
                        if self.config.is_encoder_decoder
                        else (outputs.hidden_states,)
                    )

            # reshape for beam search
            vocab_size = next_token_scores.shape[-1]
            next_token_scores = next_token_scores.view(batch_size, num_beams * vocab_size)

            # Beam token selection: pick 1 + eos_token_id.shape[0] next tokens for each beam so we have at least 1
            # non eos token per beam.
            n_eos_tokens = eos_token_id.shape[0] if eos_token_id is not None else 0
            n_tokens_to_keep = max(2, 1 + n_eos_tokens) * num_beams
            if do_sample:
                probs = nn.functional.softmax(next_token_scores, dim=-1)
                next_tokens = torch.multinomial(probs, num_samples=n_tokens_to_keep)
                next_token_scores = torch.gather(next_token_scores, -1, next_tokens)
                next_token_scores, _indices = torch.sort(next_token_scores, descending=True, dim=1)
                next_tokens = torch.gather(next_tokens, -1, _indices)
            else:
                next_token_scores, next_tokens = torch.topk(
                    next_token_scores, n_tokens_to_keep, dim=1, largest=True, sorted=True
                )

            next_indices = torch.div(next_tokens, vocab_size, rounding_mode="floor")
            next_tokens = next_tokens % vocab_size

            # stateless
            beam_outputs = beam_scorer.process(
                input_ids,
                next_token_scores,
                next_tokens,
                next_indices,
                pad_token_id=pad_token_id,
                eos_token_id=eos_token_id,
                beam_indices=beam_indices,
                decoder_prompt_len=decoder_prompt_len,
            )

            beam_scores = beam_outputs["next_beam_scores"]
            beam_next_tokens = beam_outputs["next_beam_tokens"]
            beam_idx = beam_outputs["next_beam_indices"]

            input_ids = torch.cat([input_ids[beam_idx, :], beam_next_tokens.unsqueeze(-1)], dim=-1)

            # This is needed to properly delete outputs.logits which may be very large for first iteration
            # Otherwise a reference to outputs is kept which keeps the logits alive in the next iteration
            # IMPORTANT: Note that this should appear BEFORE the call to _reorder_cache() to save the maximum memory
            # (that way the memory peak does not include outputs.logits)
            del outputs

            if model_kwargs.get("past_key_values", None) is not None:
                model_kwargs["past_key_values"] = self._temporary_reorder_cache(
                    model_kwargs["past_key_values"], beam_idx
                )

            if return_dict_in_generate and output_scores:
                beam_indices = tuple((beam_indices[beam_idx[i]] + (beam_idx[i],) for i in range(len(beam_indices))))

            # increase cur_len
            cur_len = cur_len + 1

            if beam_scorer.is_done or all(stopping_criteria(input_ids, scores)):
                this_peer_finished = True

        sequence_outputs = beam_scorer.finalize(
            input_ids,
            beam_scores,
            next_tokens,
            next_indices,
            pad_token_id=pad_token_id,
            eos_token_id=eos_token_id,
            max_length=stopping_criteria.max_length,
            beam_indices=beam_indices,
            decoder_prompt_len=decoder_prompt_len,
        )

        if return_dict_in_generate:
            if not output_scores:
                sequence_outputs["sequence_scores"] = None

            if self.config.is_encoder_decoder:
                return GenerateBeamEncoderDecoderOutput(
                    sequences=sequence_outputs["sequences"],
                    sequences_scores=sequence_outputs["sequence_scores"],
                    scores=scores,
                    logits=raw_logits,
                    beam_indices=sequence_outputs["beam_indices"],
                    encoder_attentions=encoder_attentions,
                    encoder_hidden_states=encoder_hidden_states,
                    decoder_attentions=decoder_attentions,
                    cross_attentions=cross_attentions,
                    decoder_hidden_states=decoder_hidden_states,
                    past_key_values=model_kwargs.get("past_key_values"),
                )
            else:
                return GenerateBeamDecoderOnlyOutput(
                    sequences=sequence_outputs["sequences"],
                    sequences_scores=sequence_outputs["sequence_scores"],
                    scores=scores,
                    logits=raw_logits,
                    beam_indices=sequence_outputs["beam_indices"],
                    attentions=decoder_attentions,
                    hidden_states=decoder_hidden_states,
                    past_key_values=model_kwargs.get("past_key_values"),
                )
        else:
            return sequence_outputs["sequences"]

    def _group_beam_search(
        self,
        input_ids: torch.LongTensor,
        beam_scorer: BeamScorer,
        logits_processor: LogitsProcessorList,
        stopping_criteria: StoppingCriteriaList,
        generation_config: GenerationConfig,
        synced_gpus: bool,
        **model_kwargs,
    ):
        r"""
        Generates sequences of token ids for models with a language modeling head using **diverse beam search
        decoding** and can be used for text-decoder, text-to-text, speech-to-text, and vision-to-text models.

        Parameters:
            input_ids (`torch.LongTensor` of shape `(batch_size, sequence_length)`):
                The sequence used as a prompt for the generation.
            beam_scorer (`BeamScorer`):
                An derived instance of [`BeamScorer`] that defines how beam hypotheses are constructed, stored and
                sorted during generation. For more information, the documentation of [`BeamScorer`] should be read.
            logits_processor (`LogitsProcessorList`):
                An instance of [`LogitsProcessorList`]. List of instances of class derived from [`LogitsProcessor`]
                used to modify the prediction scores of the language modeling head applied at each generation step.
            stopping_criteria (`StoppingCriteriaList`):
                An instance of [`StoppingCriteriaList`]. List of instances of class derived from [`StoppingCriteria`]
                used to tell if the generation loop should stop.
            generation_config ([`~generation.GenerationConfig`]):
                The generation configuration to be used as parametrization of the decoding method.
            synced_gpus (`bool`):
                Whether to continue running the while loop until max_length (needed to avoid deadlocking with
                `FullyShardedDataParallel` and DeepSpeed ZeRO Stage 3).
            model_kwargs:
                Additional model specific kwargs that will be forwarded to the `forward` function of the model. If
                model is an encoder-decoder model the kwargs should include `encoder_outputs`.

        Return:
            [`~generation.GenerateBeamDecoderOnlyOutput`], [`~generation.GenerateBeamEncoderDecoderOutput`] or
            `torch.LongTensor`: A `torch.LongTensor` containing the generated tokens (default behaviour) or a
            [`~generation.GenerateBeamDecoderOnlyOutput`] if `model.config.is_encoder_decoder=False` and
            `return_dict_in_generate=True` or a [`~generation.GenerateBeamEncoderDecoderOutput`] if
            `model.config.is_encoder_decoder=True`.
        """
        # init values
        pad_token_id = generation_config._pad_token_tensor
        eos_token_id = generation_config._eos_token_tensor
        output_attentions = generation_config.output_attentions
        output_hidden_states = generation_config.output_hidden_states
        output_scores = generation_config.output_scores
        output_logits = generation_config.output_logits
        return_dict_in_generate = generation_config.return_dict_in_generate

        num_beams = beam_scorer.num_beams
        num_beam_groups = beam_scorer.num_beam_groups
        num_sub_beams = num_beams // num_beam_groups
        batch_size = len(beam_scorer._beam_hyps) // num_beam_groups
        device = input_ids.device

        batch_beam_size, cur_len = input_ids.shape
        model_kwargs = self._get_initial_cache_position(input_ids, model_kwargs)

        if return_dict_in_generate and output_scores:
            beam_indices = [tuple(() for _ in range(num_sub_beams * batch_size)) for _ in range(num_beam_groups)]
        else:
            beam_indices = None

        if num_beams * batch_size != batch_beam_size:
            raise ValueError(
                f"Batch dimension of `input_ids` should be {num_beams * batch_size}, but is {batch_beam_size}."
            )

        # init attention / hidden states / scores tuples
        scores = () if (return_dict_in_generate and output_scores) else None
        raw_logits = () if (return_dict_in_generate and output_logits) else None
        decoder_attentions = () if (return_dict_in_generate and output_attentions) else None
        cross_attentions = () if (return_dict_in_generate and output_attentions) else None
        decoder_hidden_states = () if (return_dict_in_generate and output_hidden_states) else None

        # if model is an encoder-decoder, retrieve encoder attention weights and hidden states
        if return_dict_in_generate and self.config.is_encoder_decoder:
            encoder_attentions = model_kwargs["encoder_outputs"].get("attentions") if output_attentions else None
            encoder_hidden_states = (
                model_kwargs["encoder_outputs"].get("hidden_states") if output_hidden_states else None
            )

        # initialise score of first beam of each group with 0 and the rest with -1e9. This ensures that the beams in
        # the same group don't produce same tokens every time.
        beam_scores = torch.full((batch_size, num_beams), -1e9, dtype=torch.float, device=device)
        beam_scores[:, ::num_sub_beams] = 0
        beam_scores = beam_scores.view((batch_size * num_beams,))

        this_peer_finished = False

        decoder_prompt_len = input_ids.shape[-1]  # record the prompt length of decoder
        while self._has_unfinished_sequences(this_peer_finished, synced_gpus, device=input_ids.device):
            # predicted tokens in cur_len step
            current_tokens = torch.zeros(batch_size * num_beams, dtype=input_ids.dtype, device=device)

            # indices which will form the beams in the next time step
            reordering_indices = torch.zeros(batch_size * num_beams, dtype=torch.long, device=device)

            # do one decoder step on all beams of all sentences in batch
            model_inputs = self.prepare_inputs_for_generation(input_ids, **model_kwargs)

            # prepare variable output controls (note: some models won't accept all output controls)
            model_inputs.update({"output_attentions": output_attentions} if output_attentions else {})
            model_inputs.update({"output_hidden_states": output_hidden_states} if output_hidden_states else {})

            outputs = self(**model_inputs, return_dict=True)

            # synced_gpus: don't waste resources running the code we don't need; kwargs must be updated before skipping
            model_kwargs = self._update_model_kwargs_for_generation(
                outputs,
                model_kwargs,
                is_encoder_decoder=self.config.is_encoder_decoder,
            )
            if synced_gpus and this_peer_finished:
                cur_len = cur_len + 1
                continue

            if output_scores:
                processed_score = torch.zeros_like(outputs.logits[:, -1, :])
            if output_logits:
                # Clone is needed to avoid keeping a hanging ref to outputs.logits which may be very large for first iteration
                # (the clone itself is always small)
                raw_logit_score = outputs.logits[:, -1, :].clone()
                raw_logit_score = raw_logit_score.to(input_ids.device)

            for beam_group_idx in range(num_beam_groups):
                group_start_idx = beam_group_idx * num_sub_beams
                group_end_idx = min(group_start_idx + num_sub_beams, num_beams)
                group_size = group_end_idx - group_start_idx

                # indices of beams of current group among all sentences in batch
                batch_group_indices = []

                for batch_idx in range(batch_size):
                    batch_group_indices.extend(
                        [batch_idx * num_beams + idx for idx in range(group_start_idx, group_end_idx)]
                    )
                group_input_ids = input_ids[batch_group_indices]

                # select outputs of beams of current group only
                # No need to clone() the logits here as they will not retain outputs.logits at the end of the loop
                # .float() is needed to retain precision for later logits manipulations
                next_token_logits = outputs.logits[batch_group_indices, -1, :].float()
                next_token_logits = next_token_logits.to(input_ids.device)

                next_token_scores = nn.functional.log_softmax(
                    next_token_logits, dim=-1
                )  # (batch_size * group_size, vocab_size)
                vocab_size = next_token_scores.shape[-1]

                next_token_scores_processed = logits_processor(
                    group_input_ids, next_token_scores, current_tokens=current_tokens, beam_group_idx=beam_group_idx
                )
                next_token_scores = next_token_scores_processed + beam_scores[batch_group_indices].unsqueeze(-1)
                next_token_scores = next_token_scores.expand_as(next_token_scores_processed)

                if output_scores:
                    processed_score[batch_group_indices] = next_token_scores_processed

                # reshape for beam search
                next_token_scores = next_token_scores.view(batch_size, group_size * vocab_size)

                # Sample 1 + len(eos_token_id) next tokens for each beam so we have at least 1 non eos token per beam.
                n_eos_tokens = eos_token_id.shape[0] if eos_token_id is not None else 0
                next_token_scores, next_tokens = torch.topk(
                    next_token_scores, max(2, 1 + n_eos_tokens) * group_size, dim=1, largest=True, sorted=True
                )

                next_indices = torch.div(next_tokens, vocab_size, rounding_mode="floor")
                next_tokens = next_tokens % vocab_size

                # stateless
                process_beam_indices = sum(beam_indices, ()) if beam_indices is not None else None
                beam_outputs = beam_scorer.process(
                    group_input_ids,
                    next_token_scores,
                    next_tokens,
                    next_indices,
                    pad_token_id=pad_token_id,
                    eos_token_id=eos_token_id,
                    beam_indices=process_beam_indices,
                    group_index=beam_group_idx,
                    decoder_prompt_len=decoder_prompt_len,
                )
                beam_scores[batch_group_indices] = beam_outputs["next_beam_scores"]
                beam_next_tokens = beam_outputs["next_beam_tokens"]
                beam_idx = beam_outputs["next_beam_indices"]

                if return_dict_in_generate and output_scores:
                    beam_indices[beam_group_idx] = tuple(
                        beam_indices[beam_group_idx][beam_idx[i]] + (beam_idx[i],) for i in range(len(beam_indices[0]))
                    )

                input_ids[batch_group_indices] = group_input_ids[beam_idx]
                group_input_ids = torch.cat([group_input_ids[beam_idx, :], beam_next_tokens.unsqueeze(-1)], dim=-1)
                current_tokens[batch_group_indices] = group_input_ids[:, -1]

                # (beam_idx // group_size) -> batch_idx
                # (beam_idx % group_size) -> offset of idx inside the group
                reordering_indices[batch_group_indices] = (
                    num_beams * torch.div(beam_idx, group_size, rounding_mode="floor")
                    + group_start_idx
                    + (beam_idx % group_size)
                )

            # Store scores, attentions and hidden_states when required
            if return_dict_in_generate:
                if output_scores:
                    scores += (processed_score,)
                if output_logits:
                    raw_logits += (raw_logit_score,)
                if output_attentions:
                    decoder_attentions += (
                        (outputs.decoder_attentions,) if self.config.is_encoder_decoder else (outputs.attentions,)
                    )
                    if self.config.is_encoder_decoder:
                        cross_attentions += (outputs.cross_attentions,)

                if output_hidden_states:
                    decoder_hidden_states += (
                        (outputs.decoder_hidden_states,)
                        if self.config.is_encoder_decoder
                        else (outputs.hidden_states,)
                    )

            input_ids = torch.cat([input_ids, current_tokens.unsqueeze(-1)], dim=-1)

            # This is needed to properly delete outputs.logits which may be very large for first iteration
            # Otherwise a reference to outputs is kept which keeps the logits alive in the next iteration
            # IMPORTANT: Note that this should appear BEFORE the call to _reorder_cache() to save the maximum memory
            # (that way the memory peak does not include outputs.logits)
            del outputs

            if model_kwargs.get("past_key_values", None) is not None:
                model_kwargs["past_key_values"] = self._temporary_reorder_cache(
                    model_kwargs["past_key_values"], reordering_indices
                )

            # increase cur_len
            cur_len = cur_len + 1

            if beam_scorer.is_done or all(stopping_criteria(input_ids, scores)):
                this_peer_finished = True

        final_beam_indices = sum(beam_indices, ()) if beam_indices is not None else None
        sequence_outputs = beam_scorer.finalize(
            input_ids,
            beam_scores,
            next_tokens,
            next_indices,
            pad_token_id=pad_token_id,
            eos_token_id=eos_token_id,
            max_length=stopping_criteria.max_length,
            beam_indices=final_beam_indices,
            decoder_prompt_len=decoder_prompt_len,
        )

        if return_dict_in_generate:
            if not output_scores:
                sequence_outputs["sequence_scores"] = None

            if self.config.is_encoder_decoder:
                return GenerateBeamEncoderDecoderOutput(
                    sequences=sequence_outputs["sequences"],
                    sequences_scores=sequence_outputs["sequence_scores"],
                    scores=scores,
                    logits=raw_logits,
                    beam_indices=sequence_outputs["beam_indices"],
                    encoder_attentions=encoder_attentions,
                    encoder_hidden_states=encoder_hidden_states,
                    decoder_attentions=decoder_attentions,
                    cross_attentions=cross_attentions,
                    decoder_hidden_states=decoder_hidden_states,
                    past_key_values=model_kwargs.get("past_key_values"),
                )
            else:
                return GenerateBeamDecoderOnlyOutput(
                    sequences=sequence_outputs["sequences"],
                    sequences_scores=sequence_outputs["sequence_scores"],
                    scores=scores,
                    logits=raw_logits,
                    beam_indices=sequence_outputs["beam_indices"],
                    attentions=decoder_attentions,
                    hidden_states=decoder_hidden_states,
                    past_key_values=model_kwargs.get("past_key_values"),
                )
        else:
            return sequence_outputs["sequences"]

    def _constrained_beam_search(
        self,
        input_ids: torch.LongTensor,
        constrained_beam_scorer: ConstrainedBeamSearchScorer,
        logits_processor: LogitsProcessorList,
        stopping_criteria: StoppingCriteriaList,
        generation_config: GenerationConfig,
        synced_gpus: bool,
        **model_kwargs,
    ) -> Union[GenerateBeamOutput, torch.LongTensor]:
        r"""
        Generates sequences of token ids for models with a language modeling head using **constrained beam search
        decoding** and can be used for text-decoder, text-to-text, speech-to-text, and vision-to-text models.

        Parameters:
            input_ids (`torch.LongTensor` of shape `(batch_size, sequence_length)`):
                The sequence used as a prompt for the generation.
            constrained_beam_scorer (`ConstrainedBeamSearchScorer`):
                A derived instance of [`BeamScorer`] that defines how beam hypotheses are constructed, stored and
                sorted during generation, while satisfying a list of positive constraints. For more information, the
                documentation of [`ConstrainedBeamSearchScorer`] should be read.
            logits_processor (`LogitsProcessorList`):
                An instance of [`LogitsProcessorList`]. List of instances of class derived from [`LogitsProcessor`]
                used to modify the prediction scores of the language modeling head applied at each generation step.
            stopping_criteria (`StoppingCriteriaList`):
                An instance of [`StoppingCriteriaList`]. List of instances of class derived from [`StoppingCriteria`]
                used to tell if the generation loop should stop.
            generation_config ([`~generation.GenerationConfig`]):
                The generation configuration to be used as parametrization of the decoding method.
            synced_gpus (`bool`):
                Whether to continue running the while loop until max_length (needed to avoid deadlocking with
                `FullyShardedDataParallel` and DeepSpeed ZeRO Stage 3).
            model_kwargs:
                Additional model specific kwargs will be forwarded to the `forward` function of the model. If model is
                an encoder-decoder model the kwargs should include `encoder_outputs`.

        Return:
            [`~generation.GenerateBeamDecoderOnlyOutput`], [`~generation.GenerateBeamEncoderDecoderOutput`] or
            `torch.LongTensor`: A `torch.LongTensor` containing the generated tokens (default behaviour) or a
            [`~generation.GenerateBeamDecoderOnlyOutput`] if `model.config.is_encoder_decoder=False` and
            `return_dict_in_generate=True` or a [`~generation.GenerateBeamEncoderDecoderOutput`] if
            `model.config.is_encoder_decoder=True`.
        """
        # init values
        pad_token_id = generation_config._pad_token_tensor
        eos_token_id = generation_config._eos_token_tensor
        output_attentions = generation_config.output_attentions
        output_hidden_states = generation_config.output_hidden_states
        output_scores = generation_config.output_scores
        output_logits = generation_config.output_logits
        return_dict_in_generate = generation_config.return_dict_in_generate

        batch_size = len(constrained_beam_scorer._beam_hyps)
        num_beams = constrained_beam_scorer.num_beams

        batch_beam_size, cur_len = input_ids.shape
        model_kwargs = self._get_initial_cache_position(input_ids, model_kwargs)

        if num_beams * batch_size != batch_beam_size:
            raise ValueError(
                f"Batch dimension of `input_ids` should be {num_beams * batch_size}, but is {batch_beam_size}."
            )

        # init attention / hidden states / scores tuples
        scores = () if (return_dict_in_generate and output_scores) else None
        raw_logits = () if (return_dict_in_generate and output_logits) else None
        beam_indices = (
            tuple(() for _ in range(batch_beam_size)) if (return_dict_in_generate and output_scores) else None
        )
        decoder_attentions = () if (return_dict_in_generate and output_attentions) else None
        cross_attentions = () if (return_dict_in_generate and output_attentions) else None
        decoder_hidden_states = () if (return_dict_in_generate and output_hidden_states) else None

        # if model is an encoder-decoder, retrieve encoder attention weights and hidden states
        if return_dict_in_generate and self.config.is_encoder_decoder:
            encoder_attentions = model_kwargs["encoder_outputs"].get("attentions") if output_attentions else None
            encoder_hidden_states = (
                model_kwargs["encoder_outputs"].get("hidden_states") if output_hidden_states else None
            )

        # initialise score of first beam with 0 and the rest with -1e9. This makes sure that only tokens
        # of the first beam are considered to avoid sampling the exact same tokens across all beams.
        beam_scores = torch.zeros((batch_size, num_beams), dtype=torch.float, device=input_ids.device)
        beam_scores[:, 1:] = -1e9
        beam_scores = beam_scores.view((batch_size * num_beams,))

        this_peer_finished = False

        decoder_prompt_len = input_ids.shape[-1]  # record the prompt length of decoder
        while self._has_unfinished_sequences(this_peer_finished, synced_gpus, device=input_ids.device):
            model_inputs = self.prepare_inputs_for_generation(input_ids, **model_kwargs)

            # prepare variable output controls (note: some models won't accept all output controls)
            model_inputs.update({"output_attentions": output_attentions} if output_attentions else {})
            model_inputs.update({"output_hidden_states": output_hidden_states} if output_hidden_states else {})

            outputs = self(**model_inputs, return_dict=True)

            # synced_gpus: don't waste resources running the code we don't need; kwargs must be updated before skipping
            model_kwargs = self._update_model_kwargs_for_generation(
                outputs,
                model_kwargs,
                is_encoder_decoder=self.config.is_encoder_decoder,
            )
            if synced_gpus and this_peer_finished:
                cur_len = cur_len + 1
                continue

            # Clone is needed to avoid keeping a hanging ref to outputs.logits which may be very large for first iteration
            # (the clone itself is always small)
            # .float() is needed to retain precision for later logits manipulations
            next_token_logits = outputs.logits[:, -1, :].clone().float()
            next_token_logits = next_token_logits.to(input_ids.device)
            next_token_scores = nn.functional.log_softmax(
                next_token_logits, dim=-1
            )  # (batch_size * num_beams, vocab_size)

            next_token_scores_processed = logits_processor(input_ids, next_token_scores)

            next_token_scores = next_token_scores_processed + beam_scores[:, None].expand_as(
                next_token_scores_processed
            )

            scores_for_all_vocab = next_token_scores.clone()

            # Store scores, attentions and hidden_states when required
            if return_dict_in_generate:
                if output_scores:
                    scores += (next_token_scores,)
                if output_logits:
                    raw_logits += (next_token_logits,)
                if output_attentions:
                    decoder_attentions += (
                        (outputs.decoder_attentions,) if self.config.is_encoder_decoder else (outputs.attentions,)
                    )
                    if self.config.is_encoder_decoder:
                        cross_attentions += (outputs.cross_attentions,)

                if output_hidden_states:
                    decoder_hidden_states += (
                        (outputs.decoder_hidden_states,)
                        if self.config.is_encoder_decoder
                        else (outputs.hidden_states,)
                    )

            # reshape for beam search
            vocab_size = next_token_scores.shape[-1]
            next_token_scores = next_token_scores.view(batch_size, num_beams * vocab_size)

            # Sample 1 + len(eos_token_id) next tokens for each beam so we have at least 1 non eos token per beam.
            n_eos_tokens = eos_token_id.shape[0] if eos_token_id is not None else 0
            next_token_scores, next_tokens = torch.topk(
                next_token_scores, max(2, 1 + n_eos_tokens) * num_beams, dim=1, largest=True, sorted=True
            )

            next_indices = (next_tokens / vocab_size).long()
            next_tokens = next_tokens % vocab_size

            # stateless
            beam_outputs = constrained_beam_scorer.process(
                input_ids,
                next_token_scores,
                next_tokens,
                next_indices,
                scores_for_all_vocab,
                pad_token_id=pad_token_id,
                eos_token_id=eos_token_id,
                beam_indices=beam_indices,
                decoder_prompt_len=decoder_prompt_len,
            )
            beam_scores = beam_outputs["next_beam_scores"]
            beam_next_tokens = beam_outputs["next_beam_tokens"]
            beam_idx = beam_outputs["next_beam_indices"]

            input_ids = torch.cat([input_ids[beam_idx, :], beam_next_tokens.unsqueeze(-1)], dim=-1)

            # This is needed to properly delete outputs.logits which may be very large for first iteration
            # Otherwise a reference to outputs is kept which keeps the logits alive in the next iteration
            # IMPORTANT: Note that this should appear BEFORE the call to _reorder_cache() to save the maximum memory
            # (that way the memory peak does not include outputs.logits)
            del outputs

            if model_kwargs.get("past_key_values", None) is not None:
                model_kwargs["past_key_values"] = self._temporary_reorder_cache(
                    model_kwargs["past_key_values"], beam_idx
                )

            if return_dict_in_generate and output_scores:
                beam_indices = tuple((beam_indices[beam_idx[i]] + (beam_idx[i],) for i in range(len(beam_indices))))

            # increase cur_len
            cur_len = cur_len + 1

            if constrained_beam_scorer.is_done or all(stopping_criteria(input_ids, scores)):
                this_peer_finished = True

        sequence_outputs = constrained_beam_scorer.finalize(
            input_ids,
            beam_scores,
            next_tokens,
            next_indices,
            pad_token_id=pad_token_id,
            eos_token_id=eos_token_id,
            max_length=stopping_criteria.max_length,
            beam_indices=beam_indices,
            decoder_prompt_len=decoder_prompt_len,
        )

        if return_dict_in_generate:
            if not output_scores:
                sequence_outputs["sequence_scores"] = None
            if self.config.is_encoder_decoder:
                return GenerateBeamEncoderDecoderOutput(
                    sequences=sequence_outputs["sequences"],
                    sequences_scores=sequence_outputs["sequence_scores"],
                    scores=scores,
                    logits=raw_logits,
                    beam_indices=sequence_outputs["beam_indices"],
                    encoder_attentions=encoder_attentions,
                    encoder_hidden_states=encoder_hidden_states,
                    decoder_attentions=decoder_attentions,
                    cross_attentions=cross_attentions,
                    decoder_hidden_states=decoder_hidden_states,
                    past_key_values=model_kwargs.get("past_key_values"),
                )
            else:
                return GenerateBeamDecoderOnlyOutput(
                    sequences=sequence_outputs["sequences"],
                    sequences_scores=sequence_outputs["sequence_scores"],
                    scores=scores,
                    logits=raw_logits,
                    beam_indices=sequence_outputs["beam_indices"],
                    attentions=decoder_attentions,
                    hidden_states=decoder_hidden_states,
                    past_key_values=model_kwargs.get("past_key_values"),
                )
        else:
            return sequence_outputs["sequences"]

    def _assisted_decoding(
        self,
        input_ids: torch.LongTensor,
        candidate_generator: CandidateGenerator,
        logits_processor: LogitsProcessorList,
        stopping_criteria: StoppingCriteriaList,
        generation_config: GenerationConfig,
        synced_gpus: bool,
        streamer: Optional["BaseStreamer"],
        **model_kwargs,
    ) -> Union[GenerateNonBeamOutput, torch.LongTensor]:
        r"""
        Generates sequences of token ids for models with a language modeling head using **greedy decoding** or
        **sample** (depending on `do_sample`), assisted by candidate sequences. Assisted generation is an example of a
        candidate decoding strategy. Can be used for text-decoder, text-to-text, speech-to-text, and vision-to-text
        models.

        Parameters:
            input_ids (`torch.LongTensor` of shape `(batch_size, sequence_length)`):
                The sequence used as a prompt for the generation.
            candidate_generator (`CandidateGenerator`):
                A derived instance of [`CandidateGenerator`] that defines how candidate sequences are generated. For
                more information, the documentation of [`CandidateGenerator`] should be read.
            logits_processor (`LogitsProcessorList`):
                An instance of [`LogitsProcessorList`]. List of instances of class derived from [`LogitsProcessor`]
                used to modify the prediction scores of the language modeling head applied at each generation step.
            stopping_criteria (`StoppingCriteriaList`):
                An instance of [`StoppingCriteriaList`]. List of instances of class derived from [`StoppingCriteria`]
                used to tell if the generation loop should stop.
            generation_config ([`~generation.GenerationConfig`]):
                The generation configuration to be used as parametrization of the decoding method.
            synced_gpus (`bool`):
                Whether to continue running the while loop until max_length (needed to avoid deadlocking with
                `FullyShardedDataParallel` and DeepSpeed ZeRO Stage 3).
            streamer (`BaseStreamer`, *optional*):
                Streamer object that will be used to stream the generated sequences. Generated tokens are passed
                through `streamer.put(token_ids)` and the streamer is responsible for any further processing.
            model_kwargs:
                Additional model specific keyword arguments will be forwarded to the `forward` function of the model.
                If model is an encoder-decoder model the kwargs should include `encoder_outputs`.

        Return:
            [`~generation.GenerateDecoderOnlyOutput`], [`~generation.GenerateEncoderDecoderOutput`] or
            `torch.LongTensor`: A `torch.LongTensor` containing the generated tokens (default behaviour) or a
            [`~generation.GenerateDecoderOnlyOutput`] if `model.config.is_encoder_decoder=False` and
            `return_dict_in_generate=True` or a [`~generation.GenerateEncoderDecoderOutput`] if
            `model.config.is_encoder_decoder=True`.
        """
        # init values
        do_sample = generation_config.do_sample
        output_attentions = generation_config.output_attentions
        output_hidden_states = generation_config.output_hidden_states
        output_scores = generation_config.output_scores
        output_logits = generation_config.output_logits
        return_dict_in_generate = generation_config.return_dict_in_generate

        # init attention / hidden states / scores tuples
        scores = () if (return_dict_in_generate and output_scores) else None
        raw_logits = () if (return_dict_in_generate and output_logits) else None
        decoder_attentions = () if (return_dict_in_generate and output_attentions) else None
        cross_attentions = () if (return_dict_in_generate and output_attentions) else None
        decoder_hidden_states = () if (return_dict_in_generate and output_hidden_states) else None

        # if model is an encoder-decoder, retrieve encoder attention weights and hidden states
        if return_dict_in_generate and self.config.is_encoder_decoder:
            encoder_attentions = model_kwargs["encoder_outputs"].get("attentions") if output_attentions else None
            encoder_hidden_states = (
                model_kwargs["encoder_outputs"].get("hidden_states") if output_hidden_states else None
            )

        # keep track of which sequences are already finished
        batch_size = input_ids.shape[0]
        unfinished_sequences = torch.ones(batch_size, dtype=torch.long, device=input_ids.device)
        model_kwargs = self._get_initial_cache_position(input_ids, model_kwargs)

        this_peer_finished = False
        is_first_iteration = True  # to preserve the same API in the output as other generation methods
        while self._has_unfinished_sequences(this_peer_finished, synced_gpus, device=input_ids.device):
            cur_len = input_ids.shape[-1]

            #  1. Fetch candidate sequences from a `CandidateGenerator`
            candidate_input_ids, candidate_logits = candidate_generator.get_candidates(input_ids)

            if candidate_logits is not None:
                candidate_logits = candidate_logits.to(self.device)

            candidate_length = candidate_input_ids.shape[1] - input_ids.shape[1]
            is_done_candidate = stopping_criteria(candidate_input_ids, None)

            # 2. Use the original model to obtain the next token logits given the candidate sequence. We obtain
            # `candidate_length + 1` relevant logits from this process: in the event that all candidates are correct,
            # we use this forward pass to also pick the subsequent logits in the original model.

            # 2.1. Prepare the model inputs
            candidate_kwargs = copy.copy(model_kwargs)
            candidate_kwargs = _prepare_attention_mask(
                candidate_kwargs, candidate_input_ids.shape[1], self.config.is_encoder_decoder
            )
            candidate_kwargs = _prepare_token_type_ids(candidate_kwargs, candidate_input_ids.shape[1])
            if "cache_position" in candidate_kwargs:
                candidate_kwargs["cache_position"] = torch.cat(
                    (
                        candidate_kwargs["cache_position"],
                        torch.arange(cur_len, cur_len + candidate_length, device=input_ids.device, dtype=torch.long),
                    ),
                    dim=0,
                )

            model_inputs = self.prepare_inputs_for_generation(candidate_input_ids, **candidate_kwargs)
            if "num_logits_to_keep" in model_inputs:
                model_inputs["num_logits_to_keep"] = candidate_length + 1

            # 2.2. Run a forward pass on the candidate sequence
            # prepare variable output controls (note: some models won't accept all output controls)
            model_inputs.update({"output_attentions": output_attentions} if output_attentions else {})
            model_inputs.update({"output_hidden_states": output_hidden_states} if output_hidden_states else {})

            outputs = self(**model_inputs)

            # 2.3. Process the new logits
            # .float() is needed to retain precision for later logits manipulations
            new_logits = outputs.logits[:, -candidate_length - 1 :].float()  # excludes the input prompt if present
            new_logits = new_logits.to(input_ids.device)
            next_token_logits = new_logits.clone()
            if len(logits_processor) > 0:
                for i in range(candidate_length + 1):
                    new_logits[:, i, :] = logits_processor(candidate_input_ids[:, : cur_len + i], new_logits[:, i, :])

            # 3. Select the accepted tokens. There are two possible cases:
            # Case 1: `do_sample=True` and we have logits for the candidates (originally from speculative decoding)
            # 👉 Apply algorithm 1 from the speculative decoding paper (https://arxiv.org/pdf/2211.17192.pdf).
            if do_sample and candidate_logits is not None:
                valid_tokens, n_matches = _speculative_sampling(
                    candidate_input_ids,
                    candidate_logits,
                    candidate_length,
                    new_logits,
                    is_done_candidate,
                )

            # Case 2: all other cases (originally from assisted generation) 👉 Compare the tokens selected from the
            # original model logits with the candidate tokens. We can keep the candidate tokens until the first
            # mismatch, or until the max length is reached.
            else:
                if do_sample:
                    probs = new_logits.softmax(dim=-1)
                    selected_tokens = torch.multinomial(probs[0, :, :], num_samples=1).squeeze(1)[None, :]
                else:
                    selected_tokens = new_logits.argmax(dim=-1)

                candidate_new_tokens = candidate_input_ids[:, cur_len:]
                n_matches = ((~(candidate_new_tokens == selected_tokens[:, :-1])).cumsum(dim=-1) < 1).sum()

                # Ensure we don't generate beyond max_len or an EOS token
                if is_done_candidate and n_matches == candidate_length:
                    n_matches -= 1
                valid_tokens = selected_tokens[:, : n_matches + 1]

            # 4. Update variables according to the number of matching assistant tokens. Remember: the token generated
            # by the model after the last candidate match is also valid, as it is generated from a correct sequence.
            # Because of this last token, assisted generation search reduces to a normal greedy search/sample if there
            # is no match.

            # 4.1. Get the valid continuation, after the matching tokens
            input_ids = torch.cat((input_ids, valid_tokens), dim=-1)
            if streamer is not None:
                streamer.put(valid_tokens.cpu())
            new_cur_len = input_ids.shape[-1]

            # 4.2. Discard past key values relative to unused assistant tokens
            new_cache_size = new_cur_len - 1
            outputs.past_key_values = _crop_past_key_values(self, outputs.past_key_values, new_cache_size)

            # 5. Update the candidate generation strategy if needed
            candidate_generator.update_candidate_strategy(input_ids, new_logits, n_matches)

            # synced_gpus: don't waste resources running the code we don't need; kwargs must be updated before skipping
            model_kwargs = self._update_model_kwargs_for_generation(
                outputs,
                model_kwargs,
                is_encoder_decoder=self.config.is_encoder_decoder,
                num_new_tokens=n_matches + 1,
            )
            if synced_gpus and this_peer_finished:
                continue

            # Store scores, attentions and hidden_states when required
            # Assistant: modified to append one tuple element per token, as in the other generation methods.
            if return_dict_in_generate:
                newly_added_length = n_matches + 1
                if output_scores:
                    scores += tuple(new_logits[:, i, :] for i in range(newly_added_length))
                if output_logits:
                    raw_logits += tuple(next_token_logits[:, i, :] for i in range(newly_added_length))

                newly_added_length = new_cur_len if is_first_iteration else newly_added_length
                if output_attentions:
                    if self.config.is_encoder_decoder:
                        cross_attentions = _split_model_outputs(
                            cross_attentions, outputs.cross_attentions, cur_len, newly_added_length
                        )
                        decoder_attentions = _split_model_outputs(
                            decoder_attentions,
                            outputs.decoder_attentions,
                            cur_len,
                            newly_added_length,
                            is_decoder_attention=True,
                        )
                    # some (V)LLMs have hard requirement on SDPA and thus never return attn
                    elif outputs.attentions[0] is not None:
                        decoder_attentions = _split_model_outputs(
                            decoder_attentions,
                            outputs.attentions,
                            cur_len,
                            newly_added_length,
                            is_decoder_attention=True,
                        )
                if output_hidden_states:
                    if self.config.is_encoder_decoder:
                        decoder_hidden_states = _split_model_outputs(
                            decoder_hidden_states, outputs.decoder_hidden_states, cur_len, newly_added_length
                        )
                    else:
                        decoder_hidden_states = _split_model_outputs(
                            decoder_hidden_states, outputs.hidden_states, cur_len, newly_added_length
                        )

            unfinished_sequences = unfinished_sequences & ~stopping_criteria(input_ids, scores)
            this_peer_finished = unfinished_sequences.max() == 0
            is_first_iteration = False

        if streamer is not None:
            streamer.end()

        if (
            hasattr(candidate_generator, "assistant_model")
            and candidate_generator.assistant_model.generation_config.num_assistant_tokens_schedule == "heuristic"
        ):
            candidate_generator.assistant_model.generation_config.num_assistant_tokens = (
                candidate_generator.num_assistant_tokens
            )
        if return_dict_in_generate:
            if self.config.is_encoder_decoder:
                return GenerateEncoderDecoderOutput(
                    sequences=input_ids,
                    scores=scores,
                    logits=raw_logits,
                    encoder_attentions=encoder_attentions,
                    encoder_hidden_states=encoder_hidden_states,
                    decoder_attentions=decoder_attentions,
                    cross_attentions=cross_attentions,
                    decoder_hidden_states=decoder_hidden_states,
                    past_key_values=model_kwargs.get("past_key_values"),
                )
            else:
                return GenerateDecoderOnlyOutput(
                    sequences=input_ids,
                    scores=scores,
                    logits=raw_logits,
                    attentions=decoder_attentions,
                    hidden_states=decoder_hidden_states,
                    past_key_values=model_kwargs.get("past_key_values"),
                )
        else:
            return input_ids


def _speculative_sampling(
    candidate_input_ids,
    candidate_logits,
    candidate_length,
    new_logits,
    is_done_candidate,
):
    """
    Applies sampling as in the speculative decoding paper (https://arxiv.org/pdf/2211.17192.pdf, algorithm 1). Returns
    the selected tokens, as well as the number of candidate matches.

    NOTE: Unless otherwise stated, the variable names match those in the paper.
    """
    new_candidate_input_ids = candidate_input_ids[:, -candidate_length:]
    # Gets the probabilities from the logits. q_i and p_i denote the assistant and model probabilities of the tokens
    # selected by the assistant, respectively.
    q = candidate_logits.softmax(dim=-1)
    q_i = q[:, torch.arange(candidate_length), new_candidate_input_ids].squeeze(0, 1)
    p = new_logits.softmax(dim=-1)
    p_i = p[:, torch.arange(candidate_length), new_candidate_input_ids].squeeze(0, 1)
    probability_ratio = p_i / q_i

    # When probability_ratio > 1 (i.e. q_i(x) < p_i(x), or "assistant probability of the candidate token is smaller
    # than the model probability for the same token"), keep the token. Otherwise reject with p = 1 - probability_ratio
    # (= keep with p = probability_ratio). Keep all the tokens until the first rejection
    r_i = torch.rand_like(probability_ratio)
    is_accepted = r_i <= probability_ratio
    n_matches = ((~is_accepted).cumsum(dim=-1) < 1).sum()  # this is `n` in algorithm 1

    # Ensure we don't generate beyond max_len or an EOS token (not in algorithm 1, but needed for correct behavior)
    if is_done_candidate and n_matches == candidate_length:
        # Output length is assumed to be `n_matches + 1`. Since we won't generate another token with the target model
        # due to acceptance on EOS we fix `n_matches`
        n_matches -= 1
        valid_tokens = new_candidate_input_ids[:, : n_matches + 1]
    else:
        # Next token selection: if there is a rejection, adjust the distribution from the main model before sampling.
        gamma = candidate_logits.shape[1]
        p_n_plus_1 = p[:, n_matches, :]
        if n_matches < gamma:
            q_n_plus_1 = q[:, n_matches, :]
            p_prime = torch.clamp((p_n_plus_1 - q_n_plus_1), min=0)
            p_prime.div_(p_prime.sum())
        else:
            p_prime = p_n_plus_1
        t = torch.multinomial(p_prime, num_samples=1).squeeze(1)[None, :]

        # The selected tokens include the matches (if any) plus the next sampled tokens
        if n_matches > 0:
            valid_tokens = torch.cat((new_candidate_input_ids[:, :n_matches], t), dim=-1)
        else:
            valid_tokens = t

    return valid_tokens, n_matches


def _split_model_outputs(outputs, new_outputs, cur_len, added_len, is_decoder_attention=False):
    """
    Given the (decoder/cross attentions)/(decoder hidden states) for multiple generated tokens, splits it into a tuple
    where each member corresponds to a single generated token.
    """
    # Retrocompatibility: in our generation functions, the first iteration includes the attention/hidden states for the
    # prompt.
    if len(outputs) == 0:
        new_tuple = ()
        for layer in new_outputs:
            last_dim_size = cur_len if is_decoder_attention else layer.shape[-1]
            new_tuple += (layer[..., :cur_len, :last_dim_size],)
        outputs += (new_tuple,)
        # The first iteration contains the prompt + 1 generated token, let's update the length variables accordingly
        cur_len += 1
        added_len -= cur_len

    for i in range(added_len):
        new_tuple = ()
        for layer in new_outputs:
            last_dim_size = cur_len + i if is_decoder_attention else layer.shape[-1]
            new_tuple += (layer[..., i : i + 1, :last_dim_size],)
        outputs += (new_tuple,)
    return outputs


def _ranking_fast(
    context_hidden: torch.FloatTensor,
    next_hidden: torch.FloatTensor,
    next_top_k_probs: torch.FloatTensor,
    cosine_matrix_mask: torch.LongTensor,
    alpha: float,
    beam_width: int,
) -> torch.FloatTensor:
    """
    Reranks the top_k candidates based on a degeneration penalty (cosine similarity with previous tokens), as described
    in the paper "A Contrastive Framework for Neural Text Generation". Returns the index of the best candidate for each
    row in the batch.
    """
    norm_context_hidden = context_hidden / context_hidden.norm(dim=2, keepdim=True)
    norm_next_hidden = next_hidden / next_hidden.norm(dim=2, keepdim=True)
    cosine_matrix = torch.matmul(norm_context_hidden, norm_next_hidden.transpose(1, 2)).squeeze(-1)  # [B*K, S]

    # Penalize cosine_matrix based on the cosine_matrix_mask (ignore padding positions)
    # Using a large negative value for masked positions
    cosine_matrix_mask = cosine_matrix_mask.to(dtype=cosine_matrix.dtype)
    cosine_matrix_mask = (1 - cosine_matrix_mask) * torch.finfo(cosine_matrix.dtype).min
    cosine_matrix = cosine_matrix + cosine_matrix_mask

    degeneration_penalty, _ = torch.max(cosine_matrix, dim=-1)  # [B*K]
    next_top_k_probs = next_top_k_probs.view(-1)  # [B*K]
    contrastive_score = (1.0 - alpha) * next_top_k_probs - alpha * degeneration_penalty
    contrastive_score = torch.stack(torch.split(contrastive_score, beam_width))  # [B, K]
    _, selected_idx = contrastive_score.max(dim=-1)  # [B]
    return selected_idx


def _split(data, full_batch_size: int, num_hidden_layers: int, split_size: int = None):
    """
    Takes care of three cases:
    1. data is a tensor: e.g. last_hidden_state, pooler_output etc. split them on the batch_size dim
    2. data is a tuple: e.g. hidden_states, attentions etc. Keep the tuple as it is and split each tensor in it and
       return a list of tuples
    3. data is a tuple of tuples, e.g. past_key_values. Keep the tuple as it is and split each tuple in it and
       return a list of tuples of tuples
    (see documentation of ModelOutput)
    """
    if data is None:
        return [None] * (full_batch_size // split_size)
    if isinstance(data, torch.Tensor):
        return [data[i : i + split_size] for i in range(0, full_batch_size, split_size)]
    # New cache format
    elif isinstance(data, DynamicCache) or (
        isinstance(data, EncoderDecoderCache) and isinstance(data.self_attention_cache, DynamicCache)
    ):
        return data.batch_split(full_batch_size, split_size, num_hidden_layers)
    elif isinstance(data, tuple):
        # If the elements of the tuple are also tuples (e.g., past_key_values in our earlier example)
        if isinstance(data[0], tuple):
            return [
                tuple(tuple(tensor[i : i + split_size] for tensor in inner_tuple) for inner_tuple in data)
                for i in range(0, full_batch_size, split_size)
            ]

        else:
            return [
                tuple(sub_tensor[i : i + split_size] for sub_tensor in data)
                for i in range(0, full_batch_size, split_size)
            ]
    else:
        raise TypeError(f"Unexpected attribute type: {type(data)}")


def _split_model_inputs(
    model_input: Union[ModelOutput, Dict], split_size: int, full_batch_size: int, config: PretrainedConfig
) -> List[Union[ModelOutput, Dict]]:
    """
    Split a ModelOutput object (or its subclasses) or Dict into a list of same-class objects based on a specified split
    size. The input object is dict when it was prepared for forward pass and ModelOutput when it was returned from
    previous forward pass.
    """
    # Edge case: if model_input is None, return a list of Nones
    # this happens with Whisper where encoder_outputs is None
    if model_input is None:
        return [model_input] * (full_batch_size // split_size)
    # Infer the class from the object
    model_output_cls = type(model_input)
    if (full_batch_size % split_size) != 0:
        raise ValueError("`full_batch_size` must be divisible by `split_size`")

    if split_size > full_batch_size:
        raise ValueError("`split_size` must be smaller or equal to `full_batch_size`")

    # Helper function to split tensors or tuples of tensors

    # Find all the dataclass fields (e.g., last_hidden_state, pooler_output etc.) and split them
    keys = (
        model_input.__dataclass_fields__.keys() if hasattr(model_input, "__dataclass_fields__") else model_input.keys()
    )
    # We only keep keys that are in the model_input
    keys = [k for k in keys if k in model_input]
    # Here we can have four types of values: tensors, tuples of tensors and booleans, and encoder_outputs which is a
    # ModelOutput object.
    # bool should not be split but replicated for each split
    bool_keys = [k for k in keys if isinstance(model_input[k], bool) or k == "cache_position"]
    keys_to_ignore = ["cache_position", "encoder_outputs", "num_logits_to_keep"]
    non_bool_keys = [k for k in keys if not isinstance(model_input[k], bool) and k not in keys_to_ignore]

    num_hidden_layers = config.get_text_config().num_hidden_layers

    # we split the tensors and tuples of tensors
    data_split_list = [
        {k: _split(model_input[k], full_batch_size, num_hidden_layers, split_size)[i] for k in non_bool_keys}
        for i in range(full_batch_size // split_size)
    ]
    # bool values are the same and replicated for each split
    bool_data = {k: model_input[k] for k in bool_keys}
    # encoder_outputs is a ModelOutput object and should be split by its own
    if "encoder_outputs" in model_input:
        encoder_outputs_split = _split_model_inputs(
            model_input["encoder_outputs"], split_size, full_batch_size, config.get_text_config()
        )
        data_split_list = [
            {**data_split, "encoder_outputs": encoder_outputs_split[i]} for i, data_split in enumerate(data_split_list)
        ]
    # num_logits_to_keep should be replicated for each split, similar to bool values
    if "num_logits_to_keep" in model_input:
        data_split_list = [
            {**data_split, "num_logits_to_keep": model_input["num_logits_to_keep"]} for data_split in data_split_list
        ]

    # Convert each dictionary in the list to an object of the inferred class
    split_model_inputs: List[Union[ModelOutput, Dict]] = [
        model_output_cls(**data_split, **bool_data) for data_split in data_split_list
    ]

    return split_model_inputs


def stack_model_outputs(model_outputs: List[ModelOutput], config: PretrainedConfig) -> ModelOutput:
    """
    Stack a list of ModelOutput objects (or its subclasses) along the batch_size dimension. The function infers the
    specific ModelOutput subclass from the list provided.
    """
    if not model_outputs:
        raise ValueError("Input list is empty.")

    # Infer the class from the first object in the list
    model_output_cls = type(model_outputs[0])
    num_hidden_layers = config.get_text_config().num_hidden_layers

    # Ensure all objects are of the same type
    if not all(isinstance(obj, model_output_cls) for obj in model_outputs):
        raise ValueError("All elements in the list should be of the same type.")

    # Helper function to concat tensors or tuples of tensors
    def _concat(data):
        """
        Reverse of `_split` function above.
        """
        if any(data is None for data in data):
            return None
        if isinstance(data[0], torch.Tensor):
            return torch.cat(data, dim=0)
        # New cache format
        elif isinstance(data[0], DynamicCache):
            return DynamicCache.from_batch_splits(data, num_hidden_layers=num_hidden_layers)
        elif isinstance(data[0], EncoderDecoderCache):
            return EncoderDecoderCache.from_batch_splits(data, num_hidden_layers=num_hidden_layers)
        elif isinstance(data[0], tuple):
            # If the elements of the tuple are also tuples (e.g., past_key_values in our earlier example)
            if isinstance(data[0][0], tuple):
                return tuple(
                    tuple(torch.cat([attr[i][j] for attr in data], dim=0) for j in range(len(data[0][0])))
                    for i in range(len(data[0]))
                )
            else:
                return tuple(torch.cat([attr[i] for attr in data], dim=0) for i in range(len(data[0])))
        elif isinstance(data[0], (int, float)):
            # If the elements are integers or floats, return a tensor
            return torch.tensor(data)
        else:
            raise TypeError(f"Unexpected attribute type: {type(data[0])}")

    # Use a dictionary comprehension to gather attributes from all objects and concatenate them
    concatenated_data = {
        k: _concat([getattr(model_output, k) for model_output in model_outputs])
        for k in model_output_cls.__dataclass_fields__.keys()
    }

    # Return a new object of the inferred class with the concatenated attributes
    return model_output_cls(**concatenated_data)


def _relative_top_filter(
    scores: torch.FloatTensor,
    baseline_scores: torch.FloatTensor,
    relative_top: float = 0.1,
    filter_value: float = -float("Inf"),
    base_filter_value=-1e-3,
    min_tokens_to_keep: int = 1,
) -> torch.FloatTensor:
    """
    Reference: https://github.com/XiangLi1999/ContrastiveDecoding/blob/170e9142e92159c1237d731e240f5eb14aabf428/transformers/src/transformers/generation_logits_process.py#L235
    Apply filtering to only keep tokens with a probability above a certain threshold. The threshold is defined as `relative_top` * max probability in the distribution.
    """
    scores_normalized = scores.log_softmax(dim=-1)
    baseline_scores_normalized = baseline_scores.log_softmax(dim=-1)
    sorted_logits, sorted_indices = torch.sort(scores_normalized, descending=True)
    min_thresh = sorted_logits[..., min_tokens_to_keep - 1]
    probs_max = torch.max(scores_normalized, dim=-1).values
    probs_thresh = probs_max + np.log(relative_top)
    probs_thresh = torch.min(min_thresh, probs_thresh)
    probs_thresh = probs_thresh.unsqueeze(-1)
    baseline_scores_normalized[scores_normalized < probs_thresh] = base_filter_value
    scores_normalized[scores_normalized < probs_thresh] = filter_value
    return scores_normalized, baseline_scores_normalized


def _dola_select_contrast(
    candidate_premature_layers: List[int],
    candidate_premature_logits: Dict[int, torch.FloatTensor],
    final_logits: torch.FloatTensor,
) -> torch.FloatTensor:
    if len(candidate_premature_layers) == 1:
        base_logits = candidate_premature_logits[candidate_premature_layers[0]]
        final_logits, base_logits = _relative_top_filter(final_logits, base_logits)
        logits = final_logits - base_logits
        return logits

    # 1. Stacking all premature_layers into a new dimension
    stacked_premature_layers = torch.stack([candidate_premature_logits[i] for i in candidate_premature_layers], dim=0)

    # 2. Calculate the softmax values for mature_layer and all premature_layers
    # shape: (batch_size, vocab_size)
    softmax_mature_layer = F.softmax(final_logits, dim=-1)
    # shape: (num_premature_layers, batch_size, vocab_size)
    softmax_premature_layers = F.softmax(stacked_premature_layers, dim=-1)

    # 3. Calculate the average distribution
    # shape: (num_premature_layers, batch_size, vocab_size)
    avg_dist = 0.5 * (softmax_mature_layer[None, :, :] + softmax_premature_layers)

    # 4. Calculate log-softmax for the KL divergence
    # shape: (batch_size, vocab_size)
    log_softmax_mature_layer = F.log_softmax(final_logits, dim=-1)
    # shape: (num_premature_layers, batch_size, vocab_size)
    log_softmax_premature_layers = F.log_softmax(stacked_premature_layers, dim=-1)

    # 5. Calculate the KL divergences and then the JS divergences
    # shape: (num_premature_layers, batch_size)
    kl1 = F.kl_div(log_softmax_mature_layer[None, :, :], avg_dist, reduction="none").mean(-1)
    # shape: (num_premature_layers, batch_size)
    kl2 = F.kl_div(log_softmax_premature_layers, avg_dist, reduction="none").mean(-1)
    js_divs = 0.5 * (kl1 + kl2)  # shape: (num_premature_layers, batch_size)

    # 6. Reduce the batchmean
    js_divs = js_divs.mean(-1)  # shape: (num_premature_layers,)
    premature_layer = candidate_premature_layers[int(js_divs.argmax().cpu().item())]

    base_logits = candidate_premature_logits[premature_layer]
    final_logits, base_logits = _relative_top_filter(final_logits, base_logits)
    logits = final_logits - base_logits
    return logits<|MERGE_RESOLUTION|>--- conflicted
+++ resolved
@@ -60,11 +60,8 @@
     _prepare_token_type_ids,
 )
 from .configuration_utils import (
-<<<<<<< HEAD
     NEED_SETUP_CACHE_CLASSES_MAPPING,
     QUANT_BACKEND_CLASSES_MAPPING,
-=======
->>>>>>> fc6fcd22
     GenerationConfig,
     GenerationMode,
 )
