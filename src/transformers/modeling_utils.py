# coding=utf-8
# Copyright 2018 The Google AI Language Team Authors, Facebook AI Research authors and The HuggingFace Inc. team.
# Copyright (c) 2018, NVIDIA CORPORATION.  All rights reserved.
#
# Licensed under the Apache License, Version 2.0 (the "License");
# you may not use this file except in compliance with the License.
# You may obtain a copy of the License at
#
#     http://www.apache.org/licenses/LICENSE-2.0
#
# Unless required by applicable law or agreed to in writing, software
# distributed under the License is distributed on an "AS IS" BASIS,
# WITHOUT WARRANTIES OR CONDITIONS OF ANY KIND, either express or implied.
# See the License for the specific language governing permissions and
# limitations under the License.
import collections
import copy
import functools
import gc
import importlib.metadata
import inspect
import itertools
import json
import math
import os
import re
import shutil
import tempfile
import warnings
from collections import defaultdict
from contextlib import contextmanager
from dataclasses import dataclass
from enum import Enum
from functools import partial, wraps
from threading import Thread
from typing import Any, Callable, Dict, List, Optional, Set, Tuple, Type, TypeVar, Union
from zipfile import is_zipfile

import torch
import torch.distributed.tensor
from huggingface_hub import split_torch_state_dict_into_shards
from packaging import version
from torch import Tensor, nn
from torch.distributions import constraints
from torch.nn import CrossEntropyLoss, Identity
from torch.utils.checkpoint import checkpoint

from .activations import get_activation
from .configuration_utils import PretrainedConfig
from .dynamic_module_utils import custom_object_save
from .generation import CompileConfig, GenerationConfig, GenerationMixin
from .integrations import PeftAdapterMixin, deepspeed_config, is_deepspeed_zero3_enabled
from .integrations.deepspeed import _load_state_dict_into_zero3_model
from .integrations.flash_attention import flash_attention_forward
from .integrations.flex_attention import flex_attention_forward
from .integrations.sdpa_attention import sdpa_attention_forward
from .integrations.tensor_parallel import (
    SUPPORTED_TP_STYLES,
    shard_and_distribute_module,
)
from .loss.loss_utils import LOSS_MAPPING
from .pytorch_utils import (  # noqa: F401
    Conv1D,
    apply_chunking_to_forward,
    find_pruneable_heads_and_indices,
    id_tensor_storage,
    prune_conv1d_layer,
    prune_layer,
    prune_linear_layer,
)
from .quantizers import AutoHfQuantizer, HfQuantizer
from .quantizers.quantizers_utils import get_module_from_name
from .safetensors_conversion import auto_conversion
from .utils import (
    ACCELERATE_MIN_VERSION,
    ADAPTER_SAFE_WEIGHTS_NAME,
    ADAPTER_WEIGHTS_NAME,
    CONFIG_NAME,
    DUMMY_INPUTS,
    FLAX_WEIGHTS_NAME,
    SAFE_WEIGHTS_INDEX_NAME,
    SAFE_WEIGHTS_NAME,
    TF2_WEIGHTS_NAME,
    TF_WEIGHTS_NAME,
    WEIGHTS_INDEX_NAME,
    WEIGHTS_NAME,
    ContextManagers,
    ModelOutput,
    PushToHubMixin,
    cached_file,
    copy_func,
    download_url,
    extract_commit_hash,
    has_file,
    is_accelerate_available,
    is_bitsandbytes_available,
    is_flash_attn_2_available,
    is_offline_mode,
    is_optimum_available,
    is_peft_available,
    is_remote_url,
    is_safetensors_available,
    is_torch_flex_attn_available,
    is_torch_greater_or_equal,
    is_torch_npu_available,
    is_torch_sdpa_available,
    is_torch_xla_available,
    logging,
    replace_return_docstrings,
    strtobool,
)
from .utils.hub import create_and_tag_model_card, get_checkpoint_shard_files
from .utils.import_utils import (
    ENV_VARS_TRUE_VALUES,
    is_sagemaker_mp_enabled,
    is_torch_fx_proxy,
    is_torchdynamo_compiling,
)
from .utils.quantization_config import BitsAndBytesConfig, QuantizationMethod


XLA_USE_BF16 = os.environ.get("XLA_USE_BF16", "0").upper()
XLA_DOWNCAST_BF16 = os.environ.get("XLA_DOWNCAST_BF16", "0").upper()


if is_accelerate_available():
    from accelerate import dispatch_model, infer_auto_device_map, init_empty_weights
    from accelerate.hooks import add_hook_to_module
    from accelerate.utils import (
        check_tied_parameters_on_same_device,
        extract_model_from_parallel,
        find_tied_parameters,
        get_balanced_memory,
        get_max_memory,
        load_offloaded_weights,
        offload_weight,
        save_offload_index,
        set_module_tensor_to_device,
    )

    accelerate_version = version.parse(importlib.metadata.version("accelerate"))
    if accelerate_version >= version.parse("0.31"):
        from accelerate.utils.modeling import get_state_dict_from_offload

if is_safetensors_available():
    from safetensors import safe_open
    from safetensors.torch import load_file as safe_load_file
    from safetensors.torch import save_file as safe_save_file

logger = logging.get_logger(__name__)


_init_weights = True
_is_quantized = False
_is_ds_init_called = False
_torch_distributed_available = torch.distributed.is_available()


def is_fsdp_enabled():
    return (
        torch.distributed.is_available()
        and torch.distributed.is_initialized()
        and strtobool(os.environ.get("ACCELERATE_USE_FSDP", "False")) == 1
        and strtobool(os.environ.get("FSDP_CPU_RAM_EFFICIENT_LOADING", "False")) == 1
    )


def is_local_dist_rank_0():
    return (
        torch.distributed.is_available()
        and torch.distributed.is_initialized()
        and int(os.environ.get("LOCAL_RANK", -1)) == 0
    )


if is_sagemaker_mp_enabled():
    import smdistributed.modelparallel.torch as smp
    from smdistributed.modelparallel import __version__ as SMP_VERSION

    IS_SAGEMAKER_MP_POST_1_10 = version.parse(SMP_VERSION) >= version.parse("1.10")
else:
    IS_SAGEMAKER_MP_POST_1_10 = False

if is_peft_available():
    from .utils import find_adapter_config_file


SpecificPreTrainedModelType = TypeVar("SpecificPreTrainedModelType", bound="PreTrainedModel")

TORCH_INIT_FUNCTIONS = {
    "uniform_": nn.init.uniform_,
    "normal_": nn.init.normal_,
    "trunc_normal_": nn.init.trunc_normal_,
    "constant_": nn.init.constant_,
    "xavier_uniform_": nn.init.xavier_uniform_,
    "xavier_normal_": nn.init.xavier_normal_,
    "kaiming_uniform_": nn.init.kaiming_uniform_,
    "kaiming_normal_": nn.init.kaiming_normal_,
    "uniform": nn.init.uniform,
    "normal": nn.init.normal,
    "xavier_uniform": nn.init.xavier_uniform,
    "xavier_normal": nn.init.xavier_normal,
    "kaiming_uniform": nn.init.kaiming_uniform,
    "kaiming_normal": nn.init.kaiming_normal,
}


@contextmanager
def no_init_weights(_enable=True):
    """
    Context manager to globally disable weight initialization to speed up loading large models.

    TODO(Patrick): Delete safety argument `_enable=True` at next major version. .
    """
    global _init_weights
    old_init_weights = _init_weights

    if _enable:
        _init_weights = False

        def _skip_init(*args, **kwargs):
            pass

        # # Save the original initialization functions
        for name, init_func in TORCH_INIT_FUNCTIONS.items():
            setattr(torch.nn.init, name, _skip_init)
    try:
        yield
    finally:
        _init_weights = old_init_weights
        if _enable:
            # # Restore the original initialization functions
            for name, init_func in TORCH_INIT_FUNCTIONS.items():
                setattr(torch.nn.init, name, init_func)


@contextmanager
def set_quantized_state():
    global _is_quantized
    _is_quantized = True
    try:
        yield
    finally:
        _is_quantized = False


# Skip recursive calls to deepspeed.zero.Init to avoid pinning errors.
# This issue occurs with ZeRO stage 3 when using NVMe offloading.
# For more details, refer to issue #34429.
@contextmanager
def set_zero3_state():
    global _is_ds_init_called
    _is_ds_init_called = True
    try:
        yield
    finally:
        _is_ds_init_called = False


def restore_default_torch_dtype(func):
    """
    Decorator to restore the default torch dtype
    at the end of the function. Serves
    as a backup in case calling the function raises
    an error after the function has changed the default dtype but before it could restore it.
    """

    @wraps(func)
    def _wrapper(*args, **kwargs):
        old_dtype = torch.get_default_dtype()
        try:
            return func(*args, **kwargs)
        finally:
            torch.set_default_dtype(old_dtype)

    return _wrapper


def get_parameter_device(parameter: Union[nn.Module, "ModuleUtilsMixin"]):
    try:
        return next(parameter.parameters()).device
    except StopIteration:
        # For nn.DataParallel compatibility in PyTorch 1.5

        def find_tensor_attributes(module: nn.Module) -> List[Tuple[str, Tensor]]:
            tuples = [(k, v) for k, v in module.__dict__.items() if torch.is_tensor(v)]
            return tuples

        gen = parameter._named_members(get_members_fn=find_tensor_attributes)
        first_tuple = next(gen)
        return first_tuple[1].device


def get_first_parameter_dtype(parameter: Union[nn.Module, "ModuleUtilsMixin"]):
    """
    Returns the first parameter dtype (can be non-floating) or asserts if none were found.
    """
    try:
        return next(parameter.parameters()).dtype
    except StopIteration:
        # For nn.DataParallel compatibility in PyTorch > 1.5

        def find_tensor_attributes(module: nn.Module) -> List[Tuple[str, Tensor]]:
            tuples = [(k, v) for k, v in module.__dict__.items() if torch.is_tensor(v)]
            return tuples

        gen = parameter._named_members(get_members_fn=find_tensor_attributes)
        first_tuple = next(gen)
        return first_tuple[1].dtype


def get_parameter_dtype(parameter: Union[nn.Module, "ModuleUtilsMixin"]):
    """
    Returns the first found floating dtype in parameters if there is one, otherwise returns the last dtype it found.
    """
    last_dtype = None
    for t in parameter.parameters():
        last_dtype = t.dtype
        if t.is_floating_point():
            # Adding fix for https://github.com/pytorch/xla/issues/4152
            # Fixes issue where the model code passes a value that is out of range for XLA_USE_BF16=1
            # and XLA_DOWNCAST_BF16=1 so the conversion would cast it to -inf
            # NOTE: `is_torch_xla_available()` is checked last as it induces a graph break in torch dynamo
            if XLA_USE_BF16 in ENV_VARS_TRUE_VALUES and is_torch_xla_available():
                return torch.bfloat16
            if XLA_DOWNCAST_BF16 in ENV_VARS_TRUE_VALUES and is_torch_xla_available():
                if t.dtype == torch.float:
                    return torch.bfloat16
                if t.dtype == torch.double:
                    return torch.float32
            return t.dtype

    if last_dtype is not None:
        # if no floating dtype was found return whatever the first dtype is
        return last_dtype

    # For nn.DataParallel compatibility in PyTorch > 1.5
    def find_tensor_attributes(module: nn.Module) -> List[Tuple[str, Tensor]]:
        tuples = [(k, v) for k, v in module.__dict__.items() if torch.is_tensor(v)]
        return tuples

    gen = parameter._named_members(get_members_fn=find_tensor_attributes)
    last_tuple = None
    for tuple in gen:
        last_tuple = tuple
        if tuple[1].is_floating_point():
            return tuple[1].dtype

    if last_tuple is not None:
        # fallback to the last dtype
        return last_tuple[1].dtype

    # fallback to buffer dtype
    for t in parameter.buffers():
        last_dtype = t.dtype
        if t.is_floating_point():
            return t.dtype
    return last_dtype


def get_state_dict_float_dtype(state_dict):
    """
    Returns the first found floating dtype in `state_dict` or asserts if none were found.
    """
    for t in state_dict.values():
        if t.is_floating_point():
            return t.dtype

    raise ValueError("couldn't find any floating point dtypes in state_dict")


def get_state_dict_dtype(state_dict):
    """
    Returns the first found floating dtype in `state_dict` if there is one, otherwise returns the first dtype.
    """
    for t in state_dict.values():
        if t.is_floating_point():
            return t.dtype

    # if no floating dtype was found return whatever the first dtype is
    else:
        return next(state_dict.values()).dtype


def dtype_byte_size(dtype):
    """
    Returns the size (in bytes) occupied by one parameter of type `dtype`.

    Example:

    ```py
    >>> dtype_byte_size(torch.float32)
    4
    ```
    """
    if dtype == torch.bool:
        return 1 / 8
    bit_search = re.search(r"[^\d](\d+)_?", str(dtype))
    if bit_search is None:
        raise ValueError(f"`dtype` is not a valid dtype: {dtype}.")
    bit_size = int(bit_search.groups()[0])
    return bit_size // 8


def check_support_param_buffer_assignment(model_to_load, state_dict):
    """
    Checks if `model_to_load` supports param buffer assignment (such
    as when loading in empty weights) by first checking
    if the model explicitly disables it, then by ensuring that the state dict keys
    are a subset of the model's parameters.

    Note: We fully disable this if we are using `deepspeed`
    """
    if len(state_dict) == 0:
        return False

    if is_deepspeed_zero3_enabled():
        return False

    # Some models explicitly do not support param buffer assignment
    if not getattr(model_to_load, "_supports_param_buffer_assignment", True):
        logger.debug(
            f"{model_to_load.__class__.__name__} does not support param buffer assignment, loading will be slower"
        )
        return False

    # If the model does, the incoming `state_dict` and the `model_to_load` must be the same dtype
    first_key = next(iter(model_to_load.state_dict().keys()))
    if first_key in state_dict:
        return state_dict[first_key].dtype == model_to_load.state_dict()[first_key].dtype

    # For cases when the `state_dict` doesn't contain real weights to the model (`test_model_weights_reload_no_missing_tied_weights`)
    return False


def load_sharded_checkpoint(model, folder, strict=True, prefer_safe=True):
    """
    This is the same as
    [`torch.nn.Module.load_state_dict`](https://pytorch.org/docs/stable/generated/torch.nn.Module.html?highlight=load_state_dict#torch.nn.Module.load_state_dict)
    but for a sharded checkpoint.

    This load is performed efficiently: each checkpoint shard is loaded one by one in RAM and deleted after being
    loaded in the model.

    Args:
        model (`torch.nn.Module`): The model in which to load the checkpoint.
        folder (`str` or `os.PathLike`): A path to a folder containing the sharded checkpoint.
        strict (`bool`, *optional*, defaults to `True`):
            Whether to strictly enforce that the keys in the model state dict match the keys in the sharded checkpoint.
        prefer_safe (`bool`, *optional*, defaults to `False`):
            If both safetensors and PyTorch save files are present in checkpoint and `prefer_safe` is True, the
            safetensors files will be loaded. Otherwise, PyTorch files are always loaded when possible.

    Returns:
        `NamedTuple`: A named tuple with `missing_keys` and `unexpected_keys` fields
            - `missing_keys` is a list of str containing the missing keys
            - `unexpected_keys` is a list of str containing the unexpected keys
    """
    # Load the index
    index_file = os.path.join(folder, WEIGHTS_INDEX_NAME)
    safe_index_file = os.path.join(folder, SAFE_WEIGHTS_INDEX_NAME)

    index_present = os.path.isfile(index_file)
    safe_index_present = os.path.isfile(safe_index_file)

    if not index_present and not (safe_index_present and is_safetensors_available()):
        filenames = (
            (WEIGHTS_INDEX_NAME, SAFE_WEIGHTS_INDEX_NAME) if is_safetensors_available() else (WEIGHTS_INDEX_NAME,)
        )
        raise ValueError(f"Can't find a checkpoint index ({' or '.join(filenames)}) in {folder}.")

    load_safe = False
    if safe_index_present:
        if prefer_safe:
            if is_safetensors_available():
                load_safe = True  # load safe due to preference
            else:
                logger.warning(
                    f"Cannot load sharded checkpoint at {folder} safely since safetensors is not installed!"
                )
        elif not index_present:
            load_safe = True  # load safe since we have no other choice

    load_index = safe_index_file if load_safe else index_file

    with open(load_index, "r", encoding="utf-8") as f:
        index = json.load(f)

    shard_files = list(set(index["weight_map"].values()))

    # If strict=True, error before loading any of the state dicts.
    loaded_keys = index["weight_map"].keys()
    model_keys = model.state_dict().keys()
    missing_keys = [key for key in model_keys if key not in loaded_keys]
    unexpected_keys = [key for key in loaded_keys if key not in model_keys]
    if strict and (len(missing_keys) > 0 or len(unexpected_keys) > 0):
        error_message = f"Error(s) in loading state_dict for {model.__class__.__name__}"
        if len(missing_keys) > 0:
            str_missing_keys = ",".join([f'"{k}"' for k in missing_keys])
            error_message += f"\nMissing key(s): {str_missing_keys}."
        if len(unexpected_keys) > 0:
            str_unexpected_keys = ",".join([f'"{k}"' for k in unexpected_keys])
            error_message += f"\nMissing key(s): {str_unexpected_keys}."
        raise RuntimeError(error_message)

    weights_only_kwarg = {"weights_only": True}
    loader = safe_load_file if load_safe else partial(torch.load, map_location="cpu", **weights_only_kwarg)

    for shard_file in shard_files:
        state_dict = loader(os.path.join(folder, shard_file))
        model.load_state_dict(state_dict, strict=False)

        # Make sure memory is freed before we load the next state dict.
        del state_dict
        gc.collect()

    # Return the same thing as PyTorch load_state_dict function.
    return torch.nn.modules.module._IncompatibleKeys(missing_keys, unexpected_keys)


str_to_torch_dtype = {
    "BOOL": torch.bool,
    "U8": torch.uint8,
    "I8": torch.int8,
    "I16": torch.int16,
    "F16": torch.float16,
    "BF16": torch.bfloat16,
    "I32": torch.int32,
    "F32": torch.float32,
    "F64": torch.float64,
    "I64": torch.int64,
}

if is_torch_greater_or_equal("2.3.0"):
    str_to_torch_dtype["U16"] = torch.uint16
    str_to_torch_dtype["U32"] = torch.uint32
    str_to_torch_dtype["U64"] = torch.uint64


def load_state_dict(
    checkpoint_file: Union[str, os.PathLike],
    is_quantized: bool = False,
    map_location: Optional[Union[str, torch.device]] = "cpu",
    weights_only: bool = True,
):
    """
    Reads a `safetensor` or a `.bin` checkpoint file. We load the checkpoint on "cpu" by default.
    """
    if checkpoint_file.endswith(".safetensors") and is_safetensors_available():
        with safe_open(checkpoint_file, framework="pt") as f:
            metadata = f.metadata()

            if metadata is not None and metadata.get("format") not in ["pt", "tf", "flax", "mlx"]:
                raise OSError(
                    f"The safetensors archive passed at {checkpoint_file} does not contain the valid metadata. Make sure "
                    "you save your model with the `save_pretrained` method."
                )
            state_dict = {}
            for k in f.keys():
                dtype = str_to_torch_dtype[f.get_slice(k).get_dtype()]
                if map_location == "meta":
                    state_dict[k] = torch.empty(size=f.get_slice(k).get_shape(), dtype=dtype, device="meta")
                else:
                    state_dict[k] = f.get_tensor(k)
            return state_dict

    try:
        if map_location is None:
            if (
                (
                    is_deepspeed_zero3_enabled()
                    and torch.distributed.is_initialized()
                    and torch.distributed.get_rank() > 0
                )
                or (is_fsdp_enabled() and not is_local_dist_rank_0())
            ) and not is_quantized:
                map_location = "meta"
            else:
                map_location = "cpu"
        extra_args = {}
        # mmap can only be used with files serialized with zipfile-based format.
        if (
            isinstance(checkpoint_file, str)
            and map_location != "meta"
            and version.parse(torch.__version__) >= version.parse("2.1.0")
            and is_zipfile(checkpoint_file)
        ):
            extra_args = {"mmap": True}
        weights_only_kwarg = {"weights_only": weights_only}
        return torch.load(
            checkpoint_file,
            map_location=map_location,
            **weights_only_kwarg,
            **extra_args,
        )
    except Exception as e:
        try:
            with open(checkpoint_file) as f:
                if f.read(7) == "version":
                    raise OSError(
                        "You seem to have cloned a repository without having git-lfs installed. Please install "
                        "git-lfs and run `git lfs install` followed by `git lfs pull` in the folder "
                        "you cloned."
                    )
                else:
                    raise ValueError(
                        f"Unable to locate the file {checkpoint_file} which is necessary to load this pretrained "
                        "model. Make sure you have saved the model properly."
                    ) from e
        except (UnicodeDecodeError, ValueError):
            raise OSError(
                f"Unable to load weights from pytorch checkpoint file for '{checkpoint_file}' "
                f"at '{checkpoint_file}'. "
                "If you tried to load a PyTorch model from a TF 2.0 checkpoint, please set from_tf=True."
            )


def set_initialized_submodules(model, state_dict_keys):
    """
    Sets the `_is_hf_initialized` flag in all submodules of a given model when all its weights are in the loaded state
    dict.
    """
    state_dict_keys = set(state_dict_keys)
    not_initialized_submodules = {}
    for module_name, module in model.named_modules():
        if module_name == "":
            # When checking if the root module is loaded there's no need to prepend module_name.
            module_keys = set(module.state_dict())
        else:
            module_keys = {f"{module_name}.{k}" for k in module.state_dict()}
        if module_keys.issubset(state_dict_keys):
            module._is_hf_initialized = True
        else:
            not_initialized_submodules[module_name] = module
    return not_initialized_submodules


def _end_ptr(tensor: torch.Tensor) -> int:
    # extract the end of the pointer if the tensor is a slice of a bigger tensor
    if tensor.nelement():
        stop = tensor.view(-1)[-1].data_ptr() + tensor.element_size()
    else:
        stop = tensor.data_ptr()
    return stop


def _get_tied_weight_keys(module: nn.Module, prefix=""):
    tied_weight_keys = []
    if getattr(module, "_tied_weights_keys", None) is not None:
        names = [f"{prefix}.{k}" if prefix else k for k in module._tied_weights_keys]
        tied_weight_keys.extend(names)
    if getattr(module, "_dynamic_tied_weights_keys", None) is not None:
        names = [f"{prefix}.{k}" if prefix else k for k in module._dynamic_tied_weights_keys]
        tied_weight_keys.extend(names)
    for name, submodule in module.named_children():
        local_prefix = f"{prefix}.{name}" if prefix else name
        tied_weight_keys.extend(_get_tied_weight_keys(submodule, prefix=local_prefix))
    return tied_weight_keys


def _find_disjoint(tensors: List[Set[str]], state_dict: Dict[str, torch.Tensor]) -> Tuple[List[Set[str]], List[str]]:
    filtered_tensors = []
    for shared in tensors:
        if len(shared) < 2:
            filtered_tensors.append(shared)
            continue

        areas = []
        for name in shared:
            tensor = state_dict[name]
            areas.append((tensor.data_ptr(), _end_ptr(tensor), name))
        areas.sort()

        _, last_stop, last_name = areas[0]
        filtered_tensors.append({last_name})
        for start, stop, name in areas[1:]:
            if start >= last_stop:
                filtered_tensors.append({name})
            else:
                filtered_tensors[-1].add(name)
            last_stop = stop
    disjoint_tensors = []
    shared_tensors = []
    for tensors in filtered_tensors:
        if len(tensors) == 1:
            disjoint_tensors.append(tensors.pop())
        else:
            shared_tensors.append(tensors)
    return shared_tensors, disjoint_tensors


def _find_identical(tensors: List[Set[str]], state_dict: Dict[str, torch.Tensor]) -> Tuple[List[Set[str]], Set[str]]:
    shared_tensors = []
    identical = []
    for shared in tensors:
        if len(shared) < 2:
            continue

        areas = collections.defaultdict(set)
        for name in shared:
            tensor = state_dict[name]
            area = (tensor.device, tensor.data_ptr(), _end_ptr(tensor))
            areas[area].add(name)
        if len(areas) == 1:
            identical.append(shared)
        else:
            shared_tensors.append(shared)
    return shared_tensors, identical


def _infer_parameter_dtype(
    model: "PreTrainedModel",
    param_name: str,
    empty_param: torch.Tensor,
    keep_in_fp32_modules: Optional[List[str]] = None,
    hf_quantizer: Optional[HfQuantizer] = None,
) -> Union[bool, Optional[torch.dtype]]:
    try:
        old_param = model.get_parameter_or_buffer(param_name)
    except Exception as e:
        if hf_quantizer is not None and hf_quantizer.quantization_config.quant_method == QuantizationMethod.HQQ:
            return True, None
        else:
            raise e
    is_torch_e4m3fn_available = hasattr(torch, "float8_e4m3fn")
    # We convert floating dtypes to the `dtype` passed except for float8_e4m3fn type. We also want to keep the buffers/params
    # in int/uint/bool and not cast them.
    casting_dtype = None
    is_param_float8_e4m3fn = is_torch_e4m3fn_available and empty_param.dtype == torch.float8_e4m3fn
    if empty_param.dtype.is_floating_point and not is_param_float8_e4m3fn:
        # First fp32 if part of the exception list
        if keep_in_fp32_modules is not None and keep_in_fp32_modules.search(param_name):
            casting_dtype = torch.float32
        # Then dtype that was instantiated in the meta model -- note that this respects subconfigs dtypes
        else:
            casting_dtype = old_param.dtype
    return old_param is not None and old_param.is_contiguous(), casting_dtype


@torch.no_grad()
def _load_state_dict_into_meta_model(
    model: "PreTrainedModel",
    state_dict: Dict,
    shard_file: str,
    expected_keys: List[str],
    reverse_renaming_mapping: Dict[str, str],
    device_map: Optional[Dict] = None,
    disk_offload_folder: Optional[str] = None,
    disk_offload_index: Optional[Dict] = None,
    cpu_offload_folder: Optional[str] = None,
    cpu_offload_index: Optional[Dict] = None,
    hf_quantizer: Optional[HfQuantizer] = None,
    is_safetensors: bool = False,
    keep_in_fp32_modules: Optional[List[str]] = None,
    unexpected_keys: Optional[List[str]] = None,  # passing `unexpected` for cleanup from quantization items
    device_mesh: Optional[torch.distributed.device_mesh.DeviceMesh] = None,
    weights_only=True,
) -> Tuple[Optional[Dict], Optional[Dict]]:
    """Load parameters from `meta_state_dict` into the model. The parameters of the `meta_state_dict` are on the meta
    device in order to easily infer the shapes and dtypes that they will have. Then proper parameters are then loaded
    from `shard_file`, which is the actual state dict file on disk.
    This function takes care of correctly casting dtypes, devices, and sharding tensors in case of tensor parallelism.
    """
    tensor_device = "cpu"
    if device_map is not None and device_map.get("", None) is not None:
        tensor_device = device_map[""].index if isinstance(device_map[""], torch.device) else device_map[""]
    if device_map is not None:
        device_map_regex = "|".join([re.escape(k) for k in sorted(device_map.keys(), reverse=True)])

    is_quantized = hf_quantizer is not None
    is_meta_state_dict = shard_file.endswith(".safetensors") and not is_quantized

    file_pointer = None
    if is_meta_state_dict:
        file_pointer = safe_open(shard_file, framework="pt", device=tensor_device)

    for param_name, empty_param in state_dict.items():
        if param_name not in expected_keys:
            continue

        # we need to use serialized_param_name as file pointer is untouched
        if is_meta_state_dict:
            # This is the name of the parameter as it appears on disk file
            serialized_param_name = reverse_renaming_mapping[param_name]
            param = file_pointer.get_slice(serialized_param_name)
        else:
            param = empty_param  # It is actually not empty!

        to_contiguous, casting_dtype = _infer_parameter_dtype(
            model,
            param_name,
            empty_param,
            keep_in_fp32_modules,
            hf_quantizer,
        )

        if device_mesh is not None:  # In this case, the param is already on the correct device!
            shard_and_distribute_module(
                model,
                param,
                empty_param,
                param_name,
                casting_dtype,
                to_contiguous,
                tensor_device,  # the rank
                device_mesh,
            )
        else:
            param = param[...]
            if casting_dtype is not None:
                param = param.to(casting_dtype)
            if to_contiguous:
                param = param.contiguous()

            if device_map is None:
                param_device = "cpu"
            else:
                module_layer = re.search(device_map_regex, param_name)
                if not module_layer:
                    raise ValueError(f"{param_name} doesn't have any device set.")
                else:
                    param_device = device_map[module_layer.group()]

            if param_device == "disk":
                if not is_safetensors:
                    disk_offload_index = offload_weight(param, param_name, disk_offload_folder, disk_offload_index)
            elif param_device == "cpu" and cpu_offload_index is not None:
                cpu_offload_index = offload_weight(param, param_name, cpu_offload_folder, cpu_offload_index)
            elif (
                not is_quantized
                or (not hf_quantizer.requires_parameters_quantization)
                or (
                    not hf_quantizer.check_quantized_param(
                        model,
                        param,
                        param_name,
                        state_dict,
                        param_device=param_device,
                        device_map=device_map,
                    )
                )
            ):
                if is_fsdp_enabled():
                    param_device = "cpu" if is_local_dist_rank_0() else "meta"
                module, param_type = get_module_from_name(model, param_name)
                module.load_state_dict(
                    {param_type: param.to(param_device)},
                    strict=False,
                    assign=True,
                )
            else:
                hf_quantizer.create_quantized_param(
                    model, param, param_name, param_device, state_dict, unexpected_keys
                )
                # For quantized modules with FSDP/DeepSpeed Stage 3, we need to quantize the parameter on the GPU
                # and then cast it to CPU to avoid excessive memory usage on each GPU
                # in comparison to the sharded model across GPUs.
                if is_fsdp_enabled() or is_deepspeed_zero3_enabled():
                    module, param_type = get_module_from_name(model, param_name)
                    value = getattr(module, param_type)
                    param_to = "cpu"
                    if is_fsdp_enabled() and not is_local_dist_rank_0():
                        param_to = "meta"
                    val_kwargs = {}
                    if hasattr(module, "weight") and module.weight.__class__.__name__ == "Int8Params":
                        val_kwargs["requires_grad"] = False
                    value = type(value)(value.data.to(param_to), **val_kwargs, **value.__dict__)
                    setattr(module, param_type, value)

    if file_pointer is not None:
        file_pointer.__exit__(None, None, None)

    return disk_offload_index, cpu_offload_index


def _add_variant(weights_name: str, variant: Optional[str] = None) -> str:
    if variant is not None:
        path, name = weights_name.rsplit(".", 1)
        weights_name = f"{path}.{variant}.{name}"
    return weights_name


def _get_resolved_checkpoint_files(
    pretrained_model_name_or_path: Optional[Union[str, os.PathLike]],
    subfolder: str,
    variant: Optional[str],
    gguf_file: Optional[str],
    from_tf: bool,
    from_flax: bool,
    use_safetensors: bool,
    cache_dir: str,
    force_download: bool,
    proxies: Optional[Dict[str, str]],
    local_files_only: bool,
    token: Optional[Union[str, bool]],
    user_agent: dict,
    revision: str,
    commit_hash: Optional[str],
) -> Tuple[Optional[List[str]], Optional[Dict]]:
    """Get all the checkpoint filenames based on `pretrained_model_name_or_path`, and optional metadata if the
    checkpoints are sharded.
    This function will download the data if necesary.
    """
    is_sharded = False

    if pretrained_model_name_or_path is not None and gguf_file is None:
        pretrained_model_name_or_path = str(pretrained_model_name_or_path)
        is_local = os.path.isdir(pretrained_model_name_or_path)
        if is_local:
            if from_tf and os.path.isfile(
                os.path.join(pretrained_model_name_or_path, subfolder, TF_WEIGHTS_NAME + ".index")
            ):
                # Load from a TF 1.0 checkpoint in priority if from_tf
                archive_file = os.path.join(pretrained_model_name_or_path, subfolder, TF_WEIGHTS_NAME + ".index")
            elif from_tf and os.path.isfile(os.path.join(pretrained_model_name_or_path, subfolder, TF2_WEIGHTS_NAME)):
                # Load from a TF 2.0 checkpoint in priority if from_tf
                archive_file = os.path.join(pretrained_model_name_or_path, subfolder, TF2_WEIGHTS_NAME)
            elif from_flax and os.path.isfile(
                os.path.join(pretrained_model_name_or_path, subfolder, FLAX_WEIGHTS_NAME)
            ):
                # Load from a Flax checkpoint in priority if from_flax
                archive_file = os.path.join(pretrained_model_name_or_path, subfolder, FLAX_WEIGHTS_NAME)
            elif use_safetensors is not False and os.path.isfile(
                os.path.join(pretrained_model_name_or_path, subfolder, _add_variant(SAFE_WEIGHTS_NAME, variant))
            ):
                # Load from a safetensors checkpoint
                archive_file = os.path.join(
                    pretrained_model_name_or_path, subfolder, _add_variant(SAFE_WEIGHTS_NAME, variant)
                )
            elif use_safetensors is not False and os.path.isfile(
                os.path.join(pretrained_model_name_or_path, subfolder, _add_variant(SAFE_WEIGHTS_INDEX_NAME, variant))
            ):
                # Load from a sharded safetensors checkpoint
                archive_file = os.path.join(
                    pretrained_model_name_or_path, subfolder, _add_variant(SAFE_WEIGHTS_INDEX_NAME, variant)
                )
                is_sharded = True
            elif not use_safetensors and os.path.isfile(
                os.path.join(pretrained_model_name_or_path, subfolder, _add_variant(WEIGHTS_NAME, variant))
            ):
                # Load from a PyTorch checkpoint
                archive_file = os.path.join(
                    pretrained_model_name_or_path, subfolder, _add_variant(WEIGHTS_NAME, variant)
                )
            elif not use_safetensors and os.path.isfile(
                os.path.join(pretrained_model_name_or_path, subfolder, _add_variant(WEIGHTS_INDEX_NAME, variant))
            ):
                # Load from a sharded PyTorch checkpoint
                archive_file = os.path.join(
                    pretrained_model_name_or_path, subfolder, _add_variant(WEIGHTS_INDEX_NAME, variant)
                )
                is_sharded = True
            # At this stage we don't have a weight file so we will raise an error.
            elif not use_safetensors and (
                os.path.isfile(os.path.join(pretrained_model_name_or_path, subfolder, TF_WEIGHTS_NAME + ".index"))
                or os.path.isfile(os.path.join(pretrained_model_name_or_path, subfolder, TF2_WEIGHTS_NAME))
            ):
                raise EnvironmentError(
                    f"Error no file named {_add_variant(WEIGHTS_NAME, variant)} found in directory"
                    f" {pretrained_model_name_or_path} but there is a file for TensorFlow weights. Use"
                    " `from_tf=True` to load this model from those weights."
                )
            elif not use_safetensors and os.path.isfile(
                os.path.join(pretrained_model_name_or_path, subfolder, FLAX_WEIGHTS_NAME)
            ):
                raise EnvironmentError(
                    f"Error no file named {_add_variant(WEIGHTS_NAME, variant)} found in directory"
                    f" {pretrained_model_name_or_path} but there is a file for Flax weights. Use `from_flax=True`"
                    " to load this model from those weights."
                )
            elif use_safetensors:
                raise EnvironmentError(
                    f"Error no file named {_add_variant(SAFE_WEIGHTS_NAME, variant)} found in directory"
                    f" {pretrained_model_name_or_path}."
                )
            else:
                raise EnvironmentError(
                    f"Error no file named {_add_variant(WEIGHTS_NAME, variant)}, {_add_variant(SAFE_WEIGHTS_NAME, variant)},"
                    f" {TF2_WEIGHTS_NAME}, {TF_WEIGHTS_NAME + '.index'} or {FLAX_WEIGHTS_NAME} found in directory"
                    f" {pretrained_model_name_or_path}."
                )
        elif os.path.isfile(os.path.join(subfolder, pretrained_model_name_or_path)):
            archive_file = pretrained_model_name_or_path
            is_local = True
        elif os.path.isfile(os.path.join(subfolder, pretrained_model_name_or_path + ".index")):
            if not from_tf:
                raise ValueError(
                    f"We found a TensorFlow checkpoint at {pretrained_model_name_or_path + '.index'}, please set "
                    "from_tf to True to load from this checkpoint."
                )
            archive_file = os.path.join(subfolder, pretrained_model_name_or_path + ".index")
            is_local = True
        elif is_remote_url(pretrained_model_name_or_path):
            filename = pretrained_model_name_or_path
            resolved_archive_file = download_url(pretrained_model_name_or_path)
        else:
            # set correct filename
            if from_tf:
                filename = TF2_WEIGHTS_NAME
            elif from_flax:
                filename = FLAX_WEIGHTS_NAME
            elif use_safetensors is not False:
                filename = _add_variant(SAFE_WEIGHTS_NAME, variant)
            else:
                filename = _add_variant(WEIGHTS_NAME, variant)

            try:
                # Load from URL or cache if already cached
                cached_file_kwargs = {
                    "cache_dir": cache_dir,
                    "force_download": force_download,
                    "proxies": proxies,
                    "local_files_only": local_files_only,
                    "token": token,
                    "user_agent": user_agent,
                    "revision": revision,
                    "subfolder": subfolder,
                    "_raise_exceptions_for_gated_repo": False,
                    "_raise_exceptions_for_missing_entries": False,
                    "_commit_hash": commit_hash,
                }
                resolved_archive_file = cached_file(pretrained_model_name_or_path, filename, **cached_file_kwargs)

                # Since we set _raise_exceptions_for_missing_entries=False, we don't get an exception but a None
                # result when internet is up, the repo and revision exist, but the file does not.
                if resolved_archive_file is None and filename == _add_variant(SAFE_WEIGHTS_NAME, variant):
                    # Maybe the checkpoint is sharded, we try to grab the index name in this case.
                    resolved_archive_file = cached_file(
                        pretrained_model_name_or_path,
                        _add_variant(SAFE_WEIGHTS_INDEX_NAME, variant),
                        **cached_file_kwargs,
                    )
                    if resolved_archive_file is not None:
                        is_sharded = True
                    elif use_safetensors:
                        if revision == "main":
                            resolved_archive_file, revision, is_sharded = auto_conversion(
                                pretrained_model_name_or_path, **cached_file_kwargs
                            )
                        cached_file_kwargs["revision"] = revision
                        if resolved_archive_file is None:
                            raise EnvironmentError(
                                f"{pretrained_model_name_or_path} does not appear to have a file named"
                                f" {_add_variant(SAFE_WEIGHTS_NAME, variant)} or {_add_variant(SAFE_WEIGHTS_INDEX_NAME, variant)} "
                                "and thus cannot be loaded with `safetensors`. Please make sure that the model has "
                                "been saved with `safe_serialization=True` or do not set `use_safetensors=True`."
                            )
                    else:
                        # This repo has no safetensors file of any kind, we switch to PyTorch.
                        filename = _add_variant(WEIGHTS_NAME, variant)
                        resolved_archive_file = cached_file(
                            pretrained_model_name_or_path, filename, **cached_file_kwargs
                        )
                if resolved_archive_file is None and filename == _add_variant(WEIGHTS_NAME, variant):
                    # Maybe the checkpoint is sharded, we try to grab the index name in this case.
                    resolved_archive_file = cached_file(
                        pretrained_model_name_or_path,
                        _add_variant(WEIGHTS_INDEX_NAME, variant),
                        **cached_file_kwargs,
                    )
                    if resolved_archive_file is not None:
                        is_sharded = True
                if not local_files_only and not is_offline_mode():
                    if resolved_archive_file is not None:
                        if filename in [WEIGHTS_NAME, WEIGHTS_INDEX_NAME]:
                            # If the PyTorch file was found, check if there is a safetensors file on the repository
                            # If there is no safetensors file on the repositories, start an auto conversion
                            safe_weights_name = SAFE_WEIGHTS_INDEX_NAME if is_sharded else SAFE_WEIGHTS_NAME
                            has_file_kwargs = {
                                "revision": revision,
                                "proxies": proxies,
                                "token": token,
                                "cache_dir": cache_dir,
                                "local_files_only": local_files_only,
                            }
                            cached_file_kwargs = {
                                "cache_dir": cache_dir,
                                "force_download": force_download,
                                "local_files_only": local_files_only,
                                "user_agent": user_agent,
                                "subfolder": subfolder,
                                "_raise_exceptions_for_gated_repo": False,
                                "_raise_exceptions_for_missing_entries": False,
                                "_commit_hash": commit_hash,
                                **has_file_kwargs,
                            }
                            if not has_file(pretrained_model_name_or_path, safe_weights_name, **has_file_kwargs):
                                Thread(
                                    target=auto_conversion,
                                    args=(pretrained_model_name_or_path,),
                                    kwargs={"ignore_errors_during_conversion": True, **cached_file_kwargs},
                                    name="Thread-auto_conversion",
                                ).start()
                    else:
                        # Otherwise, no PyTorch file was found, maybe there is a TF or Flax model file.
                        # We try those to give a helpful error message.
                        has_file_kwargs = {
                            "revision": revision,
                            "proxies": proxies,
                            "token": token,
                            "cache_dir": cache_dir,
                            "local_files_only": local_files_only,
                        }
                        if has_file(pretrained_model_name_or_path, TF2_WEIGHTS_NAME, **has_file_kwargs):
                            raise EnvironmentError(
                                f"{pretrained_model_name_or_path} does not appear to have a file named"
                                f" {_add_variant(WEIGHTS_NAME, variant)} but there is a file for TensorFlow weights."
                                " Use `from_tf=True` to load this model from those weights."
                            )
                        elif has_file(pretrained_model_name_or_path, FLAX_WEIGHTS_NAME, **has_file_kwargs):
                            raise EnvironmentError(
                                f"{pretrained_model_name_or_path} does not appear to have a file named"
                                f" {_add_variant(WEIGHTS_NAME, variant)} but there is a file for Flax weights. Use"
                                " `from_flax=True` to load this model from those weights."
                            )
                        elif variant is not None and has_file(
                            pretrained_model_name_or_path, WEIGHTS_NAME, **has_file_kwargs
                        ):
                            raise EnvironmentError(
                                f"{pretrained_model_name_or_path} does not appear to have a file named"
                                f" {_add_variant(WEIGHTS_NAME, variant)} but there is a file without the variant"
                                f" {variant}. Use `variant=None` to load this model from those weights."
                            )
                        else:
                            raise EnvironmentError(
                                f"{pretrained_model_name_or_path} does not appear to have a file named"
                                f" {_add_variant(WEIGHTS_NAME, variant)}, {_add_variant(SAFE_WEIGHTS_NAME, variant)},"
                                f" {TF2_WEIGHTS_NAME}, {TF_WEIGHTS_NAME} or {FLAX_WEIGHTS_NAME}."
                            )

            except EnvironmentError:
                # Raise any environment error raise by `cached_file`. It will have a helpful error message adapted
                # to the original exception.
                raise
            except Exception as e:
                # For any other exception, we throw a generic error.
                raise EnvironmentError(
                    f"Can't load the model for '{pretrained_model_name_or_path}'. If you were trying to load it"
                    " from 'https://huggingface.co/models', make sure you don't have a local directory with the"
                    f" same name. Otherwise, make sure '{pretrained_model_name_or_path}' is the correct path to a"
                    f" directory containing a file named {_add_variant(WEIGHTS_NAME, variant)},"
                    f" {TF2_WEIGHTS_NAME}, {TF_WEIGHTS_NAME} or {FLAX_WEIGHTS_NAME}."
                ) from e

        if is_local:
            logger.info(f"loading weights file {archive_file}")
            resolved_archive_file = archive_file
        else:
            logger.info(f"loading weights file {filename} from cache at {resolved_archive_file}")

    elif gguf_file:
        # Case 1: the GGUF file is present locally
        if os.path.isfile(gguf_file):
            resolved_archive_file = gguf_file
        # Case 2: The GGUF path is a location on the Hub
        # Load from URL or cache if already cached
        else:
            cached_file_kwargs = {
                "cache_dir": cache_dir,
                "force_download": force_download,
                "proxies": proxies,
                "local_files_only": local_files_only,
                "token": token,
                "user_agent": user_agent,
                "revision": revision,
                "subfolder": subfolder,
                "_raise_exceptions_for_gated_repo": False,
                "_raise_exceptions_for_missing_entries": False,
                "_commit_hash": commit_hash,
            }

            resolved_archive_file = cached_file(pretrained_model_name_or_path, gguf_file, **cached_file_kwargs)

    # We now download and resolve all checkpoint files if the checkpoint is sharded
    sharded_metadata = None
    if is_sharded:
        checkpoint_files, sharded_metadata = get_checkpoint_shard_files(
            pretrained_model_name_or_path,
            resolved_archive_file,
            cache_dir=cache_dir,
            force_download=force_download,
            proxies=proxies,
            local_files_only=local_files_only,
            token=token,
            user_agent=user_agent,
            revision=revision,
            subfolder=subfolder,
            _commit_hash=commit_hash,
        )
    else:
        checkpoint_files = [resolved_archive_file] if pretrained_model_name_or_path is not None else None

    return checkpoint_files, sharded_metadata


def _get_torch_dtype(
    cls,
    torch_dtype: Optional[Union[str, torch.dtype, Dict]],
    checkpoint_files: Optional[List[str]],
    config: PretrainedConfig,
    sharded_metadata: Optional[Dict],
    state_dict: Optional[Dict],
    weights_only: bool,
) -> Tuple[PretrainedConfig, Optional[torch.dtype], Optional[torch.dtype]]:
    """Find the correct `torch_dtype` to use based on provided arguments. Also update the `config` based on the
    infered dtype. We do the following:
    1. If torch_dtype is not None, we use that dtype
    2. If torch_dtype is "auto", we auto-detect dtype from the loaded state_dict, by checking its first
        weights entry that is of a floating type - we assume all floating dtype weights are of the same dtype
    we also may have config.torch_dtype available, but we won't rely on it till v5
    """
    dtype_orig = None
    is_sharded = sharded_metadata is not None

    if torch_dtype is not None:
        if isinstance(torch_dtype, str):
            if torch_dtype == "auto":
                if hasattr(config, "torch_dtype") and config.torch_dtype is not None:
                    torch_dtype = config.torch_dtype
                    logger.info(f"Will use torch_dtype={torch_dtype} as defined in model's config object")
                else:
                    if is_sharded and "dtype" in sharded_metadata:
                        torch_dtype = sharded_metadata["dtype"]
                    elif state_dict is not None:
                        torch_dtype = get_state_dict_dtype(state_dict)
                    else:
                        state_dict = load_state_dict(
                            checkpoint_files[0], map_location="meta", weights_only=weights_only
                        )
                        torch_dtype = get_state_dict_dtype(state_dict)
                    logger.info(
                        "Since the `torch_dtype` attribute can't be found in model's config object, "
                        "will use torch_dtype={torch_dtype} as derived from model's weights"
                    )
            elif hasattr(torch, torch_dtype):
                torch_dtype = getattr(torch, torch_dtype)
                config.torch_dtype = torch_dtype
                for sub_config_key in config.sub_configs.keys():
                    sub_config = getattr(config, sub_config_key)
                    sub_config.torch_dtype = torch_dtype
        elif isinstance(torch_dtype, torch.dtype):
            config.torch_dtype = torch_dtype
            for sub_config_key in config.sub_configs.keys():
                sub_config = getattr(config, sub_config_key)
                sub_config.torch_dtype = torch_dtype
        elif isinstance(torch_dtype, dict):
            for key, curr_dtype in torch_dtype.items():
                if hasattr(config, key):
                    value = getattr(config, key)
                    value.torch_dtype = curr_dtype
            # main torch dtype for modules that aren't part of any sub-config
            torch_dtype = torch_dtype.get("")
            config.torch_dtype = torch_dtype
            if isinstance(torch_dtype, str) and hasattr(torch, torch_dtype):
                torch_dtype = getattr(torch, torch_dtype)
            elif torch_dtype is None:
                torch_dtype = torch.float32
        else:
            raise ValueError(
                f"`torch_dtype` can be one of: `torch.dtype`, `'auto'`, a string of a valid `torch.dtype` or a `dict` with valid `torch_dtype` "
                f"for each sub-config in composite configs, but received {torch_dtype}"
            )

        dtype_orig = cls._set_default_torch_dtype(torch_dtype)
    else:
        # set fp32 as the default dtype for BC
        default_dtype = str(torch.get_default_dtype()).split(".")[-1]
        config.torch_dtype = default_dtype
        for key in config.sub_configs.keys():
            value = getattr(config, key)
            value.torch_dtype = default_dtype

    return config, torch_dtype, dtype_orig


def _get_device_map(
    model: "PreTrainedModel",
    device_map: Optional[Union[str, Dict]],
    max_memory: Optional[Dict],
    hf_quantizer: Optional[HfQuantizer],
    torch_dtype: Optional[torch.dtype],
    keep_in_fp32_modules: Optional[List[str]],
) -> Dict:
    """Compute the final `device_map` to use if we passed a value in ['auto', 'balanced', 'balanced_low_0', 'sequential'].
    Otherwise, we check for any device inconsistencies in the device_map.
    """
    if isinstance(device_map, str):
        special_dtypes = {}
        if hf_quantizer is not None:
            special_dtypes.update(hf_quantizer.get_special_dtypes_update(model, torch_dtype))
        if keep_in_fp32_modules is not None:
            special_dtypes.update(
                {
                    name: torch.float32
                    for name, _ in model.named_parameters()
                    if any(m in name for m in keep_in_fp32_modules)
                }
            )

        target_dtype = torch_dtype

        if hf_quantizer is not None:
            target_dtype = hf_quantizer.adjust_target_dtype(target_dtype)

        no_split_modules = model._get_no_split_modules(device_map)
        device_map_kwargs = {"no_split_module_classes": no_split_modules}

        if "special_dtypes" in inspect.signature(infer_auto_device_map).parameters:
            device_map_kwargs["special_dtypes"] = special_dtypes
        elif len(special_dtypes) > 0:
            logger.warning(
                "This model has some weights that should be kept in higher precision, you need to upgrade "
                "`accelerate` to properly deal with them (`pip install --upgrade accelerate`)."
            )

        if device_map != "sequential":
            max_memory = get_balanced_memory(
                model,
                dtype=target_dtype,
                low_zero=(device_map == "balanced_low_0"),
                max_memory=max_memory,
                **device_map_kwargs,
            )
        else:
            max_memory = get_max_memory(max_memory)
        if hf_quantizer is not None:
            max_memory = hf_quantizer.adjust_max_memory(max_memory)
        device_map_kwargs["max_memory"] = max_memory

        device_map = infer_auto_device_map(model, dtype=target_dtype, **device_map_kwargs)

        if hf_quantizer is not None:
            hf_quantizer.validate_environment(device_map=device_map)

    elif device_map is not None:
        tied_params = find_tied_parameters(model)
        # check if we don't have tied param in different devices
        check_tied_parameters_on_same_device(tied_params, device_map)

    return device_map


def _find_missing_and_unexpected_keys(
    cls,
    model: "PreTrainedModel",
    original_checkpoint_keys: List[str],
    checkpoint_keys: List[str],
    loading_base_model_from_task_state_dict: bool,
    hf_quantizer: Optional[HfQuantizer],
    device_map: Dict,
) -> Tuple[List[str], List[str]]:
    """Find missing keys (keys that are part of the model parameters but were NOT found in the loaded state dict keys) and unexpected keys
    (keys found in the loaded state dict keys, but that are NOT part of the model parameters)
    """
    prefix = model.base_model_prefix

    # Compute expected keys, i.e. keys that the FULL model (not model_to_load) expects
    expected_keys = list(model.state_dict().keys())
    if hf_quantizer is not None:
        expected_keys = hf_quantizer.update_expected_keys(model, expected_keys, checkpoint_keys)

    # Adjust prefix of the keys to make them match loaded keys before removing them
    missing_keys = sorted(set(expected_keys) - set(checkpoint_keys))
    unexpected_keys = set(checkpoint_keys) - set(expected_keys)
    # If a module has the same name under the base and task specific model, we have to re-add it to unexpected keys
    if loading_base_model_from_task_state_dict:
        task_specific_keys = [k for k in original_checkpoint_keys if not k.startswith(f"{prefix}.")]
        unexpected_keys.update(task_specific_keys)

    # Remove nonpersistent buffers from unexpected keys: they are not in the expected keys (model state dict), but
    # may be in the loaded keys. Note that removing all buffers does the job, as they were part of the expected keys anyway
    model_buffers = {n for n, _ in model.named_buffers()}
    unexpected_keys = sorted(unexpected_keys - model_buffers)

    # Old checkpoints may have keys for rotary_emb.inv_freq for each layer, however we moved this buffer to the main model
    # (so the buffer name has changed). Remove them in such a case
    has_inv_freq_buffers = any(buffer.endswith("rotary_emb.inv_freq") for buffer in model_buffers)
    if has_inv_freq_buffers:
        unexpected_keys = [k for k in unexpected_keys if "rotary_emb.inv_freq" not in k]

    if device_map is None and not is_fsdp_enabled() and not is_deepspeed_zero3_enabled():
        ptrs = collections.defaultdict(list)
        for name, tensor in model.state_dict().items():
            id_tensor = id_tensor_storage(tensor)
            ptrs[id_tensor].append(name)

        # These are all the pointers of shared tensors.
        tied_params = [names for _, names in ptrs.items() if len(names) > 1]
    else:
        # id function doesn't work for meta tensor so we need this function
        tied_params = find_tied_parameters(model)

    for group in tied_params:
        missing_in_group = [k for k in missing_keys if k in group]
        if len(missing_in_group) > 0 and len(missing_in_group) < len(group):
            missing_keys = [k for k in missing_keys if k not in missing_in_group]

    if hf_quantizer is not None:
        missing_keys = hf_quantizer.update_missing_keys(model, missing_keys, prefix)

    # Model-specific exceptions for missing and unexpected keys (e.g. if the modeling change over time, or any other reason...)
    if cls._keys_to_ignore_on_load_missing is not None:
        for pattern in cls._keys_to_ignore_on_load_missing:
            missing_keys = [k for k in missing_keys if re.search(pattern, k) is None]

    if cls._keys_to_ignore_on_load_unexpected is not None:
        for pattern in cls._keys_to_ignore_on_load_unexpected:
            unexpected_keys = [k for k in unexpected_keys if re.search(pattern, k) is None]

    return missing_keys, unexpected_keys


def _find_mismatched_keys(
    model_to_load: "PreTrainedModel",
    state_dict: Dict,
    ignore_mismatched_sizes: bool,
    prefix: str,
) -> List:
    """Find mismatch of shapes between the model parameters and the loaded state dict, and optionally remove the
    problematic keys from `state_dict` if `ignore_mismatched_sizes` is `True`."""
    mismatched_keys = []
    if ignore_mismatched_sizes:
        model_state_dict = model_to_load.state_dict()
        state_dict_keys = list(state_dict.keys())
        for key in state_dict_keys:
            if key in model_state_dict and state_dict[key].shape != model_state_dict[key].shape:
                if state_dict[key].shape[-1] == 1 and state_dict[key].numel() * 2 == model_state_dict[key].numel():
                    # This skips size mismatches for 4-bit weights. Two 4-bit values share an 8-bit container, causing size differences.
                    # Without matching with module type or paramter type it seems like a practical way to detect valid 4bit weights.
                    pass
                else:
                    # Add prefix if we removed it before, to add the correct state dict key to the warnings
                    key_with_prefix = prefix + key
                    mismatched_keys.append((key_with_prefix, state_dict[key].shape, model_state_dict[key].shape))
                    del state_dict[key]
    return mismatched_keys


class PipelineParallel(Enum):
    inputs: 0
    outputs: 1


class ModuleUtilsMixin:
    """
    A few utilities for `torch.nn.Modules`, to be used as a mixin.
    """

    @staticmethod
    def _hook_rss_memory_pre_forward(module, *args, **kwargs):
        try:
            import psutil
        except ImportError:
            raise ImportError("You need to install psutil (pip install psutil) to use memory tracing.")

        process = psutil.Process(os.getpid())
        mem = process.memory_info()
        module.mem_rss_pre_forward = mem.rss
        return None

    @staticmethod
    def _hook_rss_memory_post_forward(module, *args, **kwargs):
        try:
            import psutil
        except ImportError:
            raise ImportError("You need to install psutil (pip install psutil) to use memory tracing.")

        process = psutil.Process(os.getpid())
        mem = process.memory_info()
        module.mem_rss_post_forward = mem.rss
        mem_rss_diff = module.mem_rss_post_forward - module.mem_rss_pre_forward
        module.mem_rss_diff = mem_rss_diff + (module.mem_rss_diff if hasattr(module, "mem_rss_diff") else 0)
        return None

    def add_memory_hooks(self):
        """
        Add a memory hook before and after each sub-module forward pass to record increase in memory consumption.

        Increase in memory consumption is stored in a `mem_rss_diff` attribute for each module and can be reset to zero
        with `model.reset_memory_hooks_state()`.
        """
        for module in self.modules():
            module.register_forward_pre_hook(self._hook_rss_memory_pre_forward)
            module.register_forward_hook(self._hook_rss_memory_post_forward)
        self.reset_memory_hooks_state()

    def reset_memory_hooks_state(self):
        """
        Reset the `mem_rss_diff` attribute of each module (see [`~modeling_utils.ModuleUtilsMixin.add_memory_hooks`]).
        """
        for module in self.modules():
            module.mem_rss_diff = 0
            module.mem_rss_post_forward = 0
            module.mem_rss_pre_forward = 0

    @property
    def device(self) -> torch.device:
        """
        `torch.device`: The device on which the module is (assuming that all the module parameters are on the same
        device).
        """
        return get_parameter_device(self)

    @property
    def dtype(self) -> torch.dtype:
        """
        `torch.dtype`: The dtype of the module (assuming that all the module parameters have the same dtype).
        """
        return get_parameter_dtype(self)

    def invert_attention_mask(self, encoder_attention_mask: Tensor) -> Tensor:
        """
        Invert an attention mask (e.g., switches 0. and 1.).

        Args:
            encoder_attention_mask (`torch.Tensor`): An attention mask.

        Returns:
            `torch.Tensor`: The inverted attention mask.
        """
        if encoder_attention_mask.dim() == 3:
            encoder_extended_attention_mask = encoder_attention_mask[:, None, :, :]
        if encoder_attention_mask.dim() == 2:
            encoder_extended_attention_mask = encoder_attention_mask[:, None, None, :]
        # T5 has a mask that can compare sequence ids, we can simulate this here with this transposition
        # Cf. https://github.com/tensorflow/mesh/blob/8d2465e9bc93129b913b5ccc6a59aa97abd96ec6/mesh_tensorflow
        # /transformer/transformer_layers.py#L270
        # encoder_extended_attention_mask = (encoder_extended_attention_mask ==
        # encoder_extended_attention_mask.transpose(-1, -2))
        encoder_extended_attention_mask = encoder_extended_attention_mask.to(dtype=self.dtype)  # fp16 compatibility
        encoder_extended_attention_mask = (1.0 - encoder_extended_attention_mask) * torch.finfo(self.dtype).min

        return encoder_extended_attention_mask

    @staticmethod
    def create_extended_attention_mask_for_decoder(input_shape, attention_mask, device=None):
        if device is not None:
            warnings.warn(
                "The `device` argument is deprecated and will be removed in v5 of Transformers.", FutureWarning
            )
        else:
            device = attention_mask.device
        batch_size, seq_length = input_shape
        seq_ids = torch.arange(seq_length, device=device)
        causal_mask = seq_ids[None, None, :].repeat(batch_size, seq_length, 1) <= seq_ids[None, :, None]
        # in case past_key_values are used we need to add a prefix ones mask to the causal mask
        # causal and attention masks must have same type with pytorch version < 1.3
        causal_mask = causal_mask.to(attention_mask.dtype)

        if causal_mask.shape[1] < attention_mask.shape[1]:
            prefix_seq_len = attention_mask.shape[1] - causal_mask.shape[1]
            causal_mask = torch.cat(
                [
                    torch.ones((batch_size, seq_length, prefix_seq_len), device=device, dtype=causal_mask.dtype),
                    causal_mask,
                ],
                axis=-1,
            )

        extended_attention_mask = causal_mask[:, None, :, :] * attention_mask[:, None, None, :]
        return extended_attention_mask

    def get_extended_attention_mask(
        self, attention_mask: Tensor, input_shape: Tuple[int], device: torch.device = None, dtype: torch.float = None
    ) -> Tensor:
        """
        Makes broadcastable attention and causal masks so that future and masked tokens are ignored.

        Arguments:
            attention_mask (`torch.Tensor`):
                Mask with ones indicating tokens to attend to, zeros for tokens to ignore.
            input_shape (`Tuple[int]`):
                The shape of the input to the model.

        Returns:
            `torch.Tensor` The extended attention mask, with a the same dtype as `attention_mask.dtype`.
        """
        if dtype is None:
            dtype = self.dtype

        if not (attention_mask.dim() == 2 and self.config.is_decoder):
            # show warning only if it won't be shown in `create_extended_attention_mask_for_decoder`
            if device is not None:
                warnings.warn(
                    "The `device` argument is deprecated and will be removed in v5 of Transformers.", FutureWarning
                )
        # We can provide a self-attention mask of dimensions [batch_size, from_seq_length, to_seq_length]
        # ourselves in which case we just need to make it broadcastable to all heads.
        if attention_mask.dim() == 3:
            extended_attention_mask = attention_mask[:, None, :, :]
        elif attention_mask.dim() == 2:
            # Provided a padding mask of dimensions [batch_size, seq_length]
            # - if the model is a decoder, apply a causal mask in addition to the padding mask
            # - if the model is an encoder, make the mask broadcastable to [batch_size, num_heads, seq_length, seq_length]
            if self.config.is_decoder:
                extended_attention_mask = ModuleUtilsMixin.create_extended_attention_mask_for_decoder(
                    input_shape, attention_mask, device
                )
            else:
                extended_attention_mask = attention_mask[:, None, None, :]
        else:
            raise ValueError(
                f"Wrong shape for input_ids (shape {input_shape}) or attention_mask (shape {attention_mask.shape})"
            )

        # Since attention_mask is 1.0 for positions we want to attend and 0.0 for
        # masked positions, this operation will create a tensor which is 0.0 for
        # positions we want to attend and the dtype's smallest value for masked positions.
        # Since we are adding it to the raw scores before the softmax, this is
        # effectively the same as removing these entirely.
        extended_attention_mask = extended_attention_mask.to(dtype=dtype)  # fp16 compatibility
        extended_attention_mask = (1.0 - extended_attention_mask) * torch.finfo(dtype).min
        return extended_attention_mask

    def get_head_mask(
        self, head_mask: Optional[Tensor], num_hidden_layers: int, is_attention_chunked: bool = False
    ) -> Tensor:
        """
        Prepare the head mask if needed.

        Args:
            head_mask (`torch.Tensor` with shape `[num_heads]` or `[num_hidden_layers x num_heads]`, *optional*):
                The mask indicating if we should keep the heads or not (1.0 for keep, 0.0 for discard).
            num_hidden_layers (`int`):
                The number of hidden layers in the model.
            is_attention_chunked (`bool`, *optional*, defaults to `False`):
                Whether or not the attentions scores are computed by chunks or not.

        Returns:
            `torch.Tensor` with shape `[num_hidden_layers x batch x num_heads x seq_length x seq_length]` or list with
            `[None]` for each layer.
        """
        if head_mask is not None:
            head_mask = self._convert_head_mask_to_5d(head_mask, num_hidden_layers)
            if is_attention_chunked is True:
                head_mask = head_mask.unsqueeze(-1)
        else:
            head_mask = [None] * num_hidden_layers

        return head_mask

    def _convert_head_mask_to_5d(self, head_mask, num_hidden_layers):
        """-> [num_hidden_layers x batch x num_heads x seq_length x seq_length]"""
        if head_mask.dim() == 1:
            head_mask = head_mask.unsqueeze(0).unsqueeze(0).unsqueeze(-1).unsqueeze(-1)
            head_mask = head_mask.expand(num_hidden_layers, -1, -1, -1, -1)
        elif head_mask.dim() == 2:
            head_mask = head_mask.unsqueeze(1).unsqueeze(-1).unsqueeze(-1)  # We can specify head_mask for each layer
        assert head_mask.dim() == 5, f"head_mask.dim != 5, instead {head_mask.dim()}"
        head_mask = head_mask.to(dtype=self.dtype)  # switch to float if need + fp16 compatibility
        return head_mask

    def num_parameters(self, only_trainable: bool = False, exclude_embeddings: bool = False) -> int:
        """
        Get number of (optionally, trainable or non-embeddings) parameters in the module.

        Args:
            only_trainable (`bool`, *optional*, defaults to `False`):
                Whether or not to return only the number of trainable parameters

            exclude_embeddings (`bool`, *optional*, defaults to `False`):
                Whether or not to return only the number of non-embeddings parameters

        Returns:
            `int`: The number of parameters.
        """

        if exclude_embeddings:
            embedding_param_names = [
                f"{name}.weight" for name, module_type in self.named_modules() if isinstance(module_type, nn.Embedding)
            ]
            total_parameters = [
                parameter for name, parameter in self.named_parameters() if name not in embedding_param_names
            ]
        else:
            total_parameters = list(self.parameters())

        total_numel = []
        is_loaded_in_4bit = getattr(self, "is_loaded_in_4bit", False)

        if is_loaded_in_4bit:
            if is_bitsandbytes_available():
                import bitsandbytes as bnb
            else:
                raise ValueError(
                    "bitsandbytes is not installed but it seems that the model has been loaded in 4bit precision, something went wrong"
                    " make sure to install bitsandbytes with `pip install bitsandbytes`. You also need a GPU. "
                )

        for param in total_parameters:
            if param.requires_grad or not only_trainable:
                # For 4bit models, we need to multiply the number of parameters by 2 as half of the parameters are
                # used for the 4bit quantization (uint8 tensors are stored)
                if is_loaded_in_4bit and isinstance(param, bnb.nn.Params4bit):
                    if hasattr(param, "element_size"):
                        num_bytes = param.element_size()
                    elif hasattr(param, "quant_storage"):
                        num_bytes = param.quant_storage.itemsize
                    else:
                        num_bytes = 1
                    total_numel.append(param.numel() * 2 * num_bytes)
                else:
                    total_numel.append(param.numel())

        return sum(total_numel)

    def estimate_tokens(self, input_dict: Dict[str, Union[torch.Tensor, Any]]) -> int:
        """
        Helper function to estimate the total number of tokens from the model inputs.

        Args:
            inputs (`dict`): The model inputs.

        Returns:
            `int`: The total number of tokens.
        """
        if not hasattr(self, "warnings_issued"):
            self.warnings_issued = {}
        if self.main_input_name in input_dict:
            return input_dict[self.main_input_name].numel()
        elif "estimate_tokens" not in self.warnings_issued:
            logger.warning(
                "Could not estimate the number of tokens of the input, floating-point operations will not be computed"
            )
            self.warnings_issued["estimate_tokens"] = True
        return 0

    def floating_point_ops(
        self, input_dict: Dict[str, Union[torch.Tensor, Any]], exclude_embeddings: bool = True
    ) -> int:
        """
        Get number of (optionally, non-embeddings) floating-point operations for the forward and backward passes of a
        batch with this transformer model. Default approximation neglects the quadratic dependency on the number of
        tokens (valid if `12 * d_model << sequence_length`) as laid out in [this
        paper](https://arxiv.org/pdf/2001.08361.pdf) section 2.1. Should be overridden for transformers with parameter
        re-use e.g. Albert or Universal Transformers, or if doing long-range modeling with very high sequence lengths.

        Args:
            batch_size (`int`):
                The batch size for the forward pass.

            sequence_length (`int`):
                The number of tokens in each line of the batch.

            exclude_embeddings (`bool`, *optional*, defaults to `True`):
                Whether or not to count embedding and softmax operations.

        Returns:
            `int`: The number of floating-point operations.
        """

        return 6 * self.estimate_tokens(input_dict) * self.num_parameters(exclude_embeddings=exclude_embeddings)


# TODO (joao): remove `GenerationMixin` inheritance in v4.50
class PreTrainedModel(nn.Module, ModuleUtilsMixin, GenerationMixin, PushToHubMixin, PeftAdapterMixin):
    r"""
    Base class for all models.

    [`PreTrainedModel`] takes care of storing the configuration of the models and handles methods for loading,
    downloading and saving models as well as a few methods common to all models to:

        - resize the input embeddings,
        - prune heads in the self-attention heads.

    Class attributes (overridden by derived classes):

        - **config_class** ([`PretrainedConfig`]) -- A subclass of [`PretrainedConfig`] to use as configuration class
          for this model architecture.
        - **load_tf_weights** (`Callable`) -- A python *method* for loading a TensorFlow checkpoint in a PyTorch model,
          taking as arguments:

            - **model** ([`PreTrainedModel`]) -- An instance of the model on which to load the TensorFlow checkpoint.
            - **config** ([`PreTrainedConfig`]) -- An instance of the configuration associated to the model.
            - **path** (`str`) -- A path to the TensorFlow checkpoint.

        - **base_model_prefix** (`str`) -- A string indicating the attribute associated to the base model in derived
          classes of the same architecture adding modules on top of the base model.
        - **is_parallelizable** (`bool`) -- A flag indicating whether this model supports model parallelization.
        - **main_input_name** (`str`) -- The name of the principal input to the model (often `input_ids` for NLP
          models, `pixel_values` for vision models and `input_values` for speech models).
    """

    config_class = None
    base_model_prefix = ""
    main_input_name = "input_ids"
    model_tags = None

    _auto_class = None
    _no_split_modules = None
    _skip_keys_device_placement = None
    _keep_in_fp32_modules = None

    # a list of `re` patterns of `state_dict` keys that should be removed from the list of missing
    # keys we find (keys inside the model but not in the checkpoint) and avoid unnecessary warnings.
    _keys_to_ignore_on_load_missing = None
    # a list of `re` patterns of `state_dict` keys that should be removed from the list of
    # unexpected keys we find (keys inside the checkpoint but not the model) and avoid unnecessary
    # warnings.
    _keys_to_ignore_on_load_unexpected = None
    # a list of `state_dict` keys to ignore when saving the model (useful for keys that aren't
    # trained, but which are either deterministic or tied variables)
    _keys_to_ignore_on_save = None
    # a list of `state_dict` keys that are potentially tied to another key in the state_dict.
    _tied_weights_keys = None

    is_parallelizable = False
    supports_gradient_checkpointing = False
    _is_stateful = False

    # Flash Attention 2 support
    _supports_flash_attn_2 = False

    # SDPA support
    _supports_sdpa = False

    # Flex Attention support
    _supports_flex_attn = False

    # Has support for a `Cache` instance as `past_key_values`? Does it support a `StaticCache`?
    _supports_cache_class = False
    _supports_static_cache = False

    # Has support for a `QuantoQuantizedCache` instance as `past_key_values`
    _supports_quantized_cache = False

    # A tensor parallel plan to be applied to the model when TP is enabled. For
    # top-level models, this attribute is currently defined in respective model
    # code. For base models, this attribute comes from
    # `config.base_model_tp_plan` during `__init__`.
    # It should identify the layers exactly: if you want to TP model.language_model.layers.fc1
    # by passing `tp_plan` to the init, it should be {"model.language_model.layers.fc1":"colwise"}
    # for example.
    _tp_plan = None

    # A pipeline parallel plan specifying the layers which may not be present
    # on all ranks when PP is enabled. For top-level models, this attribute is
    # currently defined in respective model code. For base models, this
    # attribute comes from `config.base_model_pp_plan` during `post_init`.
    #
    # The variable names for the inputs and outputs of the specified layers can
    # be indexed using the `PipelineParallel` enum as follows:
    # - `_pp_plan["layers"][PipelineParallel.inputs]`
    # - `_pp_plan["layers"][PipelineParallel.outputs]`
    _pp_plan = None

    # This flag signal that the model can be used as an efficient backend in TGI and vLLM
    # In practice, it means that they support attention interface functions, fully pass the kwargs
    # through all modules up to the Attention layer, can slice logits with Tensor, and have a default TP plan
    _supports_attention_backend = False

    @property
    def dummy_inputs(self) -> Dict[str, torch.Tensor]:
        """
        `Dict[str, torch.Tensor]`: Dummy inputs to do a forward pass in the network.
        """
        return {"input_ids": torch.tensor(DUMMY_INPUTS)}

    @property
    def framework(self) -> str:
        """
        :str: Identifies that this is a PyTorch model.
        """
        return "pt"

    def __init__(self, config: PretrainedConfig, *inputs, **kwargs):
        super().__init__()
        if not isinstance(config, PretrainedConfig):
            raise ValueError(
                f"Parameter config in `{self.__class__.__name__}(config)` should be an instance of class "
                "`PretrainedConfig`. To create a model from a pretrained model use "
                f"`model = {self.__class__.__name__}.from_pretrained(PRETRAINED_MODEL_NAME)`"
            )
        if not getattr(config, "_attn_implementation_autoset", False):
            # config usually has a `torch_dtype` but we need the next line for the `no_super_init` tests
            dtype = config.torch_dtype if hasattr(config, "torch_dtype") else torch.get_default_dtype()
            config = self._autoset_attn_implementation(config, torch_dtype=dtype, check_device_map=False)
        self.config = config

        # for initialization of the loss
        loss_type = self.__class__.__name__
        if loss_type not in LOSS_MAPPING:
            loss_groups = f"({'|'.join(LOSS_MAPPING)})"
            loss_type = re.findall(loss_groups, self.__class__.__name__)
            if len(loss_type) > 0:
                loss_type = loss_type[0]
            else:
                loss_type = None
        self.loss_type = loss_type

        self.name_or_path = config.name_or_path
        self.warnings_issued = {}
        self.generation_config = GenerationConfig.from_model_config(config) if self.can_generate() else None
        # Overwrite the class attribute to make it an instance attribute, so models like
        # `InstructBlipForConditionalGeneration` can dynamically update it without modifying the class attribute
        # when a different component (e.g. language_model) is used.
        self._keep_in_fp32_modules = copy.copy(self.__class__._keep_in_fp32_modules)

        self._no_split_modules = self._no_split_modules or []

    def post_init(self):
        """
        A method executed at the end of each Transformer model initialization, to execute code that needs the model's
        modules properly initialized (such as weight initialization).
        """
        self.init_weights()
        self._backward_compatibility_gradient_checkpointing()

        # If current model is a base model, attach `base_model_tp_plan` and `base_model_pp_plan` from config
        if self.base_model is self:
            self._pp_plan = (
                self.config.base_model_pp_plan.copy() if self.config.base_model_pp_plan is not None else None
            )
            self._tp_plan = self.config.base_model_tp_plan.copy() if self.config.base_model_tp_plan is not None else {}
        else:
            self._tp_plan = self._tp_plan or {}
            for name, module in self.named_children():
                if plan := getattr(module, "_tp_plan", None):
                    self._tp_plan.update({f"{name}.{k}": v for k, v in plan.items()})

        if self._tp_plan is not None and is_torch_greater_or_equal("2.3"):
            for _, v in self._tp_plan.items():
                if v not in SUPPORTED_TP_STYLES:
                    raise ValueError(
                        f"Unsupported tensor parallel style {v}. Supported styles are {SUPPORTED_TP_STYLES}"
                    )

    def dequantize(self):
        """
        Potentially dequantize the model in case it has been quantized by a quantization method that support
        dequantization.
        """
        hf_quantizer = getattr(self, "hf_quantizer", None)

        if hf_quantizer is None:
            raise ValueError("You need to first quantize your model in order to dequantize it")

        return hf_quantizer.dequantize(self)

    def _backward_compatibility_gradient_checkpointing(self):
        if self.supports_gradient_checkpointing and getattr(self.config, "gradient_checkpointing", False):
            self.gradient_checkpointing_enable()
            # Remove the attribute now that is has been consumed, so it's no saved in the config.
            delattr(self.config, "gradient_checkpointing")

    def add_model_tags(self, tags: Union[List[str], str]) -> None:
        r"""
        Add custom tags into the model that gets pushed to the Hugging Face Hub. Will
        not overwrite existing tags in the model.

        Args:
            tags (`Union[List[str], str]`):
                The desired tags to inject in the model

        Examples:

        ```python
        from transformers import AutoModel

        model = AutoModel.from_pretrained("google-bert/bert-base-cased")

        model.add_model_tags(["custom", "custom-bert"])

        # Push the model to your namespace with the name "my-custom-bert".
        model.push_to_hub("my-custom-bert")
        ```
        """
        if isinstance(tags, str):
            tags = [tags]

        if self.model_tags is None:
            self.model_tags = []

        for tag in tags:
            if tag not in self.model_tags:
                self.model_tags.append(tag)

    @classmethod
    @restore_default_torch_dtype
    def _from_config(cls, config, **kwargs):
        """
        All context managers that the model should be initialized under go here.

        Args:
            torch_dtype (`torch.dtype`, *optional*):
                Override the default `torch.dtype` and load the model under this dtype.
        """
        # when we init a model from within another model (e.g. VLMs) and dispatch on FA2
        # a warning is raised that dtype should be fp16. Since we never pass dtype from within
        # modeling code, we can try to infer it here same way as done in `from_pretrained`
        torch_dtype = kwargs.pop("torch_dtype", config.torch_dtype)
        if isinstance(torch_dtype, str):
            torch_dtype = getattr(torch, torch_dtype)

        use_flash_attention_2 = kwargs.pop("use_flash_attention_2", False)

        # override default dtype if needed
        dtype_orig = None
        if torch_dtype is not None:
            dtype_orig = cls._set_default_torch_dtype(torch_dtype)

        config = copy.deepcopy(config)  # We do not want to modify the config inplace in _from_config.

        if config._attn_implementation_internal is not None:
            # In this case, the config has been created with the attn_implementation set by the user, which we
            # should respect.
            attn_implementation = config._attn_implementation_internal
        else:
            attn_implementation = None

        config._attn_implementation = kwargs.pop("attn_implementation", attn_implementation)
        if not getattr(config, "_attn_implementation_autoset", False):
            config = cls._autoset_attn_implementation(
                config,
                use_flash_attention_2=use_flash_attention_2,
                check_device_map=False,
                torch_dtype=torch_dtype,
            )

        if is_deepspeed_zero3_enabled() and not _is_quantized and not _is_ds_init_called:
            import deepspeed

            logger.info("Detected DeepSpeed ZeRO-3: activating zero.init() for this model")
            # this immediately partitions the model across all gpus, to avoid the overhead in time
            # and memory copying it on CPU or each GPU first
            init_contexts = [deepspeed.zero.Init(config_dict_or_path=deepspeed_config()), set_zero3_state()]
            with ContextManagers(init_contexts):
                model = cls(config, **kwargs)

        else:
            model = cls(config, **kwargs)

        # restore default dtype if it was modified
        if dtype_orig is not None:
            torch.set_default_dtype(dtype_orig)

        return model

    @classmethod
    def _autoset_attn_implementation(
        cls,
        config,
        use_flash_attention_2: bool = False,
        torch_dtype: Optional[torch.dtype] = None,
        device_map: Optional[Union[str, Dict[str, int]]] = None,
        check_device_map: bool = True,
    ):
        """
        Automatically checks and dispatches to a default attention implementation. In order of priority:
            1. An implementation specified in `config._attn_implementation` (due for example to the argument attn_implementation="sdpa" in from_pretrained).
            2. DEPRECATED: if use_flash_attention_2 is set to `True` and `flash_attn` is available, flash attention. (`LlamaFlashAttention` for example)
            3. SDPA implementation, if available and supported by the model type. (`LlamaSdpaAttention` for example)
            4. The default model's implementation otherwise (`LlamaAttention` for example) .
        """
        # Here we use config._attn_implementation_internal to check whether the attention implementation was explicitly set by the user.
        # The property `PretrainedConfig._attn_implementation` is never `None`, for backward compatibility (always fall back on "eager").
        # The `hasattr` here is used as some Transformers tests for some reason do not call PretrainedConfig __init__ (e.g. test_no_super_init_config_and_model)
        requested_attn_implementation = None
        if hasattr(config, "_attn_implementation_internal") and config._attn_implementation_internal is not None:
            if config._attn_implementation != "flash_attention_2" and use_flash_attention_2:
                raise ValueError(
                    f'Both attn_implementation="{config._attn_implementation}" and `use_flash_attention_2=True` were used when loading the model, which are not compatible.'
                    ' We recommend to just use `attn_implementation="flash_attention_2"` when loading the model.'
                )

            if not isinstance(config._attn_implementation, dict) and config._attn_implementation not in [
                "eager"
            ] + list(ALL_ATTENTION_FUNCTIONS.keys()):
                message = f'Specified `attn_implementation="{config._attn_implementation}"` is not supported. The only possible arguments are `attn_implementation="eager"` (manual attention implementation)'
                if cls._supports_flash_attn_2:
                    message += ', `"attn_implementation=flash_attention_2"` (implementation using flash attention 2)'
                if cls._supports_sdpa:
                    message += ', `"attn_implementation=sdpa"` (implementation using torch.nn.functional.scaled_dot_product_attention)'
                if cls._supports_flex_attn:
                    message += (
                        ', `"attn_implementation=flex_attention"` (implementation using torch\'s flex_attention)'
                    )
                raise ValueError(message + ".")

            # If a config is passed with a preset attn_implementation, we skip the automatic dispatch and use the user-provided config, with hard checks that the requested attention implementation is available.
            requested_attn_implementation = config._attn_implementation_internal

        # Composite models consisting of several PretrainedModels have to specify attention impl as a dict
        # where keys are sub-config names. But most people will specify one `str` which means that should dispatch it
        # for all sub-models.
        # Below we check if a config is composite and manually prepare a dict of attn impl if not already passed as a dict.
        # Later each sub-module will dispatch with its own attn impl, by calling `XXXModel._from_config(config.text_config)`
        # If any of sub-modules doesn't support requested attn, an error will be raised. See https://github.com/huggingface/transformers/pull/32238
        for key in config.sub_configs.keys():
            sub_config = getattr(config, key)
            curr_attn_implementation = (
                requested_attn_implementation
                if not isinstance(requested_attn_implementation, dict)
                else requested_attn_implementation.get(key, None)
            )
            sub_config._attn_implementation_internal = curr_attn_implementation

        if use_flash_attention_2:
            logger.warning_once(
                'The model was loaded with use_flash_attention_2=True, which is deprecated and may be removed in a future release. Please use `attn_implementation="flash_attention_2"` instead.'
            )
            config._attn_implementation = "flash_attention_2"

        if config._attn_implementation == "flash_attention_2":
            cls._check_and_enable_flash_attn_2(
                config,
                torch_dtype=torch_dtype,
                device_map=device_map,
                hard_check_only=False,
                check_device_map=check_device_map,
            )
        elif requested_attn_implementation == "flex_attention":
            config = cls._check_and_enable_flex_attn(config, hard_check_only=True)
        elif requested_attn_implementation in [None, "sdpa"] and not is_torch_xla_available():
            # use_flash_attention_2 takes priority over SDPA, hence SDPA treated in this elif.
            config = cls._check_and_enable_sdpa(
                config,
                hard_check_only=False if requested_attn_implementation is None else True,
            )

            if (
                torch.version.hip is not None
                and config._attn_implementation == "sdpa"
                and torch.cuda.device_count() > 1
                and version.parse(torch.__version__) < version.parse("2.4.1")
            ):
                logger.warning_once(
                    "Using the `SDPA` attention implementation on multi-gpu setup with ROCM may lead to performance issues due to the FA backend. Disabling it to use alternative backends."
                )
                torch.backends.cuda.enable_flash_sdp(False)
        elif requested_attn_implementation in list(ALL_ATTENTION_FUNCTIONS.keys()):
            config._attn_implementation = requested_attn_implementation
        elif isinstance(requested_attn_implementation, dict):
            config._attn_implementation = None
        else:
            config._attn_implementation = "eager"

        config._attn_implementation_autoset = True
        return config

    @classmethod
    def _set_default_torch_dtype(cls, dtype: torch.dtype) -> torch.dtype:
        """
        Change the default dtype and return the previous one. This is needed when wanting to instantiate the model
        under specific dtype.

        Args:
            dtype (`torch.dtype`):
                a floating dtype to set to.

        Returns:
            `torch.dtype`: the original `dtype` that can be used to restore `torch.set_default_dtype(dtype)` if it was
            modified. If it wasn't, returns `None`.

        Note `set_default_dtype` currently only works with floating-point types and asserts if for example,
        `torch.int64` is passed. So if a non-float `dtype` is passed this functions will throw an exception.
        """
        if not dtype.is_floating_point:
            raise ValueError(
                f"Can't instantiate {cls.__name__} model under dtype={dtype} since it is not a floating point dtype"
            )

        logger.info(f"Instantiating {cls.__name__} model under default dtype {dtype}.")
        dtype_orig = torch.get_default_dtype()
        torch.set_default_dtype(dtype)
        return dtype_orig

    @property
    def base_model(self) -> nn.Module:
        """
        `torch.nn.Module`: The main body of the model.
        """
        return getattr(self, self.base_model_prefix, self)

    @classmethod
    def can_generate(cls) -> bool:
        """
        Returns whether this model can generate sequences with `.generate()` from the `GenerationMixin`.

        Returns:
            `bool`: Whether this model can generate sequences with `.generate()`.
        """
        # Directly inherits `GenerationMixin` -> can generate
        if "GenerationMixin" in str(cls.__bases__):
            return True
        # The class inherits from a class that can generate (recursive check) -> can generate
        for base in cls.__bases__:
            if not hasattr(base, "can_generate"):
                continue
            if "PreTrainedModel" not in str(base) and base.can_generate():
                return True
        # BC: Detects whether `prepare_inputs_for_generation` has been overwritten in the model. Prior to v4.45, this
        # was how we detected whether a model could generate.
        if "GenerationMixin" not in str(cls.prepare_inputs_for_generation):
            logger.warning_once(
                f"{cls.__name__} has generative capabilities, as `prepare_inputs_for_generation` is explicitly "
                "overwritten. However, it doesn't directly inherit from `GenerationMixin`. From 👉v4.50👈 onwards, "
                "`PreTrainedModel` will NOT inherit from `GenerationMixin`, and this model will lose the ability "
                "to call `generate` and other related functions."
                "\n  - If you're using `trust_remote_code=True`, you can get rid of this warning by loading the "
                "model with an auto class. See https://huggingface.co/docs/transformers/en/model_doc/auto#auto-classes"
                "\n  - If you are the owner of the model architecture code, please modify your model class such that "
                "it inherits from `GenerationMixin` (after `PreTrainedModel`, otherwise you'll get an exception)."
                "\n  - If you are not the owner of the model architecture class, please contact the model code owner "
                "to update it."
            )
            return True
        # Otherwise, can't generate
        return False

    @classmethod
    def _check_and_enable_flash_attn_2(
        cls,
        config,
        torch_dtype: Optional[torch.dtype] = None,
        device_map: Optional[Union[str, Dict[str, int]]] = None,
        check_device_map: bool = True,
        hard_check_only: bool = False,
    ) -> PretrainedConfig:
        """
        Checks the availability of Flash Attention 2 and compatibility with the current model.

        If all checks pass and `hard_check_only` is False, the method will set the config attribute `attn_implementation` to "flash_attention_2" so that the model can initialize the correct attention module.
        """
        if not cls._supports_flash_attn_2:
            raise ValueError(
                f"{cls.__name__} does not support Flash Attention 2.0 yet. Please request to add support where"
                f" the model is hosted, on its model hub page: https://huggingface.co/{config._name_or_path}/discussions/new"
                " or in the Transformers GitHub repo: https://github.com/huggingface/transformers/issues/new"
            )

        if not is_flash_attn_2_available():
            preface = "FlashAttention2 has been toggled on, but it cannot be used due to the following error:"
            install_message = "Please refer to the documentation of https://huggingface.co/docs/transformers/perf_infer_gpu_one#flashattention-2 to install Flash Attention 2."

            if importlib.util.find_spec("flash_attn") is None:
                if is_torch_npu_available():
                    recommend_message_npu = "You should use attn_implementation='sdpa' instead when using NPU. "
                    raise ImportError(
                        f"{preface} the package flash_attn is not supported on Ascend NPU. {recommend_message_npu}"
                    )
                else:
                    raise ImportError(f"{preface} the package flash_attn seems to be not installed. {install_message}")

            flash_attention_version = version.parse(importlib.metadata.version("flash_attn"))
            if torch.version.cuda:
                if flash_attention_version < version.parse("2.1.0"):
                    raise ImportError(
                        f"{preface} you need flash_attn package version to be greater or equal than 2.1.0. Detected version {flash_attention_version}. {install_message}"
                    )
                elif not torch.cuda.is_available():
                    raise ValueError(
                        f"{preface} Flash Attention 2 is not available on CPU. Please make sure torch can access a CUDA device."
                    )
                else:
                    raise ImportError(f"{preface} Flash Attention 2 is not available. {install_message}")
            elif torch.version.hip:
                if flash_attention_version < version.parse("2.0.4"):
                    raise ImportError(
                        f"{preface} you need flash_attn package version to be greater or equal than 2.0.4. Make sure to have that version installed - detected version {flash_attention_version}. {install_message}"
                    )
                else:
                    raise ImportError(f"{preface} Flash Attention 2 is not available. {install_message}")

        _is_bettertransformer = getattr(cls, "use_bettertransformer", False)

        if _is_bettertransformer:
            raise ValueError(
                "Flash Attention 2 and BetterTransformer API are not compatible. Please make sure to disable BetterTransformers by doing model.reverse_bettertransformer()"
            )

        if torch_dtype is None:
            logger.warning_once(
                "You are attempting to use Flash Attention 2.0 without specifying a torch dtype. This might lead to unexpected behaviour"
            )
        elif torch_dtype is not None and torch_dtype not in [torch.float16, torch.bfloat16]:
            logger.warning_once(
                "Flash Attention 2.0 only supports torch.float16 and torch.bfloat16 dtypes, but"
                f" the current dype in {cls.__name__} is {torch_dtype}. You should run training or inference using Automatic Mixed-Precision via the `with torch.autocast(device_type='torch_device'):` decorator,"
                ' or load the model with the `torch_dtype` argument. Example: `model = AutoModel.from_pretrained("openai/whisper-tiny", attn_implementation="flash_attention_2", torch_dtype=torch.float16)`'
            )

        # The check `torch.empty(0).device.type != "cuda"` is needed as the model may be initialized after `torch.set_default_device` has been called,
        # or the model may be initialized under the context manager `with torch.device("cuda"):`.
        if check_device_map and device_map is None and torch.empty(0).device.type != "cuda":
            if torch.cuda.is_available():
                logger.warning_once(
                    "You are attempting to use Flash Attention 2.0 with a model not initialized on GPU. Make sure to move the model to GPU"
                    " after initializing it on CPU with `model.to('cuda')`."
                )
            else:
                raise ValueError(
                    "You are attempting to use Flash Attention 2.0 with a model not initialized on GPU and with no GPU available. "
                    "This is not supported yet. Please make sure to have access to a GPU and either initialise the model on a GPU by passing a device_map "
                    "or initialising the model on CPU and then moving it to GPU."
                )
        elif (
            check_device_map
            and device_map is not None
            and isinstance(device_map, dict)
            and ("cpu" in device_map.values() or "disk" in device_map.values())
        ):
            raise ValueError(
                "You are attempting to use Flash Attention 2.0 with a model dispatched on CPU or disk. This is not supported. Please make sure to "
                "initialise the model on a GPU by passing a device_map that contains only GPU devices as keys."
            )
        if not hard_check_only:
            config._attn_implementation = "flash_attention_2"
        return config

    @classmethod
    def _check_and_enable_sdpa(cls, config, hard_check_only: bool = False) -> PretrainedConfig:
        """
        Checks the availability of SDPA for a given model.

        If all checks pass and `hard_check_only` is False, the method will set the config attribute `_attn_implementation` to "sdpa" so that the model can initialize the correct attention module.
        """
        if hard_check_only:
            if not cls._supports_sdpa:
                raise ValueError(
                    f"{cls.__name__} does not support an attention implementation through torch.nn.functional.scaled_dot_product_attention yet."
                    " Please request the support for this architecture: https://github.com/huggingface/transformers/issues/28005. If you believe"
                    ' this error is a bug, please open an issue in Transformers GitHub repository and load your model with the argument `attn_implementation="eager"` meanwhile. Example: `model = AutoModel.from_pretrained("openai/whisper-tiny", attn_implementation="eager")`'
                )
            if not is_torch_sdpa_available():
                raise ImportError(
                    "PyTorch SDPA requirements in Transformers are not met. Please install torch>=2.1.1."
                )

        if not is_torch_sdpa_available() or not cls._supports_sdpa:
            return config

        _is_bettertransformer = getattr(cls, "use_bettertransformer", False)
        if _is_bettertransformer:
            return config

        if not hard_check_only:
            config._attn_implementation = "sdpa"
        return config

    @classmethod
    def _check_and_enable_flex_attn(cls, config, hard_check_only: bool = False) -> PretrainedConfig:
        """
        Checks the availability of Flex Attention for a given model.

        If all checks pass and `hard_check_only` is False, the method will set the config attribute `_attn_implementation` to "flex_attention" so that the model can initialize the correct attention module.
        """
        if hard_check_only:
            if not cls._supports_flex_attn:
                raise ValueError(
                    f"{cls.__name__} does not support an attention implementation through torch's flex_attention."
                    " Please request the support for this architecture: https://github.com/huggingface/transformers/issues/34809."
                    " If you believe this error is a bug, please open an issue in Transformers GitHub repository"
                    ' and load your model with the argument `attn_implementation="eager"` meanwhile.'
                    ' Example: `model = AutoModel.from_pretrained("openai/whisper-tiny", attn_implementation="eager")`'
                )
            if not is_torch_flex_attn_available():
                raise ImportError(
                    "PyTorch Flex Attention requirements in Transformers are not met. Please install torch>=2.5.0."
                )

        if not is_torch_flex_attn_available() or not cls._supports_flex_attn:
            return config

        if not hard_check_only:
            config._attn_implementation = "flex_attention"

        return config

    def enable_input_require_grads(self):
        """
        Enables the gradients for the input embeddings. This is useful for fine-tuning adapter weights while keeping
        the model weights fixed.
        """

        def make_inputs_require_grads(module, input, output):
            output.requires_grad_(True)

        self._require_grads_hook = self.get_input_embeddings().register_forward_hook(make_inputs_require_grads)

    def disable_input_require_grads(self):
        """
        Removes the `_require_grads_hook`.
        """
        self._require_grads_hook.remove()

    def get_input_embeddings(self) -> nn.Module:
        """
        Returns the model's input embeddings.

        Returns:
            `nn.Module`: A torch module mapping vocabulary to hidden states.
        """
        base_model = getattr(self, self.base_model_prefix, self)
        if base_model is not self:
            return base_model.get_input_embeddings()
        else:
            raise NotImplementedError

    def set_input_embeddings(self, value: nn.Module):
        """
        Set model's input embeddings.

        Args:
            value (`nn.Module`): A module mapping vocabulary to hidden states.
        """
        base_model = getattr(self, self.base_model_prefix, self)
        if base_model is not self:
            base_model.set_input_embeddings(value)
        else:
            raise NotImplementedError

    def get_output_embeddings(self) -> nn.Module:
        """
        Returns the model's output embeddings.

        Returns:
            `nn.Module`: A torch module mapping hidden states to vocabulary.
        """
        return None  # Overwrite for models with output embeddings

    def _init_weights(self, module):
        """
        Initialize the weights. This method should be overridden by derived class and is
        the only initialization method that will be called when loading a checkpoint
        using `from_pretrained`. Any attempt to initialize outside of this function
        will be useless as the torch.nn.init function are all replaced with skip.
        """
        pass

    def _initialize_weights(self, module):
        """
        Initialize the weights if they are not already initialized.
        """
        if getattr(module, "_is_hf_initialized", False):
            return
        self._init_weights(module)
        module._is_hf_initialized = True

    def tie_weights(self):
        """
        Tie the weights between the input embeddings and the output embeddings.

        If the `torchscript` flag is set in the configuration, can't handle parameter sharing so we are cloning the
        weights instead.
        """
        if getattr(self.config.get_text_config(decoder=True), "tie_word_embeddings", True):
            output_embeddings = self.get_output_embeddings()
            if output_embeddings is not None:
                self._tie_or_clone_weights(output_embeddings, self.get_input_embeddings())

        if getattr(self.config, "is_encoder_decoder", False) and getattr(self.config, "tie_encoder_decoder", False):
            if hasattr(self, self.base_model_prefix):
                self = getattr(self, self.base_model_prefix)
            tied_weights = self._tie_encoder_decoder_weights(
                self.encoder, self.decoder, self.base_model_prefix, "encoder"
            )
            # Setting a dynamic variable instead of `_tied_weights_keys` because it's a class
            # attributed not an instance member, therefore modifying it will modify the entire class
            # Leading to issues on subsequent calls by different tests or subsequent calls.
            self._dynamic_tied_weights_keys = tied_weights

        for module in self.modules():
            if hasattr(module, "_tie_weights"):
                module._tie_weights()

    @staticmethod
    def _tie_encoder_decoder_weights(
        encoder: nn.Module, decoder: nn.Module, base_model_prefix: str, base_encoder_name: str
    ):
        uninitialized_encoder_weights: List[str] = []
        tied_weights: List[str] = []
        if decoder.__class__ != encoder.__class__:
            logger.info(
                f"{decoder.__class__} and {encoder.__class__} are not equal. In this case make sure that all encoder"
                " weights are correctly initialized."
            )

        def tie_encoder_to_decoder_recursively(
            decoder_pointer: nn.Module,
            encoder_pointer: nn.Module,
            module_name: str,
            base_encoder_name: str,
            uninitialized_encoder_weights: List[str],
            depth=0,
            total_decoder_name="",
            total_encoder_name="",
        ):
            assert isinstance(decoder_pointer, nn.Module) and isinstance(
                encoder_pointer, nn.Module
            ), f"{decoder_pointer} and {encoder_pointer} have to be of type nn.Module"
            if hasattr(decoder_pointer, "weight"):
                assert hasattr(encoder_pointer, "weight")
                encoder_pointer.weight = decoder_pointer.weight
                tied_weights.append(f"{base_encoder_name}{total_encoder_name}.weight")
                if hasattr(decoder_pointer, "bias"):
                    assert hasattr(encoder_pointer, "bias")
                    tied_weights.append(f"{base_encoder_name}{total_encoder_name}.bias")
                    encoder_pointer.bias = decoder_pointer.bias
                return

            encoder_modules = encoder_pointer._modules
            decoder_modules = decoder_pointer._modules
            if len(decoder_modules) > 0:
                assert (
                    len(encoder_modules) > 0
                ), f"Encoder module {encoder_pointer} does not match decoder module {decoder_pointer}"

                all_encoder_weights = {module_name + "/" + sub_name for sub_name in encoder_modules.keys()}
                encoder_layer_pos = 0
                for name, module in decoder_modules.items():
                    if name.isdigit():
                        encoder_name = str(int(name) + encoder_layer_pos)
                        decoder_name = name
                        if not isinstance(decoder_modules[decoder_name], type(encoder_modules[encoder_name])) and len(
                            encoder_modules
                        ) != len(decoder_modules):
                            # this can happen if the name corresponds to the position in a list module list of layers
                            # in this case the decoder has added a cross-attention that the encoder does not have
                            # thus skip this step and subtract one layer pos from encoder
                            encoder_layer_pos -= 1
                            continue
                    elif name not in encoder_modules:
                        continue
                    elif depth > 500:
                        raise ValueError(
                            "Max depth of recursive function `tie_encoder_to_decoder` reached. It seems that there is"
                            " a circular dependency between two or more `nn.Modules` of your model."
                        )
                    else:
                        decoder_name = encoder_name = name
                    tie_encoder_to_decoder_recursively(
                        decoder_modules[decoder_name],
                        encoder_modules[encoder_name],
                        module_name + "/" + name,
                        base_encoder_name,
                        uninitialized_encoder_weights,
                        depth=depth + 1,
                        total_encoder_name=f"{total_encoder_name}.{encoder_name}",
                        total_decoder_name=f"{total_decoder_name}.{decoder_name}",
                    )
                    all_encoder_weights.remove(module_name + "/" + encoder_name)

                uninitialized_encoder_weights += list(all_encoder_weights)

        # tie weights recursively
        tie_encoder_to_decoder_recursively(
            decoder, encoder, base_model_prefix, base_encoder_name, uninitialized_encoder_weights
        )

        if len(uninitialized_encoder_weights) > 0:
            logger.warning(
                f"The following encoder weights were not tied to the decoder {uninitialized_encoder_weights}"
            )
        return tied_weights

    def _tie_or_clone_weights(self, output_embeddings, input_embeddings):
        """Tie or clone module weights depending of whether we are using TorchScript or not"""
        if self.config.torchscript:
            output_embeddings.weight = nn.Parameter(input_embeddings.weight.clone())
        else:
            output_embeddings.weight = input_embeddings.weight

        if getattr(output_embeddings, "bias", None) is not None:
            output_embeddings.bias.data = nn.functional.pad(
                output_embeddings.bias.data,
                (
                    0,
                    output_embeddings.weight.shape[0] - output_embeddings.bias.shape[0],
                ),
                "constant",
                0,
            )
        if hasattr(output_embeddings, "out_features") and hasattr(input_embeddings, "num_embeddings"):
            output_embeddings.out_features = input_embeddings.num_embeddings

    def _get_no_split_modules(self, device_map: str):
        """
        Get the modules of the model that should not be spit when using device_map. We iterate through the modules to
        get the underlying `_no_split_modules`.

        Args:
            device_map (`str`):
                The device map value. Options are ["auto", "balanced", "balanced_low_0", "sequential"]

        Returns:
            `List[str]`: List of modules that should not be split
        """
        _no_split_modules = set()
        modules_to_check = [self]
        while len(modules_to_check) > 0:
            module = modules_to_check.pop(-1)
            # if the module does not appear in _no_split_modules, we also check the children
            if module.__class__.__name__ not in _no_split_modules:
                if isinstance(module, PreTrainedModel):
                    if module._no_split_modules is None:
                        raise ValueError(
                            f"{module.__class__.__name__} does not support `device_map='{device_map}'`. To implement support, the model "
                            "class needs to implement the `_no_split_modules` attribute."
                        )
                    else:
                        _no_split_modules = _no_split_modules | set(module._no_split_modules)
                modules_to_check += list(module.children())
        return list(_no_split_modules)

    def resize_token_embeddings(
        self,
        new_num_tokens: Optional[int] = None,
        pad_to_multiple_of: Optional[int] = None,
        mean_resizing: bool = True,
    ) -> nn.Embedding:
        """
        Resizes input token embeddings matrix of the model if `new_num_tokens != config.vocab_size`.

        Takes care of tying weights embeddings afterwards if the model class has a `tie_weights()` method.

        Arguments:
            new_num_tokens (`int`, *optional*):
                The new number of tokens in the embedding matrix. Increasing the size will add newly initialized
                vectors at the end. Reducing the size will remove vectors from the end. If not provided or `None`, just
                returns a pointer to the input tokens `torch.nn.Embedding` module of the model without doing anything.
            pad_to_multiple_of (`int`, *optional*):
                If set will pad the embedding matrix to a multiple of the provided value.If `new_num_tokens` is set to
                `None` will just pad the embedding to a multiple of `pad_to_multiple_of`.

                This is especially useful to enable the use of Tensor Cores on NVIDIA hardware with compute capability
                `>= 7.5` (Volta), or on TPUs which benefit from having sequence lengths be a multiple of 128. For more
                details about this, or help on choosing the correct value for resizing, refer to this guide:
                https://docs.nvidia.com/deeplearning/performance/dl-performance-matrix-multiplication/index.html#requirements-tc
            mean_resizing (`bool`):
                Whether to initialize the added embeddings from a multivariate normal distribution that has old embeddings' mean and
                covariance or to initialize them with a normal distribution that has a mean of zero and std equals `config.initializer_range`.

                Setting `mean_resizing` to `True` is useful when increasing the size of the embeddings of causal language models,
                where the generated tokens' probabilities won't be affected by the added embeddings because initializing the new embeddings with the
                old embeddings' mean will reduce the kl-divergence between the next token probability before and after adding the new embeddings.
                Refer to this article for more information: https://nlp.stanford.edu/~johnhew/vocab-expansion.html

        Return:
            `torch.nn.Embedding`: Pointer to the input tokens Embeddings Module of the model.
        """
        model_embeds = self._resize_token_embeddings(new_num_tokens, pad_to_multiple_of, mean_resizing)
        if new_num_tokens is None and pad_to_multiple_of is None:
            return model_embeds

        # Since we are basically reusing the same old embeddings with new weight values, gathering is required
        is_quantized = hasattr(self, "hf_quantizer") and self.hf_quantizer is not None
        if is_deepspeed_zero3_enabled() and not is_quantized:
            import deepspeed

            with deepspeed.zero.GatheredParameters(model_embeds.weight, modifier_rank=None):
                vocab_size = model_embeds.weight.shape[0]
        else:
            vocab_size = model_embeds.weight.shape[0]

        # Update base model and current model config.
        self.config.get_text_config().vocab_size = vocab_size
        self.vocab_size = vocab_size

        # Tie weights again if needed
        self.tie_weights()

        return model_embeds

    def _resize_token_embeddings(self, new_num_tokens, pad_to_multiple_of=None, mean_resizing=True):
        old_embeddings = self.get_input_embeddings()
        new_embeddings = self._get_resized_embeddings(
            old_embeddings, new_num_tokens, pad_to_multiple_of, mean_resizing
        )
        if hasattr(old_embeddings, "_hf_hook"):
            hook = old_embeddings._hf_hook
            add_hook_to_module(new_embeddings, hook)
        old_embeddings_requires_grad = old_embeddings.weight.requires_grad
        new_embeddings.requires_grad_(old_embeddings_requires_grad)
        self.set_input_embeddings(new_embeddings)
        is_quantized = hasattr(self, "hf_quantizer") and self.hf_quantizer is not None

        # Update new_num_tokens with the actual size of new_embeddings
        if pad_to_multiple_of is not None:
            if is_deepspeed_zero3_enabled() and not is_quantized:
                import deepspeed

                with deepspeed.zero.GatheredParameters(new_embeddings.weight, modifier_rank=None):
                    new_num_tokens = new_embeddings.weight.shape[0]
            else:
                new_num_tokens = new_embeddings.weight.shape[0]

        # if word embeddings are not tied, make sure that lm head is resized as well
        if (
            self.get_output_embeddings() is not None
            and not self.config.get_text_config(decoder=True).tie_word_embeddings
        ):
            old_lm_head = self.get_output_embeddings()
            if isinstance(old_lm_head, torch.nn.Embedding):
                new_lm_head = self._get_resized_embeddings(old_lm_head, new_num_tokens, mean_resizing=mean_resizing)
            else:
                new_lm_head = self._get_resized_lm_head(old_lm_head, new_num_tokens, mean_resizing=mean_resizing)
            if hasattr(old_lm_head, "_hf_hook"):
                hook = old_lm_head._hf_hook
                add_hook_to_module(new_lm_head, hook)
            old_lm_head_requires_grad = old_lm_head.weight.requires_grad
            new_lm_head.requires_grad_(old_lm_head_requires_grad)
            self.set_output_embeddings(new_lm_head)

        return self.get_input_embeddings()

    def _get_resized_embeddings(
        self,
        old_embeddings: nn.Embedding,
        new_num_tokens: Optional[int] = None,
        pad_to_multiple_of: Optional[int] = None,
        mean_resizing: bool = True,
    ) -> nn.Embedding:
        """
        Build a resized Embedding Module from a provided token Embedding Module. Increasing the size will add newly
        initialized vectors at the end. Reducing the size will remove vectors from the end

        Args:
            old_embeddings (`torch.nn.Embedding`):
                Old embeddings to be resized.
            new_num_tokens (`int`, *optional*):
                New number of tokens in the embedding matrix.

                Increasing the size will add newly initialized vectors at the end. Reducing the size will remove
                vectors from the end. If not provided or `None`, just returns a pointer to the input tokens
                `torch.nn.Embedding` module of the model without doing anything.
            pad_to_multiple_of (`int`, *optional*):
                If set will pad the embedding matrix to a multiple of the provided value. If `new_num_tokens` is set to
                `None` will just pad the embedding to a multiple of `pad_to_multiple_of`.

                This is especially useful to enable the use of Tensor Cores on NVIDIA hardware with compute capability
                `>= 7.5` (Volta), or on TPUs which benefit from having sequence lengths be a multiple of 128. For more
                details about this, or help on choosing the correct value for resizing, refer to this guide:
                https://docs.nvidia.com/deeplearning/performance/dl-performance-matrix-multiplication/index.html#requirements-tc
            mean_resizing (`bool`):
                Whether to initialize the added embeddings from a multivariate normal distribution that has old embeddings' mean and
                covariance or to initialize them with a normal distribution that has a mean of zero and std equals `config.initializer_range`.

                Setting `mean_resizing` to `True` is useful when increasing the size of the embeddings of causal language models,
                where the generated tokens' probabilities will not be affected by the added embeddings because initializing the new embeddings with the
                old embeddings' mean will reduce the kl-divergence between the next token probability before and after adding the new embeddings.
                Refer to this article for more information: https://nlp.stanford.edu/~johnhew/vocab-expansion.html


        Return:
            `torch.nn.Embedding`: Pointer to the resized Embedding Module or the old Embedding Module if
            `new_num_tokens` is `None`
        """

        if pad_to_multiple_of is not None:
            if not isinstance(pad_to_multiple_of, int):
                raise ValueError(
                    f"Asking to pad the embedding matrix to a multiple of `{pad_to_multiple_of}`, which is not and integer. Please make sure to pass an integer"
                )
            if new_num_tokens is None:
                new_num_tokens = old_embeddings.weight.shape[0]
            new_num_tokens = ((new_num_tokens + pad_to_multiple_of - 1) // pad_to_multiple_of) * pad_to_multiple_of
        else:
            logger.info(
                "You are resizing the embedding layer without providing a `pad_to_multiple_of` parameter. This means that the new embedding"
                f" dimension will be {new_num_tokens}. This might induce some performance reduction as *Tensor Cores* will not be available."
                " For more details about this, or help on choosing the correct value for resizing, refer to this guide:"
                " https://docs.nvidia.com/deeplearning/performance/dl-performance-matrix-multiplication/index.html#requirements-tc"
            )

        if new_num_tokens is None:
            return old_embeddings

        is_quantized = hasattr(self, "hf_quantizer") and self.hf_quantizer is not None
        if is_deepspeed_zero3_enabled() and not is_quantized:
            import deepspeed

            with deepspeed.zero.GatheredParameters(old_embeddings.weight, modifier_rank=None):
                old_num_tokens, old_embedding_dim = old_embeddings.weight.size()
        else:
            old_num_tokens, old_embedding_dim = old_embeddings.weight.size()

        if old_num_tokens == new_num_tokens and not is_deepspeed_zero3_enabled():
            return old_embeddings

        if not isinstance(old_embeddings, nn.Embedding):
            raise TypeError(
                f"Old embeddings are of type {type(old_embeddings)}, which is not an instance of {nn.Embedding}. You"
                " should either use a different resize function or make sure that `old_embeddings` are an instance of"
                f" {nn.Embedding}."
            )

        # Build new embeddings

        # When using DeepSpeed ZeRO-3, we shouldn't create new embeddings with DeepSpeed init
        # because the shape of the new embedding layer is used across various modeling files
        # as well as to update config vocab size. Shape will be 0 when using DeepSpeed init leading
        # to errors when training.
        new_embeddings = nn.Embedding(
            new_num_tokens,
            old_embedding_dim,
            device=old_embeddings.weight.device,
            dtype=old_embeddings.weight.dtype,
        )

        if new_num_tokens > old_num_tokens and not mean_resizing:
            # initialize new embeddings (in particular added tokens) with a mean of 0 and std equals `config.initializer_range`.
            self._init_weights(new_embeddings)

        elif new_num_tokens > old_num_tokens and mean_resizing:
            # initialize new embeddings  (in particular added tokens). The new embeddings will be initialized
            # from a multivariate normal distribution that has old embeddings' mean and covariance.
            # as described in this article: https://nlp.stanford.edu/~johnhew/vocab-expansion.html
            logger.warning_once(
                "The new embeddings will be initialized from a multivariate normal distribution that has old embeddings' mean and covariance. "
                "As described in this article: https://nlp.stanford.edu/~johnhew/vocab-expansion.html. "
                "To disable this, use `mean_resizing=False`"
            )

            added_num_tokens = new_num_tokens - old_num_tokens
            if is_deepspeed_zero3_enabled() and not is_quantized:
                import deepspeed

                with deepspeed.zero.GatheredParameters([old_embeddings.weight], modifier_rank=None):
                    self._init_added_embeddings_weights_with_mean(
                        old_embeddings, new_embeddings, old_embedding_dim, old_num_tokens, added_num_tokens
                    )
            else:
                self._init_added_embeddings_weights_with_mean(
                    old_embeddings, new_embeddings, old_embedding_dim, old_num_tokens, added_num_tokens
                )

        # Copy token embeddings from the previous weights

        # numbers of tokens to copy
        n = min(old_num_tokens, new_num_tokens)

        if is_deepspeed_zero3_enabled() and not is_quantized:
            import deepspeed

            params = [old_embeddings.weight, new_embeddings.weight]
            with deepspeed.zero.GatheredParameters(params, modifier_rank=0):
                new_embeddings.weight.data[:n, :] = old_embeddings.weight.data[:n, :]
        else:
            new_embeddings.weight.data[:n, :] = old_embeddings.weight.data[:n, :]

        # Replace weights in old_embeddings and return to maintain the same embedding type.
        # This ensures correct functionality when a Custom Embedding class is passed as input.
        # The input and output embedding types remain consistent. (c.f. https://github.com/huggingface/transformers/pull/31979)
        if is_deepspeed_zero3_enabled() and not is_quantized:
            import deepspeed

            params = [old_embeddings.weight, new_embeddings.weight]
            with deepspeed.zero.GatheredParameters(params, modifier_rank=0):
                old_embeddings.weight = new_embeddings.weight
                old_embeddings.num_embeddings = new_embeddings.weight.data.shape[0]

                # If the new number of tokens is smaller than the original `padding_idx`, the `padding_idx`
                # will be set to `None` in the resized embeddings.
                if old_embeddings.padding_idx is not None and (new_num_tokens - 1) < old_embeddings.padding_idx:
                    old_embeddings.padding_idx = None
        else:
            old_embeddings.weight.data = new_embeddings.weight.data
            old_embeddings.num_embeddings = new_embeddings.weight.data.shape[0]
            if old_embeddings.padding_idx is not None and (new_num_tokens - 1) < old_embeddings.padding_idx:
                old_embeddings.padding_idx = None

        return old_embeddings

    def _get_resized_lm_head(
        self,
        old_lm_head: nn.Linear,
        new_num_tokens: Optional[int] = None,
        transposed: Optional[bool] = False,
        mean_resizing: bool = True,
    ) -> nn.Linear:
        """
        Build a resized Linear Module from a provided old Linear Module. Increasing the size will add newly initialized
        vectors at the end. Reducing the size will remove vectors from the end

        Args:
            old_lm_head (`torch.nn.Linear`):
                Old lm head liner layer to be resized.
            new_num_tokens (`int`, *optional*):
                New number of tokens in the linear matrix.

                Increasing the size will add newly initialized vectors at the end. Reducing the size will remove
                vectors from the end. If not provided or `None`, just returns a pointer to the input tokens
                `torch.nn.Linear` module of the model without doing anything. transposed (`bool`, *optional*, defaults
                to `False`): Whether `old_lm_head` is transposed or not. If True `old_lm_head.size()` is `lm_head_dim,
                vocab_size` else `vocab_size, lm_head_dim`.
            mean_resizing (`bool`):
                Whether to initialize the added embeddings from a multivariate normal distribution that has old embeddings' mean and
                covariance or to initialize them with a normal distribution that has a mean of zero and std equals `config.initializer_range`.

                Setting `mean_resizing` to `True` is useful when increasing the size of the embeddings of causal language models,
                where the generated tokens' probabilities will not be affected by the added embeddings because initializing the new embeddings with the
                old embeddings' mean will reduce the kl-divergence between the next token probability before and after adding the new embeddings.
                Refer to this article for more information: https://nlp.stanford.edu/~johnhew/vocab-expansion.html

        Return:
            `torch.nn.Linear`: Pointer to the resized Linear Module or the old Linear Module if `new_num_tokens` is
            `None`
        """
        if new_num_tokens is None:
            return old_lm_head

        is_quantized = hasattr(self, "hf_quantizer") and self.hf_quantizer is not None
        if is_deepspeed_zero3_enabled() and not is_quantized:
            import deepspeed

            with deepspeed.zero.GatheredParameters(old_lm_head.weight, modifier_rank=None):
                old_num_tokens, old_lm_head_dim = (
                    old_lm_head.weight.size() if not transposed else old_lm_head.weight.t().size()
                )
        else:
            old_num_tokens, old_lm_head_dim = (
                old_lm_head.weight.size() if not transposed else old_lm_head.weight.t().size()
            )

        if old_num_tokens == new_num_tokens and not is_deepspeed_zero3_enabled():
            return old_lm_head

        if not isinstance(old_lm_head, nn.Linear):
            raise TypeError(
                f"Old language model head is of type {type(old_lm_head)}, which is not an instance of {nn.Linear}. You"
                " should either use a different resize function or make sure that `old_lm_head` are an instance of"
                f" {nn.Linear}."
            )

        # Build new lm head
        new_lm_head_shape = (old_lm_head_dim, new_num_tokens) if not transposed else (new_num_tokens, old_lm_head_dim)
        has_new_lm_head_bias = old_lm_head.bias is not None

        # When using DeepSpeed ZeRO-3, we shouldn't create new embeddings with DeepSpeed init
        # because the shape of the new embedding layer is used across various modeling files
        # as well as to update config vocab size. Shape will be 0 when using DeepSpeed init leading
        # to errors when training.
        new_lm_head = nn.Linear(
            *new_lm_head_shape,
            bias=has_new_lm_head_bias,
            device=old_lm_head.weight.device,
            dtype=old_lm_head.weight.dtype,
        )

        if new_num_tokens > old_num_tokens and not mean_resizing:
            # initialize new embeddings (in particular added tokens) with a mean of 0 and std equals `config.initializer_range`.
            self._init_weights(new_lm_head)

        elif new_num_tokens > old_num_tokens and mean_resizing:
            # initialize new lm_head weights (in particular added tokens). The new lm_head weights
            # will be initialized from a multivariate normal distribution that has old embeddings' mean and covariance.
            # as described in this article: https://nlp.stanford.edu/~johnhew/vocab-expansion.html
            logger.warning_once(
                "The new lm_head weights will be initialized from a multivariate normal distribution that has old embeddings' mean and covariance. "
                "As described in this article: https://nlp.stanford.edu/~johnhew/vocab-expansion.html. "
                "To disable this, use `mean_resizing=False`"
            )

            added_num_tokens = new_num_tokens - old_num_tokens
            if is_deepspeed_zero3_enabled() and not is_quantized:
                import deepspeed

                params = [old_lm_head.weight]
                if has_new_lm_head_bias:
                    params += [old_lm_head.bias]
                with deepspeed.zero.GatheredParameters(params, modifier_rank=None):
                    self._init_added_lm_head_weights_with_mean(
                        old_lm_head, new_lm_head, old_lm_head_dim, old_num_tokens, added_num_tokens, transposed
                    )
                    if has_new_lm_head_bias:
                        self._init_added_lm_head_bias_with_mean(old_lm_head, new_lm_head, added_num_tokens)

            else:
                self._init_added_lm_head_weights_with_mean(
                    old_lm_head, new_lm_head, old_lm_head_dim, old_num_tokens, added_num_tokens, transposed
                )
                if has_new_lm_head_bias:
                    self._init_added_lm_head_bias_with_mean(old_lm_head, new_lm_head, added_num_tokens)

        num_tokens_to_copy = min(old_num_tokens, new_num_tokens)

        if is_deepspeed_zero3_enabled() and not is_quantized:
            import deepspeed

            params = [old_lm_head.weight, old_lm_head.bias, new_lm_head.weight, new_lm_head.bias]
            with deepspeed.zero.GatheredParameters(params, modifier_rank=0):
                self._copy_lm_head_original_to_resized(
                    new_lm_head, old_lm_head, num_tokens_to_copy, transposed, has_new_lm_head_bias
                )
        else:
            self._copy_lm_head_original_to_resized(
                new_lm_head, old_lm_head, num_tokens_to_copy, transposed, has_new_lm_head_bias
            )

        return new_lm_head

    def _init_added_embeddings_weights_with_mean(
        self, old_embeddings, new_embeddings, old_embedding_dim, old_num_tokens, added_num_tokens
    ):
        old_embeddings_weight = old_embeddings.weight.data.to(torch.float32)
        mean_embeddings = torch.mean(old_embeddings_weight, axis=0)
        old_centered_embeddings = old_embeddings_weight - mean_embeddings
        covariance = old_centered_embeddings.T @ old_centered_embeddings / old_num_tokens

        # Check if the covariance is positive definite.
        epsilon = 1e-9
        is_covariance_psd = constraints.positive_definite.check(epsilon * covariance).all()
        if is_covariance_psd:
            # If covariances is positive definite, a distribution can be created. and we can sample new weights from it.
            distribution = torch.distributions.multivariate_normal.MultivariateNormal(
                mean_embeddings, covariance_matrix=epsilon * covariance
            )
            new_embeddings.weight.data[-1 * added_num_tokens :, :] = distribution.sample(
                sample_shape=(added_num_tokens,)
            ).to(old_embeddings.weight.dtype)
        else:
            # Otherwise, just initialize with the mean. because distribution will not be created.
            new_embeddings.weight.data[-1 * added_num_tokens :, :] = (
                mean_embeddings[None, :].repeat(added_num_tokens, 1).to(old_embeddings.weight.dtype)
            )

    def _init_added_lm_head_weights_with_mean(
        self,
        old_lm_head,
        new_lm_head,
        old_lm_head_dim,
        old_num_tokens,
        added_num_tokens,
        transposed=False,
    ):
        if transposed:
            # Transpose to the desired shape for the function.
            new_lm_head.weight.data = new_lm_head.weight.data.T
            old_lm_head.weight.data = old_lm_head.weight.data.T

        # The same initialization logic as Embeddings.
        self._init_added_embeddings_weights_with_mean(
            old_lm_head, new_lm_head, old_lm_head_dim, old_num_tokens, added_num_tokens
        )

        if transposed:
            # Transpose again to the correct shape.
            new_lm_head.weight.data = new_lm_head.weight.data.T
            old_lm_head.weight.data = old_lm_head.weight.data.T

    def _init_added_lm_head_bias_with_mean(self, old_lm_head, new_lm_head, added_num_tokens):
        bias_mean = torch.mean(old_lm_head.bias.data, axis=0, dtype=torch.float32)
        bias_std = torch.std(old_lm_head.bias.data, axis=0).to(torch.float32)
        new_lm_head.bias.data[-1 * added_num_tokens :].normal_(mean=bias_mean, std=1e-9 * bias_std)

    def _copy_lm_head_original_to_resized(
        self, new_lm_head, old_lm_head, num_tokens_to_copy, transposed, has_new_lm_head_bias
    ):
        # Copy old lm head weights to new lm head
        if not transposed:
            new_lm_head.weight.data[:num_tokens_to_copy, :] = old_lm_head.weight.data[:num_tokens_to_copy, :]
        else:
            new_lm_head.weight.data[:, :num_tokens_to_copy] = old_lm_head.weight.data[:, :num_tokens_to_copy]

        # Copy bias weights to new lm head
        if has_new_lm_head_bias:
            new_lm_head.bias.data[:num_tokens_to_copy] = old_lm_head.bias.data[:num_tokens_to_copy]

    def resize_position_embeddings(self, new_num_position_embeddings: int):
        raise NotImplementedError(
            f"`resize_position_embeddings` is not implemented for {self.__class__}`. To implement it, you should "
            f"overwrite this method in the class {self.__class__} in `modeling_{self.__class__.__module__}.py`"
        )

    def get_position_embeddings(self) -> Union[nn.Embedding, Tuple[nn.Embedding]]:
        raise NotImplementedError(
            f"`get_position_embeddings` is not implemented for {self.__class__}`. To implement it, you should "
            f"overwrite this method in the class {self.__class__} in `modeling_{self.__class__.__module__}.py`"
        )

    def init_weights(self):
        """
        If needed prunes and maybe initializes weights. If using a custom `PreTrainedModel`, you need to implement any
        initialization logic in `_init_weights`.
        """
        # Prune heads if needed
        if self.config.pruned_heads:
            self.prune_heads(self.config.pruned_heads)

        if _init_weights:
            # Initialize weights
            self.apply(self._initialize_weights)

            # Tie weights should be skipped when not initializing all weights
            # since from_pretrained(...) calls tie weights anyways
            self.tie_weights()

    def prune_heads(self, heads_to_prune: Dict[int, List[int]]):
        """
        Prunes heads of the base model.

        Arguments:
            heads_to_prune (`Dict[int, List[int]]`):
                Dictionary with keys being selected layer indices (`int`) and associated values being the list of heads
                to prune in said layer (list of `int`). For instance {1: [0, 2], 2: [2, 3]} will prune heads 0 and 2 on
                layer 1 and heads 2 and 3 on layer 2.
        """
        # save new sets of pruned heads as union of previously stored pruned heads and newly pruned heads
        for layer, heads in heads_to_prune.items():
            union_heads = set(self.config.pruned_heads.get(layer, [])) | set(heads)
            self.config.pruned_heads[layer] = list(union_heads)  # Unfortunately we have to store it as list for JSON

        self.base_model._prune_heads(heads_to_prune)

    def gradient_checkpointing_enable(self, gradient_checkpointing_kwargs=None):
        """
        Activates gradient checkpointing for the current model.

        Note that in other frameworks this feature can be referred to as "activation checkpointing" or "checkpoint
        activations".

        We pass the `__call__` method of the modules instead of `forward` because `__call__` attaches all the hooks of
        the module. https://discuss.pytorch.org/t/any-different-between-model-input-and-model-forward-input/3690/2

        Args:
            gradient_checkpointing_kwargs (dict, *optional*):
                Additional keyword arguments passed along to the `torch.utils.checkpoint.checkpoint` function.
        """
        if not self.supports_gradient_checkpointing:
            raise ValueError(f"{self.__class__.__name__} does not support gradient checkpointing.")

        if gradient_checkpointing_kwargs is None:
            gradient_checkpointing_kwargs = {"use_reentrant": True}

        gradient_checkpointing_func = functools.partial(checkpoint, **gradient_checkpointing_kwargs)

        # For old GC format (transformers < 4.35.0) for models that live on the Hub
        # we will fall back to the overwritten `_set_gradient_checkpointing` method
        _is_using_old_format = "value" in inspect.signature(self._set_gradient_checkpointing).parameters

        if not _is_using_old_format:
            self._set_gradient_checkpointing(enable=True, gradient_checkpointing_func=gradient_checkpointing_func)
        else:
            self.apply(partial(self._set_gradient_checkpointing, value=True))
            logger.warning(
                "You are using an old version of the checkpointing format that is deprecated (We will also silently ignore `gradient_checkpointing_kwargs` in case you passed it)."
                "Please update to the new format on your modeling file. To use the new format, you need to completely remove the definition of the method `_set_gradient_checkpointing` in your model."
            )

        if getattr(self, "_hf_peft_config_loaded", False):
            # When using PEFT + gradient checkpointing + Trainer we need to make sure the input has requires_grad=True
            # we do it also on PEFT: https://github.com/huggingface/peft/blob/85013987aa82aa1af3da1236b6902556ce3e483e/src/peft/peft_model.py#L334
            # When training with PEFT, only LoRA layers will have requires grad set to True, but the output of frozen layers need to propagate
            # the gradients to make sure the gradient flows.
            self.enable_input_require_grads()

    def _set_gradient_checkpointing(self, enable: bool = True, gradient_checkpointing_func: Callable = checkpoint):
        is_gradient_checkpointing_set = False

        # Apply it on the top-level module in case the top-level modules supports it
        # for example, LongT5Stack inherits from `PreTrainedModel`.
        if hasattr(self, "gradient_checkpointing"):
            self._gradient_checkpointing_func = gradient_checkpointing_func
            self.gradient_checkpointing = enable
            is_gradient_checkpointing_set = True

        for module in self.modules():
            if hasattr(module, "gradient_checkpointing"):
                module._gradient_checkpointing_func = gradient_checkpointing_func
                module.gradient_checkpointing = enable
                is_gradient_checkpointing_set = True

        if not is_gradient_checkpointing_set:
            raise ValueError(
                f"{self.__class__.__name__} is not compatible with gradient checkpointing. Make sure all the architecture support it by setting a boolean attribute"
                " `gradient_checkpointing` to modules of the model that uses checkpointing."
            )

    def gradient_checkpointing_disable(self):
        """
        Deactivates gradient checkpointing for the current model.

        Note that in other frameworks this feature can be referred to as "activation checkpointing" or "checkpoint
        activations".
        """
        if self.supports_gradient_checkpointing:
            # For old GC format (transformers < 4.35.0) for models that live on the Hub
            # we will fall back to the overwritten `_set_gradient_checkpointing` method
            _is_using_old_format = "value" in inspect.signature(self._set_gradient_checkpointing).parameters
            if not _is_using_old_format:
                self._set_gradient_checkpointing(enable=False)
            else:
                logger.warning(
                    "You are using an old version of the checkpointing format that is deprecated (We will also silently ignore `gradient_checkpointing_kwargs` in case you passed it)."
                    "Please update to the new format on your modeling file. To use the new format, you need to completely remove the definition of the method `_set_gradient_checkpointing` in your model."
                )
                self.apply(partial(self._set_gradient_checkpointing, value=False))

        if getattr(self, "_hf_peft_config_loaded", False):
            self.disable_input_require_grads()

    @property
    def is_gradient_checkpointing(self) -> bool:
        """
        Whether gradient checkpointing is activated for this model or not.

        Note that in other frameworks this feature can be referred to as "activation checkpointing" or "checkpoint
        activations".
        """
        return any(hasattr(m, "gradient_checkpointing") and m.gradient_checkpointing for m in self.modules())

    def save_pretrained(
        self,
        save_directory: Union[str, os.PathLike],
        is_main_process: bool = True,
        state_dict: Optional[dict] = None,
        save_function: Callable = torch.save,
        push_to_hub: bool = False,
        max_shard_size: Union[int, str] = "5GB",
        safe_serialization: bool = True,
        variant: Optional[str] = None,
        token: Optional[Union[str, bool]] = None,
        save_peft_format: bool = True,
        **kwargs,
    ):
        """
        Save a model and its configuration file to a directory, so that it can be re-loaded using the
        [`~PreTrainedModel.from_pretrained`] class method.

        Arguments:
            save_directory (`str` or `os.PathLike`):
                Directory to which to save. Will be created if it doesn't exist.
            is_main_process (`bool`, *optional*, defaults to `True`):
                Whether the process calling this is the main process or not. Useful when in distributed training like
                TPUs and need to call this function on all processes. In this case, set `is_main_process=True` only on
                the main process to avoid race conditions.
            state_dict (nested dictionary of `torch.Tensor`):
                The state dictionary of the model to save. Will default to `self.state_dict()`, but can be used to only
                save parts of the model or if special precautions need to be taken when recovering the state dictionary
                of a model (like when using model parallelism).
            save_function (`Callable`):
                The function to use to save the state dictionary. Useful on distributed training like TPUs when one
                need to replace `torch.save` by another method.
            push_to_hub (`bool`, *optional*, defaults to `False`):
                Whether or not to push your model to the Hugging Face model hub after saving it. You can specify the
                repository you want to push to with `repo_id` (will default to the name of `save_directory` in your
                namespace).
            max_shard_size (`int` or `str`, *optional*, defaults to `"5GB"`):
                The maximum size for a checkpoint before being sharded. Checkpoints shard will then be each of size
                lower than this size. If expressed as a string, needs to be digits followed by a unit (like `"5MB"`).
                We default it to 5GB in order for models to be able to run easily on free-tier google colab instances
                without CPU OOM issues.

                <Tip warning={true}>

                If a single weight of the model is bigger than `max_shard_size`, it will be in its own checkpoint shard
                which will be bigger than `max_shard_size`.

                </Tip>

            safe_serialization (`bool`, *optional*, defaults to `True`):
                Whether to save the model using `safetensors` or the traditional PyTorch way (that uses `pickle`).
            variant (`str`, *optional*):
                If specified, weights are saved in the format pytorch_model.<variant>.bin.
            token (`str` or `bool`, *optional*):
                The token to use as HTTP bearer authorization for remote files. If `True`, or not specified, will use
                the token generated when running `huggingface-cli login` (stored in `~/.huggingface`).
            save_peft_format (`bool`, *optional*, defaults to `True`):
                For backward compatibility with PEFT library, in case adapter weights are attached to the model, all
                keys of the state dict of adapters needs to be pre-pended with `base_model.model`. Advanced users can
                disable this behaviours by setting `save_peft_format` to `False`.
            kwargs (`Dict[str, Any]`, *optional*):
                Additional key word arguments passed along to the [`~utils.PushToHubMixin.push_to_hub`] method.
        """
        use_auth_token = kwargs.pop("use_auth_token", None)
        ignore_metadata_errors = kwargs.pop("ignore_metadata_errors", False)

        if use_auth_token is not None:
            warnings.warn(
                "The `use_auth_token` argument is deprecated and will be removed in v5 of Transformers. Please use `token` instead.",
                FutureWarning,
            )
            if token is not None:
                raise ValueError(
                    "`token` and `use_auth_token` are both specified. Please set only the argument `token`."
                )
            token = use_auth_token

        if token is not None:
            kwargs["token"] = token

        _hf_peft_config_loaded = getattr(self, "_hf_peft_config_loaded", False)

        hf_quantizer = getattr(self, "hf_quantizer", None)
        quantization_serializable = (
            hf_quantizer is not None
            and isinstance(hf_quantizer, HfQuantizer)
            and hf_quantizer.is_serializable(safe_serialization=safe_serialization)
        )

        if hf_quantizer is not None and not _hf_peft_config_loaded and not quantization_serializable:
            raise ValueError(
                f"The model is quantized with {hf_quantizer.quantization_config.quant_method} and is not serializable - check out the warnings from"
                " the logger on the traceback to understand the reason why the quantized model is not serializable."
            )

        if "save_config" in kwargs:
            warnings.warn(
                "`save_config` is deprecated and will be removed in v5 of Transformers. Use `is_main_process` instead."
            )
            is_main_process = kwargs.pop("save_config")
        if safe_serialization and not is_safetensors_available():
            raise ImportError("`safe_serialization` requires the `safetensors library: `pip install safetensors`.")

        if os.path.isfile(save_directory):
            logger.error(f"Provided path ({save_directory}) should be a directory, not a file")
            return

        os.makedirs(save_directory, exist_ok=True)

        if push_to_hub:
            commit_message = kwargs.pop("commit_message", None)
            repo_id = kwargs.pop("repo_id", save_directory.split(os.path.sep)[-1])
            repo_id = self._create_repo(repo_id, **kwargs)
            files_timestamps = self._get_files_timestamps(save_directory)

        # Only save the model itself if we are using distributed training
        model_to_save = unwrap_model(self)

        # save the string version of dtype to the config, e.g. convert torch.float32 => "float32"
        # we currently don't use this setting automatically, but may start to use with v5
        dtype = get_parameter_dtype(model_to_save)
        model_to_save.config.torch_dtype = str(dtype).split(".")[1]

        # Attach architecture to the config
        model_to_save.config.architectures = [model_to_save.__class__.__name__]

        # Unset attn implementation so it can be set to another one when loading back
        model_to_save.config._attn_implementation_autoset = False

        # If we have a custom model, we copy the file defining it in the folder and set the attributes so it can be
        # loaded from the Hub.
        if self._auto_class is not None:
            custom_object_save(self, save_directory, config=self.config)

        # Save the config
        if is_main_process:
            if not _hf_peft_config_loaded:
                # If the model config has set attributes that should be in the generation config, move them there.
                misplaced_generation_parameters = model_to_save.config._get_non_default_generation_parameters()
                if self.can_generate() and len(misplaced_generation_parameters) > 0:
                    warnings.warn(
                        "Moving the following attributes in the config to the generation config: "
                        f"{misplaced_generation_parameters}. You are seeing this warning because you've set "
                        "generation parameters in the model config, as opposed to in the generation config.",
                        UserWarning,
                    )
                    for param_name, param_value in misplaced_generation_parameters.items():
                        setattr(model_to_save.generation_config, param_name, param_value)
                        setattr(model_to_save.config, param_name, None)

                model_to_save.config.save_pretrained(save_directory)
            if self.can_generate():
                model_to_save.generation_config.save_pretrained(save_directory)

            if _hf_peft_config_loaded:
                logger.info(
                    "Detected adapters on the model, saving the model in the PEFT format, only adapter weights will be saved."
                )
                state_dict = model_to_save.get_adapter_state_dict()

                if save_peft_format:
                    logger.info(
                        "To match the expected format of the PEFT library, all keys of the state dict of adapters will be pre-pended with `base_model.model`."
                    )
                    peft_state_dict = {}
                    for key, value in state_dict.items():
                        peft_state_dict[f"base_model.model.{key}"] = value
                    state_dict = peft_state_dict

                active_adapter = self.active_adapters()

                if len(active_adapter) > 1:
                    raise ValueError(
                        "Multiple active adapters detected, saving multiple active adapters is not supported yet. You can save adapters separately one by one "
                        "by iteratively calling `model.set_adapter(adapter_name)` then `model.save_pretrained(...)`"
                    )
                active_adapter = active_adapter[0]

                current_peft_config = self.peft_config[active_adapter]
                current_peft_config.save_pretrained(save_directory)

        # for offloaded modules
        module_map = {}

        # Save the model
        if state_dict is None:
            # if any model parameters are offloaded, make module map
            if (
                hasattr(self, "hf_device_map")
                and len(set(self.hf_device_map.values())) > 1
                and ("cpu" in self.hf_device_map.values() or "disk" in self.hf_device_map.values())
            ):
                warnings.warn(
                    "Attempting to save a model with offloaded modules. Ensure that unallocated cpu memory exceeds the `shard_size` (5GB default)"
                )
                for name, module in model_to_save.named_modules():
                    if name == "":
                        continue
                    module_state_dict = module.state_dict()

                    for key in module_state_dict:
                        module_map[name + f".{key}"] = module
            state_dict = model_to_save.state_dict()

        # Translate state_dict from smp to hf if saving with smp >= 1.10
        if IS_SAGEMAKER_MP_POST_1_10:
            for smp_to_hf, _ in smp.state.module_manager.translate_functions:
                state_dict = smp_to_hf(state_dict)

        # Handle the case where some state_dict keys shouldn't be saved
        if self._keys_to_ignore_on_save is not None:
            for ignore_key in self._keys_to_ignore_on_save:
                if ignore_key in state_dict.keys():
                    del state_dict[ignore_key]

        # Rename state_dict keys before saving to file. Do nothing unless overridden in a particular model.
        # (initially introduced with TimmWrapperModel to remove prefix and make checkpoints compatible with timm)
        state_dict = self._fix_state_dict_keys_on_save(state_dict)

        if safe_serialization:
            # Safetensors does not allow tensor aliasing.
            # We're going to remove aliases before saving
            ptrs = collections.defaultdict(list)
            for name, tensor in state_dict.items():
                # Sometimes in the state_dict we have non-tensor objects.
                # e.g. in bitsandbytes we have some `str` objects in the state_dict
                if isinstance(tensor, torch.Tensor):
                    ptrs[id_tensor_storage(tensor)].append(name)
                else:
                    # In the non-tensor case, fall back to the pointer of the object itself
                    ptrs[id(tensor)].append(name)

            # These are all the pointers of shared tensors
            if hasattr(self, "hf_device_map"):
                # if the model has offloaded parameters, we must check using find_tied_parameters()
                tied_params = find_tied_parameters(self)
                if tied_params:
                    tied_names = tied_params[0]
                    shared_ptrs = {
                        ptr: names for ptr, names in ptrs.items() if any(name in tied_names for name in names)
                    }
                else:
                    shared_ptrs = {}
            else:
                shared_ptrs = {ptr: names for ptr, names in ptrs.items() if len(names) > 1}

            # Recursively descend to find tied weight keys
            _tied_weights_keys = _get_tied_weight_keys(self)
            error_names = []
            to_delete_names = set()
            for names in shared_ptrs.values():
                # Removing the keys which are declared as known duplicates on
                # load. This allows to make sure the name which is kept is consistent.
                if _tied_weights_keys is not None:
                    found = 0
                    for name in sorted(names):
                        matches_pattern = any(re.search(pat, name) for pat in _tied_weights_keys)
                        if matches_pattern and name in state_dict:
                            found += 1
                            if found < len(names):
                                to_delete_names.add(name)
            # We are entering a place where the weights and the transformers configuration do NOT match.
            shared_names, disjoint_names = _find_disjoint(shared_ptrs.values(), state_dict)
            # Those are actually tensor sharing but disjoint from each other, we can safely clone them
            # Reloaded won't have the same property, but it shouldn't matter in any meaningful way.
            for name in disjoint_names:
                state_dict[name] = state_dict[name].clone()

            # When not all duplicates have been cleaned, still remove those keys, but put a clear warning.
            # If the link between tensors was done at runtime then `from_pretrained` will not get
            # the key back leading to random tensor. A proper warning will be shown
            # during reload (if applicable), but since the file is not necessarily compatible with
            # the config, better show a proper warning.
            shared_names, identical_names = _find_identical(shared_names, state_dict)
            # delete tensors that have identical storage
            for inames in identical_names:
                known = inames.intersection(to_delete_names)
                for name in known:
                    del state_dict[name]
                unknown = inames.difference(to_delete_names)
                if len(unknown) > 1:
                    error_names.append(unknown)

            if shared_names:
                error_names.append(set(shared_names))

            if len(error_names) > 0:
                raise RuntimeError(
                    f"The weights trying to be saved contained shared tensors {error_names} that are mismatching the transformers base configuration. Try saving using `safe_serialization=False` or remove this tensor sharing.",
                )

        # Shard the model if it is too big.
        if not _hf_peft_config_loaded:
            weights_name = SAFE_WEIGHTS_NAME if safe_serialization else WEIGHTS_NAME
            weights_name = _add_variant(weights_name, variant)
        else:
            weights_name = ADAPTER_SAFE_WEIGHTS_NAME if safe_serialization else ADAPTER_WEIGHTS_NAME

        filename_pattern = weights_name.replace(".bin", "{suffix}.bin").replace(".safetensors", "{suffix}.safetensors")
        state_dict_split = split_torch_state_dict_into_shards(
            state_dict, filename_pattern=filename_pattern, max_shard_size=max_shard_size
        )
        # Save index if sharded
        index = None
        if state_dict_split.is_sharded:
            index = {
                "metadata": state_dict_split.metadata,
                "weight_map": state_dict_split.tensor_to_filename,
            }

        # Clean the folder from a previous save
        for filename in os.listdir(save_directory):
            full_filename = os.path.join(save_directory, filename)
            # If we have a shard file that is not going to be replaced, we delete it, but only from the main process
            # in distributed settings to avoid race conditions.
            weights_no_suffix = weights_name.replace(".bin", "").replace(".safetensors", "")

            # make sure that file to be deleted matches format of sharded file, e.g. pytorch_model-00001-of-00005
            filename_no_suffix = filename.replace(".bin", "").replace(".safetensors", "")
            reg = re.compile(r"(.*?)-\d{5}-of-\d{5}")

            if (
                filename.startswith(weights_no_suffix)
                and os.path.isfile(full_filename)
                and filename not in state_dict_split.filename_to_tensors.keys()
                and is_main_process
                and reg.fullmatch(filename_no_suffix) is not None
            ):
                os.remove(full_filename)
        # Save the model
        filename_to_tensors = state_dict_split.filename_to_tensors.items()
        if module_map:
            filename_to_tensors = logging.tqdm(filename_to_tensors, desc="Saving checkpoint shards")
        for shard_file, tensors in filename_to_tensors:
            shard = {}
            for tensor in tensors:
                shard[tensor] = state_dict[tensor].contiguous()
                # delete reference, see https://github.com/huggingface/transformers/pull/34890
                del state_dict[tensor]

            # remake shard with onloaded parameters if necessary
            if module_map:
                if accelerate_version < version.parse("0.31"):
                    raise ImportError(
                        f"You need accelerate version to be greater or equal than 0.31 to save models with offloaded parameters. Detected version {accelerate_version}. "
                        f"Please upgrade accelerate with `pip install -U accelerate`"
                    )
                # init state_dict for this shard
                shard_state_dict = {name: "" for name in shard}
                for module_name in shard:
                    # skip to collect this weight again
                    if shard_state_dict.get(module_name) != "":
                        continue
                    module = module_map[module_name]
                    # update state dict with onloaded parameters
                    shard_state_dict = get_state_dict_from_offload(module, module_name, shard_state_dict)

                # assign shard to be the completed state dict
                shard = shard_state_dict
                del shard_state_dict
                gc.collect()

            if safe_serialization:
                # At some point we will need to deal better with save_function (used for TPU and other distributed
                # joyfulness), but for now this enough.
                safe_save_file(shard, os.path.join(save_directory, shard_file), metadata={"format": "pt"})
            else:
                save_function(shard, os.path.join(save_directory, shard_file))

        del state_dict

        if index is None:
            path_to_weights = os.path.join(save_directory, weights_name)
            logger.info(f"Model weights saved in {path_to_weights}")
        else:
            save_index_file = SAFE_WEIGHTS_INDEX_NAME if safe_serialization else WEIGHTS_INDEX_NAME
            save_index_file = os.path.join(save_directory, _add_variant(save_index_file, variant))
            # Save the index as well
            with open(save_index_file, "w", encoding="utf-8") as f:
                content = json.dumps(index, indent=2, sort_keys=True) + "\n"
                f.write(content)
            logger.info(
                f"The model is bigger than the maximum size per checkpoint ({max_shard_size}) and is going to be "
                f"split in {len(state_dict_split.filename_to_tensors)} checkpoint shards. You can find where each parameters has been saved in the "
                f"index located at {save_index_file}."
            )

        if push_to_hub:
            # Eventually create an empty model card
            model_card = create_and_tag_model_card(
                repo_id, self.model_tags, token=token, ignore_metadata_errors=ignore_metadata_errors
            )

            # Update model card if needed:
            model_card.save(os.path.join(save_directory, "README.md"))

            self._upload_modified_files(
                save_directory,
                repo_id,
                files_timestamps,
                commit_message=commit_message,
                token=token,
            )

    @wraps(PushToHubMixin.push_to_hub)
    def push_to_hub(self, *args, **kwargs):
        tags = self.model_tags if self.model_tags is not None else []

        tags_kwargs = kwargs.get("tags", [])
        if isinstance(tags_kwargs, str):
            tags_kwargs = [tags_kwargs]

        for tag in tags_kwargs:
            if tag not in tags:
                tags.append(tag)

        if tags:
            kwargs["tags"] = tags
        return super().push_to_hub(*args, **kwargs)

    def get_memory_footprint(self, return_buffers=True):
        r"""
        Get the memory footprint of a model. This will return the memory footprint of the current model in bytes.
        Useful to benchmark the memory footprint of the current model and design some tests. Solution inspired from the
        PyTorch discussions: https://discuss.pytorch.org/t/gpu-memory-that-model-uses/56822/2

        Arguments:
            return_buffers (`bool`, *optional*, defaults to `True`):
                Whether to return the size of the buffer tensors in the computation of the memory footprint. Buffers
                are tensors that do not require gradients and not registered as parameters. E.g. mean and std in batch
                norm layers. Please see: https://discuss.pytorch.org/t/what-pytorch-means-by-buffers/120266/2
        """
        mem = sum([param.nelement() * param.element_size() for param in self.parameters()])
        if return_buffers:
            mem_bufs = sum([buf.nelement() * buf.element_size() for buf in self.buffers()])
            mem = mem + mem_bufs
        return mem

    @wraps(torch.nn.Module.cuda)
    def cuda(self, *args, **kwargs):
        if getattr(self, "quantization_method", None) == QuantizationMethod.HQQ:
            raise ValueError("`.cuda` is not supported for HQQ-quantized models.")
        # Checks if the model has been loaded in 4-bit or 8-bit with BNB
        if getattr(self, "quantization_method", None) == QuantizationMethod.BITS_AND_BYTES:
            if getattr(self, "is_loaded_in_8bit", False):
                raise ValueError(
                    "Calling `cuda()` is not supported for `8-bit` quantized models. "
                    " Please use the model as it is, since the model has already been set to the correct devices."
                )
            elif version.parse(importlib.metadata.version("bitsandbytes")) < version.parse("0.43.2"):
                raise ValueError(
                    "Calling `cuda()` is not supported for `4-bit` quantized models with the installed version of bitsandbytes. "
                    f"The current device is `{self.device}`. If you intended to move the model, please install bitsandbytes >= 0.43.2."
                )
        else:
            return super().cuda(*args, **kwargs)

    @wraps(torch.nn.Module.to)
    def to(self, *args, **kwargs):
        # For BNB/GPTQ models, we prevent users from casting the model to another dtype to restrict unwanted behaviours.
        # the correct API should be to load the model with the desired dtype directly through `from_pretrained`.
        dtype_present_in_args = "dtype" in kwargs

        if not dtype_present_in_args:
            for arg in args:
                if isinstance(arg, torch.dtype):
                    dtype_present_in_args = True
                    break

        if getattr(self, "quantization_method", None) == QuantizationMethod.HQQ:
            raise ValueError("`.to` is not supported for HQQ-quantized models.")
        # Checks if the model has been loaded in 4-bit or 8-bit with BNB
        if getattr(self, "quantization_method", None) == QuantizationMethod.BITS_AND_BYTES:
            if dtype_present_in_args:
                raise ValueError(
                    "You cannot cast a bitsandbytes model in a new `dtype`. Make sure to load the model using `from_pretrained` using the"
                    " desired `dtype` by passing the correct `torch_dtype` argument."
                )

            if getattr(self, "is_loaded_in_8bit", False):
                raise ValueError(
                    "`.to` is not supported for `8-bit` bitsandbytes models. Please use the model as it is, since the"
                    " model has already been set to the correct devices and casted to the correct `dtype`."
                )
            elif version.parse(importlib.metadata.version("bitsandbytes")) < version.parse("0.43.2"):
                raise ValueError(
                    "Calling `to()` is not supported for `4-bit` quantized models with the installed version of bitsandbytes. "
                    f"The current device is `{self.device}`. If you intended to move the model, please install bitsandbytes >= 0.43.2."
                )
        elif getattr(self, "quantization_method", None) == QuantizationMethod.GPTQ:
            if dtype_present_in_args:
                raise ValueError(
                    "You cannot cast a GPTQ model in a new `dtype`. Make sure to load the model using `from_pretrained` using the desired"
                    " `dtype` by passing the correct `torch_dtype` argument."
                )
        return super().to(*args, **kwargs)

    def half(self, *args):
        # Checks if the model is quantized
        if getattr(self, "is_quantized", False):
            raise ValueError(
                "`.half()` is not supported for quantized model. Please use the model as it is, since the"
                " model has already been casted to the correct `dtype`."
            )
        else:
            return super().half(*args)

    def float(self, *args):
        # Checks if the model is quantized
        if getattr(self, "is_quantized", False):
            raise ValueError(
                "`.float()` is not supported for quantized model. Please use the model as it is, since the"
                " model has already been casted to the correct `dtype`."
            )
        else:
            return super().float(*args)

    @classmethod
    def get_init_context(
        cls: Type[SpecificPreTrainedModelType],
        _fast_init=True,
        is_quantized=None,
        _is_ds_init_called=None,
        low_cpu_mem_usage=True,
    ):
        init_contexts = [no_init_weights(_enable=_fast_init)]

        if is_deepspeed_zero3_enabled() and not is_quantized and not _is_ds_init_called:
            import deepspeed

            logger.info("Detected DeepSpeed ZeRO-3: activating zero.init() for this model")
            init_contexts = [
                deepspeed.zero.Init(config_dict_or_path=deepspeed_config()),
                set_zero3_state(),
            ] + init_contexts
        elif low_cpu_mem_usage:
            if not is_accelerate_available():
                raise ImportError(
                    f"Using `low_cpu_mem_usage=True` or a `device_map` requires Accelerate: `pip install 'accelerate>={ACCELERATE_MIN_VERSION}'`"
                )
            init_contexts.append(init_empty_weights())

        if is_deepspeed_zero3_enabled() and is_quantized:
            init_contexts.append(set_quantized_state())
        return init_contexts

    @classmethod
    @restore_default_torch_dtype
    def from_pretrained(
        cls: Type[SpecificPreTrainedModelType],
        pretrained_model_name_or_path: Optional[Union[str, os.PathLike]],
        *model_args,
        config: Optional[Union[PretrainedConfig, str, os.PathLike]] = None,
        cache_dir: Optional[Union[str, os.PathLike]] = None,
        ignore_mismatched_sizes: bool = False,
        force_download: bool = False,
        local_files_only: bool = False,
        token: Optional[Union[str, bool]] = None,
        revision: str = "main",
        use_safetensors: Optional[bool] = None,
        weights_only: bool = True,
        **kwargs,
    ) -> SpecificPreTrainedModelType:
        r"""
        Instantiate a pretrained pytorch model from a pre-trained model configuration.

        The model is set in evaluation mode by default using `model.eval()` (Dropout modules are deactivated). To train
        the model, you should first set it back in training mode with `model.train()`.

        The warning *Weights from XXX not initialized from pretrained model* means that the weights of XXX do not come
        pretrained with the rest of the model. It is up to you to train those weights with a downstream fine-tuning
        task.

        The warning *Weights from XXX not used in YYY* means that the layer XXX is not used by YYY, therefore those
        weights are discarded.

        If model weights are the same precision as the base model (and is a supported model), weights will be lazily loaded
        in using the `meta` device and brought into memory once an input is passed through that layer regardless of
        `low_cpu_mem_usage`.

        Parameters:
            pretrained_model_name_or_path (`str` or `os.PathLike`, *optional*):
                Can be either:

                    - A string, the *model id* of a pretrained model hosted inside a model repo on huggingface.co.
                    - A path to a *directory* containing model weights saved using
                      [`~PreTrainedModel.save_pretrained`], e.g., `./my_model_directory/`.
                    - A path or url to a *tensorflow index checkpoint file* (e.g, `./tf_model/model.ckpt.index`). In
                      this case, `from_tf` should be set to `True` and a configuration object should be provided as
                      `config` argument. This loading path is slower than converting the TensorFlow checkpoint in a
                      PyTorch model using the provided conversion scripts and loading the PyTorch model afterwards.
                    - A path or url to a model folder containing a *flax checkpoint file* in *.msgpack* format (e.g,
                      `./flax_model/` containing `flax_model.msgpack`). In this case, `from_flax` should be set to
                      `True`.
                    - `None` if you are both providing the configuration and state dictionary (resp. with keyword
                      arguments `config` and `state_dict`).
            model_args (sequence of positional arguments, *optional*):
                All remaining positional arguments will be passed to the underlying model's `__init__` method.
            config (`Union[PretrainedConfig, str, os.PathLike]`, *optional*):
                Can be either:

                    - an instance of a class derived from [`PretrainedConfig`],
                    - a string or path valid as input to [`~PretrainedConfig.from_pretrained`].

                Configuration for the model to use instead of an automatically loaded configuration. Configuration can
                be automatically loaded when:

                    - The model is a model provided by the library (loaded with the *model id* string of a pretrained
                      model).
                    - The model was saved using [`~PreTrainedModel.save_pretrained`] and is reloaded by supplying the
                      save directory.
                    - The model is loaded by supplying a local directory as `pretrained_model_name_or_path` and a
                      configuration JSON file named *config.json* is found in the directory.
            state_dict (`Dict[str, torch.Tensor]`, *optional*):
                A state dictionary to use instead of a state dictionary loaded from saved weights file.

                This option can be used if you want to create a model from a pretrained configuration but load your own
                weights. In this case though, you should check if using [`~PreTrainedModel.save_pretrained`] and
                [`~PreTrainedModel.from_pretrained`] is not a simpler option.
            cache_dir (`Union[str, os.PathLike]`, *optional*):
                Path to a directory in which a downloaded pretrained model configuration should be cached if the
                standard cache should not be used.
            from_tf (`bool`, *optional*, defaults to `False`):
                Load the model weights from a TensorFlow checkpoint save file (see docstring of
                `pretrained_model_name_or_path` argument).
            from_flax (`bool`, *optional*, defaults to `False`):
                Load the model weights from a Flax checkpoint save file (see docstring of
                `pretrained_model_name_or_path` argument).
            ignore_mismatched_sizes (`bool`, *optional*, defaults to `False`):
                Whether or not to raise an error if some of the weights from the checkpoint do not have the same size
                as the weights of the model (if for instance, you are instantiating a model with 10 labels from a
                checkpoint with 3 labels).
            force_download (`bool`, *optional*, defaults to `False`):
                Whether or not to force the (re-)download of the model weights and configuration files, overriding the
                cached versions if they exist.
            resume_download:
                Deprecated and ignored. All downloads are now resumed by default when possible.
                Will be removed in v5 of Transformers.
            proxies (`Dict[str, str]`, *optional*):
                A dictionary of proxy servers to use by protocol or endpoint, e.g., `{'http': 'foo.bar:3128',
                'http://hostname': 'foo.bar:4012'}`. The proxies are used on each request.
            output_loading_info(`bool`, *optional*, defaults to `False`):
                Whether ot not to also return a dictionary containing missing keys, unexpected keys and error messages.
            local_files_only(`bool`, *optional*, defaults to `False`):
                Whether or not to only look at local files (i.e., do not try to download the model).
            token (`str` or `bool`, *optional*):
                The token to use as HTTP bearer authorization for remote files. If `True`, or not specified, will use
                the token generated when running `huggingface-cli login` (stored in `~/.huggingface`).
            revision (`str`, *optional*, defaults to `"main"`):
                The specific model version to use. It can be a branch name, a tag name, or a commit id, since we use a
                git-based system for storing models and other artifacts on huggingface.co, so `revision` can be any
                identifier allowed by git.

                <Tip>

                To test a pull request you made on the Hub, you can pass `revision="refs/pr/<pr_number>"`.

                </Tip>
            _fast_init(`bool`, *optional*, defaults to `True`):
                Whether or not to disable fast initialization.

                <Tip warning={true}>

                One should only disable *_fast_init* to ensure backwards compatibility with `transformers.__version__ <
                4.6.0` for seeded model initialization. This argument will be removed at the next major version. See
                [pull request 11471](https://github.com/huggingface/transformers/pull/11471) for more information.

                </Tip>
            attn_implementation (`str`, *optional*):
                The attention implementation to use in the model (if relevant). Can be any of `"eager"` (manual implementation of the attention), `"sdpa"` (using [`F.scaled_dot_product_attention`](https://pytorch.org/docs/master/generated/torch.nn.functional.scaled_dot_product_attention.html)), or `"flash_attention_2"` (using [Dao-AILab/flash-attention](https://github.com/Dao-AILab/flash-attention)). By default, if available, SDPA will be used for torch>=2.1.1. The default is otherwise the manual `"eager"` implementation.

            > Parameters for big model inference

            low_cpu_mem_usage(`bool`, *optional*):
                Tries not to use more than 1x model size in CPU memory (including peak memory) while loading the model.
                Generally should be combined with a `device_map` (such as `"auto"`) for best results.
                This is an experimental feature and a subject to change at any moment.
                </Tip>
                    If the model weights are in the same precision as the model loaded in, `low_cpu_mem_usage` (without
                    `device_map`) is redundant and will not provide any benefit in regards to CPU memory usage. However,
                    this should still be enabled if you are passing in a `device_map`.
                </Tip>
            torch_dtype (`str` or `torch.dtype`, *optional*):
                Override the default `torch.dtype` and load the model under a specific `dtype`. The different options
                are:

                1. `torch.float16` or `torch.bfloat16` or `torch.float`: load in a specified
                  `dtype`, ignoring the model's `config.torch_dtype` if one exists. If not specified
                  - the model will get loaded in `torch.float` (fp32).

                2. `"auto"` - A `torch_dtype` entry in the `config.json` file of the model will be
                  attempted to be used. If this entry isn't found then next check the `dtype` of the first weight in
                  the checkpoint that's of a floating point type and use that as `dtype`. This will load the model
                  using the `dtype` it was saved in at the end of the training. It can't be used as an indicator of how
                  the model was trained. Since it could be trained in one of half precision dtypes, but saved in fp32.

                3. A string that is a valid `torch.dtype`. E.g. "float32" loads the model in `torch.float32`, "float16" loads in `torch.float16` etc.

                <Tip>

                For some models the `dtype` they were trained in is unknown - you may try to check the model's paper or
                reach out to the authors and ask them to add this information to the model's card and to insert the
                `torch_dtype` entry in `config.json` on the hub.

                </Tip>

            device_map (`str` or `Dict[str, Union[int, str, torch.device]]` or `int` or `torch.device`, *optional*):
                A map that specifies where each submodule should go. It doesn't need to be refined to each
                parameter/buffer name, once a given module name is inside, every submodule of it will be sent to the
                same device. If we only pass the device (*e.g.*, `"cpu"`, `"cuda:1"`, `"mps"`, or a GPU ordinal rank
                like `1`) on which the model will be allocated, the device map will map the entire model to this
                device. Passing `device_map = 0` means put the whole model on GPU 0.

                To have Accelerate compute the most optimized `device_map` automatically, set `device_map="auto"`. For
                more information about each option see [designing a device
                map](https://hf.co/docs/accelerate/main/en/usage_guides/big_modeling#designing-a-device-map).
            max_memory (`Dict`, *optional*):
                A dictionary device identifier to maximum memory if using `device_map`. Will default to the maximum memory available for each
                GPU and the available CPU RAM if unset.
            tp_plan (`str`, *optional*):
                A torch tensor parallel plan, see [here](https://pytorch.org/tutorials/intermediate/TP_tutorial.html). Currently, it only accepts
                `tp_plan="auto"` to use predefined plan based on the model. Note that if you use it, you should launch your script accordingly with
                `torchrun [args] script.py`. This will be much faster than using a `device_map`, but has limitations.
            offload_folder (`str` or `os.PathLike`, *optional*):
                If the `device_map` contains any value `"disk"`, the folder where we will offload weights.
            offload_state_dict (`bool`, *optional*):
                If `True`, will temporarily offload the CPU state dict to the hard drive to avoid getting out of CPU
                RAM if the weight of the CPU state dict + the biggest shard of the checkpoint does not fit. Defaults to
                `True` when there is some disk offload.
            offload_buffers (`bool`, *optional*):
                Whether or not to offload the buffers with the model parameters.
            quantization_config (`Union[QuantizationConfigMixin,Dict]`, *optional*):
                A dictionary of configuration parameters or a QuantizationConfigMixin object for quantization (e.g
                bitsandbytes, gptq). There may be other quantization-related kwargs, including `load_in_4bit` and
                `load_in_8bit`, which are parsed by QuantizationConfigParser. Supported only for bitsandbytes
                quantizations and not preferred. consider inserting all such arguments into quantization_config
                instead.
            subfolder (`str`, *optional*, defaults to `""`):
                In case the relevant files are located inside a subfolder of the model repo on huggingface.co, you can
                specify the folder name here.
            variant (`str`, *optional*):
                If specified load weights from `variant` filename, *e.g.* pytorch_model.<variant>.bin. `variant` is
                ignored when using `from_tf` or `from_flax`.
            use_safetensors (`bool`, *optional*, defaults to `None`):
                Whether or not to use `safetensors` checkpoints. Defaults to `None`. If not specified and `safetensors`
                is not installed, it will be set to `False`.
            weights_only (`bool`, *optional*, defaults to `True`):
                Indicates whether unpickler should be restricted to loading only tensors, primitive types,
                dictionaries and any types added via torch.serialization.add_safe_globals().
                When set to False, we can load wrapper tensor subclass weights.
            key_mapping (`Dict[str, str], *optional*):
                A potential mapping of the weight names if using a model on the Hub which is compatible to a Transformers
                architecture, but was not converted accordingly.
            kwargs (remaining dictionary of keyword arguments, *optional*):
                Can be used to update the configuration object (after it being loaded) and initiate the model (e.g.,
                `output_attentions=True`). Behaves differently depending on whether a `config` is provided or
                automatically loaded:

                    - If a configuration is provided with `config`, `**kwargs` will be directly passed to the
                      underlying model's `__init__` method (we assume all relevant updates to the configuration have
                      already been done)
                    - If a configuration is not provided, `kwargs` will be first passed to the configuration class
                      initialization function ([`~PretrainedConfig.from_pretrained`]). Each key of `kwargs` that
                      corresponds to a configuration attribute will be used to override said attribute with the
                      supplied `kwargs` value. Remaining keys that do not correspond to any configuration attribute
                      will be passed to the underlying model's `__init__` function.

        <Tip>

        Activate the special ["offline-mode"](https://huggingface.co/transformers/installation.html#offline-mode) to
        use this method in a firewalled environment.

        </Tip>

        Examples:

        ```python
        >>> from transformers import BertConfig, BertModel

        >>> # Download model and configuration from huggingface.co and cache.
        >>> model = BertModel.from_pretrained("google-bert/bert-base-uncased")
        >>> # Model was saved using *save_pretrained('./test/saved_model/')* (for example purposes, not runnable).
        >>> model = BertModel.from_pretrained("./test/saved_model/")
        >>> # Update configuration during loading.
        >>> model = BertModel.from_pretrained("google-bert/bert-base-uncased", output_attentions=True)
        >>> assert model.config.output_attentions == True
        >>> # Loading from a TF checkpoint file instead of a PyTorch model (slower, for example purposes, not runnable).
        >>> config = BertConfig.from_json_file("./tf_model/my_tf_model_config.json")
        >>> model = BertModel.from_pretrained("./tf_model/my_tf_checkpoint.ckpt.index", from_tf=True, config=config)
        >>> # Loading from a Flax checkpoint file instead of a PyTorch model (slower)
        >>> model = BertModel.from_pretrained("google-bert/bert-base-uncased", from_flax=True)
        ```

        * `low_cpu_mem_usage` algorithm:

        This is an experimental function that loads the model using ~1x model size CPU memory

        Here is how it works:

        1. save which state_dict keys we have
        2. drop state_dict before the model is created, since the latter takes 1x model size CPU memory
        3. after the model has been instantiated switch to the meta device all params/buffers that
        are going to be replaced from the loaded state_dict
        4. load state_dict 2nd time
        5. replace the params/buffers from the state_dict

        Currently, it can't handle deepspeed ZeRO stage 3 and ignores loading errors

        """
        state_dict = kwargs.pop("state_dict", None)
        from_tf = kwargs.pop("from_tf", False)
        from_flax = kwargs.pop("from_flax", False)
        _ = kwargs.pop("resume_download", None)
        proxies = kwargs.pop("proxies", None)
        output_loading_info = kwargs.pop("output_loading_info", False)
        use_auth_token = kwargs.pop("use_auth_token", None)
        _ = kwargs.pop("trust_remote_code", None)
        _ = kwargs.pop("mirror", None)
        from_pipeline = kwargs.pop("_from_pipeline", None)
        from_auto_class = kwargs.pop("_from_auto", False)
        _fast_init = kwargs.pop("_fast_init", True)
        torch_dtype = kwargs.pop("torch_dtype", None)
        low_cpu_mem_usage = kwargs.pop("low_cpu_mem_usage", None)
        device_map = kwargs.pop("device_map", None)
        max_memory = kwargs.pop("max_memory", None)
        offload_folder = kwargs.pop("offload_folder", None)
        offload_state_dict = kwargs.pop("offload_state_dict", False)
        offload_buffers = kwargs.pop("offload_buffers", False)
        load_in_8bit = kwargs.pop("load_in_8bit", False)
        load_in_4bit = kwargs.pop("load_in_4bit", False)
        quantization_config = kwargs.pop("quantization_config", None)
        subfolder = kwargs.pop("subfolder", "")
        commit_hash = kwargs.pop("_commit_hash", None)
        variant = kwargs.pop("variant", None)
        adapter_kwargs = kwargs.pop("adapter_kwargs", {})
        adapter_name = kwargs.pop("adapter_name", "default")
        use_flash_attention_2 = kwargs.pop("use_flash_attention_2", False)
        generation_config = kwargs.pop("generation_config", None)
        gguf_file = kwargs.pop("gguf_file", None)
        tp_plan = kwargs.pop("tp_plan", None)
        key_mapping = kwargs.pop("key_mapping", None)

        if state_dict is not None and (pretrained_model_name_or_path is not None or gguf_file is not None):
            raise ValueError(
                "`state_dict` cannot be passed together with a model name or a `gguf_file`. Use one of the two loading strategies."
            )

        if tp_plan is not None and tp_plan != "auto":
            # TODO: we can relax this check when we support taking tp_plan from a json file, for example.
            raise ValueError(f"tp_plan supports 'auto' only for now but got {tp_plan}.")
        if tp_plan is not None and device_map is not None:
            raise ValueError(
                "`tp_plan` and `device_map` are mutually exclusive. Choose either one for parallelization."
            )

        # If torchrun was used, make sure to TP by default. This way people don't need to change tp or device map
        if device_map == "auto" and tp_plan is None and int(os.environ.get("WORLD_SIZE", 0)):
            tp_plan = "auto"  # device_map = "auto" in torchrun equivalent to TP plan = AUTO!
            device_map = None

        # We need to correctly dispatch the model on the current process device. The easiest way for this is to use a simple
        # `device_map` pointing to the correct device
        device_mesh = None
        if tp_plan is not None:
            if not is_torch_greater_or_equal("2.5"):
                raise EnvironmentError("tensor parallel is only supported for `torch>=2.5`.")
            if not torch.distributed.is_initialized():
                try:
                    logger.warning("Tensor Parallel requires torch.distributed to be initialized first.")
                    rank = int(os.environ["RANK"])
                    world_size = int(os.environ["WORLD_SIZE"])
                    torch.distributed.init_process_group("nccl", rank=rank, world_size=world_size)
                    torch.cuda.set_device(rank)
                except Exception as e:
                    raise EnvironmentError(
                        "We tried to initialize torch.distributed for you, but it failed, make"
                        "sure you init torch distributed in your script to use `tp_plan='auto'`"
                    ) from e

            # Detect the accelerator on the machine. If no accelerator is available, it returns CPU.
            device_type = torch._C._get_accelerator().type
            device_module = torch.get_device_module(device_type)
            # Get device with index assuming equal number of devices per host
            tp_device = torch.device(device_type, torch.distributed.get_rank() % device_module.device_count())
            # This is the easiest way to dispatch to the current process device
            device_map = tp_device

            # Assuming sharding the model onto the world
            world_size = torch.distributed.get_world_size()
            device_mesh = torch.distributed.init_device_mesh(tp_device.type, (world_size,))

        if is_fsdp_enabled():
            low_cpu_mem_usage = True

        if use_auth_token is not None:
            warnings.warn(
                "The `use_auth_token` argument is deprecated and will be removed in v5 of Transformers. Please use `token` instead.",
                FutureWarning,
            )
            if token is not None:
                raise ValueError(
                    "`token` and `use_auth_token` are both specified. Please set only the argument `token`."
                )
            token = use_auth_token

        if token is not None and adapter_kwargs is not None and "token" not in adapter_kwargs:
            adapter_kwargs["token"] = token

        if use_safetensors is None and not is_safetensors_available():
            use_safetensors = False

        if gguf_file is not None and not is_accelerate_available():
            raise ValueError("accelerate is required when loading a GGUF file `pip install accelerate`.")

        if commit_hash is None:
            if not isinstance(config, PretrainedConfig):
                # We make a call to the config file first (which may be absent) to get the commit hash as soon as possible
                resolved_config_file = cached_file(
                    pretrained_model_name_or_path,
                    CONFIG_NAME,
                    cache_dir=cache_dir,
                    force_download=force_download,
                    proxies=proxies,
                    local_files_only=local_files_only,
                    token=token,
                    revision=revision,
                    subfolder=subfolder,
                    _raise_exceptions_for_gated_repo=False,
                    _raise_exceptions_for_missing_entries=False,
                    _raise_exceptions_for_connection_errors=False,
                )
                commit_hash = extract_commit_hash(resolved_config_file, commit_hash)
            else:
                commit_hash = getattr(config, "_commit_hash", None)

        if is_peft_available():
            _adapter_model_path = adapter_kwargs.pop("_adapter_model_path", None)

            if _adapter_model_path is None:
                _adapter_model_path = find_adapter_config_file(
                    pretrained_model_name_or_path,
                    cache_dir=cache_dir,
                    force_download=force_download,
                    proxies=proxies,
                    local_files_only=local_files_only,
                    _commit_hash=commit_hash,
                    **adapter_kwargs,
                )
            if _adapter_model_path is not None and os.path.isfile(_adapter_model_path):
                with open(_adapter_model_path, "r", encoding="utf-8") as f:
                    _adapter_model_path = pretrained_model_name_or_path
                    pretrained_model_name_or_path = json.load(f)["base_model_name_or_path"]
        else:
            _adapter_model_path = None

        # change device_map into a map if we passed an int, a str or a torch.device
        if isinstance(device_map, torch.device):
            device_map = {"": device_map}
        elif isinstance(device_map, str) and device_map not in ["auto", "balanced", "balanced_low_0", "sequential"]:
            try:
                device_map = {"": torch.device(device_map)}
            except RuntimeError:
                raise ValueError(
                    "When passing device_map as a string, the value needs to be a device name (e.g. cpu, cuda:0) or "
                    f"'auto', 'balanced', 'balanced_low_0', 'sequential' but found {device_map}."
                )
        elif isinstance(device_map, int):
            if device_map < 0:
                raise ValueError(
                    "You can't pass device_map as a negative int. If you want to put the model on the cpu, pass device_map = 'cpu' "
                )
            else:
                device_map = {"": device_map}

        if device_map is not None:
            if low_cpu_mem_usage is None:
                low_cpu_mem_usage = True
            elif not low_cpu_mem_usage:
                raise ValueError("Passing along a `device_map` or a `tp_plan` requires `low_cpu_mem_usage=True`")

        if low_cpu_mem_usage:
            if is_deepspeed_zero3_enabled():
                raise ValueError(
                    "DeepSpeed Zero-3 is not compatible with `low_cpu_mem_usage=True` or with passing a `device_map`."
                )
            elif not is_accelerate_available():
                raise ImportError(
                    f"Using `low_cpu_mem_usage=True`, a `device_map` or a `tp_plan` requires Accelerate: `pip install 'accelerate>={ACCELERATE_MIN_VERSION}'`"
                )

        # handling bnb config from kwargs, remove after `load_in_{4/8}bit` deprecation.
        if load_in_4bit or load_in_8bit:
            if quantization_config is not None:
                raise ValueError(
                    "You can't pass `load_in_4bit`or `load_in_8bit` as a kwarg when passing "
                    "`quantization_config` argument at the same time."
                )

            # preparing BitsAndBytesConfig from kwargs
            config_dict = {k: v for k, v in kwargs.items() if k in inspect.signature(BitsAndBytesConfig).parameters}
            config_dict = {**config_dict, "load_in_4bit": load_in_4bit, "load_in_8bit": load_in_8bit}
            quantization_config, kwargs = BitsAndBytesConfig.from_dict(
                config_dict=config_dict, return_unused_kwargs=True, **kwargs
            )
            logger.warning(
                "The `load_in_4bit` and `load_in_8bit` arguments are deprecated and will be removed in the future versions. "
                "Please, pass a `BitsAndBytesConfig` object in `quantization_config` argument instead."
            )

        from_pt = not (from_tf | from_flax)

        user_agent = {"file_type": "model", "framework": "pytorch", "from_auto_class": from_auto_class}
        if from_pipeline is not None:
            user_agent["using_pipeline"] = from_pipeline

        if is_offline_mode() and not local_files_only:
            logger.info("Offline mode: forcing local_files_only=True")
            local_files_only = True

        # Load config if we don't provide a configuration
        if not isinstance(config, PretrainedConfig):
            config_path = config if config is not None else pretrained_model_name_or_path
            config, model_kwargs = cls.config_class.from_pretrained(
                config_path,
                cache_dir=cache_dir,
                return_unused_kwargs=True,
                force_download=force_download,
                proxies=proxies,
                local_files_only=local_files_only,
                token=token,
                revision=revision,
                subfolder=subfolder,
                gguf_file=gguf_file,
                _from_auto=from_auto_class,
                _from_pipeline=from_pipeline,
                **kwargs,
            )
            if "gguf_file" in model_kwargs:
                model_kwargs.pop("gguf_file")
        else:
            # In case one passes a config to `from_pretrained` + "attn_implementation"
            # override the `_attn_implementation` attribute to `attn_implementation` of the kwargs
            # Please see: https://github.com/huggingface/transformers/issues/28038

            # Overwrite `config._attn_implementation` by the one from the kwargs --> in auto-factory
            # we pop attn_implementation from the kwargs but this handles the case where users
            # passes manually the config to `from_pretrained`.
            config = copy.deepcopy(config)

            kwarg_attn_imp = kwargs.pop("attn_implementation", None)
            if kwarg_attn_imp is not None:
                config._attn_implementation = kwarg_attn_imp

            model_kwargs = kwargs

        pre_quantized = hasattr(config, "quantization_config")
        if pre_quantized and not AutoHfQuantizer.supports_quant_method(config.quantization_config):
            pre_quantized = False

        if pre_quantized or quantization_config is not None:
            if pre_quantized:
                config.quantization_config = AutoHfQuantizer.merge_quantization_configs(
                    config.quantization_config, quantization_config
                )
            else:
                config.quantization_config = quantization_config

            hf_quantizer = AutoHfQuantizer.from_config(
                config.quantization_config,
                pre_quantized=pre_quantized,
            )
        else:
            hf_quantizer = None

        if hf_quantizer is not None:
            hf_quantizer.validate_environment(
                torch_dtype=torch_dtype,
                from_tf=from_tf,
                from_flax=from_flax,
                device_map=device_map,
                weights_only=weights_only,
            )
            torch_dtype = hf_quantizer.update_torch_dtype(torch_dtype)
            device_map = hf_quantizer.update_device_map(device_map)

            # In order to ensure popular quantization methods are supported. Can be disable with `disable_telemetry`
            if hasattr(hf_quantizer.quantization_config.quant_method, "value"):
                user_agent["quant"] = hf_quantizer.quantization_config.quant_method.value
            else:
                user_agent["quant"] = hf_quantizer.quantization_config.quant_method
            # Force-set to `True` for more mem efficiency
            if low_cpu_mem_usage is None:
                low_cpu_mem_usage = True
                logger.warning("`low_cpu_mem_usage` was None, now default to True since model is quantized.")

        if gguf_file is not None and hf_quantizer is not None:
            raise ValueError(
                "You cannot combine Quantization and loading a model from a GGUF file, try again by making sure you did not passed a `quantization_config` or that you did not load a quantized model from the Hub."
            )

        checkpoint_files, sharded_metadata = _get_resolved_checkpoint_files(
            pretrained_model_name_or_path=pretrained_model_name_or_path,
            subfolder=subfolder,
            variant=variant,
            gguf_file=gguf_file,
            from_tf=from_tf,
            from_flax=from_flax,
            use_safetensors=use_safetensors,
            cache_dir=cache_dir,
            force_download=force_download,
            proxies=proxies,
            local_files_only=local_files_only,
            token=token,
            user_agent=user_agent,
            revision=revision,
            commit_hash=commit_hash,
        )

        is_sharded = sharded_metadata is not None
        is_quantized = hf_quantizer is not None
        is_from_file = pretrained_model_name_or_path is not None or gguf_file is not None

        if (
            is_safetensors_available()
            and is_from_file
            and not is_sharded
            and checkpoint_files[0].endswith(".safetensors")
        ):
            with safe_open(checkpoint_files[0], framework="pt") as f:
                metadata = f.metadata()

            if metadata is None:
                # Assume it's a pytorch checkpoint (introduced for timm checkpoints)
                pass
            elif metadata.get("format") == "pt":
                pass
            elif metadata.get("format") == "tf":
                from_tf = True
                logger.info("A TensorFlow safetensors file is being loaded in a PyTorch model.")
            elif metadata.get("format") == "flax":
                from_flax = True
                logger.info("A Flax safetensors file is being loaded in a PyTorch model.")
            elif metadata.get("format") == "mlx":
                # This is a mlx file, we assume weights are compatible with pt
                pass
            else:
                raise ValueError(
                    f"Incompatible safetensors file. File metadata is not ['pt', 'tf', 'flax', 'mlx'] but {metadata.get('format')}"
                )

        from_pt = not (from_tf | from_flax)

        if from_pt:
<<<<<<< HEAD
            if not is_sharded and state_dict is None:
                # Time to load the checkpoint
                state_dict = load_state_dict(resolved_archive_file, weights_only=weights_only)

            # set dtype to instantiate the model under:
            # 1. If torch_dtype is not None, we use that dtype
            # 2. If torch_dtype is "auto", we auto-detect dtype from the loaded state_dict, by checking its first
            #    weights entry that is of a floating type - we assume all floating dtype weights are of the same dtype
            # we also may have config.torch_dtype available, but we won't rely on it till v5
            dtype_orig = None

            if torch_dtype is not None:
                if isinstance(torch_dtype, str):
                    if torch_dtype == "auto":
                        if hasattr(config, "torch_dtype") and config.torch_dtype is not None:
                            torch_dtype = config.torch_dtype
                            logger.info(f"Will use torch_dtype={torch_dtype} as defined in model's config object")
                        else:
                            if is_sharded and "dtype" in sharded_metadata:
                                torch_dtype = sharded_metadata["dtype"]
                            elif not is_sharded:
                                torch_dtype = get_state_dict_dtype(state_dict)
                            else:
                                one_state_dict = load_state_dict(resolved_archive_file[0], weights_only=weights_only)
                                torch_dtype = get_state_dict_dtype(one_state_dict)
                                del one_state_dict  # free CPU memory
                            logger.info(
                                "Since the `torch_dtype` attribute can't be found in model's config object, "
                                "will use torch_dtype={torch_dtype} as derived from model's weights"
                            )
                    elif hasattr(torch, torch_dtype):
                        torch_dtype = getattr(torch, torch_dtype)
                        config.torch_dtype = torch_dtype
                        for sub_config_key in config.sub_configs.keys():
                            sub_config = getattr(config, sub_config_key)
                            sub_config.torch_dtype = torch_dtype
                elif isinstance(torch_dtype, torch.dtype):
                    config.torch_dtype = torch_dtype
                    for sub_config_key in config.sub_configs.keys():
                        sub_config = getattr(config, sub_config_key)
                        sub_config.torch_dtype = torch_dtype
                elif isinstance(torch_dtype, dict):
                    for key, curr_dtype in torch_dtype.items():
                        if hasattr(config, key):
                            value = getattr(config, key)
                            curr_dtype = curr_dtype if not isinstance(curr_dtype, str) else getattr(torch, curr_dtype)
                            value.torch_dtype = curr_dtype
                    # main torch dtype for modules that aren't part of any sub-config
                    torch_dtype = torch_dtype.get("")
                    torch_dtype = torch_dtype if not isinstance(torch_dtype, str) else getattr(torch, torch_dtype)
                    config.torch_dtype = torch_dtype
                    if torch_dtype is None:
                        torch_dtype = torch.float32
                else:
                    raise ValueError(
                        f"`torch_dtype` can be one of: `torch.dtype`, `'auto'`, a string of a valid `torch.dtype` or a `dict` with valid `torch_dtype` "
                        f"for each sub-config in composite configs, but received {torch_dtype}"
                    )

                dtype_orig = cls._set_default_torch_dtype(torch_dtype)
            else:
                # set fp32 as the default dtype for BC
                default_dtype = torch.get_default_dtype()
                config.torch_dtype = default_dtype
                for key in config.sub_configs.keys():
                    value = getattr(config, key)
                    value.torch_dtype = default_dtype
=======
            if gguf_file:
                from .modeling_gguf_pytorch_utils import load_gguf_checkpoint

                # we need a dummy model to get the state_dict - for this reason, we keep the state_dict as if it was
                # passed directly as a kwarg from now on
                with torch.device("meta"):
                    dummy_model = cls(config)
                state_dict = load_gguf_checkpoint(checkpoint_files[0], return_tensors=True, model_to_load=dummy_model)[
                    "tensors"
                ]
                # Force it if is not already the case
                low_cpu_mem_usage = True
>>>>>>> fc8764c9

            # Find the correct dtype based on current state
            config, torch_dtype, dtype_orig = _get_torch_dtype(
                cls, torch_dtype, checkpoint_files, config, sharded_metadata, state_dict, weights_only
            )

        config.name_or_path = pretrained_model_name_or_path

        # Instantiate model.
        model_init_context = cls.get_init_context(_fast_init, is_quantized, _is_ds_init_called, low_cpu_mem_usage)

        config = copy.deepcopy(config)  # We do not want to modify the config inplace in from_pretrained.
        if not getattr(config, "_attn_implementation_autoset", False):
            config = cls._autoset_attn_implementation(
                config, use_flash_attention_2=use_flash_attention_2, torch_dtype=torch_dtype, device_map=device_map
            )

        with ContextManagers(model_init_context):
            # Let's make sure we don't run the init function of buffer modules
            model = cls(config, *model_args, **model_kwargs)

        # Make sure to tie the weights correctly
        model.tie_weights()

        # Last check for tp
        if device_mesh is not None and not model.supports_tp_plan:
            if config.base_model_tp_plan is None and config.get_text_config().base_model_tp_plan is None:
                raise NotImplementedError("This model does not have a tensor parallel plan.")

        # make sure we use the model's config since the __init__ call might have copied it
        config = model.config

        # Find fp32 modules if needed
        keep_in_fp32_modules = None
        if model._keep_in_fp32_modules is not None:
            if is_accelerate_available() and not is_deepspeed_zero3_enabled():
                low_cpu_mem_usage = True
            keep_in_fp32_modules = model._keep_in_fp32_modules if len(model._keep_in_fp32_modules) > 0 else None

        if hf_quantizer is not None:
            hf_quantizer.preprocess_model(
                model=model, device_map=device_map, keep_in_fp32_modules=keep_in_fp32_modules
            )

            # We store the original dtype for quantized models as we cannot easily retrieve it
            # once the weights have been quantized
            # Note that once you have loaded a quantized model, you can't change its dtype so this will
            # remain a single source of truth
            config._pre_quantization_dtype = torch_dtype

        # Prepare the full device map
        if device_map is not None:
            device_map = _get_device_map(
                model, device_map, max_memory, hf_quantizer, torch_dtype, keep_in_fp32_modules
            )

        # Finalize model weight initialization
        if from_tf:
            model, loading_info = cls._load_from_tf(model, config, checkpoint_files)
        elif from_flax:
            model = cls._load_from_flax(model, checkpoint_files)
        elif from_pt:
            # restore default dtype
            if dtype_orig is not None:
                torch.set_default_dtype(dtype_orig)

            (
                model,
                missing_keys,
                unexpected_keys,
                mismatched_keys,
                offload_index,
                error_msgs,
            ) = cls._load_pretrained_model(
                model,
                state_dict,
                checkpoint_files,
                pretrained_model_name_or_path,
                ignore_mismatched_sizes=ignore_mismatched_sizes,
                sharded_metadata=sharded_metadata,
                low_cpu_mem_usage=low_cpu_mem_usage,
                device_map=device_map,
                disk_offload_folder=offload_folder,
                offload_state_dict=offload_state_dict,
                dtype=torch_dtype,
                hf_quantizer=hf_quantizer,
                keep_in_fp32_modules=keep_in_fp32_modules,
                device_mesh=device_mesh,
                key_mapping=key_mapping,
                weights_only=weights_only,
                _fast_init=_fast_init,
            )

        # make sure token embedding weights are still tied if needed
        model.tie_weights()

        # Set model in evaluation mode to deactivate DropOut modules by default
        model.eval()

        # If it is a model with generation capabilities, attempt to load the generation config
        if model.can_generate() and generation_config is not None:
            logger.info("The user-defined `generation_config` will be used to override the default generation config.")
            model.generation_config = model.generation_config.from_dict(generation_config.to_dict())
        elif model.can_generate() and pretrained_model_name_or_path is not None:
            try:
                model.generation_config = GenerationConfig.from_pretrained(
                    pretrained_model_name_or_path,
                    cache_dir=cache_dir,
                    force_download=force_download,
                    proxies=proxies,
                    local_files_only=local_files_only,
                    token=token,
                    revision=revision,
                    subfolder=subfolder,
                    _from_auto=from_auto_class,
                    _from_pipeline=from_pipeline,
                    **kwargs,
                )
            except OSError:
                logger.info(
                    "Generation config file not found, using a generation config created from the model config."
                )
                pass

        # Dispatch model with hooks on all devices if necessary (not needed with a tp_plan, so we skip it as it slightly
        # harm performances)
        if device_map is not None and device_mesh is None:
            device_map_kwargs = {
                "device_map": device_map,
                "offload_dir": offload_folder,
                "offload_index": offload_index,
                "offload_buffers": offload_buffers,
            }
            if "skip_keys" in inspect.signature(dispatch_model).parameters:
                device_map_kwargs["skip_keys"] = model._skip_keys_device_placement
            # For HQQ method we force-set the hooks for single GPU envs
            if (
                "force_hooks" in inspect.signature(dispatch_model).parameters
                and hf_quantizer is not None
                and hf_quantizer.quantization_config.quant_method == QuantizationMethod.HQQ
            ):
                device_map_kwargs["force_hooks"] = True
            if (
                hf_quantizer is not None
                and hf_quantizer.quantization_config.quant_method == QuantizationMethod.FBGEMM_FP8
                and isinstance(device_map, dict)
                and ("cpu" in device_map.values() or "disk" in device_map.values())
            ):
                device_map_kwargs["offload_buffers"] = True

            if not is_fsdp_enabled() and not is_deepspeed_zero3_enabled():
                dispatch_model(model, **device_map_kwargs)

        if hf_quantizer is not None:
            hf_quantizer.postprocess_model(model, config=config)
            model.hf_quantizer = hf_quantizer

        if _adapter_model_path is not None:
            model.load_adapter(
                _adapter_model_path,
                adapter_name=adapter_name,
                token=token,
                adapter_kwargs=adapter_kwargs,
            )

        if output_loading_info:
            if from_pt:
                loading_info = {
                    "missing_keys": missing_keys,
                    "unexpected_keys": unexpected_keys,
                    "mismatched_keys": mismatched_keys,
                    "error_msgs": error_msgs,
                }
            elif from_flax:
                loading_info = None
            return model, loading_info

        return model

    @staticmethod
    def _fix_state_dict_key_on_load(key: str) -> Tuple[str, bool]:
        """Replace legacy parameter names with their modern equivalents. E.g. beta -> bias, gamma -> weight."""
        # Rename LayerNorm beta & gamma params for some early models ported from Tensorflow (e.g. Bert)
        # This rename is logged.
        if key.endswith("LayerNorm.beta"):
            return key.replace("LayerNorm.beta", "LayerNorm.bias"), True
        if key.endswith("LayerNorm.gamma"):
            return key.replace("LayerNorm.gamma", "LayerNorm.weight"), True

        # Rename weight norm parametrizations to match changes across torch versions.
        # Impacts a number of speech/wav2vec models. e.g. Hubert, Wav2Vec2, and others.
        # This rename is not logged.
        if hasattr(nn.utils.parametrizations, "weight_norm"):
            if key.endswith("weight_g"):
                return key.replace("weight_g", "parametrizations.weight.original0"), True
            if key.endswith("weight_v"):
                return key.replace("weight_v", "parametrizations.weight.original1"), True
        else:
            if key.endswith("parametrizations.weight.original0"):
                return key.replace("parametrizations.weight.original0", "weight_g"), True
            if key.endswith("parametrizations.weight.original1"):
                return key.replace("parametrizations.weight.original1", "weight_v"), True

        return key, False

    def _get_key_renaming_mapping(
        self,
        checkpoint_keys: List[str],
        key_mapping: Optional[Dict[str, str]] = None,
        loading_base_model_from_task_state_dict: bool = False,
        loading_task_model_from_base_state_dict: bool = False,
    ):
        """
        Compute a mapping between the serialized keys on disk `checkpoint_keys`, and the keys that the model
        that we are loading expects. This is the single entry point for key renaming that will be used during
        loading.
        Log if any parameters have been renamed.
        """
        prefix = self.base_model_prefix
        _prefix = f"{prefix}."

        renamed_keys = {}
        key_renaming_mapping = {}
        for key in checkpoint_keys:
            # Class specific rename
            new_key, has_changed = self._fix_state_dict_key_on_load(key)

            # Optionally map the key according to `key_mapping`
            if key_mapping is not None:
                for pattern, replacement in key_mapping.items():
                    new_key, n_replace = re.subn(pattern, replacement, new_key)
                    # Early exit of the loop
                    if n_replace > 0:
                        has_changed = True
                        break

            # In this case, we need to add the prefix to the keys, to match them to the expected keys
            if loading_task_model_from_base_state_dict:
                new_key = ".".join([prefix, new_key])
            # In this case we need to remove the prefix from the key to match them to the expected keys, and use
            # only the keys starting with the prefix
            elif loading_base_model_from_task_state_dict:
                if not new_key.startswith(_prefix):
                    continue
                new_key = new_key[len(_prefix) :]

            key_renaming_mapping[key] = new_key

            # track gamma/beta rename for logging
            if has_changed:
                if key.endswith("LayerNorm.gamma"):
                    renamed_keys["LayerNorm.gamma"] = (key, new_key)
                elif key.endswith("LayerNorm.beta"):
                    renamed_keys["LayerNorm.beta"] = (key, new_key)

        if renamed_keys:
            warning_msg = f"A pretrained model of type `{self.__class__.__name__}` "
            warning_msg += "contains parameters that have been renamed internally (a few are listed below but more are present in the model):\n"
            for old_key, new_key in renamed_keys.values():
                warning_msg += f"* `{old_key}` -> `{new_key}`\n"
            warning_msg += "If you are using a model from the Hub, consider submitting a PR to adjust these weights and help future users."
            logger.info_once(warning_msg)

        return key_renaming_mapping

    @staticmethod
    def _fix_state_dict_key_on_save(key) -> Tuple[str, bool]:
        """
        Similar to `_fix_state_dict_key_on_load` allows to define hook for state dict key renaming on model save.
        Do nothing by default, but can be overridden in particular models.
        """
        return key, False

    def _fix_state_dict_keys_on_save(self, state_dict):
        """
        Similar to `_fix_state_dict_keys_on_load` allows to define hook for state dict key renaming on model save.
        Apply `_fix_state_dict_key_on_save` to all keys in `state_dict`.
        """
        return {self._fix_state_dict_key_on_save(key)[0]: value for key, value in state_dict.items()}

    @classmethod
    def _load_pretrained_model(
        cls,
        model: "PreTrainedModel",
        state_dict: Optional[Dict],
        checkpoint_files: Optional[List[str]],
        pretrained_model_name_or_path: Optional[str],
        ignore_mismatched_sizes: bool = False,
        sharded_metadata: Optional[Dict] = None,
        low_cpu_mem_usage: bool = False,
        device_map: Optional[Dict] = None,
        disk_offload_folder: Optional[str] = None,
        offload_state_dict: Optional[bool] = None,
        dtype: Optional[torch.dtype] = None,
        hf_quantizer: Optional[HfQuantizer] = None,
        keep_in_fp32_modules: Optional[List[str]] = None,
        device_mesh: Optional[torch.distributed.device_mesh.DeviceMesh] = None,
        key_mapping: Optional[Dict[str, str]] = None,
        weights_only: bool = True,
        _fast_init: bool = True,
    ):
        # Useful flags
        is_quantized = hf_quantizer is not None

        # Get all the keys of the state dicts that we have to initialize the model
        if sharded_metadata is not None:
            original_checkpoint_keys = sharded_metadata["all_checkpoint_keys"]
        elif state_dict is not None:
            original_checkpoint_keys = list(state_dict.keys())
        else:
            original_checkpoint_keys = list(
                load_state_dict(checkpoint_files[0], map_location="meta", weights_only=weights_only).keys()
            )

        # Check if we are in a special state, i.e. loading from a state dict coming from a different architecture
        prefix = model.base_model_prefix
        _prefix = f"{prefix}."
        has_prefix_module = any(s.startswith(prefix) for s in original_checkpoint_keys) if len(prefix) > 0 else False
        expects_prefix_module = hasattr(model, prefix) if len(prefix) > 0 else False
        loading_task_model_from_base_state_dict = not has_prefix_module and expects_prefix_module
        loading_base_model_from_task_state_dict = has_prefix_module and not expects_prefix_module

        # Find the key names that the model expects from the serialized keys
        key_renaming_mapping = model._get_key_renaming_mapping(
            original_checkpoint_keys,
            key_mapping,
            loading_base_model_from_task_state_dict,
            loading_task_model_from_base_state_dict,
        )
        checkpoint_keys = list(key_renaming_mapping.values())

        # Find missing and unexpected keys from the state dict
        missing_keys, unexpected_keys = _find_missing_and_unexpected_keys(
            cls,
            model,
            original_checkpoint_keys,
            checkpoint_keys,
            loading_base_model_from_task_state_dict,
            hf_quantizer,
            device_map,
        )

        # Move missing keys back to cpu from meta device (because they won't be moved when loading the weights as
        # they are not in the loaded state dict)
        if low_cpu_mem_usage:
            model._move_missing_keys_from_meta_to_cpu(missing_keys, unexpected_keys, dtype, hf_quantizer)
            # In this case we also need to move everything back
            if is_fsdp_enabled() and not is_local_dist_rank_0() and not is_quantized:
                for key, param in model.state_dict().items():
                    if param.device == torch.device("meta"):
                        set_module_tensor_to_device(model, key, "cpu", torch.empty(*param.size(), dtype=dtype))

        # correctly initialize the missing keys if it was skipped before
        if _fast_init or low_cpu_mem_usage:
            model._initialize_missing_keys(checkpoint_keys, ignore_mismatched_sizes, is_quantized)

        # Set some modules to fp32 if needed
        if keep_in_fp32_modules is not None:
            keep_in_fp32_modules = re.compile("|".join([re.escape(module) for module in keep_in_fp32_modules]))
            for name, param in model.named_parameters():
                if keep_in_fp32_modules.search(name):
                    # param = param.to(torch.float32) does not work here as only in the local scope.
                    param.data = param.data.to(torch.float32)

        # Make sure we are able to load base models as well as derived models (specific task models, with heads)
        model_to_load = model
        # In this case, we load a ForTaskModel with keys from a BaseModel -> only load keys to the BaseModel
        if loading_task_model_from_base_state_dict:
            model_to_load = getattr(model, prefix)
            # Here we need to remove the prefix we added to correctly find missing/unexpected keys, as we will load
            # in the submodule
            key_renaming_mapping = {k: v[len(_prefix) :] for k, v in key_renaming_mapping.items()}
            checkpoint_keys = list(key_renaming_mapping.values())
            # We need to update the device map as well
            if device_map is not None:
                device_map = {k[len(_prefix) :] if k.startswith(_prefix) else k: v for k, v in device_map.items()}
            # small sanity check: the base model should not contain task-specific head keys
            task_specific_expected_keys = [s for s in model.state_dict().keys() if not s.startswith(_prefix)]
            base_model_expected_keys = list(model_to_load.state_dict().keys())
            if any(
                key in task_specific_expected_keys and key not in base_model_expected_keys for key in checkpoint_keys
            ):
                raise ValueError(
                    "The state dictionary of the model you are trying to load is corrupted. Are you sure it was "
                    "properly saved?"
                )

        # Get reverse key mapping
        reverse_key_renaming_mapping = {v: k for k, v in key_renaming_mapping.items()}

        is_offloaded_safetensors = False
        # This offload index if for params explicitly on the "disk" in the device_map
        disk_offload_index = None
        disk_only_shard_files = []
        # Prepare parameters offloading if needed
        if device_map is not None and "disk" in device_map.values():
            if offload_state_dict is None:
                offload_state_dict = True
            if disk_offload_folder is not None:
                os.makedirs(disk_offload_folder, exist_ok=True)
            is_offloaded_safetensors = checkpoint_files is not None and checkpoint_files[0].endswith(".safetensors")
            if disk_offload_folder is None and not is_offloaded_safetensors:
                raise ValueError(
                    "The current `device_map` had weights offloaded to the disk. Please provide an `offload_folder`"
                    " for them. Alternatively, make sure you have `safetensors` installed if the model you are using"
                    " offers the weights in this format."
                )
            if is_offloaded_safetensors:
                param_device_map = expand_device_map(device_map, checkpoint_keys)
                str_dtype = str(dtype).replace("torch.", "") if dtype is not None else "float32"
                if sharded_metadata is None:
                    weight_map = {p: checkpoint_files[0] for p in checkpoint_keys}
                else:
                    folder = os.path.sep.join(checkpoint_files[0].split(os.path.sep)[:-1])
                    # Fix the weight map keys according to the key mapping
                    weight_map = {
                        key_renaming_mapping[k]: v
                        for k, v in sharded_metadata["weight_map"].items()
                        if k in key_renaming_mapping
                    }
                    weight_map = {k: os.path.join(folder, v) for k, v in weight_map.items()}
                    # Find potential checkpoints containing only offloaded weights
                    disk_only_shard_files = get_disk_only_shard_files(device_map, weight_map)
                disk_offload_index = {
                    name: {
                        "safetensors_file": file,
                        "weight_name": reverse_key_renaming_mapping[name],
                        "dtype": str_dtype,
                    }
                    for name, file in weight_map.items()
                    if param_device_map[name] == "disk"
                }
            else:
                disk_offload_index = {}

        # This offload index if for params that are supposed to be on the "cpu", either with or without a device_map
        # It allows to load parameters one-by-one from the state dict, avoiding a memory peak of 2 x state_dict_size,
        # i.e. 1x to load it, and 1x to copy it to model
        cpu_offload_folder = None
        cpu_offload_index = None
        if offload_state_dict:
            cpu_offload_folder = tempfile.mkdtemp()
            cpu_offload_index = {}

        # For nice tqdm bars
        if checkpoint_files is not None and len(checkpoint_files) > 1:
            checkpoint_files = logging.tqdm(checkpoint_files, desc="Loading checkpoint shards")
        # To be able to iterate, even if we don't use it if the state_dict is already provided
        elif state_dict is not None:
            checkpoint_files = [""]

        # Compute expected model keys
        expected_keys = list(model_to_load.state_dict().keys())
        if hf_quantizer is not None:
            expected_keys = hf_quantizer.update_expected_keys(model_to_load, expected_keys, checkpoint_keys)

        # Warmup cuda to load the weights much faster on devices
        if device_map is not None and hf_quantizer is None:
            expanded_device_map = expand_device_map(device_map, expected_keys)
            caching_allocator_warmup(model_to_load, expanded_device_map, dtype)

        error_msgs = []
        mismatched_keys = []
        has_multiple_shards = len(checkpoint_files) > 1
        # Iterate on all the shards to load the weights
        for shard_file in checkpoint_files:
            # Skip the load for shards that only contain disk-offloaded weights
            if shard_file in disk_only_shard_files:
                continue

            map_location = "cpu"
            if low_cpu_mem_usage:
                if shard_file.endswith(".safetensors") and not is_quantized:
                    map_location = "meta"
                elif (
                    device_map is not None
                    and hf_quantizer is not None
                    and hf_quantizer.quantization_config.quant_method == QuantizationMethod.TORCHAO
                    and hf_quantizer.quantization_config.quant_type in ["int4_weight_only", "autoquant"]
                ):
                    map_location = torch.device([d for d in device_map.values() if d not in ["cpu", "disk"]][0])

            # If shard_file is "", we use the existing state_dict instead of loading it
            if shard_file != "":
                state_dict = load_state_dict(
                    shard_file, is_quantized=is_quantized, map_location=map_location, weights_only=weights_only
                )

            # Fix the key names
            state_dict = {key_renaming_mapping[k]: v for k, v in state_dict.items() if k in key_renaming_mapping}

            # Mistmatched keys contains tuples key/shape1/shape2 of weights in the checkpoint that have a shape not
            # matching the weights in the model.
            mismatched_keys += _find_mismatched_keys(
                model_to_load,
                state_dict,
                ignore_mismatched_sizes,
                prefix if loading_base_model_from_task_state_dict else "",
            )

            if low_cpu_mem_usage and shard_file is not None:
                # Skip it with fsdp on ranks other than 0
                if not (is_fsdp_enabled() and not is_local_dist_rank_0() and not is_quantized):
                    disk_offload_index, cpu_offload_index = _load_state_dict_into_meta_model(
                        model_to_load,
                        state_dict,
                        shard_file,
                        expected_keys,
                        reverse_key_renaming_mapping,
                        device_map=device_map,
                        disk_offload_folder=disk_offload_folder,
                        disk_offload_index=disk_offload_index,
                        cpu_offload_folder=cpu_offload_folder,
                        cpu_offload_index=cpu_offload_index,
                        hf_quantizer=hf_quantizer,
                        is_safetensors=is_offloaded_safetensors,
                        keep_in_fp32_modules=keep_in_fp32_modules,
                        unexpected_keys=unexpected_keys,
                        device_mesh=device_mesh,
                        weights_only=weights_only,
                    )
            else:
                assign_params = check_support_param_buffer_assignment(model_to_load, state_dict)
                if is_deepspeed_zero3_enabled():
                    error_msgs += _load_state_dict_into_zero3_model(model_to_load, state_dict, assign_params)
                else:
                    model_to_load.load_state_dict(state_dict, strict=False, assign=assign_params)

            del state_dict
            # force memory release if loading multiple shards
            if has_multiple_shards:
                gc.collect()

        # Adjust offloaded weights name and save if needed
        if disk_offload_index is not None and len(disk_offload_index) > 0:
            if loading_task_model_from_base_state_dict:
                # We need to add the prefix of the base model
                prefix = cls.base_model_prefix
                if not is_offloaded_safetensors:
                    for weight_name in disk_offload_index:
                        shutil.move(
                            os.path.join(disk_offload_folder, f"{weight_name}.dat"),
                            os.path.join(disk_offload_folder, f"{prefix}.{weight_name}.dat"),
                        )
                disk_offload_index = {f"{prefix}.{key}": value for key, value in disk_offload_index.items()}
            if not is_offloaded_safetensors:
                save_offload_index(disk_offload_index, disk_offload_folder)
                disk_offload_index = None

        # one-at-a-time param loading for the cpu offloaded params
        if offload_state_dict:
            # Load back temporarily offloaded state dict
            load_offloaded_weights(model_to_load, cpu_offload_index, cpu_offload_folder)
            shutil.rmtree(cpu_offload_folder)

        if hf_quantizer is not None:
            missing_keys = hf_quantizer.update_missing_keys_after_loading(model_to_load, missing_keys, prefix)

        # Post-processing for tensor parallelism
        if device_mesh is not None:
            # When using TP, the device map is a single device for all parameters
            tp_device = list(device_map.values())[0]
            # This is needed for the RotaryEmbedding, which was not initialized on the correct device as it is
            # not part of the state_dict (persistent=False)
            for buffer in model.buffers():
                if buffer.device != tp_device:
                    buffer.data = buffer.to(tp_device)

            # In this case, the top-most task module weights were not moved to device and parallelized as they
            # were not part of the loaded weights: do it now
            if loading_task_model_from_base_state_dict:
                parameters_to_initialize = {
                    name: param for name, param in model.named_parameters() if not name.startswith(prefix)
                }
                for name, param in parameters_to_initialize.items():
                    # First move data to correct
                    to_contiguous, casting_dtype = _infer_parameter_dtype(model, name, param, keep_in_fp32_modules)
                    shard_and_distribute_module(
                        model,
                        param.to(tp_device),
                        param,
                        name,
                        casting_dtype,
                        to_contiguous,
                        tp_device.index,
                        device_mesh,
                    )

        # All potential warnings/infos
        if len(error_msgs) > 0:
            error_msg = "\n\t".join(error_msgs)
            if "size mismatch" in error_msg:
                error_msg += (
                    "\n\tYou may consider adding `ignore_mismatched_sizes=True` in the model `from_pretrained` method."
                )
            raise RuntimeError(f"Error(s) in loading state_dict for {model.__class__.__name__}:\n\t{error_msg}")
        if len(unexpected_keys) > 0:
            archs = [] if model.config.architectures is None else model.config.architectures
            warner = logger.warning if model.__class__.__name__ in archs else logger.info
            warner(
                f"Some weights of the model checkpoint at {pretrained_model_name_or_path} were not used when"
                f" initializing {model.__class__.__name__}: {unexpected_keys}\n- This IS expected if you are"
                f" initializing {model.__class__.__name__} from the checkpoint of a model trained on another task or"
                " with another architecture (e.g. initializing a BertForSequenceClassification model from a"
                " BertForPreTraining model).\n- This IS NOT expected if you are initializing"
                f" {model.__class__.__name__} from the checkpoint of a model that you expect to be exactly identical"
                " (initializing a BertForSequenceClassification model from a BertForSequenceClassification model)."
            )
        else:
            logger.info(f"All model checkpoint weights were used when initializing {model.__class__.__name__}.\n")
        if len(missing_keys) > 0:
            logger.warning(
                f"Some weights of {model.__class__.__name__} were not initialized from the model checkpoint at"
                f" {pretrained_model_name_or_path} and are newly initialized: {missing_keys}\nYou should probably"
                " TRAIN this model on a down-stream task to be able to use it for predictions and inference."
            )
        elif len(mismatched_keys) == 0:
            logger.info(
                f"All the weights of {model.__class__.__name__} were initialized from the model checkpoint at"
                f" {pretrained_model_name_or_path}.\nIf your task is similar to the task the model of the checkpoint"
                f" was trained on, you can already use {model.__class__.__name__} for predictions without further"
                " training."
            )
        if len(mismatched_keys) > 0:
            mismatched_warning = "\n".join(
                [
                    f"- {key}: found shape {shape1} in the checkpoint and {shape2} in the model instantiated"
                    for key, shape1, shape2 in mismatched_keys
                ]
            )
            logger.warning(
                f"Some weights of {model.__class__.__name__} were not initialized from the model checkpoint at"
                f" {pretrained_model_name_or_path} and are newly initialized because the shapes did not"
                f" match:\n{mismatched_warning}\nYou should probably TRAIN this model on a down-stream task to be able"
                " to use it for predictions and inference."
            )

        return model, missing_keys, unexpected_keys, mismatched_keys, disk_offload_index, error_msgs

    @classmethod
    def _load_from_tf(cls, model, config, checkpoint_files):
        if checkpoint_files[0].endswith(".index"):
            # Load from a TensorFlow 1.X checkpoint - provided by original authors
            model = cls.load_tf_weights(model, config, checkpoint_files[0][:-6])  # Remove the '.index'
            loading_info = None
        else:
            # Load from our TensorFlow 2.0 checkpoints
            try:
                from .modeling_tf_pytorch_utils import load_tf2_checkpoint_in_pytorch_model

                model, loading_info = load_tf2_checkpoint_in_pytorch_model(
                    model, checkpoint_files[0], allow_missing_keys=True, output_loading_info=True
                )
            except ImportError:
                logger.error(
                    "Loading a TensorFlow model in PyTorch, requires both PyTorch and TensorFlow to be installed."
                    " Please see https://pytorch.org/ and https://www.tensorflow.org/install/ for installation"
                    " instructions."
                )
                raise
        return model, loading_info

    @classmethod
    def _load_from_flax(cls, model, checkpoint_files):
        try:
            from .modeling_flax_pytorch_utils import load_flax_checkpoint_in_pytorch_model

            model = load_flax_checkpoint_in_pytorch_model(model, checkpoint_files[0])
        except ImportError:
            logger.error(
                "Loading a Flax model in PyTorch, requires both PyTorch and Flax to be installed. Please see"
                " https://pytorch.org/ and https://flax.readthedocs.io/en/latest/installation.html for"
                " installation instructions."
            )
            raise
        return model

    def retrieve_modules_from_names(self, names, add_prefix=False, remove_prefix=False):
        module_keys = {".".join(key.split(".")[:-1]) for key in names}

        # torch.nn.ParameterList is a special case where two parameter keywords
        # are appended to the module name, *e.g.* bert.special_embeddings.0
        module_keys = module_keys.union(
            {".".join(key.split(".")[:-2]) for key in names if len(key) > 0 and key[-1].isdigit()}
        )

        retrieved_modules = []
        # retrieve all modules that has at least one missing weight name
        for name, module in self.named_modules():
            if remove_prefix:
                _prefix = f"{self.base_model_prefix}."
                name = name[len(_prefix) :] if name.startswith(_prefix) else name
            elif add_prefix:
                name = ".".join([self.base_model_prefix, name]) if len(name) > 0 else self.base_model_prefix

            if name in module_keys:
                retrieved_modules.append(module)

        return retrieved_modules

    @classmethod
    def register_for_auto_class(cls, auto_class="AutoModel"):
        """
        Register this class with a given auto class. This should only be used for custom models as the ones in the
        library are already mapped with an auto class.

        <Tip warning={true}>

        This API is experimental and may have some slight breaking changes in the next releases.

        </Tip>

        Args:
            auto_class (`str` or `type`, *optional*, defaults to `"AutoModel"`):
                The auto class to register this new model with.
        """
        if not isinstance(auto_class, str):
            auto_class = auto_class.__name__

        import transformers.models.auto as auto_module

        if not hasattr(auto_module, auto_class):
            raise ValueError(f"{auto_class} is not a valid auto class.")

        cls._auto_class = auto_class

    def to_bettertransformer(self) -> "PreTrainedModel":
        """
        Converts the model to use [PyTorch's native attention
        implementation](https://pytorch.org/docs/stable/generated/torch.nn.MultiheadAttention.html), integrated to
        Transformers through [Optimum library](https://huggingface.co/docs/optimum/bettertransformer/overview). Only a
        subset of all Transformers models are supported.

        PyTorch's attention fastpath allows to speed up inference through kernel fusions and the use of [nested
        tensors](https://pytorch.org/docs/stable/nested.html). Detailed benchmarks can be found in [this blog
        post](https://medium.com/pytorch/bettertransformer-out-of-the-box-performance-for-huggingface-transformers-3fbe27d50ab2).

        Returns:
            [`PreTrainedModel`]: The model converted to BetterTransformer.
        """
        if not is_optimum_available():
            raise ImportError("The package `optimum` is required to use Better Transformer.")

        from optimum.version import __version__ as optimum_version

        if version.parse(optimum_version) < version.parse("1.7.0"):
            raise ImportError(
                f"Please install optimum>=1.7.0 to use Better Transformer. The version {optimum_version} was found."
            )

        from optimum.bettertransformer import BetterTransformer

        return BetterTransformer.transform(self)

    def reverse_bettertransformer(self):
        """
        Reverts the transformation from [`~PreTrainedModel.to_bettertransformer`] so that the original modeling is
        used, for example in order to save the model.

        Returns:
            [`PreTrainedModel`]: The model converted back to the original modeling.
        """
        if not is_optimum_available():
            raise ImportError("The package `optimum` is required to use Better Transformer.")

        from optimum.version import __version__ as optimum_version

        if version.parse(optimum_version) < version.parse("1.7.0"):
            raise ImportError(
                f"Please install optimum>=1.7.0 to use Better Transformer. The version {optimum_version} was found."
            )

        from optimum.bettertransformer import BetterTransformer

        return BetterTransformer.reverse(self)

    def warn_if_padding_and_no_attention_mask(self, input_ids, attention_mask):
        """
        Shows a one-time warning if the input_ids appear to contain padding and no attention mask was given.
        """

        # Skip the check during tracing.
        if is_torch_fx_proxy(input_ids) or torch.jit.is_tracing() or is_torchdynamo_compiling():
            return

        if (attention_mask is not None) or (self.config.pad_token_id is None):
            return

        # Check only the first and last input IDs to reduce overhead.
        if self.config.pad_token_id in input_ids[:, [-1, 0]]:
            warn_string = (
                "We strongly recommend passing in an `attention_mask` since your input_ids may be padded. See "
                "https://huggingface.co/docs/transformers/troubleshooting"
                "#incorrect-output-when-padding-tokens-arent-masked."
            )

            # If the pad token is equal to either BOS, EOS, or SEP, we do not know whether the user should use an
            # attention_mask or not. In this case, we should still show a warning because this is a rare case.
            if (
                (self.config.bos_token_id is not None and self.config.bos_token_id == self.config.pad_token_id)
                or (self.config.eos_token_id is not None and self.config.eos_token_id == self.config.pad_token_id)
                or (self.config.sep_token_id is not None and self.config.sep_token_id == self.config.pad_token_id)
            ):
                warn_string += (
                    f"\nYou may ignore this warning if your `pad_token_id` ({self.config.pad_token_id}) is identical "
                    f"to the `bos_token_id` ({self.config.bos_token_id}), `eos_token_id` ({self.config.eos_token_id}), "
                    f"or the `sep_token_id` ({self.config.sep_token_id}), and your input is not padded."
                )

            logger.warning_once(warn_string)

    @property
    def supports_tp_plan(self):
        """
        Returns whether the model has a tensor parallelism plan.
        """
        if self._tp_plan is not None:
            return True
        # Check if base model has a TP plan
        if getattr(self.base_model, "_tp_plan", None) is not None:
            return True
        return False

    @property
    def supports_pp_plan(self):
        if self._pp_plan is not None:
            return True
        # Check if base model has PP plan
        if getattr(self.base_model, "_pp_plan", None) is not None:
            return True
        return False

    @property
    def loss_function(self):
        if hasattr(self, "_loss_function"):
            return self._loss_function

        loss_type = getattr(self, "loss_type", None)

        if loss_type is None or loss_type not in LOSS_MAPPING:
            logger.warning_once(
                f"`loss_type={loss_type}` was set in the config but it is unrecognised."
                f"Using the default loss: `ForCausalLMLoss`."
            )
            loss_type = "ForCausalLM"
        return LOSS_MAPPING[loss_type]

    @loss_function.setter
    def loss_function(self, value):
        self._loss_function = value

    def get_compiled_call(self, compile_config: CompileConfig):
        """Return a `torch.compile`'d version of `self.__call__`. This is useful to dynamically choose between
        non-compiled/compiled `forward` during inference, especially to switch between prefill (where we don't
        want to use compiled version to avoid recomputing the graph with new shapes) and iterative decoding
        (where we want the speed-ups of compiled version with static shapes)."""
        # Only reset it if not present or different from previous config
        default_config = getattr(self.generation_config, "compile_config", CompileConfig())
        if (
            not hasattr(self, "_compiled_call")
            or getattr(self, "_last_compile_config", default_config) != compile_config
        ):
            self._last_compile_config = compile_config
            self._compiled_call = torch.compile(self.__call__, **compile_config.to_dict())
        return self._compiled_call

    @classmethod
    def is_backend_compatible(cls):
        return cls._supports_attention_backend

    def _move_missing_keys_from_meta_to_cpu(
        self,
        missing_keys: List[str],
        unexpected_keys: List[str],
        dtype: Optional[torch.dtype],
        hf_quantizer: Optional[HfQuantizer],
    ) -> "PreTrainedModel":
        """Move the missing keys (keys that are part of the model parameters, but were NOT found in the loaded state dicts) back
        from meta device to cpu.
        """
        is_quantized = hf_quantizer is not None

        model_state_dict = self.state_dict()
        for key in missing_keys:
            param = model_state_dict[key]
            if param.device == torch.device("meta"):
                # upcast in fp32 if any
                target_dtype = dtype
                value = torch.empty(*param.size(), dtype=target_dtype)
                if (
                    not is_quantized
                    or (getattr(hf_quantizer, "requires_parameters_quantization", False))
                    or not hf_quantizer.check_quantized_param(self, param_value=value, param_name=key, state_dict={})
                ):
                    set_module_tensor_to_device(self, key, "cpu", value)
                else:
                    hf_quantizer.create_quantized_param(self, value, key, "cpu", model_state_dict, unexpected_keys)

    def _initialize_missing_keys(
        self,
        loaded_keys: List[str],
        ignore_mismatched_sizes: bool,
        is_quantized: bool,
    ) -> "PreTrainedModel":
        """Initialize the missing keys (keys that are part of the model parameters, but were NOT found in the loaded state dicts), according to
        `_initialize_weights`. Indeed, since the corresponding weights are missing from the state dict, they will not be replaced and need to
        be initialized correctly (i.e. weight initialization distribution).
        Also take care of setting the `_is_hf_initialized` flag for keys that are not missing.
        """
        if not ignore_mismatched_sizes:
            not_initialized_submodules = set_initialized_submodules(self, loaded_keys)
            # If we're about to tie the output embeds to the input embeds we don't need to init them
            if (
                hasattr(self.config.get_text_config(decoder=True), "tie_word_embeddings")
                and self.config.get_text_config(decoder=True).tie_word_embeddings
            ):
                output_embeddings = self.get_output_embeddings()
                if output_embeddings is not None:
                    # Still need to initialize if there is a bias term since biases are not tied.
                    if not hasattr(output_embeddings, "bias") or output_embeddings.bias is None:
                        output_embeddings._is_hf_initialized = True
        else:
            not_initialized_submodules = dict(self.named_modules())
        # This will only initialize submodules that are not marked as initialized by the line above.
        if is_deepspeed_zero3_enabled() and not is_quantized:
            import deepspeed

            not_initialized_parameters = list(
                set(
                    itertools.chain.from_iterable(
                        submodule.parameters(recurse=False) for submodule in not_initialized_submodules.values()
                    )
                )
            )
            with deepspeed.zero.GatheredParameters(not_initialized_parameters, modifier_rank=0):
                self.apply(self._initialize_weights)
        else:
            self.apply(self._initialize_weights)

    def get_parameter_or_buffer(self, target: str):
        """
        Return the parameter or buffer given by `target` if it exists, otherwise throw an error. This combines
        `get_parameter()` and `get_buffer()` in a single handy function. Note that it only work if `target` is a
        leaf of the model.
        """
        try:
            return self.get_parameter(target)
        except AttributeError:
            pass
        try:
            return self.get_buffer(target)
        except AttributeError:
            pass
        raise AttributeError(f"`{target}` is neither a parameter nor a buffer.")


PreTrainedModel.push_to_hub = copy_func(PreTrainedModel.push_to_hub)
if PreTrainedModel.push_to_hub.__doc__ is not None:
    PreTrainedModel.push_to_hub.__doc__ = PreTrainedModel.push_to_hub.__doc__.format(
        object="model", object_class="AutoModel", object_files="model file"
    )


class PoolerStartLogits(nn.Module):
    """
    Compute SQuAD start logits from sequence hidden states.

    Args:
        config ([`PretrainedConfig`]):
            The config used by the model, will be used to grab the `hidden_size` of the model.
    """

    def __init__(self, config: PretrainedConfig):
        super().__init__()
        self.dense = nn.Linear(config.hidden_size, 1)

    def forward(
        self, hidden_states: torch.FloatTensor, p_mask: Optional[torch.FloatTensor] = None
    ) -> torch.FloatTensor:
        """
        Args:
            hidden_states (`torch.FloatTensor` of shape `(batch_size, seq_len, hidden_size)`):
                The final hidden states of the model.
            p_mask (`torch.FloatTensor` of shape `(batch_size, seq_len)`, *optional*):
                Mask for tokens at invalid position, such as query and special symbols (PAD, SEP, CLS). 1.0 means token
                should be masked.

        Returns:
            `torch.FloatTensor`: The start logits for SQuAD.
        """
        x = self.dense(hidden_states).squeeze(-1)

        if p_mask is not None:
            if get_parameter_dtype(self) == torch.float16:
                x = x * (1 - p_mask) - 65500 * p_mask
            else:
                x = x * (1 - p_mask) - 1e30 * p_mask

        return x


class PoolerEndLogits(nn.Module):
    """
    Compute SQuAD end logits from sequence hidden states.

    Args:
        config ([`PretrainedConfig`]):
            The config used by the model, will be used to grab the `hidden_size` of the model and the `layer_norm_eps`
            to use.
    """

    def __init__(self, config: PretrainedConfig):
        super().__init__()
        self.dense_0 = nn.Linear(config.hidden_size * 2, config.hidden_size)
        self.activation = nn.Tanh()
        self.LayerNorm = nn.LayerNorm(config.hidden_size, eps=config.layer_norm_eps)
        self.dense_1 = nn.Linear(config.hidden_size, 1)

    def forward(
        self,
        hidden_states: torch.FloatTensor,
        start_states: Optional[torch.FloatTensor] = None,
        start_positions: Optional[torch.LongTensor] = None,
        p_mask: Optional[torch.FloatTensor] = None,
    ) -> torch.FloatTensor:
        """
        Args:
            hidden_states (`torch.FloatTensor` of shape `(batch_size, seq_len, hidden_size)`):
                The final hidden states of the model.
            start_states (`torch.FloatTensor` of shape `(batch_size, seq_len, hidden_size)`, *optional*):
                The hidden states of the first tokens for the labeled span.
            start_positions (`torch.LongTensor` of shape `(batch_size,)`, *optional*):
                The position of the first token for the labeled span.
            p_mask (`torch.FloatTensor` of shape `(batch_size, seq_len)`, *optional*):
                Mask for tokens at invalid position, such as query and special symbols (PAD, SEP, CLS). 1.0 means token
                should be masked.

        <Tip>

        One of `start_states` or `start_positions` should be not `None`. If both are set, `start_positions` overrides
        `start_states`.

        </Tip>

        Returns:
            `torch.FloatTensor`: The end logits for SQuAD.
        """
        assert (
            start_states is not None or start_positions is not None
        ), "One of start_states, start_positions should be not None"
        if start_positions is not None:
            slen, hsz = hidden_states.shape[-2:]
            start_positions = start_positions[:, None, None].expand(-1, -1, hsz)  # shape (bsz, 1, hsz)
            start_states = hidden_states.gather(-2, start_positions)  # shape (bsz, 1, hsz)
            start_states = start_states.expand(-1, slen, -1)  # shape (bsz, slen, hsz)

        x = self.dense_0(torch.cat([hidden_states, start_states], dim=-1))
        x = self.activation(x)
        x = self.LayerNorm(x)
        x = self.dense_1(x).squeeze(-1)

        if p_mask is not None:
            if get_parameter_dtype(self) == torch.float16:
                x = x * (1 - p_mask) - 65500 * p_mask
            else:
                x = x * (1 - p_mask) - 1e30 * p_mask

        return x


class PoolerAnswerClass(nn.Module):
    """
    Compute SQuAD 2.0 answer class from classification and start tokens hidden states.

    Args:
        config ([`PretrainedConfig`]):
            The config used by the model, will be used to grab the `hidden_size` of the model.
    """

    def __init__(self, config):
        super().__init__()
        self.dense_0 = nn.Linear(config.hidden_size * 2, config.hidden_size)
        self.activation = nn.Tanh()
        self.dense_1 = nn.Linear(config.hidden_size, 1, bias=False)

    def forward(
        self,
        hidden_states: torch.FloatTensor,
        start_states: Optional[torch.FloatTensor] = None,
        start_positions: Optional[torch.LongTensor] = None,
        cls_index: Optional[torch.LongTensor] = None,
    ) -> torch.FloatTensor:
        """
        Args:
            hidden_states (`torch.FloatTensor` of shape `(batch_size, seq_len, hidden_size)`):
                The final hidden states of the model.
            start_states (`torch.FloatTensor` of shape `(batch_size, seq_len, hidden_size)`, *optional*):
                The hidden states of the first tokens for the labeled span.
            start_positions (`torch.LongTensor` of shape `(batch_size,)`, *optional*):
                The position of the first token for the labeled span.
            cls_index (`torch.LongTensor` of shape `(batch_size,)`, *optional*):
                Position of the CLS token for each sentence in the batch. If `None`, takes the last token.

        <Tip>

        One of `start_states` or `start_positions` should be not `None`. If both are set, `start_positions` overrides
        `start_states`.

        </Tip>

        Returns:
            `torch.FloatTensor`: The SQuAD 2.0 answer class.
        """
        # No dependency on end_feature so that we can obtain one single `cls_logits` for each sample.
        hsz = hidden_states.shape[-1]
        assert (
            start_states is not None or start_positions is not None
        ), "One of start_states, start_positions should be not None"
        if start_positions is not None:
            start_positions = start_positions[:, None, None].expand(-1, -1, hsz)  # shape (bsz, 1, hsz)
            start_states = hidden_states.gather(-2, start_positions).squeeze(-2)  # shape (bsz, hsz)

        if cls_index is not None:
            cls_index = cls_index[:, None, None].expand(-1, -1, hsz)  # shape (bsz, 1, hsz)
            cls_token_state = hidden_states.gather(-2, cls_index).squeeze(-2)  # shape (bsz, hsz)
        else:
            cls_token_state = hidden_states[:, -1, :]  # shape (bsz, hsz)

        x = self.dense_0(torch.cat([start_states, cls_token_state], dim=-1))
        x = self.activation(x)
        x = self.dense_1(x).squeeze(-1)

        return x


@dataclass
class SquadHeadOutput(ModelOutput):
    """
    Base class for outputs of question answering models using a [`~modeling_utils.SQuADHead`].

    Args:
        loss (`torch.FloatTensor` of shape `(1,)`, *optional*, returned if both `start_positions` and `end_positions` are provided):
            Classification loss as the sum of start token, end token (and is_impossible if provided) classification
            losses.
        start_top_log_probs (`torch.FloatTensor` of shape `(batch_size, config.start_n_top)`, *optional*, returned if `start_positions` or `end_positions` is not provided):
            Log probabilities for the top config.start_n_top start token possibilities (beam-search).
        start_top_index (`torch.LongTensor` of shape `(batch_size, config.start_n_top)`, *optional*, returned if `start_positions` or `end_positions` is not provided):
            Indices for the top config.start_n_top start token possibilities (beam-search).
        end_top_log_probs (`torch.FloatTensor` of shape `(batch_size, config.start_n_top * config.end_n_top)`, *optional*, returned if `start_positions` or `end_positions` is not provided):
            Log probabilities for the top `config.start_n_top * config.end_n_top` end token possibilities
            (beam-search).
        end_top_index (`torch.LongTensor` of shape `(batch_size, config.start_n_top * config.end_n_top)`, *optional*, returned if `start_positions` or `end_positions` is not provided):
            Indices for the top `config.start_n_top * config.end_n_top` end token possibilities (beam-search).
        cls_logits (`torch.FloatTensor` of shape `(batch_size,)`, *optional*, returned if `start_positions` or `end_positions` is not provided):
            Log probabilities for the `is_impossible` label of the answers.

    """

    loss: Optional[torch.FloatTensor] = None
    start_top_log_probs: Optional[torch.FloatTensor] = None
    start_top_index: Optional[torch.LongTensor] = None
    end_top_log_probs: Optional[torch.FloatTensor] = None
    end_top_index: Optional[torch.LongTensor] = None
    cls_logits: Optional[torch.FloatTensor] = None


class SQuADHead(nn.Module):
    r"""
    A SQuAD head inspired by XLNet.

    Args:
        config ([`PretrainedConfig`]):
            The config used by the model, will be used to grab the `hidden_size` of the model and the `layer_norm_eps`
            to use.
    """

    def __init__(self, config):
        super().__init__()
        self.start_n_top = config.start_n_top
        self.end_n_top = config.end_n_top

        self.start_logits = PoolerStartLogits(config)
        self.end_logits = PoolerEndLogits(config)
        self.answer_class = PoolerAnswerClass(config)

    @replace_return_docstrings(output_type=SquadHeadOutput, config_class=PretrainedConfig)
    def forward(
        self,
        hidden_states: torch.FloatTensor,
        start_positions: Optional[torch.LongTensor] = None,
        end_positions: Optional[torch.LongTensor] = None,
        cls_index: Optional[torch.LongTensor] = None,
        is_impossible: Optional[torch.LongTensor] = None,
        p_mask: Optional[torch.FloatTensor] = None,
        return_dict: bool = False,
    ) -> Union[SquadHeadOutput, Tuple[torch.FloatTensor]]:
        """
        Args:
            hidden_states (`torch.FloatTensor` of shape `(batch_size, seq_len, hidden_size)`):
                Final hidden states of the model on the sequence tokens.
            start_positions (`torch.LongTensor` of shape `(batch_size,)`, *optional*):
                Positions of the first token for the labeled span.
            end_positions (`torch.LongTensor` of shape `(batch_size,)`, *optional*):
                Positions of the last token for the labeled span.
            cls_index (`torch.LongTensor` of shape `(batch_size,)`, *optional*):
                Position of the CLS token for each sentence in the batch. If `None`, takes the last token.
            is_impossible (`torch.LongTensor` of shape `(batch_size,)`, *optional*):
                Whether the question has a possible answer in the paragraph or not.
            p_mask (`torch.FloatTensor` of shape `(batch_size, seq_len)`, *optional*):
                Mask for tokens at invalid position, such as query and special symbols (PAD, SEP, CLS). 1.0 means token
                should be masked.
            return_dict (`bool`, *optional*, defaults to `False`):
                Whether or not to return a [`~utils.ModelOutput`] instead of a plain tuple.

        Returns:
        """
        start_logits = self.start_logits(hidden_states, p_mask=p_mask)

        if start_positions is not None and end_positions is not None:
            # If we are on multi-GPU, let's remove the dimension added by batch splitting
            for x in (start_positions, end_positions, cls_index, is_impossible):
                if x is not None and x.dim() > 1:
                    x.squeeze_(-1)

            # during training, compute the end logits based on the ground truth of the start position
            end_logits = self.end_logits(hidden_states, start_positions=start_positions, p_mask=p_mask)

            loss_fct = CrossEntropyLoss()
            start_loss = loss_fct(start_logits, start_positions)
            end_loss = loss_fct(end_logits, end_positions)
            total_loss = (start_loss + end_loss) / 2

            if cls_index is not None and is_impossible is not None:
                # Predict answerability from the representation of CLS and START
                cls_logits = self.answer_class(hidden_states, start_positions=start_positions, cls_index=cls_index)
                loss_fct_cls = nn.BCEWithLogitsLoss()
                cls_loss = loss_fct_cls(cls_logits, is_impossible)

                # note(zhiliny): by default multiply the loss by 0.5 so that the scale is comparable to start_loss and end_loss
                total_loss += cls_loss * 0.5

            return SquadHeadOutput(loss=total_loss) if return_dict else (total_loss,)

        else:
            # during inference, compute the end logits based on beam search
            bsz, slen, hsz = hidden_states.size()
            start_log_probs = nn.functional.softmax(start_logits, dim=-1)  # shape (bsz, slen)

            start_top_log_probs, start_top_index = torch.topk(
                start_log_probs, self.start_n_top, dim=-1
            )  # shape (bsz, start_n_top)
            start_top_index_exp = start_top_index.unsqueeze(-1).expand(-1, -1, hsz)  # shape (bsz, start_n_top, hsz)
            start_states = torch.gather(hidden_states, -2, start_top_index_exp)  # shape (bsz, start_n_top, hsz)
            start_states = start_states.unsqueeze(1).expand(-1, slen, -1, -1)  # shape (bsz, slen, start_n_top, hsz)

            hidden_states_expanded = hidden_states.unsqueeze(2).expand_as(
                start_states
            )  # shape (bsz, slen, start_n_top, hsz)
            p_mask = p_mask.unsqueeze(-1) if p_mask is not None else None
            end_logits = self.end_logits(hidden_states_expanded, start_states=start_states, p_mask=p_mask)
            end_log_probs = nn.functional.softmax(end_logits, dim=1)  # shape (bsz, slen, start_n_top)

            end_top_log_probs, end_top_index = torch.topk(
                end_log_probs, self.end_n_top, dim=1
            )  # shape (bsz, end_n_top, start_n_top)
            end_top_log_probs = end_top_log_probs.view(-1, self.start_n_top * self.end_n_top)
            end_top_index = end_top_index.view(-1, self.start_n_top * self.end_n_top)

            start_states = torch.einsum("blh,bl->bh", hidden_states, start_log_probs)
            cls_logits = self.answer_class(hidden_states, start_states=start_states, cls_index=cls_index)

            if not return_dict:
                return (start_top_log_probs, start_top_index, end_top_log_probs, end_top_index, cls_logits)
            else:
                return SquadHeadOutput(
                    start_top_log_probs=start_top_log_probs,
                    start_top_index=start_top_index,
                    end_top_log_probs=end_top_log_probs,
                    end_top_index=end_top_index,
                    cls_logits=cls_logits,
                )


class SequenceSummary(nn.Module):
    r"""
    Compute a single vector summary of a sequence hidden states.

    Args:
        config ([`PretrainedConfig`]):
            The config used by the model. Relevant arguments in the config class of the model are (refer to the actual
            config class of your model for the default values it uses):

            - **summary_type** (`str`) -- The method to use to make this summary. Accepted values are:

                - `"last"` -- Take the last token hidden state (like XLNet)
                - `"first"` -- Take the first token hidden state (like Bert)
                - `"mean"` -- Take the mean of all tokens hidden states
                - `"cls_index"` -- Supply a Tensor of classification token position (GPT/GPT-2)
                - `"attn"` -- Not implemented now, use multi-head attention

            - **summary_use_proj** (`bool`) -- Add a projection after the vector extraction.
            - **summary_proj_to_labels** (`bool`) -- If `True`, the projection outputs to `config.num_labels` classes
              (otherwise to `config.hidden_size`).
            - **summary_activation** (`Optional[str]`) -- Set to `"tanh"` to add a tanh activation to the output,
              another string or `None` will add no activation.
            - **summary_first_dropout** (`float`) -- Optional dropout probability before the projection and activation.
            - **summary_last_dropout** (`float`)-- Optional dropout probability after the projection and activation.
    """

    def __init__(self, config: PretrainedConfig):
        super().__init__()

        self.summary_type = getattr(config, "summary_type", "last")
        if self.summary_type == "attn":
            # We should use a standard multi-head attention module with absolute positional embedding for that.
            # Cf. https://github.com/zihangdai/xlnet/blob/master/modeling.py#L253-L276
            # We can probably just use the multi-head attention module of PyTorch >=1.1.0
            raise NotImplementedError

        self.summary = Identity()
        if hasattr(config, "summary_use_proj") and config.summary_use_proj:
            if hasattr(config, "summary_proj_to_labels") and config.summary_proj_to_labels and config.num_labels > 0:
                num_classes = config.num_labels
            else:
                num_classes = config.hidden_size
            self.summary = nn.Linear(config.hidden_size, num_classes)

        activation_string = getattr(config, "summary_activation", None)
        self.activation: Callable = get_activation(activation_string) if activation_string else Identity()

        self.first_dropout = Identity()
        if hasattr(config, "summary_first_dropout") and config.summary_first_dropout > 0:
            self.first_dropout = nn.Dropout(config.summary_first_dropout)

        self.last_dropout = Identity()
        if hasattr(config, "summary_last_dropout") and config.summary_last_dropout > 0:
            self.last_dropout = nn.Dropout(config.summary_last_dropout)

    def forward(
        self, hidden_states: torch.FloatTensor, cls_index: Optional[torch.LongTensor] = None
    ) -> torch.FloatTensor:
        """
        Compute a single vector summary of a sequence hidden states.

        Args:
            hidden_states (`torch.FloatTensor` of shape `[batch_size, seq_len, hidden_size]`):
                The hidden states of the last layer.
            cls_index (`torch.LongTensor` of shape `[batch_size]` or `[batch_size, ...]` where ... are optional leading dimensions of `hidden_states`, *optional*):
                Used if `summary_type == "cls_index"` and takes the last token of the sequence as classification token.

        Returns:
            `torch.FloatTensor`: The summary of the sequence hidden states.
        """
        if self.summary_type == "last":
            output = hidden_states[:, -1]
        elif self.summary_type == "first":
            output = hidden_states[:, 0]
        elif self.summary_type == "mean":
            output = hidden_states.mean(dim=1)
        elif self.summary_type == "cls_index":
            if cls_index is None:
                cls_index = torch.full_like(
                    hidden_states[..., :1, :],
                    hidden_states.shape[-2] - 1,
                    dtype=torch.long,
                )
            else:
                cls_index = cls_index.unsqueeze(-1).unsqueeze(-1)
                cls_index = cls_index.expand((-1,) * (cls_index.dim() - 1) + (hidden_states.size(-1),))
            # shape of cls_index: (bsz, XX, 1, hidden_size) where XX are optional leading dim of hidden_states
            output = hidden_states.gather(-2, cls_index).squeeze(-2)  # shape (bsz, XX, hidden_size)
        elif self.summary_type == "attn":
            raise NotImplementedError

        output = self.first_dropout(output)
        output = self.summary(output)
        output = self.activation(output)
        output = self.last_dropout(output)

        return output


def unwrap_model(model: nn.Module, recursive: bool = False) -> nn.Module:
    """
    Recursively unwraps a model from potential containers (as used in distributed training).

    Args:
        model (`torch.nn.Module`): The model to unwrap.
        recursive (`bool`, *optional*, defaults to `False`):
            Whether to recursively extract all cases of `module.module` from `model` as well as unwrap child sublayers
            recursively, not just the top-level distributed containers.
    """
    # Use accelerate implementation if available (should always be the case when using torch)
    # This is for pytorch, as we also have to handle things like dynamo
    if is_accelerate_available():
        kwargs = {}
        if recursive:
            if not is_accelerate_available("0.29.0"):
                raise RuntimeError(
                    "Setting `recursive=True` to `unwrap_model` requires `accelerate` v0.29.0. Please upgrade your version of accelerate"
                )
            else:
                kwargs["recursive"] = recursive
        return extract_model_from_parallel(model, **kwargs)
    else:
        # since there could be multiple levels of wrapping, unwrap recursively
        if hasattr(model, "module"):
            return unwrap_model(model.module)
        else:
            return model


def expand_device_map(device_map, param_names):
    """
    Expand a device map to return the correspondence parameter name to device.
    """
    new_device_map = {}
    for module, device in device_map.items():
        new_device_map.update(
            {p: device for p in param_names if p == module or p.startswith(f"{module}.") or module == ""}
        )
    return new_device_map


def caching_allocator_warmup(model: PreTrainedModel, expanded_device_map: Dict, dtype: torch.dtype) -> Dict:
    """This function warm-ups the caching allocator based on the size of the model tensors that will reside on each
    device. It allows to have one large call to Malloc, instead of recursively calling it later when loading
    the model, which is actually the loading speed botteneck.
    Calling this function allows to cut the model loading time by a very large margin.
    """
    # Remove disk and cpu devices, and cast to proper torch.device
    accelerator_device_map = {
        param: torch.device(device) for param, device in expanded_device_map.items() if device not in ["cpu", "disk"]
    }
    if not len(accelerator_device_map):
        return

    tp_plan_regex = (
        re.compile("|".join([re.escape(plan) for plan in model._tp_plan]))
        if _torch_distributed_available and torch.distributed.is_initialized()
        else None
    )

    parameter_count = defaultdict(lambda: 0)
    allocation_factor = 1
    if torch.distributed.is_initialized() or len(set(accelerator_device_map.values())) >= 2:
        allocation_factor = 2

    for param_name, device in accelerator_device_map.items():
        param = model.get_parameter_or_buffer(param_name)
        param_size = int(math.prod(param.shape) * allocation_factor)

        if tp_plan_regex is not None:
            generic_name = re.sub(r"\.\d+\.", ".*.", param_name)
            param_size //= torch.distributed.get_world_size() if tp_plan_regex.search(generic_name) else 1

        parameter_count[device] += param_size

    dtype = dtype if dtype is not None else torch.float32

    # This will kick off the caching allocator to avoid having to Malloc afterwards
    for device, param_count in parameter_count.items():
        max_memory_device = None
        if device.type == "cuda":
            max_memory_device = torch.cuda.mem_get_info(device.index)[0]
        # allocate only if we have enough memory
        if max_memory_device is None or max_memory_device > param_count * dtype_byte_size(dtype):
            _ = torch.empty(param_count, dtype=dtype, device=device, requires_grad=False)


def get_disk_only_shard_files(device_map, weight_map):
    """
    Returns the list of shard files containing only weights offloaded to disk.
    """
    files_content = collections.defaultdict(list)
    for weight_name, filename in weight_map.items():
        while len(weight_name) > 0 and weight_name not in device_map:
            weight_name = ".".join(weight_name.split(".")[:-1])
        files_content[filename].append(device_map[weight_name])

    return [fname for fname, devices in files_content.items() if set(devices) == {"disk"}]


ALL_ATTENTION_FUNCTIONS: Dict[str, Callable] = {}

ALL_ATTENTION_FUNCTIONS.update(
    {
        "flash_attention_2": flash_attention_forward,
        "flex_attention": flex_attention_forward,
        "sdpa": sdpa_attention_forward,
    }
)<|MERGE_RESOLUTION|>--- conflicted
+++ resolved
@@ -1247,13 +1247,13 @@
             for key, curr_dtype in torch_dtype.items():
                 if hasattr(config, key):
                     value = getattr(config, key)
+                    curr_dtype = curr_dtype if not isinstance(curr_dtype, str) else getattr(torch, curr_dtype)
                     value.torch_dtype = curr_dtype
             # main torch dtype for modules that aren't part of any sub-config
             torch_dtype = torch_dtype.get("")
+            torch_dtype = torch_dtype if not isinstance(torch_dtype, str) else getattr(torch, torch_dtype)
             config.torch_dtype = torch_dtype
-            if isinstance(torch_dtype, str) and hasattr(torch, torch_dtype):
-                torch_dtype = getattr(torch, torch_dtype)
-            elif torch_dtype is None:
+            if torch_dtype is None:
                 torch_dtype = torch.float32
         else:
             raise ValueError(
@@ -1264,7 +1264,7 @@
         dtype_orig = cls._set_default_torch_dtype(torch_dtype)
     else:
         # set fp32 as the default dtype for BC
-        default_dtype = str(torch.get_default_dtype()).split(".")[-1]
+        default_dtype = torch.get_default_dtype()
         config.torch_dtype = default_dtype
         for key in config.sub_configs.keys():
             value = getattr(config, key)
@@ -4353,75 +4353,6 @@
         from_pt = not (from_tf | from_flax)
 
         if from_pt:
-<<<<<<< HEAD
-            if not is_sharded and state_dict is None:
-                # Time to load the checkpoint
-                state_dict = load_state_dict(resolved_archive_file, weights_only=weights_only)
-
-            # set dtype to instantiate the model under:
-            # 1. If torch_dtype is not None, we use that dtype
-            # 2. If torch_dtype is "auto", we auto-detect dtype from the loaded state_dict, by checking its first
-            #    weights entry that is of a floating type - we assume all floating dtype weights are of the same dtype
-            # we also may have config.torch_dtype available, but we won't rely on it till v5
-            dtype_orig = None
-
-            if torch_dtype is not None:
-                if isinstance(torch_dtype, str):
-                    if torch_dtype == "auto":
-                        if hasattr(config, "torch_dtype") and config.torch_dtype is not None:
-                            torch_dtype = config.torch_dtype
-                            logger.info(f"Will use torch_dtype={torch_dtype} as defined in model's config object")
-                        else:
-                            if is_sharded and "dtype" in sharded_metadata:
-                                torch_dtype = sharded_metadata["dtype"]
-                            elif not is_sharded:
-                                torch_dtype = get_state_dict_dtype(state_dict)
-                            else:
-                                one_state_dict = load_state_dict(resolved_archive_file[0], weights_only=weights_only)
-                                torch_dtype = get_state_dict_dtype(one_state_dict)
-                                del one_state_dict  # free CPU memory
-                            logger.info(
-                                "Since the `torch_dtype` attribute can't be found in model's config object, "
-                                "will use torch_dtype={torch_dtype} as derived from model's weights"
-                            )
-                    elif hasattr(torch, torch_dtype):
-                        torch_dtype = getattr(torch, torch_dtype)
-                        config.torch_dtype = torch_dtype
-                        for sub_config_key in config.sub_configs.keys():
-                            sub_config = getattr(config, sub_config_key)
-                            sub_config.torch_dtype = torch_dtype
-                elif isinstance(torch_dtype, torch.dtype):
-                    config.torch_dtype = torch_dtype
-                    for sub_config_key in config.sub_configs.keys():
-                        sub_config = getattr(config, sub_config_key)
-                        sub_config.torch_dtype = torch_dtype
-                elif isinstance(torch_dtype, dict):
-                    for key, curr_dtype in torch_dtype.items():
-                        if hasattr(config, key):
-                            value = getattr(config, key)
-                            curr_dtype = curr_dtype if not isinstance(curr_dtype, str) else getattr(torch, curr_dtype)
-                            value.torch_dtype = curr_dtype
-                    # main torch dtype for modules that aren't part of any sub-config
-                    torch_dtype = torch_dtype.get("")
-                    torch_dtype = torch_dtype if not isinstance(torch_dtype, str) else getattr(torch, torch_dtype)
-                    config.torch_dtype = torch_dtype
-                    if torch_dtype is None:
-                        torch_dtype = torch.float32
-                else:
-                    raise ValueError(
-                        f"`torch_dtype` can be one of: `torch.dtype`, `'auto'`, a string of a valid `torch.dtype` or a `dict` with valid `torch_dtype` "
-                        f"for each sub-config in composite configs, but received {torch_dtype}"
-                    )
-
-                dtype_orig = cls._set_default_torch_dtype(torch_dtype)
-            else:
-                # set fp32 as the default dtype for BC
-                default_dtype = torch.get_default_dtype()
-                config.torch_dtype = default_dtype
-                for key in config.sub_configs.keys():
-                    value = getattr(config, key)
-                    value.torch_dtype = default_dtype
-=======
             if gguf_file:
                 from .modeling_gguf_pytorch_utils import load_gguf_checkpoint
 
@@ -4434,7 +4365,6 @@
                 ]
                 # Force it if is not already the case
                 low_cpu_mem_usage = True
->>>>>>> fc8764c9
 
             # Find the correct dtype based on current state
             config, torch_dtype, dtype_orig = _get_torch_dtype(
