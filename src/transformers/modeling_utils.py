--- conflicted
+++ resolved
@@ -27,6 +27,7 @@
 import shutil
 import tempfile
 import warnings
+from collections import defaultdict
 from collections import defaultdict
 from contextlib import contextmanager
 from dataclasses import dataclass
@@ -883,6 +884,32 @@
         path, name = weights_name.rsplit(".", 1)
         weights_name = f"{path}.{variant}.{name}"
     return weights_name
+
+
+def update_key_name(keys):
+    """
+    Updates a dictionary of keys to pack layers together as layer.{0, 1, 4} instead of layers.0, layers.1, layers.4.
+    """
+    key_dict = defaultdict(set)
+    for key in keys:
+        modified_key = r""
+        for char in key:
+            if char.isdigit() and modified_key[-1] == ".":
+                if modified_key != "":
+                    modified_key += r"(\d+)"
+                    modified_key = modified_key.replace(".", r"\.")
+                    key_dict[modified_key].add(int(char))
+                    modified_key = r""
+            else:
+                modified_key += char
+    final_keys = set()
+    for key in keys:
+        text = key
+        for pattern, values in key_dict.items():
+            if len(values) > 1:
+                text = re.sub(pattern, lambda match: match.group(0)[: -len(match.group(1))] + str(values), text)
+        final_keys.add(text)
+    return final_keys
 
 
 def _get_resolved_checkpoint_files(
@@ -1442,32 +1469,6 @@
     outputs: 1
 
 
-def update_key_name(keys):
-    """
-    Updates a dictionary of keys to pack layers together as layer.{0, 1, 4} instead of layers.0, layers.1, layers.4.
-    """
-    key_dict = defaultdict(set)
-    for key in keys:
-        modified_key = r""
-        for char in key:
-            if char.isdigit() and modified_key[-1] == ".":
-                if modified_key != "":
-                    modified_key += r"(\d+)"
-                    modified_key = modified_key.replace(".", r"\.")
-                    key_dict[modified_key].add(int(char))
-                    modified_key = r""
-            else:
-                modified_key += char
-    final_keys = set()
-    for key in keys:
-        text = key
-        for pattern, values in key_dict.items():
-            if len(values) > 1:
-                text = re.sub(pattern, lambda match: match.group(0)[: -len(match.group(1))] + str(values), text)
-        final_keys.add(text)
-    return final_keys
-
-
 class ModuleUtilsMixin:
     """
     A few utilities for `torch.nn.Modules`, to be used as a mixin.
@@ -5015,13 +5016,10 @@
                     "\n\tYou may consider adding `ignore_mismatched_sizes=True` in the model `from_pretrained` method."
                 )
             raise RuntimeError(f"Error(s) in loading state_dict for {model.__class__.__name__}:\n\t{error_msg}")
-<<<<<<< HEAD
 
         missing_keys = update_key_name(missing_keys)
         unexpected_keys = update_key_name(unexpected_keys)
 
-=======
->>>>>>> 00d07726
         if len(unexpected_keys) > 0:
             archs = [] if model.config.architectures is None else model.config.architectures
             warner = logger.warning if model.__class__.__name__ in archs else logger.info
