# coding=utf-8
# Copyright 2018 The Google AI Language Team Authors, Facebook AI Research authors and The HuggingFace Inc. team.
# Copyright (c) 2018, NVIDIA CORPORATION.  All rights reserved.
#
# Licensed under the Apache License, Version 2.0 (the "License");
# you may not use this file except in compliance with the License.
# You may obtain a copy of the License at
#
#     http://www.apache.org/licenses/LICENSE-2.0
#
# Unless required by applicable law or agreed to in writing, software
# distributed under the License is distributed on an "AS IS" BASIS,
# WITHOUT WARRANTIES OR CONDITIONS OF ANY KIND, either express or implied.
# See the License for the specific language governing permissions and
# limitations under the License.
import collections
import copy
import functools
import gc
import importlib.metadata
import inspect
import itertools
import json
import math
import os
import re
import shutil
import tempfile
import warnings
from collections import defaultdict
from contextlib import contextmanager
from dataclasses import dataclass
from enum import Enum
from functools import partial, wraps
from threading import Thread
from typing import Any, Callable, Dict, List, Optional, Set, Tuple, Type, TypeVar, Union
from zipfile import is_zipfile

import torch
import torch.distributed.tensor
from huggingface_hub import split_torch_state_dict_into_shards
from packaging import version
from torch import Tensor, nn
from torch.distributions import constraints
from torch.nn import CrossEntropyLoss, Identity
from torch.utils.checkpoint import checkpoint

from .activations import get_activation
from .configuration_utils import PretrainedConfig
from .dynamic_module_utils import custom_object_save
from .generation import CompileConfig, GenerationConfig, GenerationMixin
from .integrations import PeftAdapterMixin, deepspeed_config, is_deepspeed_zero3_enabled
from .integrations.deepspeed import _load_state_dict_into_zero3_model
from .integrations.flash_attention import flash_attention_forward
from .integrations.flex_attention import flex_attention_forward
from .integrations.sdpa_attention import sdpa_attention_forward
from .integrations.tensor_parallel import (
    SUPPORTED_TP_STYLES,
    shard_and_distribute_module,
)
from .loss.loss_utils import LOSS_MAPPING
from .pytorch_utils import (  # noqa: F401
    Conv1D,
    apply_chunking_to_forward,
    find_pruneable_heads_and_indices,
    id_tensor_storage,
    prune_conv1d_layer,
    prune_layer,
    prune_linear_layer,
)
from .quantizers import AutoHfQuantizer, HfQuantizer
from .quantizers.quantizers_utils import get_module_from_name
from .safetensors_conversion import auto_conversion
from .utils import (
    ACCELERATE_MIN_VERSION,
    ADAPTER_SAFE_WEIGHTS_NAME,
    ADAPTER_WEIGHTS_NAME,
    CONFIG_NAME,
    DUMMY_INPUTS,
    FLAX_WEIGHTS_NAME,
    SAFE_WEIGHTS_INDEX_NAME,
    SAFE_WEIGHTS_NAME,
    TF2_WEIGHTS_NAME,
    TF_WEIGHTS_NAME,
    WEIGHTS_INDEX_NAME,
    WEIGHTS_NAME,
    ContextManagers,
    ModelOutput,
    PushToHubMixin,
    cached_file,
    copy_func,
    download_url,
    extract_commit_hash,
    has_file,
    is_accelerate_available,
    is_bitsandbytes_available,
    is_flash_attn_2_available,
    is_offline_mode,
    is_optimum_available,
    is_peft_available,
    is_remote_url,
    is_safetensors_available,
    is_torch_flex_attn_available,
    is_torch_greater_or_equal,
    is_torch_npu_available,
    is_torch_sdpa_available,
    is_torch_xla_available,
    logging,
    replace_return_docstrings,
    strtobool,
)
from .utils.hub import create_and_tag_model_card, get_checkpoint_shard_files
from .utils.import_utils import (
    ENV_VARS_TRUE_VALUES,
    is_sagemaker_mp_enabled,
    is_torch_fx_proxy,
    is_torchdynamo_compiling,
)
from .utils.quantization_config import BitsAndBytesConfig, QuantizationMethod


XLA_USE_BF16 = os.environ.get("XLA_USE_BF16", "0").upper()
XLA_DOWNCAST_BF16 = os.environ.get("XLA_DOWNCAST_BF16", "0").upper()


if is_accelerate_available():
    from accelerate import dispatch_model, infer_auto_device_map, init_empty_weights
    from accelerate.hooks import add_hook_to_module
    from accelerate.utils import (
        check_tied_parameters_on_same_device,
        extract_model_from_parallel,
        find_tied_parameters,
        get_balanced_memory,
        get_max_memory,
        load_offloaded_weights,
        offload_weight,
        save_offload_index,
        set_module_tensor_to_device,
    )

    accelerate_version = version.parse(importlib.metadata.version("accelerate"))
    if accelerate_version >= version.parse("0.31"):
        from accelerate.utils.modeling import get_state_dict_from_offload

if is_safetensors_available():
    from safetensors import safe_open
    from safetensors.torch import load_file as safe_load_file
    from safetensors.torch import save_file as safe_save_file

logger = logging.get_logger(__name__)


_init_weights = True
_is_quantized = False
_is_ds_init_called = False
_torch_distributed_available = torch.distributed.is_available()


def is_fsdp_enabled():
    return (
        torch.distributed.is_available()
        and torch.distributed.is_initialized()
        and strtobool(os.environ.get("ACCELERATE_USE_FSDP", "False")) == 1
        and strtobool(os.environ.get("FSDP_CPU_RAM_EFFICIENT_LOADING", "False")) == 1
    )


def is_local_dist_rank_0():
    return (
        torch.distributed.is_available()
        and torch.distributed.is_initialized()
        and int(os.environ.get("LOCAL_RANK", -1)) == 0
    )


if is_sagemaker_mp_enabled():
    import smdistributed.modelparallel.torch as smp
    from smdistributed.modelparallel import __version__ as SMP_VERSION

    IS_SAGEMAKER_MP_POST_1_10 = version.parse(SMP_VERSION) >= version.parse("1.10")
else:
    IS_SAGEMAKER_MP_POST_1_10 = False

if is_peft_available():
    from .utils import find_adapter_config_file


SpecificPreTrainedModelType = TypeVar("SpecificPreTrainedModelType", bound="PreTrainedModel")

TORCH_INIT_FUNCTIONS = {
    "uniform_": nn.init.uniform_,
    "normal_": nn.init.normal_,
    "trunc_normal_": nn.init.trunc_normal_,
    "constant_": nn.init.constant_,
    "xavier_uniform_": nn.init.xavier_uniform_,
    "xavier_normal_": nn.init.xavier_normal_,
    "kaiming_uniform_": nn.init.kaiming_uniform_,
    "kaiming_normal_": nn.init.kaiming_normal_,
    "uniform": nn.init.uniform,
    "normal": nn.init.normal,
    "xavier_uniform": nn.init.xavier_uniform,
    "xavier_normal": nn.init.xavier_normal,
    "kaiming_uniform": nn.init.kaiming_uniform,
    "kaiming_normal": nn.init.kaiming_normal,
}


@contextmanager
def no_init_weights(_enable=True):
    """
    Context manager to globally disable weight initialization to speed up loading large models.

    TODO(Patrick): Delete safety argument `_enable=True` at next major version. .
    """
    global _init_weights
    old_init_weights = _init_weights

    if _enable:
        _init_weights = False

        def _skip_init(*args, **kwargs):
            pass

        # # Save the original initialization functions
        for name, init_func in TORCH_INIT_FUNCTIONS.items():
            setattr(torch.nn.init, name, _skip_init)
    try:
        yield
    finally:
        _init_weights = old_init_weights
        if _enable:
            # # Restore the original initialization functions
            for name, init_func in TORCH_INIT_FUNCTIONS.items():
                setattr(torch.nn.init, name, init_func)


@contextmanager
def set_quantized_state():
    global _is_quantized
    _is_quantized = True
    try:
        yield
    finally:
        _is_quantized = False


# Skip recursive calls to deepspeed.zero.Init to avoid pinning errors.
# This issue occurs with ZeRO stage 3 when using NVMe offloading.
# For more details, refer to issue #34429.
@contextmanager
def set_zero3_state():
    global _is_ds_init_called
    _is_ds_init_called = True
    try:
        yield
    finally:
        _is_ds_init_called = False


def restore_default_torch_dtype(func):
    """
    Decorator to restore the default torch dtype
    at the end of the function. Serves
    as a backup in case calling the function raises
    an error after the function has changed the default dtype but before it could restore it.
    """

    @wraps(func)
    def _wrapper(*args, **kwargs):
        old_dtype = torch.get_default_dtype()
        try:
            return func(*args, **kwargs)
        finally:
            torch.set_default_dtype(old_dtype)

    return _wrapper


def get_parameter_device(parameter: Union[nn.Module, "ModuleUtilsMixin"]):
    try:
        return next(parameter.parameters()).device
    except StopIteration:
        # For nn.DataParallel compatibility in PyTorch 1.5

        def find_tensor_attributes(module: nn.Module) -> List[Tuple[str, Tensor]]:
            tuples = [(k, v) for k, v in module.__dict__.items() if torch.is_tensor(v)]
            return tuples

        gen = parameter._named_members(get_members_fn=find_tensor_attributes)
        first_tuple = next(gen)
        return first_tuple[1].device


def get_first_parameter_dtype(parameter: Union[nn.Module, "ModuleUtilsMixin"]):
    """
    Returns the first parameter dtype (can be non-floating) or asserts if none were found.
    """
    try:
        return next(parameter.parameters()).dtype
    except StopIteration:
        # For nn.DataParallel compatibility in PyTorch > 1.5

        def find_tensor_attributes(module: nn.Module) -> List[Tuple[str, Tensor]]:
            tuples = [(k, v) for k, v in module.__dict__.items() if torch.is_tensor(v)]
            return tuples

        gen = parameter._named_members(get_members_fn=find_tensor_attributes)
        first_tuple = next(gen)
        return first_tuple[1].dtype


def get_parameter_dtype(parameter: Union[nn.Module, "ModuleUtilsMixin"]):
    """
    Returns the first found floating dtype in parameters if there is one, otherwise returns the last dtype it found.
    """
    last_dtype = None
    for t in parameter.parameters():
        last_dtype = t.dtype
        if t.is_floating_point():
            # Adding fix for https://github.com/pytorch/xla/issues/4152
            # Fixes issue where the model code passes a value that is out of range for XLA_USE_BF16=1
            # and XLA_DOWNCAST_BF16=1 so the conversion would cast it to -inf
            # NOTE: `is_torch_xla_available()` is checked last as it induces a graph break in torch dynamo
            if XLA_USE_BF16 in ENV_VARS_TRUE_VALUES and is_torch_xla_available():
                return torch.bfloat16
            if XLA_DOWNCAST_BF16 in ENV_VARS_TRUE_VALUES and is_torch_xla_available():
                if t.dtype == torch.float:
                    return torch.bfloat16
                if t.dtype == torch.double:
                    return torch.float32
            return t.dtype

    if last_dtype is not None:
        # if no floating dtype was found return whatever the first dtype is
        return last_dtype

    # For nn.DataParallel compatibility in PyTorch > 1.5
    def find_tensor_attributes(module: nn.Module) -> List[Tuple[str, Tensor]]:
        tuples = [(k, v) for k, v in module.__dict__.items() if torch.is_tensor(v)]
        return tuples

    gen = parameter._named_members(get_members_fn=find_tensor_attributes)
    last_tuple = None
    for tuple in gen:
        last_tuple = tuple
        if tuple[1].is_floating_point():
            return tuple[1].dtype

    if last_tuple is not None:
        # fallback to the last dtype
        return last_tuple[1].dtype

    # fallback to buffer dtype
    for t in parameter.buffers():
        last_dtype = t.dtype
        if t.is_floating_point():
            return t.dtype
    return last_dtype


def get_state_dict_float_dtype(state_dict):
    """
    Returns the first found floating dtype in `state_dict` or asserts if none were found.
    """
    for t in state_dict.values():
        if t.is_floating_point():
            return t.dtype

    raise ValueError("couldn't find any floating point dtypes in state_dict")


def get_state_dict_dtype(state_dict):
    """
    Returns the first found floating dtype in `state_dict` if there is one, otherwise returns the first dtype.
    """
    for t in state_dict.values():
        if t.is_floating_point():
            return t.dtype

    # if no floating dtype was found return whatever the first dtype is
    else:
        return next(state_dict.values()).dtype


def dtype_byte_size(dtype):
    """
    Returns the size (in bytes) occupied by one parameter of type `dtype`.

    Example:

    ```py
    >>> dtype_byte_size(torch.float32)
    4
    ```
    """
    if dtype == torch.bool:
        return 1 / 8
    bit_search = re.search(r"[^\d](\d+)_?", str(dtype))
    if bit_search is None:
        raise ValueError(f"`dtype` is not a valid dtype: {dtype}.")
    bit_size = int(bit_search.groups()[0])
    return bit_size // 8


def check_support_param_buffer_assignment(model_to_load, state_dict):
    """
    Checks if `model_to_load` supports param buffer assignment (such
    as when loading in empty weights) by first checking
    if the model explicitly disables it, then by ensuring that the state dict keys
    are a subset of the model's parameters.

    Note: We fully disable this if we are using `deepspeed`
    """
    if len(state_dict) == 0:
        return False

    if is_deepspeed_zero3_enabled():
        return False

    # Some models explicitly do not support param buffer assignment
    if not getattr(model_to_load, "_supports_param_buffer_assignment", True):
        logger.debug(
            f"{model_to_load.__class__.__name__} does not support param buffer assignment, loading will be slower"
        )
        return False

    # If the model does, the incoming `state_dict` and the `model_to_load` must be the same dtype
    first_key = next(iter(model_to_load.state_dict().keys()))
    if first_key in state_dict:
        return state_dict[first_key].dtype == model_to_load.state_dict()[first_key].dtype

    # For cases when the `state_dict` doesn't contain real weights to the model (`test_model_weights_reload_no_missing_tied_weights`)
    return False


def load_sharded_checkpoint(model, folder, strict=True, prefer_safe=True):
    """
    This is the same as
    [`torch.nn.Module.load_state_dict`](https://pytorch.org/docs/stable/generated/torch.nn.Module.html?highlight=load_state_dict#torch.nn.Module.load_state_dict)
    but for a sharded checkpoint.

    This load is performed efficiently: each checkpoint shard is loaded one by one in RAM and deleted after being
    loaded in the model.

    Args:
        model (`torch.nn.Module`): The model in which to load the checkpoint.
        folder (`str` or `os.PathLike`): A path to a folder containing the sharded checkpoint.
        strict (`bool`, *optional*, defaults to `True`):
            Whether to strictly enforce that the keys in the model state dict match the keys in the sharded checkpoint.
        prefer_safe (`bool`, *optional*, defaults to `False`):
            If both safetensors and PyTorch save files are present in checkpoint and `prefer_safe` is True, the
            safetensors files will be loaded. Otherwise, PyTorch files are always loaded when possible.

    Returns:
        `NamedTuple`: A named tuple with `missing_keys` and `unexpected_keys` fields
            - `missing_keys` is a list of str containing the missing keys
            - `unexpected_keys` is a list of str containing the unexpected keys
    """
    # Load the index
    index_file = os.path.join(folder, WEIGHTS_INDEX_NAME)
    safe_index_file = os.path.join(folder, SAFE_WEIGHTS_INDEX_NAME)

    index_present = os.path.isfile(index_file)
    safe_index_present = os.path.isfile(safe_index_file)

    if not index_present and not (safe_index_present and is_safetensors_available()):
        filenames = (
            (WEIGHTS_INDEX_NAME, SAFE_WEIGHTS_INDEX_NAME) if is_safetensors_available() else (WEIGHTS_INDEX_NAME,)
        )
        raise ValueError(f"Can't find a checkpoint index ({' or '.join(filenames)}) in {folder}.")

    load_safe = False
    if safe_index_present:
        if prefer_safe:
            if is_safetensors_available():
                load_safe = True  # load safe due to preference
            else:
                logger.warning(
                    f"Cannot load sharded checkpoint at {folder} safely since safetensors is not installed!"
                )
        elif not index_present:
            load_safe = True  # load safe since we have no other choice

    load_index = safe_index_file if load_safe else index_file

    with open(load_index, "r", encoding="utf-8") as f:
        index = json.load(f)

    shard_files = list(set(index["weight_map"].values()))

    # If strict=True, error before loading any of the state dicts.
    loaded_keys = index["weight_map"].keys()
    model_keys = model.state_dict().keys()
    missing_keys = [key for key in model_keys if key not in loaded_keys]
    unexpected_keys = [key for key in loaded_keys if key not in model_keys]
    if strict and (len(missing_keys) > 0 or len(unexpected_keys) > 0):
        error_message = f"Error(s) in loading state_dict for {model.__class__.__name__}"
        if len(missing_keys) > 0:
            str_missing_keys = ",".join([f'"{k}"' for k in missing_keys])
            error_message += f"\nMissing key(s): {str_missing_keys}."
        if len(unexpected_keys) > 0:
            str_unexpected_keys = ",".join([f'"{k}"' for k in unexpected_keys])
            error_message += f"\nMissing key(s): {str_unexpected_keys}."
        raise RuntimeError(error_message)

    weights_only_kwarg = {"weights_only": True}
    loader = safe_load_file if load_safe else partial(torch.load, map_location="cpu", **weights_only_kwarg)

    for shard_file in shard_files:
        state_dict = loader(os.path.join(folder, shard_file))
        model.load_state_dict(state_dict, strict=False)

        # Make sure memory is freed before we load the next state dict.
        del state_dict
        gc.collect()

    # Return the same thing as PyTorch load_state_dict function.
    return torch.nn.modules.module._IncompatibleKeys(missing_keys, unexpected_keys)


str_to_torch_dtype = {
    "BOOL": torch.bool,
    "U8": torch.uint8,
    "I8": torch.int8,
    "I16": torch.int16,
    "F16": torch.float16,
    "BF16": torch.bfloat16,
    "I32": torch.int32,
    "F32": torch.float32,
    "F64": torch.float64,
    "I64": torch.int64,
}

if is_torch_greater_or_equal("2.3.0"):
    str_to_torch_dtype["U16"] = torch.uint16
    str_to_torch_dtype["U32"] = torch.uint32
    str_to_torch_dtype["U64"] = torch.uint64


def load_state_dict(
    checkpoint_file: Union[str, os.PathLike],
    is_quantized: bool = False,
    map_location: Optional[Union[str, torch.device]] = "cpu",
    weights_only: bool = True,
):
    """
    Reads a `safetensor` or a `.bin` checkpoint file. We load the checkpoint on "cpu" by default.
    """
    if checkpoint_file.endswith(".safetensors") and is_safetensors_available():
        with safe_open(checkpoint_file, framework="pt") as f:
            metadata = f.metadata()

            if metadata is not None and metadata.get("format") not in ["pt", "tf", "flax", "mlx"]:
                raise OSError(
                    f"The safetensors archive passed at {checkpoint_file} does not contain the valid metadata. Make sure "
                    "you save your model with the `save_pretrained` method."
                )
            state_dict = {}
            for k in f.keys():
                dtype = str_to_torch_dtype[f.get_slice(k).get_dtype()]
                if map_location == "meta":
                    state_dict[k] = torch.empty(size=f.get_slice(k).get_shape(), dtype=dtype, device="meta")
                else:
                    state_dict[k] = f.get_tensor(k)
            return state_dict

    try:
        if map_location is None:
            if (
                (
                    is_deepspeed_zero3_enabled()
                    and torch.distributed.is_initialized()
                    and torch.distributed.get_rank() > 0
                )
                or (is_fsdp_enabled() and not is_local_dist_rank_0())
            ) and not is_quantized:
                map_location = "meta"
            else:
                map_location = "cpu"
        extra_args = {}
        # mmap can only be used with files serialized with zipfile-based format.
        if (
            isinstance(checkpoint_file, str)
            and map_location != "meta"
            and version.parse(torch.__version__) >= version.parse("2.1.0")
            and is_zipfile(checkpoint_file)
        ):
            extra_args = {"mmap": True}
        weights_only_kwarg = {"weights_only": weights_only}
        return torch.load(
            checkpoint_file,
            map_location=map_location,
            **weights_only_kwarg,
            **extra_args,
        )
    except Exception as e:
        try:
            with open(checkpoint_file) as f:
                if f.read(7) == "version":
                    raise OSError(
                        "You seem to have cloned a repository without having git-lfs installed. Please install "
                        "git-lfs and run `git lfs install` followed by `git lfs pull` in the folder "
                        "you cloned."
                    )
                else:
                    raise ValueError(
                        f"Unable to locate the file {checkpoint_file} which is necessary to load this pretrained "
                        "model. Make sure you have saved the model properly."
                    ) from e
        except (UnicodeDecodeError, ValueError):
            raise OSError(
                f"Unable to load weights from pytorch checkpoint file for '{checkpoint_file}' "
                f"at '{checkpoint_file}'. "
                "If you tried to load a PyTorch model from a TF 2.0 checkpoint, please set from_tf=True."
            )


def set_initialized_submodules(model, state_dict_keys):
    """
    Sets the `_is_hf_initialized` flag in all submodules of a given model when all its weights are in the loaded state
    dict.
    """
    state_dict_keys = set(state_dict_keys)
    not_initialized_submodules = {}
    for module_name, module in model.named_modules():
        if module_name == "":
            # When checking if the root module is loaded there's no need to prepend module_name.
            module_keys = set(module.state_dict())
        else:
            module_keys = {f"{module_name}.{k}" for k in module.state_dict()}
        if module_keys.issubset(state_dict_keys):
            module._is_hf_initialized = True
        else:
            not_initialized_submodules[module_name] = module
    return not_initialized_submodules


def _end_ptr(tensor: torch.Tensor) -> int:
    # extract the end of the pointer if the tensor is a slice of a bigger tensor
    if tensor.nelement():
        stop = tensor.view(-1)[-1].data_ptr() + tensor.element_size()
    else:
        stop = tensor.data_ptr()
    return stop


def _get_tied_weight_keys(module: nn.Module, prefix=""):
    tied_weight_keys = []
    if getattr(module, "_tied_weights_keys", None) is not None:
        names = [f"{prefix}.{k}" if prefix else k for k in module._tied_weights_keys]
        tied_weight_keys.extend(names)
    if getattr(module, "_dynamic_tied_weights_keys", None) is not None:
        names = [f"{prefix}.{k}" if prefix else k for k in module._dynamic_tied_weights_keys]
        tied_weight_keys.extend(names)
    for name, submodule in module.named_children():
        local_prefix = f"{prefix}.{name}" if prefix else name
        tied_weight_keys.extend(_get_tied_weight_keys(submodule, prefix=local_prefix))
    return tied_weight_keys


def _find_disjoint(tensors: List[Set[str]], state_dict: Dict[str, torch.Tensor]) -> Tuple[List[Set[str]], List[str]]:
    filtered_tensors = []
    for shared in tensors:
        if len(shared) < 2:
            filtered_tensors.append(shared)
            continue

        areas = []
        for name in shared:
            tensor = state_dict[name]
            areas.append((tensor.data_ptr(), _end_ptr(tensor), name))
        areas.sort()

        _, last_stop, last_name = areas[0]
        filtered_tensors.append({last_name})
        for start, stop, name in areas[1:]:
            if start >= last_stop:
                filtered_tensors.append({name})
            else:
                filtered_tensors[-1].add(name)
            last_stop = stop
    disjoint_tensors = []
    shared_tensors = []
    for tensors in filtered_tensors:
        if len(tensors) == 1:
            disjoint_tensors.append(tensors.pop())
        else:
            shared_tensors.append(tensors)
    return shared_tensors, disjoint_tensors


def _find_identical(tensors: List[Set[str]], state_dict: Dict[str, torch.Tensor]) -> Tuple[List[Set[str]], Set[str]]:
    shared_tensors = []
    identical = []
    for shared in tensors:
        if len(shared) < 2:
            continue

        areas = collections.defaultdict(set)
        for name in shared:
            tensor = state_dict[name]
            area = (tensor.device, tensor.data_ptr(), _end_ptr(tensor))
            areas[area].add(name)
        if len(areas) == 1:
            identical.append(shared)
        else:
            shared_tensors.append(shared)
    return shared_tensors, identical


def _infer_parameter_dtype(
    model: "PreTrainedModel", param_name: str, empty_param, keep_in_fp32_modules=None
) -> Union[bool, Optional[torch.dtype]]:
    old_param = model.get_parameter_or_buffer(param_name)
    is_torch_e4m3fn_available = hasattr(torch, "float8_e4m3fn")
    # We convert floating dtypes to the `dtype` passed except for float8_e4m3fn type. We also want to keep the buffers/params
    # in int/uint/bool and not cast them.
    casting_dtype = None
    is_param_float8_e4m3fn = is_torch_e4m3fn_available and empty_param.dtype == torch.float8_e4m3fn
    if empty_param.dtype.is_floating_point and not is_param_float8_e4m3fn:
        # First fp32 if part of the exception list
        if keep_in_fp32_modules is not None and keep_in_fp32_modules.search(param_name):
            casting_dtype = torch.float32
        # Then dtype that was instantiated in the meta model -- note that this respects subconfigs dtypes
        else:
            casting_dtype = old_param.dtype
    return old_param is not None and old_param.is_contiguous(), casting_dtype


@torch.no_grad()
def _load_state_dict_into_meta_model(
    model: "PreTrainedModel",
    state_dict: Dict,
    shard_file: str,
    expected_keys: List[str],
    reverse_renaming_mapping: Dict[str, str],
    device_map: Optional[Dict] = None,
    disk_offload_folder: Optional[str] = None,
    disk_offload_index: Optional[Dict] = None,
    cpu_offload_folder: Optional[str] = None,
    cpu_offload_index: Optional[Dict] = None,
    hf_quantizer: Optional[HfQuantizer] = None,
    is_safetensors: bool = False,
    keep_in_fp32_modules: Optional[List[str]] = None,
    unexpected_keys: Optional[List[str]] = None,  # passing `unexpected` for cleanup from quantization items
    device_mesh: Optional[torch.distributed.device_mesh.DeviceMesh] = None,
    weights_only=True,
) -> Tuple[Optional[Dict], Optional[Dict]]:
    """Load parameters from `meta_state_dict` into the model. The parameters of the `meta_state_dict` are on the meta
    device in order to easily infer the shapes and dtypes that they will have. Then proper parameters are then loaded
    from `shard_file`, which is the actual state dict file on disk.
    This function takes care of correctly casting dtypes, devices, and sharding tensors in case of tensor parallelism.
    """
    tensor_device = "cpu"
    if device_map is not None and device_map.get("", None) is not None:
        tensor_device = device_map[""].index if isinstance(device_map[""], torch.device) else device_map[""]
    if device_map is not None:
<<<<<<< HEAD
        device_map_regex = "|".join(sorted(device_map.keys(), reverse=True))

    # we need this later to initialize tensor parallelism
    if device_mesh is not None:
        full_tp_plan = model.config.base_model_tp_plan
        for submodule in model.modules():
            full_tp_plan.update(getattr(submodule, "_tp_plan", {}))

    is_safetensors_shard = shard_file.endswith(".safetensors")
    file_pointer = None
    bin_state_dict = None
    if is_safetensors_shard:
        file_pointer = safe_open(shard_file, framework="pt", device=tensor_device)
    elif shard_file.endswith(".bin"):
        map_location = "cpu"
        if (
            device_map is not None
            and hf_quantizer is not None
            and hf_quantizer.quantization_config.quant_method == QuantizationMethod.TORCHAO
            and hf_quantizer.quantization_config.quant_type in ["int4_weight_only", "autoquant"]
        ):
            map_location = torch.device([d for d in device_map.values() if d not in ["cpu", "disk"]][0])
        bin_state_dict = load_state_dict(shard_file, map_location=map_location, weights_only=weights_only)

    error_msgs = []
=======
        device_map_regex = "|".join([re.escape(k) for k in sorted(device_map.keys(), reverse=True)])
>>>>>>> 071a161d

    is_quantized = hf_quantizer is not None
    is_meta_state_dict = shard_file.endswith(".safetensors") and not is_quantized

    file_pointer = None
    if is_meta_state_dict:
        file_pointer = safe_open(shard_file, framework="pt", device=tensor_device)

    for param_name, empty_param in state_dict.items():
        if param_name not in expected_keys:
            continue

        # we need to use serialized_param_name as file pointer is untouched
<<<<<<< HEAD
        if is_safetensors_shard:
=======
        if is_meta_state_dict:
            # This is the name of the parameter as it appears on disk file
            serialized_param_name = reverse_renaming_mapping[param_name]
>>>>>>> 071a161d
            param = file_pointer.get_slice(serialized_param_name)
        else:
            param = empty_param  # It is actually not empty!

        to_contiguous, casting_dtype = _infer_parameter_dtype(
            model,
            param_name,
            empty_param,
            keep_in_fp32_modules,
        )

        if device_mesh is not None:  # In this case, the param is already on the correct device!
            shard_and_distribute_module(
                model,
                param,
                empty_param,
                param_name,
                casting_dtype,
                to_contiguous,
                tensor_device,  # the rank
                device_mesh,
            )
        else:
<<<<<<< HEAD
            param = param[...]
            if param_casting_dtype is not None:
                param = param.to(param_casting_dtype)
=======
            param = param[:]
            if casting_dtype is not None:
                param = param.to(casting_dtype)
>>>>>>> 071a161d
            if to_contiguous:
                param = param.contiguous()

            if device_map is None:
                param_device = "cpu"
            else:
                module_layer = re.search(device_map_regex, param_name)
                if not module_layer:
                    raise ValueError(f"{param_name} doesn't have any device set.")
                else:
                    param_device = device_map[module_layer.group()]

            if param_device == "disk":
                if not is_safetensors:
                    disk_offload_index = offload_weight(param, param_name, disk_offload_folder, disk_offload_index)
            elif param_device == "cpu" and cpu_offload_index is not None:
                cpu_offload_index = offload_weight(param, param_name, cpu_offload_folder, cpu_offload_index)
            elif (
                not is_quantized
                or (not hf_quantizer.requires_parameters_quantization)
                or (
                    not hf_quantizer.check_quantized_param(
                        model,
                        param,
                        param_name,
                        state_dict,
                        param_device=param_device,
                        device_map=device_map,
                    )
                )
            ):
                if is_fsdp_enabled():
                    param_device = "cpu" if is_local_dist_rank_0() else "meta"
                module, param_type = get_module_from_name(model, param_name)
                module.load_state_dict(
                    {param_type: param.to(param_device)},
                    strict=False,
                    assign=True,
                )
            else:
                hf_quantizer.create_quantized_param(
                    model, param, param_name, param_device, state_dict, unexpected_keys
                )
                # For quantized modules with FSDP/DeepSpeed Stage 3, we need to quantize the parameter on the GPU
                # and then cast it to CPU to avoid excessive memory usage on each GPU
                # in comparison to the sharded model across GPUs.
                if is_fsdp_enabled() or is_deepspeed_zero3_enabled():
                    module, param_type = get_module_from_name(model, param_name)
                    value = getattr(module, param_type)
                    param_to = "cpu"
                    if is_fsdp_enabled() and not is_local_dist_rank_0():
                        param_to = "meta"
                    val_kwargs = {}
                    if hasattr(module, "weight") and module.weight.__class__.__name__ == "Int8Params":
                        val_kwargs["requires_grad"] = False
                    value = type(value)(value.data.to(param_to), **val_kwargs, **value.__dict__)
                    setattr(module, param_type, value)

    if file_pointer is not None:
        file_pointer.__exit__(None, None, None)

    return disk_offload_index, cpu_offload_index


def _add_variant(weights_name: str, variant: Optional[str] = None) -> str:
    if variant is not None:
        path, name = weights_name.rsplit(".", 1)
        weights_name = f"{path}.{variant}.{name}"
    return weights_name


def _get_resolved_checkpoint_files(
    pretrained_model_name_or_path: Optional[Union[str, os.PathLike]],
    subfolder: str,
    variant: Optional[str],
    gguf_file: Optional[str],
    from_tf: bool,
    from_flax: bool,
    use_safetensors: bool,
    cache_dir: str,
    force_download: bool,
    proxies: Optional[Dict[str, str]],
    local_files_only: bool,
    token: Optional[Union[str, bool]],
    user_agent: dict,
    revision: str,
    commit_hash: Optional[str],
) -> Tuple[Optional[List[str]], Optional[Dict]]:
    """Get all the checkpoint filenames based on `pretrained_model_name_or_path`, and optional metadata if the
    checkpoints are sharded.
    This function will download the data if necesary.
    """
    is_sharded = False

    if pretrained_model_name_or_path is not None and gguf_file is None:
        pretrained_model_name_or_path = str(pretrained_model_name_or_path)
        is_local = os.path.isdir(pretrained_model_name_or_path)
        if is_local:
            if from_tf and os.path.isfile(
                os.path.join(pretrained_model_name_or_path, subfolder, TF_WEIGHTS_NAME + ".index")
            ):
                # Load from a TF 1.0 checkpoint in priority if from_tf
                archive_file = os.path.join(pretrained_model_name_or_path, subfolder, TF_WEIGHTS_NAME + ".index")
            elif from_tf and os.path.isfile(os.path.join(pretrained_model_name_or_path, subfolder, TF2_WEIGHTS_NAME)):
                # Load from a TF 2.0 checkpoint in priority if from_tf
                archive_file = os.path.join(pretrained_model_name_or_path, subfolder, TF2_WEIGHTS_NAME)
            elif from_flax and os.path.isfile(
                os.path.join(pretrained_model_name_or_path, subfolder, FLAX_WEIGHTS_NAME)
            ):
                # Load from a Flax checkpoint in priority if from_flax
                archive_file = os.path.join(pretrained_model_name_or_path, subfolder, FLAX_WEIGHTS_NAME)
            elif use_safetensors is not False and os.path.isfile(
                os.path.join(pretrained_model_name_or_path, subfolder, _add_variant(SAFE_WEIGHTS_NAME, variant))
            ):
                # Load from a safetensors checkpoint
                archive_file = os.path.join(
                    pretrained_model_name_or_path, subfolder, _add_variant(SAFE_WEIGHTS_NAME, variant)
                )
            elif use_safetensors is not False and os.path.isfile(
                os.path.join(pretrained_model_name_or_path, subfolder, _add_variant(SAFE_WEIGHTS_INDEX_NAME, variant))
            ):
                # Load from a sharded safetensors checkpoint
                archive_file = os.path.join(
                    pretrained_model_name_or_path, subfolder, _add_variant(SAFE_WEIGHTS_INDEX_NAME, variant)
                )
                is_sharded = True
            elif not use_safetensors and os.path.isfile(
                os.path.join(pretrained_model_name_or_path, subfolder, _add_variant(WEIGHTS_NAME, variant))
            ):
                # Load from a PyTorch checkpoint
                archive_file = os.path.join(
                    pretrained_model_name_or_path, subfolder, _add_variant(WEIGHTS_NAME, variant)
                )
            elif not use_safetensors and os.path.isfile(
                os.path.join(pretrained_model_name_or_path, subfolder, _add_variant(WEIGHTS_INDEX_NAME, variant))
            ):
                # Load from a sharded PyTorch checkpoint
                archive_file = os.path.join(
                    pretrained_model_name_or_path, subfolder, _add_variant(WEIGHTS_INDEX_NAME, variant)
                )
                is_sharded = True
            # At this stage we don't have a weight file so we will raise an error.
            elif not use_safetensors and (
                os.path.isfile(os.path.join(pretrained_model_name_or_path, subfolder, TF_WEIGHTS_NAME + ".index"))
                or os.path.isfile(os.path.join(pretrained_model_name_or_path, subfolder, TF2_WEIGHTS_NAME))
            ):
                raise EnvironmentError(
                    f"Error no file named {_add_variant(WEIGHTS_NAME, variant)} found in directory"
                    f" {pretrained_model_name_or_path} but there is a file for TensorFlow weights. Use"
                    " `from_tf=True` to load this model from those weights."
                )
            elif not use_safetensors and os.path.isfile(
                os.path.join(pretrained_model_name_or_path, subfolder, FLAX_WEIGHTS_NAME)
            ):
                raise EnvironmentError(
                    f"Error no file named {_add_variant(WEIGHTS_NAME, variant)} found in directory"
                    f" {pretrained_model_name_or_path} but there is a file for Flax weights. Use `from_flax=True`"
                    " to load this model from those weights."
                )
            elif use_safetensors:
                raise EnvironmentError(
                    f"Error no file named {_add_variant(SAFE_WEIGHTS_NAME, variant)} found in directory"
                    f" {pretrained_model_name_or_path}."
                )
            else:
                raise EnvironmentError(
                    f"Error no file named {_add_variant(WEIGHTS_NAME, variant)}, {_add_variant(SAFE_WEIGHTS_NAME, variant)},"
                    f" {TF2_WEIGHTS_NAME}, {TF_WEIGHTS_NAME + '.index'} or {FLAX_WEIGHTS_NAME} found in directory"
                    f" {pretrained_model_name_or_path}."
                )
        elif os.path.isfile(os.path.join(subfolder, pretrained_model_name_or_path)):
            archive_file = pretrained_model_name_or_path
            is_local = True
        elif os.path.isfile(os.path.join(subfolder, pretrained_model_name_or_path + ".index")):
            if not from_tf:
                raise ValueError(
                    f"We found a TensorFlow checkpoint at {pretrained_model_name_or_path + '.index'}, please set "
                    "from_tf to True to load from this checkpoint."
                )
            archive_file = os.path.join(subfolder, pretrained_model_name_or_path + ".index")
            is_local = True
        elif is_remote_url(pretrained_model_name_or_path):
            filename = pretrained_model_name_or_path
            resolved_archive_file = download_url(pretrained_model_name_or_path)
        else:
            # set correct filename
            if from_tf:
                filename = TF2_WEIGHTS_NAME
            elif from_flax:
                filename = FLAX_WEIGHTS_NAME
            elif use_safetensors is not False:
                filename = _add_variant(SAFE_WEIGHTS_NAME, variant)
            else:
                filename = _add_variant(WEIGHTS_NAME, variant)

            try:
                # Load from URL or cache if already cached
                cached_file_kwargs = {
                    "cache_dir": cache_dir,
                    "force_download": force_download,
                    "proxies": proxies,
                    "local_files_only": local_files_only,
                    "token": token,
                    "user_agent": user_agent,
                    "revision": revision,
                    "subfolder": subfolder,
                    "_raise_exceptions_for_gated_repo": False,
                    "_raise_exceptions_for_missing_entries": False,
                    "_commit_hash": commit_hash,
                }
                resolved_archive_file = cached_file(pretrained_model_name_or_path, filename, **cached_file_kwargs)

                # Since we set _raise_exceptions_for_missing_entries=False, we don't get an exception but a None
                # result when internet is up, the repo and revision exist, but the file does not.
                if resolved_archive_file is None and filename == _add_variant(SAFE_WEIGHTS_NAME, variant):
                    # Maybe the checkpoint is sharded, we try to grab the index name in this case.
                    resolved_archive_file = cached_file(
                        pretrained_model_name_or_path,
                        _add_variant(SAFE_WEIGHTS_INDEX_NAME, variant),
                        **cached_file_kwargs,
                    )
                    if resolved_archive_file is not None:
                        is_sharded = True
                    elif use_safetensors:
                        if revision == "main":
                            resolved_archive_file, revision, is_sharded = auto_conversion(
                                pretrained_model_name_or_path, **cached_file_kwargs
                            )
                        cached_file_kwargs["revision"] = revision
                        if resolved_archive_file is None:
                            raise EnvironmentError(
                                f"{pretrained_model_name_or_path} does not appear to have a file named"
                                f" {_add_variant(SAFE_WEIGHTS_NAME, variant)} or {_add_variant(SAFE_WEIGHTS_INDEX_NAME, variant)} "
                                "and thus cannot be loaded with `safetensors`. Please make sure that the model has "
                                "been saved with `safe_serialization=True` or do not set `use_safetensors=True`."
                            )
                    else:
                        # This repo has no safetensors file of any kind, we switch to PyTorch.
                        filename = _add_variant(WEIGHTS_NAME, variant)
                        resolved_archive_file = cached_file(
                            pretrained_model_name_or_path, filename, **cached_file_kwargs
                        )
                if resolved_archive_file is None and filename == _add_variant(WEIGHTS_NAME, variant):
                    # Maybe the checkpoint is sharded, we try to grab the index name in this case.
                    resolved_archive_file = cached_file(
                        pretrained_model_name_or_path,
                        _add_variant(WEIGHTS_INDEX_NAME, variant),
                        **cached_file_kwargs,
                    )
                    if resolved_archive_file is not None:
                        is_sharded = True
                if not local_files_only and not is_offline_mode():
                    if resolved_archive_file is not None:
                        if filename in [WEIGHTS_NAME, WEIGHTS_INDEX_NAME]:
                            # If the PyTorch file was found, check if there is a safetensors file on the repository
                            # If there is no safetensors file on the repositories, start an auto conversion
                            safe_weights_name = SAFE_WEIGHTS_INDEX_NAME if is_sharded else SAFE_WEIGHTS_NAME
                            has_file_kwargs = {
                                "revision": revision,
                                "proxies": proxies,
                                "token": token,
                                "cache_dir": cache_dir,
                                "local_files_only": local_files_only,
                            }
                            cached_file_kwargs = {
                                "cache_dir": cache_dir,
                                "force_download": force_download,
                                "local_files_only": local_files_only,
                                "user_agent": user_agent,
                                "subfolder": subfolder,
                                "_raise_exceptions_for_gated_repo": False,
                                "_raise_exceptions_for_missing_entries": False,
                                "_commit_hash": commit_hash,
                                **has_file_kwargs,
                            }
                            if not has_file(pretrained_model_name_or_path, safe_weights_name, **has_file_kwargs):
                                Thread(
                                    target=auto_conversion,
                                    args=(pretrained_model_name_or_path,),
                                    kwargs={"ignore_errors_during_conversion": True, **cached_file_kwargs},
                                    name="Thread-auto_conversion",
                                ).start()
                    else:
                        # Otherwise, no PyTorch file was found, maybe there is a TF or Flax model file.
                        # We try those to give a helpful error message.
                        has_file_kwargs = {
                            "revision": revision,
                            "proxies": proxies,
                            "token": token,
                            "cache_dir": cache_dir,
                            "local_files_only": local_files_only,
                        }
                        if has_file(pretrained_model_name_or_path, TF2_WEIGHTS_NAME, **has_file_kwargs):
                            raise EnvironmentError(
                                f"{pretrained_model_name_or_path} does not appear to have a file named"
                                f" {_add_variant(WEIGHTS_NAME, variant)} but there is a file for TensorFlow weights."
                                " Use `from_tf=True` to load this model from those weights."
                            )
                        elif has_file(pretrained_model_name_or_path, FLAX_WEIGHTS_NAME, **has_file_kwargs):
                            raise EnvironmentError(
                                f"{pretrained_model_name_or_path} does not appear to have a file named"
                                f" {_add_variant(WEIGHTS_NAME, variant)} but there is a file for Flax weights. Use"
                                " `from_flax=True` to load this model from those weights."
                            )
                        elif variant is not None and has_file(
                            pretrained_model_name_or_path, WEIGHTS_NAME, **has_file_kwargs
                        ):
                            raise EnvironmentError(
                                f"{pretrained_model_name_or_path} does not appear to have a file named"
                                f" {_add_variant(WEIGHTS_NAME, variant)} but there is a file without the variant"
                                f" {variant}. Use `variant=None` to load this model from those weights."
                            )
                        else:
                            raise EnvironmentError(
                                f"{pretrained_model_name_or_path} does not appear to have a file named"
                                f" {_add_variant(WEIGHTS_NAME, variant)}, {_add_variant(SAFE_WEIGHTS_NAME, variant)},"
                                f" {TF2_WEIGHTS_NAME}, {TF_WEIGHTS_NAME} or {FLAX_WEIGHTS_NAME}."
                            )

            except EnvironmentError:
                # Raise any environment error raise by `cached_file`. It will have a helpful error message adapted
                # to the original exception.
                raise
            except Exception as e:
                # For any other exception, we throw a generic error.
                raise EnvironmentError(
                    f"Can't load the model for '{pretrained_model_name_or_path}'. If you were trying to load it"
                    " from 'https://huggingface.co/models', make sure you don't have a local directory with the"
                    f" same name. Otherwise, make sure '{pretrained_model_name_or_path}' is the correct path to a"
                    f" directory containing a file named {_add_variant(WEIGHTS_NAME, variant)},"
                    f" {TF2_WEIGHTS_NAME}, {TF_WEIGHTS_NAME} or {FLAX_WEIGHTS_NAME}."
                ) from e

        if is_local:
            logger.info(f"loading weights file {archive_file}")
            resolved_archive_file = archive_file
        else:
            logger.info(f"loading weights file {filename} from cache at {resolved_archive_file}")

    elif gguf_file:
        # Case 1: the GGUF file is present locally
        if os.path.isfile(gguf_file):
            resolved_archive_file = gguf_file
        # Case 2: The GGUF path is a location on the Hub
        # Load from URL or cache if already cached
        else:
            cached_file_kwargs = {
                "cache_dir": cache_dir,
                "force_download": force_download,
                "proxies": proxies,
                "local_files_only": local_files_only,
                "token": token,
                "user_agent": user_agent,
                "revision": revision,
                "subfolder": subfolder,
                "_raise_exceptions_for_gated_repo": False,
                "_raise_exceptions_for_missing_entries": False,
                "_commit_hash": commit_hash,
            }

            resolved_archive_file = cached_file(pretrained_model_name_or_path, gguf_file, **cached_file_kwargs)

    # We now download and resolve all checkpoint files if the checkpoint is sharded
    sharded_metadata = None
    if is_sharded:
        checkpoint_files, sharded_metadata = get_checkpoint_shard_files(
            pretrained_model_name_or_path,
            resolved_archive_file,
            cache_dir=cache_dir,
            force_download=force_download,
            proxies=proxies,
            local_files_only=local_files_only,
            token=token,
            user_agent=user_agent,
            revision=revision,
            subfolder=subfolder,
            _commit_hash=commit_hash,
        )
    else:
        checkpoint_files = [resolved_archive_file] if pretrained_model_name_or_path is not None else None

    return checkpoint_files, sharded_metadata


def _get_torch_dtype(
    cls,
    torch_dtype: Optional[Union[str, torch.dtype, Dict]],
    checkpoint_files: Optional[List[str]],
    config: PretrainedConfig,
    sharded_metadata: Optional[Dict],
    state_dict: Optional[Dict],
    weights_only: bool,
) -> Tuple[PretrainedConfig, Optional[torch.dtype], Optional[torch.dtype]]:
    """Find the correct `torch_dtype` to use based on provided arguments. Also update the `config` based on the
    infered dtype. We do the following:
    1. If torch_dtype is not None, we use that dtype
    2. If torch_dtype is "auto", we auto-detect dtype from the loaded state_dict, by checking its first
        weights entry that is of a floating type - we assume all floating dtype weights are of the same dtype
    we also may have config.torch_dtype available, but we won't rely on it till v5
    """
    dtype_orig = None
    is_sharded = sharded_metadata is not None

    if torch_dtype is not None:
        if isinstance(torch_dtype, str):
            if torch_dtype == "auto":
                if hasattr(config, "torch_dtype") and config.torch_dtype is not None:
                    torch_dtype = config.torch_dtype
                    logger.info(f"Will use torch_dtype={torch_dtype} as defined in model's config object")
                else:
                    if is_sharded and "dtype" in sharded_metadata:
                        torch_dtype = sharded_metadata["dtype"]
                    elif state_dict is not None:
                        torch_dtype = get_state_dict_dtype(state_dict)
                    else:
                        state_dict = load_state_dict(
                            checkpoint_files[0], map_location="meta", weights_only=weights_only
                        )
                        torch_dtype = get_state_dict_dtype(state_dict)
                    logger.info(
                        "Since the `torch_dtype` attribute can't be found in model's config object, "
                        "will use torch_dtype={torch_dtype} as derived from model's weights"
                    )
            elif hasattr(torch, torch_dtype):
                torch_dtype = getattr(torch, torch_dtype)
                for sub_config_key in config.sub_configs.keys():
                    sub_config = getattr(config, sub_config_key)
                    sub_config.torch_dtype = torch_dtype
        elif isinstance(torch_dtype, torch.dtype):
            for sub_config_key in config.sub_configs.keys():
                sub_config = getattr(config, sub_config_key)
                sub_config.torch_dtype = torch_dtype
        elif isinstance(torch_dtype, dict):
            for key, curr_dtype in torch_dtype.items():
                if hasattr(config, key):
                    value = getattr(config, key)
                    value.torch_dtype = curr_dtype
            # main torch dtype for modules that aren't part of any sub-config
            torch_dtype = torch_dtype.get("")
            config.torch_dtype = torch_dtype
            if isinstance(torch_dtype, str) and hasattr(torch, torch_dtype):
                torch_dtype = getattr(torch, torch_dtype)
            elif torch_dtype is None:
                torch_dtype = torch.float32
        else:
            raise ValueError(
                f"`torch_dtype` can be one of: `torch.dtype`, `'auto'`, a string of a valid `torch.dtype` or a `dict` with valid `torch_dtype` "
                f"for each sub-config in composite configs, but received {torch_dtype}"
            )

        dtype_orig = cls._set_default_torch_dtype(torch_dtype)
    else:
        # set fp32 as the default dtype for BC
        default_dtype = str(torch.get_default_dtype()).split(".")[-1]
        config.torch_dtype = default_dtype
        for key in config.sub_configs.keys():
            value = getattr(config, key)
            value.torch_dtype = default_dtype

    return config, torch_dtype, dtype_orig


def _get_device_map(
    model: "PreTrainedModel",
    device_map: Optional[Union[str, Dict]],
    max_memory: Optional[Dict],
    hf_quantizer: Optional[HfQuantizer],
    torch_dtype: Optional[torch.dtype],
    keep_in_fp32_modules: Optional[List[str]],
) -> Dict:
    """Compute the final `device_map` to use if we passed a value in ['auto', 'balanced', 'balanced_low_0', 'sequential'].
    Otherwise, we check for any device inconsistencies in the device_map.
    """
    if isinstance(device_map, str):
        special_dtypes = {}
        if hf_quantizer is not None:
            special_dtypes.update(hf_quantizer.get_special_dtypes_update(model, torch_dtype))
        if keep_in_fp32_modules is not None:
            special_dtypes.update(
                {
                    name: torch.float32
                    for name, _ in model.named_parameters()
                    if any(m in name for m in keep_in_fp32_modules)
                }
            )

        target_dtype = torch_dtype

        if hf_quantizer is not None:
            target_dtype = hf_quantizer.adjust_target_dtype(target_dtype)

        no_split_modules = model._get_no_split_modules(device_map)
        device_map_kwargs = {"no_split_module_classes": no_split_modules}

        if "special_dtypes" in inspect.signature(infer_auto_device_map).parameters:
            device_map_kwargs["special_dtypes"] = special_dtypes
        elif len(special_dtypes) > 0:
            logger.warning(
                "This model has some weights that should be kept in higher precision, you need to upgrade "
                "`accelerate` to properly deal with them (`pip install --upgrade accelerate`)."
            )

        if device_map != "sequential":
            max_memory = get_balanced_memory(
                model,
                dtype=target_dtype,
                low_zero=(device_map == "balanced_low_0"),
                max_memory=max_memory,
                **device_map_kwargs,
            )
        else:
            max_memory = get_max_memory(max_memory)
        if hf_quantizer is not None:
            max_memory = hf_quantizer.adjust_max_memory(max_memory)
        device_map_kwargs["max_memory"] = max_memory

        device_map = infer_auto_device_map(model, dtype=target_dtype, **device_map_kwargs)

        if hf_quantizer is not None:
            hf_quantizer.validate_environment(device_map=device_map)

    elif device_map is not None:
        tied_params = find_tied_parameters(model)
        # check if we don't have tied param in different devices
        check_tied_parameters_on_same_device(tied_params, device_map)

    return device_map


def _find_missing_and_unexpected_keys(
    cls,
    model: "PreTrainedModel",
    original_checkpoint_keys: List[str],
    checkpoint_keys: List[str],
    loading_base_model_from_task_state_dict: bool,
    hf_quantizer: Optional[HfQuantizer],
    device_map: Dict,
) -> Tuple[List[str], List[str]]:
    """Find missing keys (keys that are part of the model parameters but were NOT found in the loaded state dict keys) and unexpected keys
    (keys found in the loaded state dict keys, but that are NOT part of the model parameters)
    """
    prefix = model.base_model_prefix

    # Compute expected keys, i.e. keys that the FULL model (not model_to_load) expects
    expected_keys = list(model.state_dict().keys())
    if hf_quantizer is not None:
        expected_keys = hf_quantizer.update_expected_keys(model, expected_keys, checkpoint_keys)

    # Adjust prefix of the keys to make them match loaded keys before removing them
    missing_keys = sorted(set(expected_keys) - set(checkpoint_keys))
    unexpected_keys = set(checkpoint_keys) - set(expected_keys)
    # If a module has the same name under the base and task specific model, we have to re-add it to unexpected keys
    if loading_base_model_from_task_state_dict:
        task_specific_keys = [k for k in original_checkpoint_keys if not k.startswith(f"{prefix}.")]
        unexpected_keys.update(task_specific_keys)

    # Remove nonpersistent buffers from unexpected keys: they are not in the expected keys (model state dict), but
    # may be in the loaded keys. Note that removing all buffers does the job, as they were part of the expected keys anyway
    model_buffers = {n for n, _ in model.named_buffers()}
    unexpected_keys = sorted(unexpected_keys - model_buffers)

    # Old checkpoints may have keys for rotary_emb.inv_freq for each layer, however we moved this buffer to the main model
    # (so the buffer name has changed). Remove them in such a case
    has_inv_freq_buffers = any(buffer.endswith("rotary_emb.inv_freq") for buffer in model_buffers)
    if has_inv_freq_buffers:
        unexpected_keys = [k for k in unexpected_keys if "rotary_emb.inv_freq" not in k]

    if device_map is None and not is_fsdp_enabled() and not is_deepspeed_zero3_enabled():
        ptrs = collections.defaultdict(list)
        for name, tensor in model.state_dict().items():
            id_tensor = id_tensor_storage(tensor)
            ptrs[id_tensor].append(name)

        # These are all the pointers of shared tensors.
        tied_params = [names for _, names in ptrs.items() if len(names) > 1]
    else:
        # id function doesn't work for meta tensor so we need this function
        tied_params = find_tied_parameters(model)

    for group in tied_params:
        missing_in_group = [k for k in missing_keys if k in group]
        if len(missing_in_group) > 0 and len(missing_in_group) < len(group):
            missing_keys = [k for k in missing_keys if k not in missing_in_group]

    if hf_quantizer is not None:
        missing_keys = hf_quantizer.update_missing_keys(model, missing_keys, prefix)

    # Model-specific exceptions for missing and unexpected keys (e.g. if the modeling change over time, or any other reason...)
    if cls._keys_to_ignore_on_load_missing is not None:
        for pattern in cls._keys_to_ignore_on_load_missing:
            missing_keys = [k for k in missing_keys if re.search(pattern, k) is None]

    if cls._keys_to_ignore_on_load_unexpected is not None:
        for pattern in cls._keys_to_ignore_on_load_unexpected:
            unexpected_keys = [k for k in unexpected_keys if re.search(pattern, k) is None]

    return missing_keys, unexpected_keys


def _find_mismatched_keys(
    model_to_load: "PreTrainedModel",
    state_dict: Dict,
    ignore_mismatched_sizes: bool,
    prefix: str,
) -> List:
    """Find mismatch of shapes between the model parameters and the loaded state dict, and optionally remove the
    problematic keys from `state_dict` if `ignore_mismatched_sizes` is `True`."""
    mismatched_keys = []
    if ignore_mismatched_sizes:
        model_state_dict = model_to_load.state_dict()
        state_dict_keys = list(state_dict.keys())
        for key in state_dict_keys:
            if key in model_state_dict and state_dict[key].shape != model_state_dict[key].shape:
                if state_dict[key].shape[-1] == 1 and state_dict[key].numel() * 2 == model_state_dict[key].numel():
                    # This skips size mismatches for 4-bit weights. Two 4-bit values share an 8-bit container, causing size differences.
                    # Without matching with module type or paramter type it seems like a practical way to detect valid 4bit weights.
                    pass
                else:
                    # Add prefix if we removed it before, to add the correct state dict key to the warnings
                    key_with_prefix = prefix + key
                    mismatched_keys.append((key_with_prefix, state_dict[key].shape, model_state_dict[key].shape))
                    del state_dict[key]
    return mismatched_keys


class PipelineParallel(Enum):
    inputs: 0
    outputs: 1


class ModuleUtilsMixin:
    """
    A few utilities for `torch.nn.Modules`, to be used as a mixin.
    """

    @staticmethod
    def _hook_rss_memory_pre_forward(module, *args, **kwargs):
        try:
            import psutil
        except ImportError:
            raise ImportError("You need to install psutil (pip install psutil) to use memory tracing.")

        process = psutil.Process(os.getpid())
        mem = process.memory_info()
        module.mem_rss_pre_forward = mem.rss
        return None

    @staticmethod
    def _hook_rss_memory_post_forward(module, *args, **kwargs):
        try:
            import psutil
        except ImportError:
            raise ImportError("You need to install psutil (pip install psutil) to use memory tracing.")

        process = psutil.Process(os.getpid())
        mem = process.memory_info()
        module.mem_rss_post_forward = mem.rss
        mem_rss_diff = module.mem_rss_post_forward - module.mem_rss_pre_forward
        module.mem_rss_diff = mem_rss_diff + (module.mem_rss_diff if hasattr(module, "mem_rss_diff") else 0)
        return None

    def add_memory_hooks(self):
        """
        Add a memory hook before and after each sub-module forward pass to record increase in memory consumption.

        Increase in memory consumption is stored in a `mem_rss_diff` attribute for each module and can be reset to zero
        with `model.reset_memory_hooks_state()`.
        """
        for module in self.modules():
            module.register_forward_pre_hook(self._hook_rss_memory_pre_forward)
            module.register_forward_hook(self._hook_rss_memory_post_forward)
        self.reset_memory_hooks_state()

    def reset_memory_hooks_state(self):
        """
        Reset the `mem_rss_diff` attribute of each module (see [`~modeling_utils.ModuleUtilsMixin.add_memory_hooks`]).
        """
        for module in self.modules():
            module.mem_rss_diff = 0
            module.mem_rss_post_forward = 0
            module.mem_rss_pre_forward = 0

    @property
    def device(self) -> torch.device:
        """
        `torch.device`: The device on which the module is (assuming that all the module parameters are on the same
        device).
        """
        return get_parameter_device(self)

    @property
    def dtype(self) -> torch.dtype:
        """
        `torch.dtype`: The dtype of the module (assuming that all the module parameters have the same dtype).
        """
        return get_parameter_dtype(self)

    def invert_attention_mask(self, encoder_attention_mask: Tensor) -> Tensor:
        """
        Invert an attention mask (e.g., switches 0. and 1.).

        Args:
            encoder_attention_mask (`torch.Tensor`): An attention mask.

        Returns:
            `torch.Tensor`: The inverted attention mask.
        """
        if encoder_attention_mask.dim() == 3:
            encoder_extended_attention_mask = encoder_attention_mask[:, None, :, :]
        if encoder_attention_mask.dim() == 2:
            encoder_extended_attention_mask = encoder_attention_mask[:, None, None, :]
        # T5 has a mask that can compare sequence ids, we can simulate this here with this transposition
        # Cf. https://github.com/tensorflow/mesh/blob/8d2465e9bc93129b913b5ccc6a59aa97abd96ec6/mesh_tensorflow
        # /transformer/transformer_layers.py#L270
        # encoder_extended_attention_mask = (encoder_extended_attention_mask ==
        # encoder_extended_attention_mask.transpose(-1, -2))
        encoder_extended_attention_mask = encoder_extended_attention_mask.to(dtype=self.dtype)  # fp16 compatibility
        encoder_extended_attention_mask = (1.0 - encoder_extended_attention_mask) * torch.finfo(self.dtype).min

        return encoder_extended_attention_mask

    @staticmethod
    def create_extended_attention_mask_for_decoder(input_shape, attention_mask, device=None):
        if device is not None:
            warnings.warn(
                "The `device` argument is deprecated and will be removed in v5 of Transformers.", FutureWarning
            )
        else:
            device = attention_mask.device
        batch_size, seq_length = input_shape
        seq_ids = torch.arange(seq_length, device=device)
        causal_mask = seq_ids[None, None, :].repeat(batch_size, seq_length, 1) <= seq_ids[None, :, None]
        # in case past_key_values are used we need to add a prefix ones mask to the causal mask
        # causal and attention masks must have same type with pytorch version < 1.3
        causal_mask = causal_mask.to(attention_mask.dtype)

        if causal_mask.shape[1] < attention_mask.shape[1]:
            prefix_seq_len = attention_mask.shape[1] - causal_mask.shape[1]
            causal_mask = torch.cat(
                [
                    torch.ones((batch_size, seq_length, prefix_seq_len), device=device, dtype=causal_mask.dtype),
                    causal_mask,
                ],
                axis=-1,
            )

        extended_attention_mask = causal_mask[:, None, :, :] * attention_mask[:, None, None, :]
        return extended_attention_mask

    def get_extended_attention_mask(
        self, attention_mask: Tensor, input_shape: Tuple[int], device: torch.device = None, dtype: torch.float = None
    ) -> Tensor:
        """
        Makes broadcastable attention and causal masks so that future and masked tokens are ignored.

        Arguments:
            attention_mask (`torch.Tensor`):
                Mask with ones indicating tokens to attend to, zeros for tokens to ignore.
            input_shape (`Tuple[int]`):
                The shape of the input to the model.

        Returns:
            `torch.Tensor` The extended attention mask, with a the same dtype as `attention_mask.dtype`.
        """
        if dtype is None:
            dtype = self.dtype

        if not (attention_mask.dim() == 2 and self.config.is_decoder):
            # show warning only if it won't be shown in `create_extended_attention_mask_for_decoder`
            if device is not None:
                warnings.warn(
                    "The `device` argument is deprecated and will be removed in v5 of Transformers.", FutureWarning
                )
        # We can provide a self-attention mask of dimensions [batch_size, from_seq_length, to_seq_length]
        # ourselves in which case we just need to make it broadcastable to all heads.
        if attention_mask.dim() == 3:
            extended_attention_mask = attention_mask[:, None, :, :]
        elif attention_mask.dim() == 2:
            # Provided a padding mask of dimensions [batch_size, seq_length]
            # - if the model is a decoder, apply a causal mask in addition to the padding mask
            # - if the model is an encoder, make the mask broadcastable to [batch_size, num_heads, seq_length, seq_length]
            if self.config.is_decoder:
                extended_attention_mask = ModuleUtilsMixin.create_extended_attention_mask_for_decoder(
                    input_shape, attention_mask, device
                )
            else:
                extended_attention_mask = attention_mask[:, None, None, :]
        else:
            raise ValueError(
                f"Wrong shape for input_ids (shape {input_shape}) or attention_mask (shape {attention_mask.shape})"
            )

        # Since attention_mask is 1.0 for positions we want to attend and 0.0 for
        # masked positions, this operation will create a tensor which is 0.0 for
        # positions we want to attend and the dtype's smallest value for masked positions.
        # Since we are adding it to the raw scores before the softmax, this is
        # effectively the same as removing these entirely.
        extended_attention_mask = extended_attention_mask.to(dtype=dtype)  # fp16 compatibility
        extended_attention_mask = (1.0 - extended_attention_mask) * torch.finfo(dtype).min
        return extended_attention_mask

    def get_head_mask(
        self, head_mask: Optional[Tensor], num_hidden_layers: int, is_attention_chunked: bool = False
    ) -> Tensor:
        """
        Prepare the head mask if needed.

        Args:
            head_mask (`torch.Tensor` with shape `[num_heads]` or `[num_hidden_layers x num_heads]`, *optional*):
                The mask indicating if we should keep the heads or not (1.0 for keep, 0.0 for discard).
            num_hidden_layers (`int`):
                The number of hidden layers in the model.
            is_attention_chunked (`bool`, *optional*, defaults to `False`):
                Whether or not the attentions scores are computed by chunks or not.

        Returns:
            `torch.Tensor` with shape `[num_hidden_layers x batch x num_heads x seq_length x seq_length]` or list with
            `[None]` for each layer.
        """
        if head_mask is not None:
            head_mask = self._convert_head_mask_to_5d(head_mask, num_hidden_layers)
            if is_attention_chunked is True:
                head_mask = head_mask.unsqueeze(-1)
        else:
            head_mask = [None] * num_hidden_layers

        return head_mask

    def _convert_head_mask_to_5d(self, head_mask, num_hidden_layers):
        """-> [num_hidden_layers x batch x num_heads x seq_length x seq_length]"""
        if head_mask.dim() == 1:
            head_mask = head_mask.unsqueeze(0).unsqueeze(0).unsqueeze(-1).unsqueeze(-1)
            head_mask = head_mask.expand(num_hidden_layers, -1, -1, -1, -1)
        elif head_mask.dim() == 2:
            head_mask = head_mask.unsqueeze(1).unsqueeze(-1).unsqueeze(-1)  # We can specify head_mask for each layer
        assert head_mask.dim() == 5, f"head_mask.dim != 5, instead {head_mask.dim()}"
        head_mask = head_mask.to(dtype=self.dtype)  # switch to float if need + fp16 compatibility
        return head_mask

    def num_parameters(self, only_trainable: bool = False, exclude_embeddings: bool = False) -> int:
        """
        Get number of (optionally, trainable or non-embeddings) parameters in the module.

        Args:
            only_trainable (`bool`, *optional*, defaults to `False`):
                Whether or not to return only the number of trainable parameters

            exclude_embeddings (`bool`, *optional*, defaults to `False`):
                Whether or not to return only the number of non-embeddings parameters

        Returns:
            `int`: The number of parameters.
        """

        if exclude_embeddings:
            embedding_param_names = [
                f"{name}.weight" for name, module_type in self.named_modules() if isinstance(module_type, nn.Embedding)
            ]
            total_parameters = [
                parameter for name, parameter in self.named_parameters() if name not in embedding_param_names
            ]
        else:
            total_parameters = list(self.parameters())

        total_numel = []
        is_loaded_in_4bit = getattr(self, "is_loaded_in_4bit", False)

        if is_loaded_in_4bit:
            if is_bitsandbytes_available():
                import bitsandbytes as bnb
            else:
                raise ValueError(
                    "bitsandbytes is not installed but it seems that the model has been loaded in 4bit precision, something went wrong"
                    " make sure to install bitsandbytes with `pip install bitsandbytes`. You also need a GPU. "
                )

        for param in total_parameters:
            if param.requires_grad or not only_trainable:
                # For 4bit models, we need to multiply the number of parameters by 2 as half of the parameters are
                # used for the 4bit quantization (uint8 tensors are stored)
                if is_loaded_in_4bit and isinstance(param, bnb.nn.Params4bit):
                    if hasattr(param, "element_size"):
                        num_bytes = param.element_size()
                    elif hasattr(param, "quant_storage"):
                        num_bytes = param.quant_storage.itemsize
                    else:
                        num_bytes = 1
                    total_numel.append(param.numel() * 2 * num_bytes)
                else:
                    total_numel.append(param.numel())

        return sum(total_numel)

    def estimate_tokens(self, input_dict: Dict[str, Union[torch.Tensor, Any]]) -> int:
        """
        Helper function to estimate the total number of tokens from the model inputs.

        Args:
            inputs (`dict`): The model inputs.

        Returns:
            `int`: The total number of tokens.
        """
        if not hasattr(self, "warnings_issued"):
            self.warnings_issued = {}
        if self.main_input_name in input_dict:
            return input_dict[self.main_input_name].numel()
        elif "estimate_tokens" not in self.warnings_issued:
            logger.warning(
                "Could not estimate the number of tokens of the input, floating-point operations will not be computed"
            )
            self.warnings_issued["estimate_tokens"] = True
        return 0

    def floating_point_ops(
        self, input_dict: Dict[str, Union[torch.Tensor, Any]], exclude_embeddings: bool = True
    ) -> int:
        """
        Get number of (optionally, non-embeddings) floating-point operations for the forward and backward passes of a
        batch with this transformer model. Default approximation neglects the quadratic dependency on the number of
        tokens (valid if `12 * d_model << sequence_length`) as laid out in [this
        paper](https://arxiv.org/pdf/2001.08361.pdf) section 2.1. Should be overridden for transformers with parameter
        re-use e.g. Albert or Universal Transformers, or if doing long-range modeling with very high sequence lengths.

        Args:
            batch_size (`int`):
                The batch size for the forward pass.

            sequence_length (`int`):
                The number of tokens in each line of the batch.

            exclude_embeddings (`bool`, *optional*, defaults to `True`):
                Whether or not to count embedding and softmax operations.

        Returns:
            `int`: The number of floating-point operations.
        """

        return 6 * self.estimate_tokens(input_dict) * self.num_parameters(exclude_embeddings=exclude_embeddings)


# TODO (joao): remove `GenerationMixin` inheritance in v4.50
class PreTrainedModel(nn.Module, ModuleUtilsMixin, GenerationMixin, PushToHubMixin, PeftAdapterMixin):
    r"""
    Base class for all models.

    [`PreTrainedModel`] takes care of storing the configuration of the models and handles methods for loading,
    downloading and saving models as well as a few methods common to all models to:

        - resize the input embeddings,
        - prune heads in the self-attention heads.

    Class attributes (overridden by derived classes):

        - **config_class** ([`PretrainedConfig`]) -- A subclass of [`PretrainedConfig`] to use as configuration class
          for this model architecture.
        - **load_tf_weights** (`Callable`) -- A python *method* for loading a TensorFlow checkpoint in a PyTorch model,
          taking as arguments:

            - **model** ([`PreTrainedModel`]) -- An instance of the model on which to load the TensorFlow checkpoint.
            - **config** ([`PreTrainedConfig`]) -- An instance of the configuration associated to the model.
            - **path** (`str`) -- A path to the TensorFlow checkpoint.

        - **base_model_prefix** (`str`) -- A string indicating the attribute associated to the base model in derived
          classes of the same architecture adding modules on top of the base model.
        - **is_parallelizable** (`bool`) -- A flag indicating whether this model supports model parallelization.
        - **main_input_name** (`str`) -- The name of the principal input to the model (often `input_ids` for NLP
          models, `pixel_values` for vision models and `input_values` for speech models).
    """

    config_class = None
    base_model_prefix = ""
    main_input_name = "input_ids"
    model_tags = None

    _auto_class = None
    _no_split_modules = None
    _skip_keys_device_placement = None
    _keep_in_fp32_modules = None

    # a list of `re` patterns of `state_dict` keys that should be removed from the list of missing
    # keys we find (keys inside the model but not in the checkpoint) and avoid unnecessary warnings.
    _keys_to_ignore_on_load_missing = None
    # a list of `re` patterns of `state_dict` keys that should be removed from the list of
    # unexpected keys we find (keys inside the checkpoint but not the model) and avoid unnecessary
    # warnings.
    _keys_to_ignore_on_load_unexpected = None
    # a list of `state_dict` keys to ignore when saving the model (useful for keys that aren't
    # trained, but which are either deterministic or tied variables)
    _keys_to_ignore_on_save = None
    # a list of `state_dict` keys that are potentially tied to another key in the state_dict.
    _tied_weights_keys = None

    is_parallelizable = False
    supports_gradient_checkpointing = False
    _is_stateful = False

    # Flash Attention 2 support
    _supports_flash_attn_2 = False

    # SDPA support
    _supports_sdpa = False

    # Flex Attention support
    _supports_flex_attn = False

    # Has support for a `Cache` instance as `past_key_values`? Does it support a `StaticCache`?
    _supports_cache_class = False
    _supports_static_cache = False

    # Has support for a `QuantoQuantizedCache` instance as `past_key_values`
    _supports_quantized_cache = False

    # A tensor parallel plan to be applied to the model when TP is enabled. For
    # top-level models, this attribute is currently defined in respective model
    # code. For base models, this attribute comes from
    # `config.base_model_tp_plan` during `__init__`.
    # It should identify the layers exactly: if you want to TP model.language_model.layers.fc1
    # by passing `tp_plan` to the init, it should be {"model.language_model.layers.fc1":"colwise"}
    # for example.
    _tp_plan = None

    # A pipeline parallel plan specifying the layers which may not be present
    # on all ranks when PP is enabled. For top-level models, this attribute is
    # currently defined in respective model code. For base models, this
    # attribute comes from `config.base_model_pp_plan` during `post_init`.
    #
    # The variable names for the inputs and outputs of the specified layers can
    # be indexed using the `PipelineParallel` enum as follows:
    # - `_pp_plan["layers"][PipelineParallel.inputs]`
    # - `_pp_plan["layers"][PipelineParallel.outputs]`
    _pp_plan = None

    # This flag signal that the model can be used as an efficient backend in TGI and vLLM
    # In practice, it means that they support attention interface functions, fully pass the kwargs
    # through all modules up to the Attention layer, can slice logits with Tensor, and have a default TP plan
    _supports_attention_backend = False

    @property
    def dummy_inputs(self) -> Dict[str, torch.Tensor]:
        """
        `Dict[str, torch.Tensor]`: Dummy inputs to do a forward pass in the network.
        """
        return {"input_ids": torch.tensor(DUMMY_INPUTS)}

    @property
    def framework(self) -> str:
        """
        :str: Identifies that this is a PyTorch model.
        """
        return "pt"

    def __init__(self, config: PretrainedConfig, *inputs, **kwargs):
        super().__init__()
        if not isinstance(config, PretrainedConfig):
            raise ValueError(
                f"Parameter config in `{self.__class__.__name__}(config)` should be an instance of class "
                "`PretrainedConfig`. To create a model from a pretrained model use "
                f"`model = {self.__class__.__name__}.from_pretrained(PRETRAINED_MODEL_NAME)`"
            )
        if not getattr(config, "_attn_implementation_autoset", False):
            # config usually has a `torch_dtype` but we need the next line for the `no_super_init` tests
            dtype = config.torch_dtype if hasattr(config, "torch_dtype") else torch.get_default_dtype()
            config = self._autoset_attn_implementation(config, torch_dtype=dtype, check_device_map=False)
        self.config = config

        # for initialization of the loss
        loss_type = self.__class__.__name__
        if loss_type not in LOSS_MAPPING:
            loss_groups = f"({'|'.join(LOSS_MAPPING)})"
            loss_type = re.findall(loss_groups, self.__class__.__name__)
            if len(loss_type) > 0:
                loss_type = loss_type[0]
            else:
                loss_type = None
        self.loss_type = loss_type

        self.name_or_path = config.name_or_path
        self.warnings_issued = {}
        self.generation_config = GenerationConfig.from_model_config(config) if self.can_generate() else None
        # Overwrite the class attribute to make it an instance attribute, so models like
        # `InstructBlipForConditionalGeneration` can dynamically update it without modifying the class attribute
        # when a different component (e.g. language_model) is used.
        self._keep_in_fp32_modules = copy.copy(self.__class__._keep_in_fp32_modules)

        self._no_split_modules = self._no_split_modules or []

    def post_init(self):
        """
        A method executed at the end of each Transformer model initialization, to execute code that needs the model's
        modules properly initialized (such as weight initialization).
        """
        self.init_weights()
        self._backward_compatibility_gradient_checkpointing()

        # If current model is a base model, attach `base_model_tp_plan` and `base_model_pp_plan` from config
        if self.base_model is self:
            self._pp_plan = self.config.base_model_pp_plan

        self._tp_plan = self._tp_plan or self.config.base_model_tp_plan or {}
        for name, module in self.named_children():
            if plan := getattr(module, "_tp_plan", None):
                self._tp_plan.update({f"{name}.{k}": v for k, v in plan.items()})

        if self._tp_plan is not None and is_torch_greater_or_equal("2.3"):
            for _, v in self._tp_plan.items():
                if v not in SUPPORTED_TP_STYLES:
                    raise ValueError(
                        f"Unsupported tensor parallel style {v}. Supported styles are {SUPPORTED_TP_STYLES}"
                    )

    def dequantize(self):
        """
        Potentially dequantize the model in case it has been quantized by a quantization method that support
        dequantization.
        """
        hf_quantizer = getattr(self, "hf_quantizer", None)

        if hf_quantizer is None:
            raise ValueError("You need to first quantize your model in order to dequantize it")

        return hf_quantizer.dequantize(self)

    def _backward_compatibility_gradient_checkpointing(self):
        if self.supports_gradient_checkpointing and getattr(self.config, "gradient_checkpointing", False):
            self.gradient_checkpointing_enable()
            # Remove the attribute now that is has been consumed, so it's no saved in the config.
            delattr(self.config, "gradient_checkpointing")

    def add_model_tags(self, tags: Union[List[str], str]) -> None:
        r"""
        Add custom tags into the model that gets pushed to the Hugging Face Hub. Will
        not overwrite existing tags in the model.

        Args:
            tags (`Union[List[str], str]`):
                The desired tags to inject in the model

        Examples:

        ```python
        from transformers import AutoModel

        model = AutoModel.from_pretrained("google-bert/bert-base-cased")

        model.add_model_tags(["custom", "custom-bert"])

        # Push the model to your namespace with the name "my-custom-bert".
        model.push_to_hub("my-custom-bert")
        ```
        """
        if isinstance(tags, str):
            tags = [tags]

        if self.model_tags is None:
            self.model_tags = []

        for tag in tags:
            if tag not in self.model_tags:
                self.model_tags.append(tag)

    @classmethod
    @restore_default_torch_dtype
    def _from_config(cls, config, **kwargs):
        """
        All context managers that the model should be initialized under go here.

        Args:
            torch_dtype (`torch.dtype`, *optional*):
                Override the default `torch.dtype` and load the model under this dtype.
        """
        # when we init a model from within another model (e.g. VLMs) and dispatch on FA2
        # a warning is raised that dtype should be fp16. Since we never pass dtype from within
        # modeling code, we can try to infer it here same way as done in `from_pretrained`
        torch_dtype = kwargs.pop("torch_dtype", config.torch_dtype)
        if isinstance(torch_dtype, str):
            torch_dtype = getattr(torch, torch_dtype)

        use_flash_attention_2 = kwargs.pop("use_flash_attention_2", False)

        # override default dtype if needed
        dtype_orig = None
        if torch_dtype is not None:
            dtype_orig = cls._set_default_torch_dtype(torch_dtype)

        config = copy.deepcopy(config)  # We do not want to modify the config inplace in _from_config.

        if config._attn_implementation_internal is not None:
            # In this case, the config has been created with the attn_implementation set by the user, which we
            # should respect.
            attn_implementation = config._attn_implementation_internal
        else:
            attn_implementation = None

        config._attn_implementation = kwargs.pop("attn_implementation", attn_implementation)
        if not getattr(config, "_attn_implementation_autoset", False):
            config = cls._autoset_attn_implementation(
                config,
                use_flash_attention_2=use_flash_attention_2,
                check_device_map=False,
                torch_dtype=torch_dtype,
            )

        if is_deepspeed_zero3_enabled() and not _is_quantized and not _is_ds_init_called:
            import deepspeed

            logger.info("Detected DeepSpeed ZeRO-3: activating zero.init() for this model")
            # this immediately partitions the model across all gpus, to avoid the overhead in time
            # and memory copying it on CPU or each GPU first
            init_contexts = [deepspeed.zero.Init(config_dict_or_path=deepspeed_config()), set_zero3_state()]
            with ContextManagers(init_contexts):
                model = cls(config, **kwargs)

        else:
            model = cls(config, **kwargs)

        # restore default dtype if it was modified
        if dtype_orig is not None:
            torch.set_default_dtype(dtype_orig)

        return model

    @classmethod
    def _autoset_attn_implementation(
        cls,
        config,
        use_flash_attention_2: bool = False,
        torch_dtype: Optional[torch.dtype] = None,
        device_map: Optional[Union[str, Dict[str, int]]] = None,
        check_device_map: bool = True,
    ):
        """
        Automatically checks and dispatches to a default attention implementation. In order of priority:
            1. An implementation specified in `config._attn_implementation` (due for example to the argument attn_implementation="sdpa" in from_pretrained).
            2. DEPRECATED: if use_flash_attention_2 is set to `True` and `flash_attn` is available, flash attention. (`LlamaFlashAttention` for example)
            3. SDPA implementation, if available and supported by the model type. (`LlamaSdpaAttention` for example)
            4. The default model's implementation otherwise (`LlamaAttention` for example) .
        """
        # Here we use config._attn_implementation_internal to check whether the attention implementation was explicitly set by the user.
        # The property `PretrainedConfig._attn_implementation` is never `None`, for backward compatibility (always fall back on "eager").
        # The `hasattr` here is used as some Transformers tests for some reason do not call PretrainedConfig __init__ (e.g. test_no_super_init_config_and_model)
        requested_attn_implementation = None
        if hasattr(config, "_attn_implementation_internal") and config._attn_implementation_internal is not None:
            if config._attn_implementation != "flash_attention_2" and use_flash_attention_2:
                raise ValueError(
                    f'Both attn_implementation="{config._attn_implementation}" and `use_flash_attention_2=True` were used when loading the model, which are not compatible.'
                    ' We recommend to just use `attn_implementation="flash_attention_2"` when loading the model.'
                )

            if not isinstance(config._attn_implementation, dict) and config._attn_implementation not in [
                "eager"
            ] + list(ALL_ATTENTION_FUNCTIONS.keys()):
                message = f'Specified `attn_implementation="{config._attn_implementation}"` is not supported. The only possible arguments are `attn_implementation="eager"` (manual attention implementation)'
                if cls._supports_flash_attn_2:
                    message += ', `"attn_implementation=flash_attention_2"` (implementation using flash attention 2)'
                if cls._supports_sdpa:
                    message += ', `"attn_implementation=sdpa"` (implementation using torch.nn.functional.scaled_dot_product_attention)'
                if cls._supports_flex_attn:
                    message += (
                        ', `"attn_implementation=flex_attention"` (implementation using torch\'s flex_attention)'
                    )
                raise ValueError(message + ".")

            # If a config is passed with a preset attn_implementation, we skip the automatic dispatch and use the user-provided config, with hard checks that the requested attention implementation is available.
            requested_attn_implementation = config._attn_implementation_internal

        # Composite models consisting of several PretrainedModels have to specify attention impl as a dict
        # where keys are sub-config names. But most people will specify one `str` which means that should dispatch it
        # for all sub-models.
        # Below we check if a config is composite and manually prepare a dict of attn impl if not already passed as a dict.
        # Later each sub-module will dispatch with its own attn impl, by calling `XXXModel._from_config(config.text_config)`
        # If any of sub-modules doesn't support requested attn, an error will be raised. See https://github.com/huggingface/transformers/pull/32238
        for key in config.sub_configs.keys():
            sub_config = getattr(config, key)
            curr_attn_implementation = (
                requested_attn_implementation
                if not isinstance(requested_attn_implementation, dict)
                else requested_attn_implementation.get(key, None)
            )
            sub_config._attn_implementation_internal = curr_attn_implementation

        if use_flash_attention_2:
            logger.warning_once(
                'The model was loaded with use_flash_attention_2=True, which is deprecated and may be removed in a future release. Please use `attn_implementation="flash_attention_2"` instead.'
            )
            config._attn_implementation = "flash_attention_2"

        if config._attn_implementation == "flash_attention_2":
            cls._check_and_enable_flash_attn_2(
                config,
                torch_dtype=torch_dtype,
                device_map=device_map,
                hard_check_only=False,
                check_device_map=check_device_map,
            )
        elif requested_attn_implementation == "flex_attention":
            config = cls._check_and_enable_flex_attn(config, hard_check_only=True)
        elif requested_attn_implementation in [None, "sdpa"] and not is_torch_xla_available():
            # use_flash_attention_2 takes priority over SDPA, hence SDPA treated in this elif.
            config = cls._check_and_enable_sdpa(
                config,
                hard_check_only=False if requested_attn_implementation is None else True,
            )

            if (
                torch.version.hip is not None
                and config._attn_implementation == "sdpa"
                and torch.cuda.device_count() > 1
                and version.parse(torch.__version__) < version.parse("2.4.1")
            ):
                logger.warning_once(
                    "Using the `SDPA` attention implementation on multi-gpu setup with ROCM may lead to performance issues due to the FA backend. Disabling it to use alternative backends."
                )
                torch.backends.cuda.enable_flash_sdp(False)
        elif requested_attn_implementation in list(ALL_ATTENTION_FUNCTIONS.keys()):
            config._attn_implementation = requested_attn_implementation
        elif isinstance(requested_attn_implementation, dict):
            config._attn_implementation = None
        else:
            config._attn_implementation = "eager"

        config._attn_implementation_autoset = True
        return config

    @classmethod
    def _set_default_torch_dtype(cls, dtype: torch.dtype) -> torch.dtype:
        """
        Change the default dtype and return the previous one. This is needed when wanting to instantiate the model
        under specific dtype.

        Args:
            dtype (`torch.dtype`):
                a floating dtype to set to.

        Returns:
            `torch.dtype`: the original `dtype` that can be used to restore `torch.set_default_dtype(dtype)` if it was
            modified. If it wasn't, returns `None`.

        Note `set_default_dtype` currently only works with floating-point types and asserts if for example,
        `torch.int64` is passed. So if a non-float `dtype` is passed this functions will throw an exception.
        """
        if not dtype.is_floating_point:
            raise ValueError(
                f"Can't instantiate {cls.__name__} model under dtype={dtype} since it is not a floating point dtype"
            )

        logger.info(f"Instantiating {cls.__name__} model under default dtype {dtype}.")
        dtype_orig = torch.get_default_dtype()
        torch.set_default_dtype(dtype)
        return dtype_orig

    @property
    def base_model(self) -> nn.Module:
        """
        `torch.nn.Module`: The main body of the model.
        """
        return getattr(self, self.base_model_prefix, self)

    @classmethod
    def can_generate(cls) -> bool:
        """
        Returns whether this model can generate sequences with `.generate()` from the `GenerationMixin`.

        Returns:
            `bool`: Whether this model can generate sequences with `.generate()`.
        """
        # Directly inherits `GenerationMixin` -> can generate
        if "GenerationMixin" in str(cls.__bases__):
            return True
        # The class inherits from a class that can generate (recursive check) -> can generate
        for base in cls.__bases__:
            if not hasattr(base, "can_generate"):
                continue
            if "PreTrainedModel" not in str(base) and base.can_generate():
                return True
        # BC: Detects whether `prepare_inputs_for_generation` has been overwritten in the model. Prior to v4.45, this
        # was how we detected whether a model could generate.
        if "GenerationMixin" not in str(cls.prepare_inputs_for_generation):
            logger.warning_once(
                f"{cls.__name__} has generative capabilities, as `prepare_inputs_for_generation` is explicitly "
                "overwritten. However, it doesn't directly inherit from `GenerationMixin`. From 👉v4.50👈 onwards, "
                "`PreTrainedModel` will NOT inherit from `GenerationMixin`, and this model will lose the ability "
                "to call `generate` and other related functions."
                "\n  - If you're using `trust_remote_code=True`, you can get rid of this warning by loading the "
                "model with an auto class. See https://huggingface.co/docs/transformers/en/model_doc/auto#auto-classes"
                "\n  - If you are the owner of the model architecture code, please modify your model class such that "
                "it inherits from `GenerationMixin` (after `PreTrainedModel`, otherwise you'll get an exception)."
                "\n  - If you are not the owner of the model architecture class, please contact the model code owner "
                "to update it."
            )
            return True
        # Otherwise, can't generate
        return False

    @classmethod
    def _check_and_enable_flash_attn_2(
        cls,
        config,
        torch_dtype: Optional[torch.dtype] = None,
        device_map: Optional[Union[str, Dict[str, int]]] = None,
        check_device_map: bool = True,
        hard_check_only: bool = False,
    ) -> PretrainedConfig:
        """
        Checks the availability of Flash Attention 2 and compatibility with the current model.

        If all checks pass and `hard_check_only` is False, the method will set the config attribute `attn_implementation` to "flash_attention_2" so that the model can initialize the correct attention module.
        """
        if not cls._supports_flash_attn_2:
            raise ValueError(
                f"{cls.__name__} does not support Flash Attention 2.0 yet. Please request to add support where"
                f" the model is hosted, on its model hub page: https://huggingface.co/{config._name_or_path}/discussions/new"
                " or in the Transformers GitHub repo: https://github.com/huggingface/transformers/issues/new"
            )

        if not is_flash_attn_2_available():
            preface = "FlashAttention2 has been toggled on, but it cannot be used due to the following error:"
            install_message = "Please refer to the documentation of https://huggingface.co/docs/transformers/perf_infer_gpu_one#flashattention-2 to install Flash Attention 2."

            if importlib.util.find_spec("flash_attn") is None:
                if is_torch_npu_available():
                    recommend_message_npu = "You should use attn_implementation='sdpa' instead when using NPU. "
                    raise ImportError(
                        f"{preface} the package flash_attn is not supported on Ascend NPU. {recommend_message_npu}"
                    )
                else:
                    raise ImportError(f"{preface} the package flash_attn seems to be not installed. {install_message}")

            flash_attention_version = version.parse(importlib.metadata.version("flash_attn"))
            if torch.version.cuda:
                if flash_attention_version < version.parse("2.1.0"):
                    raise ImportError(
                        f"{preface} you need flash_attn package version to be greater or equal than 2.1.0. Detected version {flash_attention_version}. {install_message}"
                    )
                elif not torch.cuda.is_available():
                    raise ValueError(
                        f"{preface} Flash Attention 2 is not available on CPU. Please make sure torch can access a CUDA device."
                    )
                else:
                    raise ImportError(f"{preface} Flash Attention 2 is not available. {install_message}")
            elif torch.version.hip:
                if flash_attention_version < version.parse("2.0.4"):
                    raise ImportError(
                        f"{preface} you need flash_attn package version to be greater or equal than 2.0.4. Make sure to have that version installed - detected version {flash_attention_version}. {install_message}"
                    )
                else:
                    raise ImportError(f"{preface} Flash Attention 2 is not available. {install_message}")

        _is_bettertransformer = getattr(cls, "use_bettertransformer", False)

        if _is_bettertransformer:
            raise ValueError(
                "Flash Attention 2 and BetterTransformer API are not compatible. Please make sure to disable BetterTransformers by doing model.reverse_bettertransformer()"
            )

        if torch_dtype is None:
            logger.warning_once(
                "You are attempting to use Flash Attention 2.0 without specifying a torch dtype. This might lead to unexpected behaviour"
            )
        elif torch_dtype is not None and torch_dtype not in [torch.float16, torch.bfloat16]:
            logger.warning_once(
                "Flash Attention 2.0 only supports torch.float16 and torch.bfloat16 dtypes, but"
                f" the current dype in {cls.__name__} is {torch_dtype}. You should run training or inference using Automatic Mixed-Precision via the `with torch.autocast(device_type='torch_device'):` decorator,"
                ' or load the model with the `torch_dtype` argument. Example: `model = AutoModel.from_pretrained("openai/whisper-tiny", attn_implementation="flash_attention_2", torch_dtype=torch.float16)`'
            )

        # The check `torch.empty(0).device.type != "cuda"` is needed as the model may be initialized after `torch.set_default_device` has been called,
        # or the model may be initialized under the context manager `with torch.device("cuda"):`.
        if check_device_map and device_map is None and torch.empty(0).device.type != "cuda":
            if torch.cuda.is_available():
                logger.warning_once(
                    "You are attempting to use Flash Attention 2.0 with a model not initialized on GPU. Make sure to move the model to GPU"
                    " after initializing it on CPU with `model.to('cuda')`."
                )
            else:
                raise ValueError(
                    "You are attempting to use Flash Attention 2.0 with a model not initialized on GPU and with no GPU available. "
                    "This is not supported yet. Please make sure to have access to a GPU and either initialise the model on a GPU by passing a device_map "
                    "or initialising the model on CPU and then moving it to GPU."
                )
        elif (
            check_device_map
            and device_map is not None
            and isinstance(device_map, dict)
            and ("cpu" in device_map.values() or "disk" in device_map.values())
        ):
            raise ValueError(
                "You are attempting to use Flash Attention 2.0 with a model dispatched on CPU or disk. This is not supported. Please make sure to "
                "initialise the model on a GPU by passing a device_map that contains only GPU devices as keys."
            )
        if not hard_check_only:
            config._attn_implementation = "flash_attention_2"
        return config

    @classmethod
    def _check_and_enable_sdpa(cls, config, hard_check_only: bool = False) -> PretrainedConfig:
        """
        Checks the availability of SDPA for a given model.

        If all checks pass and `hard_check_only` is False, the method will set the config attribute `_attn_implementation` to "sdpa" so that the model can initialize the correct attention module.
        """
        if hard_check_only:
            if not cls._supports_sdpa:
                raise ValueError(
                    f"{cls.__name__} does not support an attention implementation through torch.nn.functional.scaled_dot_product_attention yet."
                    " Please request the support for this architecture: https://github.com/huggingface/transformers/issues/28005. If you believe"
                    ' this error is a bug, please open an issue in Transformers GitHub repository and load your model with the argument `attn_implementation="eager"` meanwhile. Example: `model = AutoModel.from_pretrained("openai/whisper-tiny", attn_implementation="eager")`'
                )
            if not is_torch_sdpa_available():
                raise ImportError(
                    "PyTorch SDPA requirements in Transformers are not met. Please install torch>=2.1.1."
                )

        if not is_torch_sdpa_available() or not cls._supports_sdpa:
            return config

        _is_bettertransformer = getattr(cls, "use_bettertransformer", False)
        if _is_bettertransformer:
            return config

        if not hard_check_only:
            config._attn_implementation = "sdpa"
        return config

    @classmethod
    def _check_and_enable_flex_attn(cls, config, hard_check_only: bool = False) -> PretrainedConfig:
        """
        Checks the availability of Flex Attention for a given model.

        If all checks pass and `hard_check_only` is False, the method will set the config attribute `_attn_implementation` to "flex_attention" so that the model can initialize the correct attention module.
        """
        if hard_check_only:
            if not cls._supports_flex_attn:
                raise ValueError(
                    f"{cls.__name__} does not support an attention implementation through torch's flex_attention."
                    " Please request the support for this architecture: https://github.com/huggingface/transformers/issues/34809."
                    " If you believe this error is a bug, please open an issue in Transformers GitHub repository"
                    ' and load your model with the argument `attn_implementation="eager"` meanwhile.'
                    ' Example: `model = AutoModel.from_pretrained("openai/whisper-tiny", attn_implementation="eager")`'
                )
            if not is_torch_flex_attn_available():
                raise ImportError(
                    "PyTorch Flex Attention requirements in Transformers are not met. Please install torch>=2.5.0."
                )

        if not is_torch_flex_attn_available() or not cls._supports_flex_attn:
            return config

        if not hard_check_only:
            config._attn_implementation = "flex_attention"

        return config

    def enable_input_require_grads(self):
        """
        Enables the gradients for the input embeddings. This is useful for fine-tuning adapter weights while keeping
        the model weights fixed.
        """

        def make_inputs_require_grads(module, input, output):
            output.requires_grad_(True)

        self._require_grads_hook = self.get_input_embeddings().register_forward_hook(make_inputs_require_grads)

    def disable_input_require_grads(self):
        """
        Removes the `_require_grads_hook`.
        """
        self._require_grads_hook.remove()

    def get_input_embeddings(self) -> nn.Module:
        """
        Returns the model's input embeddings.

        Returns:
            `nn.Module`: A torch module mapping vocabulary to hidden states.
        """
        base_model = getattr(self, self.base_model_prefix, self)
        if base_model is not self:
            return base_model.get_input_embeddings()
        else:
            raise NotImplementedError

    def set_input_embeddings(self, value: nn.Module):
        """
        Set model's input embeddings.

        Args:
            value (`nn.Module`): A module mapping vocabulary to hidden states.
        """
        base_model = getattr(self, self.base_model_prefix, self)
        if base_model is not self:
            base_model.set_input_embeddings(value)
        else:
            raise NotImplementedError

    def get_output_embeddings(self) -> nn.Module:
        """
        Returns the model's output embeddings.

        Returns:
            `nn.Module`: A torch module mapping hidden states to vocabulary.
        """
        return None  # Overwrite for models with output embeddings

    def _init_weights(self, module):
        """
        Initialize the weights. This method should be overridden by derived class and is
        the only initialization method that will be called when loading a checkpoint
        using `from_pretrained`. Any attempt to initialize outside of this function
        will be useless as the torch.nn.init function are all replaced with skip.
        """
        pass

    def _initialize_weights(self, module):
        """
        Initialize the weights if they are not already initialized.
        """
        if getattr(module, "_is_hf_initialized", False):
            return
        self._init_weights(module)
        module._is_hf_initialized = True

    def tie_weights(self):
        """
        Tie the weights between the input embeddings and the output embeddings.

        If the `torchscript` flag is set in the configuration, can't handle parameter sharing so we are cloning the
        weights instead.
        """
        if getattr(self.config.get_text_config(decoder=True), "tie_word_embeddings", True):
            output_embeddings = self.get_output_embeddings()
            if output_embeddings is not None:
                self._tie_or_clone_weights(output_embeddings, self.get_input_embeddings())

        if getattr(self.config, "is_encoder_decoder", False) and getattr(self.config, "tie_encoder_decoder", False):
            if hasattr(self, self.base_model_prefix):
                self = getattr(self, self.base_model_prefix)
            tied_weights = self._tie_encoder_decoder_weights(
                self.encoder, self.decoder, self.base_model_prefix, "encoder"
            )
            # Setting a dynamic variable instead of `_tied_weights_keys` because it's a class
            # attributed not an instance member, therefore modifying it will modify the entire class
            # Leading to issues on subsequent calls by different tests or subsequent calls.
            self._dynamic_tied_weights_keys = tied_weights

        for module in self.modules():
            if hasattr(module, "_tie_weights"):
                module._tie_weights()

    @staticmethod
    def _tie_encoder_decoder_weights(
        encoder: nn.Module, decoder: nn.Module, base_model_prefix: str, base_encoder_name: str
    ):
        uninitialized_encoder_weights: List[str] = []
        tied_weights: List[str] = []
        if decoder.__class__ != encoder.__class__:
            logger.info(
                f"{decoder.__class__} and {encoder.__class__} are not equal. In this case make sure that all encoder"
                " weights are correctly initialized."
            )

        def tie_encoder_to_decoder_recursively(
            decoder_pointer: nn.Module,
            encoder_pointer: nn.Module,
            module_name: str,
            base_encoder_name: str,
            uninitialized_encoder_weights: List[str],
            depth=0,
            total_decoder_name="",
            total_encoder_name="",
        ):
            assert isinstance(decoder_pointer, nn.Module) and isinstance(
                encoder_pointer, nn.Module
            ), f"{decoder_pointer} and {encoder_pointer} have to be of type nn.Module"
            if hasattr(decoder_pointer, "weight"):
                assert hasattr(encoder_pointer, "weight")
                encoder_pointer.weight = decoder_pointer.weight
                tied_weights.append(f"{base_encoder_name}{total_encoder_name}.weight")
                if hasattr(decoder_pointer, "bias"):
                    assert hasattr(encoder_pointer, "bias")
                    tied_weights.append(f"{base_encoder_name}{total_encoder_name}.bias")
                    encoder_pointer.bias = decoder_pointer.bias
                return

            encoder_modules = encoder_pointer._modules
            decoder_modules = decoder_pointer._modules
            if len(decoder_modules) > 0:
                assert (
                    len(encoder_modules) > 0
                ), f"Encoder module {encoder_pointer} does not match decoder module {decoder_pointer}"

                all_encoder_weights = {module_name + "/" + sub_name for sub_name in encoder_modules.keys()}
                encoder_layer_pos = 0
                for name, module in decoder_modules.items():
                    if name.isdigit():
                        encoder_name = str(int(name) + encoder_layer_pos)
                        decoder_name = name
                        if not isinstance(decoder_modules[decoder_name], type(encoder_modules[encoder_name])) and len(
                            encoder_modules
                        ) != len(decoder_modules):
                            # this can happen if the name corresponds to the position in a list module list of layers
                            # in this case the decoder has added a cross-attention that the encoder does not have
                            # thus skip this step and subtract one layer pos from encoder
                            encoder_layer_pos -= 1
                            continue
                    elif name not in encoder_modules:
                        continue
                    elif depth > 500:
                        raise ValueError(
                            "Max depth of recursive function `tie_encoder_to_decoder` reached. It seems that there is"
                            " a circular dependency between two or more `nn.Modules` of your model."
                        )
                    else:
                        decoder_name = encoder_name = name
                    tie_encoder_to_decoder_recursively(
                        decoder_modules[decoder_name],
                        encoder_modules[encoder_name],
                        module_name + "/" + name,
                        base_encoder_name,
                        uninitialized_encoder_weights,
                        depth=depth + 1,
                        total_encoder_name=f"{total_encoder_name}.{encoder_name}",
                        total_decoder_name=f"{total_decoder_name}.{decoder_name}",
                    )
                    all_encoder_weights.remove(module_name + "/" + encoder_name)

                uninitialized_encoder_weights += list(all_encoder_weights)

        # tie weights recursively
        tie_encoder_to_decoder_recursively(
            decoder, encoder, base_model_prefix, base_encoder_name, uninitialized_encoder_weights
        )

        if len(uninitialized_encoder_weights) > 0:
            logger.warning(
                f"The following encoder weights were not tied to the decoder {uninitialized_encoder_weights}"
            )
        return tied_weights

    def _tie_or_clone_weights(self, output_embeddings, input_embeddings):
        """Tie or clone module weights depending of whether we are using TorchScript or not"""
        if self.config.torchscript:
            output_embeddings.weight = nn.Parameter(input_embeddings.weight.clone())
        else:
            output_embeddings.weight = input_embeddings.weight

        if getattr(output_embeddings, "bias", None) is not None:
            output_embeddings.bias.data = nn.functional.pad(
                output_embeddings.bias.data,
                (
                    0,
                    output_embeddings.weight.shape[0] - output_embeddings.bias.shape[0],
                ),
                "constant",
                0,
            )
        if hasattr(output_embeddings, "out_features") and hasattr(input_embeddings, "num_embeddings"):
            output_embeddings.out_features = input_embeddings.num_embeddings

    def _get_no_split_modules(self, device_map: str):
        """
        Get the modules of the model that should not be spit when using device_map. We iterate through the modules to
        get the underlying `_no_split_modules`.

        Args:
            device_map (`str`):
                The device map value. Options are ["auto", "balanced", "balanced_low_0", "sequential"]

        Returns:
            `List[str]`: List of modules that should not be split
        """
        _no_split_modules = set()
        modules_to_check = [self]
        while len(modules_to_check) > 0:
            module = modules_to_check.pop(-1)
            # if the module does not appear in _no_split_modules, we also check the children
            if module.__class__.__name__ not in _no_split_modules:
                if isinstance(module, PreTrainedModel):
                    if module._no_split_modules is None:
                        raise ValueError(
                            f"{module.__class__.__name__} does not support `device_map='{device_map}'`. To implement support, the model "
                            "class needs to implement the `_no_split_modules` attribute."
                        )
                    else:
                        _no_split_modules = _no_split_modules | set(module._no_split_modules)
                modules_to_check += list(module.children())
        return list(_no_split_modules)

    def resize_token_embeddings(
        self,
        new_num_tokens: Optional[int] = None,
        pad_to_multiple_of: Optional[int] = None,
        mean_resizing: bool = True,
    ) -> nn.Embedding:
        """
        Resizes input token embeddings matrix of the model if `new_num_tokens != config.vocab_size`.

        Takes care of tying weights embeddings afterwards if the model class has a `tie_weights()` method.

        Arguments:
            new_num_tokens (`int`, *optional*):
                The new number of tokens in the embedding matrix. Increasing the size will add newly initialized
                vectors at the end. Reducing the size will remove vectors from the end. If not provided or `None`, just
                returns a pointer to the input tokens `torch.nn.Embedding` module of the model without doing anything.
            pad_to_multiple_of (`int`, *optional*):
                If set will pad the embedding matrix to a multiple of the provided value.If `new_num_tokens` is set to
                `None` will just pad the embedding to a multiple of `pad_to_multiple_of`.

                This is especially useful to enable the use of Tensor Cores on NVIDIA hardware with compute capability
                `>= 7.5` (Volta), or on TPUs which benefit from having sequence lengths be a multiple of 128. For more
                details about this, or help on choosing the correct value for resizing, refer to this guide:
                https://docs.nvidia.com/deeplearning/performance/dl-performance-matrix-multiplication/index.html#requirements-tc
            mean_resizing (`bool`):
                Whether to initialize the added embeddings from a multivariate normal distribution that has old embeddings' mean and
                covariance or to initialize them with a normal distribution that has a mean of zero and std equals `config.initializer_range`.

                Setting `mean_resizing` to `True` is useful when increasing the size of the embeddings of causal language models,
                where the generated tokens' probabilities won't be affected by the added embeddings because initializing the new embeddings with the
                old embeddings' mean will reduce the kl-divergence between the next token probability before and after adding the new embeddings.
                Refer to this article for more information: https://nlp.stanford.edu/~johnhew/vocab-expansion.html

        Return:
            `torch.nn.Embedding`: Pointer to the input tokens Embeddings Module of the model.
        """
        model_embeds = self._resize_token_embeddings(new_num_tokens, pad_to_multiple_of, mean_resizing)
        if new_num_tokens is None and pad_to_multiple_of is None:
            return model_embeds

        # Since we are basically reusing the same old embeddings with new weight values, gathering is required
        is_quantized = hasattr(self, "hf_quantizer") and self.hf_quantizer is not None
        if is_deepspeed_zero3_enabled() and not is_quantized:
            import deepspeed

            with deepspeed.zero.GatheredParameters(model_embeds.weight, modifier_rank=None):
                vocab_size = model_embeds.weight.shape[0]
        else:
            vocab_size = model_embeds.weight.shape[0]

        # Update base model and current model config.
        self.config.get_text_config().vocab_size = vocab_size
        self.vocab_size = vocab_size

        # Tie weights again if needed
        self.tie_weights()

        return model_embeds

    def _resize_token_embeddings(self, new_num_tokens, pad_to_multiple_of=None, mean_resizing=True):
        old_embeddings = self.get_input_embeddings()
        new_embeddings = self._get_resized_embeddings(
            old_embeddings, new_num_tokens, pad_to_multiple_of, mean_resizing
        )
        if hasattr(old_embeddings, "_hf_hook"):
            hook = old_embeddings._hf_hook
            add_hook_to_module(new_embeddings, hook)
        old_embeddings_requires_grad = old_embeddings.weight.requires_grad
        new_embeddings.requires_grad_(old_embeddings_requires_grad)
        self.set_input_embeddings(new_embeddings)
        is_quantized = hasattr(self, "hf_quantizer") and self.hf_quantizer is not None

        # Update new_num_tokens with the actual size of new_embeddings
        if pad_to_multiple_of is not None:
            if is_deepspeed_zero3_enabled() and not is_quantized:
                import deepspeed

                with deepspeed.zero.GatheredParameters(new_embeddings.weight, modifier_rank=None):
                    new_num_tokens = new_embeddings.weight.shape[0]
            else:
                new_num_tokens = new_embeddings.weight.shape[0]

        # if word embeddings are not tied, make sure that lm head is resized as well
        if (
            self.get_output_embeddings() is not None
            and not self.config.get_text_config(decoder=True).tie_word_embeddings
        ):
            old_lm_head = self.get_output_embeddings()
            if isinstance(old_lm_head, torch.nn.Embedding):
                new_lm_head = self._get_resized_embeddings(old_lm_head, new_num_tokens, mean_resizing=mean_resizing)
            else:
                new_lm_head = self._get_resized_lm_head(old_lm_head, new_num_tokens, mean_resizing=mean_resizing)
            if hasattr(old_lm_head, "_hf_hook"):
                hook = old_lm_head._hf_hook
                add_hook_to_module(new_lm_head, hook)
            old_lm_head_requires_grad = old_lm_head.weight.requires_grad
            new_lm_head.requires_grad_(old_lm_head_requires_grad)
            self.set_output_embeddings(new_lm_head)

        return self.get_input_embeddings()

    def _get_resized_embeddings(
        self,
        old_embeddings: nn.Embedding,
        new_num_tokens: Optional[int] = None,
        pad_to_multiple_of: Optional[int] = None,
        mean_resizing: bool = True,
    ) -> nn.Embedding:
        """
        Build a resized Embedding Module from a provided token Embedding Module. Increasing the size will add newly
        initialized vectors at the end. Reducing the size will remove vectors from the end

        Args:
            old_embeddings (`torch.nn.Embedding`):
                Old embeddings to be resized.
            new_num_tokens (`int`, *optional*):
                New number of tokens in the embedding matrix.

                Increasing the size will add newly initialized vectors at the end. Reducing the size will remove
                vectors from the end. If not provided or `None`, just returns a pointer to the input tokens
                `torch.nn.Embedding` module of the model without doing anything.
            pad_to_multiple_of (`int`, *optional*):
                If set will pad the embedding matrix to a multiple of the provided value. If `new_num_tokens` is set to
                `None` will just pad the embedding to a multiple of `pad_to_multiple_of`.

                This is especially useful to enable the use of Tensor Cores on NVIDIA hardware with compute capability
                `>= 7.5` (Volta), or on TPUs which benefit from having sequence lengths be a multiple of 128. For more
                details about this, or help on choosing the correct value for resizing, refer to this guide:
                https://docs.nvidia.com/deeplearning/performance/dl-performance-matrix-multiplication/index.html#requirements-tc
            mean_resizing (`bool`):
                Whether to initialize the added embeddings from a multivariate normal distribution that has old embeddings' mean and
                covariance or to initialize them with a normal distribution that has a mean of zero and std equals `config.initializer_range`.

                Setting `mean_resizing` to `True` is useful when increasing the size of the embeddings of causal language models,
                where the generated tokens' probabilities will not be affected by the added embeddings because initializing the new embeddings with the
                old embeddings' mean will reduce the kl-divergence between the next token probability before and after adding the new embeddings.
                Refer to this article for more information: https://nlp.stanford.edu/~johnhew/vocab-expansion.html


        Return:
            `torch.nn.Embedding`: Pointer to the resized Embedding Module or the old Embedding Module if
            `new_num_tokens` is `None`
        """

        if pad_to_multiple_of is not None:
            if not isinstance(pad_to_multiple_of, int):
                raise ValueError(
                    f"Asking to pad the embedding matrix to a multiple of `{pad_to_multiple_of}`, which is not and integer. Please make sure to pass an integer"
                )
            if new_num_tokens is None:
                new_num_tokens = old_embeddings.weight.shape[0]
            new_num_tokens = ((new_num_tokens + pad_to_multiple_of - 1) // pad_to_multiple_of) * pad_to_multiple_of
        else:
            logger.info(
                "You are resizing the embedding layer without providing a `pad_to_multiple_of` parameter. This means that the new embedding"
                f" dimension will be {new_num_tokens}. This might induce some performance reduction as *Tensor Cores* will not be available."
                " For more details about this, or help on choosing the correct value for resizing, refer to this guide:"
                " https://docs.nvidia.com/deeplearning/performance/dl-performance-matrix-multiplication/index.html#requirements-tc"
            )

        if new_num_tokens is None:
            return old_embeddings

        is_quantized = hasattr(self, "hf_quantizer") and self.hf_quantizer is not None
        if is_deepspeed_zero3_enabled() and not is_quantized:
            import deepspeed

            with deepspeed.zero.GatheredParameters(old_embeddings.weight, modifier_rank=None):
                old_num_tokens, old_embedding_dim = old_embeddings.weight.size()
        else:
            old_num_tokens, old_embedding_dim = old_embeddings.weight.size()

        if old_num_tokens == new_num_tokens and not is_deepspeed_zero3_enabled():
            return old_embeddings

        if not isinstance(old_embeddings, nn.Embedding):
            raise TypeError(
                f"Old embeddings are of type {type(old_embeddings)}, which is not an instance of {nn.Embedding}. You"
                " should either use a different resize function or make sure that `old_embeddings` are an instance of"
                f" {nn.Embedding}."
            )

        # Build new embeddings

        # When using DeepSpeed ZeRO-3, we shouldn't create new embeddings with DeepSpeed init
        # because the shape of the new embedding layer is used across various modeling files
        # as well as to update config vocab size. Shape will be 0 when using DeepSpeed init leading
        # to errors when training.
        new_embeddings = nn.Embedding(
            new_num_tokens,
            old_embedding_dim,
            device=old_embeddings.weight.device,
            dtype=old_embeddings.weight.dtype,
        )

        if new_num_tokens > old_num_tokens and not mean_resizing:
            # initialize new embeddings (in particular added tokens) with a mean of 0 and std equals `config.initializer_range`.
            self._init_weights(new_embeddings)

        elif new_num_tokens > old_num_tokens and mean_resizing:
            # initialize new embeddings  (in particular added tokens). The new embeddings will be initialized
            # from a multivariate normal distribution that has old embeddings' mean and covariance.
            # as described in this article: https://nlp.stanford.edu/~johnhew/vocab-expansion.html
            logger.warning_once(
                "The new embeddings will be initialized from a multivariate normal distribution that has old embeddings' mean and covariance. "
                "As described in this article: https://nlp.stanford.edu/~johnhew/vocab-expansion.html. "
                "To disable this, use `mean_resizing=False`"
            )

            added_num_tokens = new_num_tokens - old_num_tokens
            if is_deepspeed_zero3_enabled() and not is_quantized:
                import deepspeed

                with deepspeed.zero.GatheredParameters([old_embeddings.weight], modifier_rank=None):
                    self._init_added_embeddings_weights_with_mean(
                        old_embeddings, new_embeddings, old_embedding_dim, old_num_tokens, added_num_tokens
                    )
            else:
                self._init_added_embeddings_weights_with_mean(
                    old_embeddings, new_embeddings, old_embedding_dim, old_num_tokens, added_num_tokens
                )

        # Copy token embeddings from the previous weights

        # numbers of tokens to copy
        n = min(old_num_tokens, new_num_tokens)

        if is_deepspeed_zero3_enabled() and not is_quantized:
            import deepspeed

            params = [old_embeddings.weight, new_embeddings.weight]
            with deepspeed.zero.GatheredParameters(params, modifier_rank=0):
                new_embeddings.weight.data[:n, :] = old_embeddings.weight.data[:n, :]
        else:
            new_embeddings.weight.data[:n, :] = old_embeddings.weight.data[:n, :]

        # Replace weights in old_embeddings and return to maintain the same embedding type.
        # This ensures correct functionality when a Custom Embedding class is passed as input.
        # The input and output embedding types remain consistent. (c.f. https://github.com/huggingface/transformers/pull/31979)
        if is_deepspeed_zero3_enabled() and not is_quantized:
            import deepspeed

            params = [old_embeddings.weight, new_embeddings.weight]
            with deepspeed.zero.GatheredParameters(params, modifier_rank=0):
                old_embeddings.weight = new_embeddings.weight
                old_embeddings.num_embeddings = new_embeddings.weight.data.shape[0]

                # If the new number of tokens is smaller than the original `padding_idx`, the `padding_idx`
                # will be set to `None` in the resized embeddings.
                if old_embeddings.padding_idx is not None and (new_num_tokens - 1) < old_embeddings.padding_idx:
                    old_embeddings.padding_idx = None
        else:
            old_embeddings.weight.data = new_embeddings.weight.data
            old_embeddings.num_embeddings = new_embeddings.weight.data.shape[0]
            if old_embeddings.padding_idx is not None and (new_num_tokens - 1) < old_embeddings.padding_idx:
                old_embeddings.padding_idx = None

        return old_embeddings

    def _get_resized_lm_head(
        self,
        old_lm_head: nn.Linear,
        new_num_tokens: Optional[int] = None,
        transposed: Optional[bool] = False,
        mean_resizing: bool = True,
    ) -> nn.Linear:
        """
        Build a resized Linear Module from a provided old Linear Module. Increasing the size will add newly initialized
        vectors at the end. Reducing the size will remove vectors from the end

        Args:
            old_lm_head (`torch.nn.Linear`):
                Old lm head liner layer to be resized.
            new_num_tokens (`int`, *optional*):
                New number of tokens in the linear matrix.

                Increasing the size will add newly initialized vectors at the end. Reducing the size will remove
                vectors from the end. If not provided or `None`, just returns a pointer to the input tokens
                `torch.nn.Linear` module of the model without doing anything. transposed (`bool`, *optional*, defaults
                to `False`): Whether `old_lm_head` is transposed or not. If True `old_lm_head.size()` is `lm_head_dim,
                vocab_size` else `vocab_size, lm_head_dim`.
            mean_resizing (`bool`):
                Whether to initialize the added embeddings from a multivariate normal distribution that has old embeddings' mean and
                covariance or to initialize them with a normal distribution that has a mean of zero and std equals `config.initializer_range`.

                Setting `mean_resizing` to `True` is useful when increasing the size of the embeddings of causal language models,
                where the generated tokens' probabilities will not be affected by the added embeddings because initializing the new embeddings with the
                old embeddings' mean will reduce the kl-divergence between the next token probability before and after adding the new embeddings.
                Refer to this article for more information: https://nlp.stanford.edu/~johnhew/vocab-expansion.html

        Return:
            `torch.nn.Linear`: Pointer to the resized Linear Module or the old Linear Module if `new_num_tokens` is
            `None`
        """
        if new_num_tokens is None:
            return old_lm_head

        is_quantized = hasattr(self, "hf_quantizer") and self.hf_quantizer is not None
        if is_deepspeed_zero3_enabled() and not is_quantized:
            import deepspeed

            with deepspeed.zero.GatheredParameters(old_lm_head.weight, modifier_rank=None):
                old_num_tokens, old_lm_head_dim = (
                    old_lm_head.weight.size() if not transposed else old_lm_head.weight.t().size()
                )
        else:
            old_num_tokens, old_lm_head_dim = (
                old_lm_head.weight.size() if not transposed else old_lm_head.weight.t().size()
            )

        if old_num_tokens == new_num_tokens and not is_deepspeed_zero3_enabled():
            return old_lm_head

        if not isinstance(old_lm_head, nn.Linear):
            raise TypeError(
                f"Old language model head is of type {type(old_lm_head)}, which is not an instance of {nn.Linear}. You"
                " should either use a different resize function or make sure that `old_lm_head` are an instance of"
                f" {nn.Linear}."
            )

        # Build new lm head
        new_lm_head_shape = (old_lm_head_dim, new_num_tokens) if not transposed else (new_num_tokens, old_lm_head_dim)
        has_new_lm_head_bias = old_lm_head.bias is not None

        # When using DeepSpeed ZeRO-3, we shouldn't create new embeddings with DeepSpeed init
        # because the shape of the new embedding layer is used across various modeling files
        # as well as to update config vocab size. Shape will be 0 when using DeepSpeed init leading
        # to errors when training.
        new_lm_head = nn.Linear(
            *new_lm_head_shape,
            bias=has_new_lm_head_bias,
            device=old_lm_head.weight.device,
            dtype=old_lm_head.weight.dtype,
        )

        if new_num_tokens > old_num_tokens and not mean_resizing:
            # initialize new embeddings (in particular added tokens) with a mean of 0 and std equals `config.initializer_range`.
            self._init_weights(new_lm_head)

        elif new_num_tokens > old_num_tokens and mean_resizing:
            # initialize new lm_head weights (in particular added tokens). The new lm_head weights
            # will be initialized from a multivariate normal distribution that has old embeddings' mean and covariance.
            # as described in this article: https://nlp.stanford.edu/~johnhew/vocab-expansion.html
            logger.warning_once(
                "The new lm_head weights will be initialized from a multivariate normal distribution that has old embeddings' mean and covariance. "
                "As described in this article: https://nlp.stanford.edu/~johnhew/vocab-expansion.html. "
                "To disable this, use `mean_resizing=False`"
            )

            added_num_tokens = new_num_tokens - old_num_tokens
            if is_deepspeed_zero3_enabled() and not is_quantized:
                import deepspeed

                params = [old_lm_head.weight]
                if has_new_lm_head_bias:
                    params += [old_lm_head.bias]
                with deepspeed.zero.GatheredParameters(params, modifier_rank=None):
                    self._init_added_lm_head_weights_with_mean(
                        old_lm_head, new_lm_head, old_lm_head_dim, old_num_tokens, added_num_tokens, transposed
                    )
                    if has_new_lm_head_bias:
                        self._init_added_lm_head_bias_with_mean(old_lm_head, new_lm_head, added_num_tokens)

            else:
                self._init_added_lm_head_weights_with_mean(
                    old_lm_head, new_lm_head, old_lm_head_dim, old_num_tokens, added_num_tokens, transposed
                )
                if has_new_lm_head_bias:
                    self._init_added_lm_head_bias_with_mean(old_lm_head, new_lm_head, added_num_tokens)

        num_tokens_to_copy = min(old_num_tokens, new_num_tokens)

        if is_deepspeed_zero3_enabled() and not is_quantized:
            import deepspeed

            params = [old_lm_head.weight, old_lm_head.bias, new_lm_head.weight, new_lm_head.bias]
            with deepspeed.zero.GatheredParameters(params, modifier_rank=0):
                self._copy_lm_head_original_to_resized(
                    new_lm_head, old_lm_head, num_tokens_to_copy, transposed, has_new_lm_head_bias
                )
        else:
            self._copy_lm_head_original_to_resized(
                new_lm_head, old_lm_head, num_tokens_to_copy, transposed, has_new_lm_head_bias
            )

        return new_lm_head

    def _init_added_embeddings_weights_with_mean(
        self, old_embeddings, new_embeddings, old_embedding_dim, old_num_tokens, added_num_tokens
    ):
        old_embeddings_weight = old_embeddings.weight.data.to(torch.float32)
        mean_embeddings = torch.mean(old_embeddings_weight, axis=0)
        old_centered_embeddings = old_embeddings_weight - mean_embeddings
        covariance = old_centered_embeddings.T @ old_centered_embeddings / old_num_tokens

        # Check if the covariance is positive definite.
        epsilon = 1e-9
        is_covariance_psd = constraints.positive_definite.check(epsilon * covariance).all()
        if is_covariance_psd:
            # If covariances is positive definite, a distribution can be created. and we can sample new weights from it.
            distribution = torch.distributions.multivariate_normal.MultivariateNormal(
                mean_embeddings, covariance_matrix=epsilon * covariance
            )
            new_embeddings.weight.data[-1 * added_num_tokens :, :] = distribution.sample(
                sample_shape=(added_num_tokens,)
            ).to(old_embeddings.weight.dtype)
        else:
            # Otherwise, just initialize with the mean. because distribution will not be created.
            new_embeddings.weight.data[-1 * added_num_tokens :, :] = (
                mean_embeddings[None, :].repeat(added_num_tokens, 1).to(old_embeddings.weight.dtype)
            )

    def _init_added_lm_head_weights_with_mean(
        self,
        old_lm_head,
        new_lm_head,
        old_lm_head_dim,
        old_num_tokens,
        added_num_tokens,
        transposed=False,
    ):
        if transposed:
            # Transpose to the desired shape for the function.
            new_lm_head.weight.data = new_lm_head.weight.data.T
            old_lm_head.weight.data = old_lm_head.weight.data.T

        # The same initialization logic as Embeddings.
        self._init_added_embeddings_weights_with_mean(
            old_lm_head, new_lm_head, old_lm_head_dim, old_num_tokens, added_num_tokens
        )

        if transposed:
            # Transpose again to the correct shape.
            new_lm_head.weight.data = new_lm_head.weight.data.T
            old_lm_head.weight.data = old_lm_head.weight.data.T

    def _init_added_lm_head_bias_with_mean(self, old_lm_head, new_lm_head, added_num_tokens):
        bias_mean = torch.mean(old_lm_head.bias.data, axis=0, dtype=torch.float32)
        bias_std = torch.std(old_lm_head.bias.data, axis=0).to(torch.float32)
        new_lm_head.bias.data[-1 * added_num_tokens :].normal_(mean=bias_mean, std=1e-9 * bias_std)

    def _copy_lm_head_original_to_resized(
        self, new_lm_head, old_lm_head, num_tokens_to_copy, transposed, has_new_lm_head_bias
    ):
        # Copy old lm head weights to new lm head
        if not transposed:
            new_lm_head.weight.data[:num_tokens_to_copy, :] = old_lm_head.weight.data[:num_tokens_to_copy, :]
        else:
            new_lm_head.weight.data[:, :num_tokens_to_copy] = old_lm_head.weight.data[:, :num_tokens_to_copy]

        # Copy bias weights to new lm head
        if has_new_lm_head_bias:
            new_lm_head.bias.data[:num_tokens_to_copy] = old_lm_head.bias.data[:num_tokens_to_copy]

    def resize_position_embeddings(self, new_num_position_embeddings: int):
        raise NotImplementedError(
            f"`resize_position_embeddings` is not implemented for {self.__class__}`. To implement it, you should "
            f"overwrite this method in the class {self.__class__} in `modeling_{self.__class__.__module__}.py`"
        )

    def get_position_embeddings(self) -> Union[nn.Embedding, Tuple[nn.Embedding]]:
        raise NotImplementedError(
            f"`get_position_embeddings` is not implemented for {self.__class__}`. To implement it, you should "
            f"overwrite this method in the class {self.__class__} in `modeling_{self.__class__.__module__}.py`"
        )

    def init_weights(self):
        """
        If needed prunes and maybe initializes weights. If using a custom `PreTrainedModel`, you need to implement any
        initialization logic in `_init_weights`.
        """
        # Prune heads if needed
        if self.config.pruned_heads:
            self.prune_heads(self.config.pruned_heads)

        if _init_weights:
            # Initialize weights
            self.apply(self._initialize_weights)

            # Tie weights should be skipped when not initializing all weights
            # since from_pretrained(...) calls tie weights anyways
            self.tie_weights()

    def prune_heads(self, heads_to_prune: Dict[int, List[int]]):
        """
        Prunes heads of the base model.

        Arguments:
            heads_to_prune (`Dict[int, List[int]]`):
                Dictionary with keys being selected layer indices (`int`) and associated values being the list of heads
                to prune in said layer (list of `int`). For instance {1: [0, 2], 2: [2, 3]} will prune heads 0 and 2 on
                layer 1 and heads 2 and 3 on layer 2.
        """
        # save new sets of pruned heads as union of previously stored pruned heads and newly pruned heads
        for layer, heads in heads_to_prune.items():
            union_heads = set(self.config.pruned_heads.get(layer, [])) | set(heads)
            self.config.pruned_heads[layer] = list(union_heads)  # Unfortunately we have to store it as list for JSON

        self.base_model._prune_heads(heads_to_prune)

    def gradient_checkpointing_enable(self, gradient_checkpointing_kwargs=None):
        """
        Activates gradient checkpointing for the current model.

        Note that in other frameworks this feature can be referred to as "activation checkpointing" or "checkpoint
        activations".

        We pass the `__call__` method of the modules instead of `forward` because `__call__` attaches all the hooks of
        the module. https://discuss.pytorch.org/t/any-different-between-model-input-and-model-forward-input/3690/2

        Args:
            gradient_checkpointing_kwargs (dict, *optional*):
                Additional keyword arguments passed along to the `torch.utils.checkpoint.checkpoint` function.
        """
        if not self.supports_gradient_checkpointing:
            raise ValueError(f"{self.__class__.__name__} does not support gradient checkpointing.")

        if gradient_checkpointing_kwargs is None:
            gradient_checkpointing_kwargs = {"use_reentrant": True}

        gradient_checkpointing_func = functools.partial(checkpoint, **gradient_checkpointing_kwargs)

        # For old GC format (transformers < 4.35.0) for models that live on the Hub
        # we will fall back to the overwritten `_set_gradient_checkpointing` method
        _is_using_old_format = "value" in inspect.signature(self._set_gradient_checkpointing).parameters

        if not _is_using_old_format:
            self._set_gradient_checkpointing(enable=True, gradient_checkpointing_func=gradient_checkpointing_func)
        else:
            self.apply(partial(self._set_gradient_checkpointing, value=True))
            logger.warning(
                "You are using an old version of the checkpointing format that is deprecated (We will also silently ignore `gradient_checkpointing_kwargs` in case you passed it)."
                "Please update to the new format on your modeling file. To use the new format, you need to completely remove the definition of the method `_set_gradient_checkpointing` in your model."
            )

        if getattr(self, "_hf_peft_config_loaded", False):
            # When using PEFT + gradient checkpointing + Trainer we need to make sure the input has requires_grad=True
            # we do it also on PEFT: https://github.com/huggingface/peft/blob/85013987aa82aa1af3da1236b6902556ce3e483e/src/peft/peft_model.py#L334
            # When training with PEFT, only LoRA layers will have requires grad set to True, but the output of frozen layers need to propagate
            # the gradients to make sure the gradient flows.
            self.enable_input_require_grads()

    def _set_gradient_checkpointing(self, enable: bool = True, gradient_checkpointing_func: Callable = checkpoint):
        is_gradient_checkpointing_set = False

        # Apply it on the top-level module in case the top-level modules supports it
        # for example, LongT5Stack inherits from `PreTrainedModel`.
        if hasattr(self, "gradient_checkpointing"):
            self._gradient_checkpointing_func = gradient_checkpointing_func
            self.gradient_checkpointing = enable
            is_gradient_checkpointing_set = True

        for module in self.modules():
            if hasattr(module, "gradient_checkpointing"):
                module._gradient_checkpointing_func = gradient_checkpointing_func
                module.gradient_checkpointing = enable
                is_gradient_checkpointing_set = True

        if not is_gradient_checkpointing_set:
            raise ValueError(
                f"{self.__class__.__name__} is not compatible with gradient checkpointing. Make sure all the architecture support it by setting a boolean attribute"
                " `gradient_checkpointing` to modules of the model that uses checkpointing."
            )

    def gradient_checkpointing_disable(self):
        """
        Deactivates gradient checkpointing for the current model.

        Note that in other frameworks this feature can be referred to as "activation checkpointing" or "checkpoint
        activations".
        """
        if self.supports_gradient_checkpointing:
            # For old GC format (transformers < 4.35.0) for models that live on the Hub
            # we will fall back to the overwritten `_set_gradient_checkpointing` method
            _is_using_old_format = "value" in inspect.signature(self._set_gradient_checkpointing).parameters
            if not _is_using_old_format:
                self._set_gradient_checkpointing(enable=False)
            else:
                logger.warning(
                    "You are using an old version of the checkpointing format that is deprecated (We will also silently ignore `gradient_checkpointing_kwargs` in case you passed it)."
                    "Please update to the new format on your modeling file. To use the new format, you need to completely remove the definition of the method `_set_gradient_checkpointing` in your model."
                )
                self.apply(partial(self._set_gradient_checkpointing, value=False))

        if getattr(self, "_hf_peft_config_loaded", False):
            self.disable_input_require_grads()

    @property
    def is_gradient_checkpointing(self) -> bool:
        """
        Whether gradient checkpointing is activated for this model or not.

        Note that in other frameworks this feature can be referred to as "activation checkpointing" or "checkpoint
        activations".
        """
        return any(hasattr(m, "gradient_checkpointing") and m.gradient_checkpointing for m in self.modules())

    def save_pretrained(
        self,
        save_directory: Union[str, os.PathLike],
        is_main_process: bool = True,
        state_dict: Optional[dict] = None,
        save_function: Callable = torch.save,
        push_to_hub: bool = False,
        max_shard_size: Union[int, str] = "5GB",
        safe_serialization: bool = True,
        variant: Optional[str] = None,
        token: Optional[Union[str, bool]] = None,
        save_peft_format: bool = True,
        **kwargs,
    ):
        """
        Save a model and its configuration file to a directory, so that it can be re-loaded using the
        [`~PreTrainedModel.from_pretrained`] class method.

        Arguments:
            save_directory (`str` or `os.PathLike`):
                Directory to which to save. Will be created if it doesn't exist.
            is_main_process (`bool`, *optional*, defaults to `True`):
                Whether the process calling this is the main process or not. Useful when in distributed training like
                TPUs and need to call this function on all processes. In this case, set `is_main_process=True` only on
                the main process to avoid race conditions.
            state_dict (nested dictionary of `torch.Tensor`):
                The state dictionary of the model to save. Will default to `self.state_dict()`, but can be used to only
                save parts of the model or if special precautions need to be taken when recovering the state dictionary
                of a model (like when using model parallelism).
            save_function (`Callable`):
                The function to use to save the state dictionary. Useful on distributed training like TPUs when one
                need to replace `torch.save` by another method.
            push_to_hub (`bool`, *optional*, defaults to `False`):
                Whether or not to push your model to the Hugging Face model hub after saving it. You can specify the
                repository you want to push to with `repo_id` (will default to the name of `save_directory` in your
                namespace).
            max_shard_size (`int` or `str`, *optional*, defaults to `"5GB"`):
                The maximum size for a checkpoint before being sharded. Checkpoints shard will then be each of size
                lower than this size. If expressed as a string, needs to be digits followed by a unit (like `"5MB"`).
                We default it to 5GB in order for models to be able to run easily on free-tier google colab instances
                without CPU OOM issues.

                <Tip warning={true}>

                If a single weight of the model is bigger than `max_shard_size`, it will be in its own checkpoint shard
                which will be bigger than `max_shard_size`.

                </Tip>

            safe_serialization (`bool`, *optional*, defaults to `True`):
                Whether to save the model using `safetensors` or the traditional PyTorch way (that uses `pickle`).
            variant (`str`, *optional*):
                If specified, weights are saved in the format pytorch_model.<variant>.bin.
            token (`str` or `bool`, *optional*):
                The token to use as HTTP bearer authorization for remote files. If `True`, or not specified, will use
                the token generated when running `huggingface-cli login` (stored in `~/.huggingface`).
            save_peft_format (`bool`, *optional*, defaults to `True`):
                For backward compatibility with PEFT library, in case adapter weights are attached to the model, all
                keys of the state dict of adapters needs to be pre-pended with `base_model.model`. Advanced users can
                disable this behaviours by setting `save_peft_format` to `False`.
            kwargs (`Dict[str, Any]`, *optional*):
                Additional key word arguments passed along to the [`~utils.PushToHubMixin.push_to_hub`] method.
        """
        use_auth_token = kwargs.pop("use_auth_token", None)
        ignore_metadata_errors = kwargs.pop("ignore_metadata_errors", False)

        if use_auth_token is not None:
            warnings.warn(
                "The `use_auth_token` argument is deprecated and will be removed in v5 of Transformers. Please use `token` instead.",
                FutureWarning,
            )
            if token is not None:
                raise ValueError(
                    "`token` and `use_auth_token` are both specified. Please set only the argument `token`."
                )
            token = use_auth_token

        if token is not None:
            kwargs["token"] = token

        _hf_peft_config_loaded = getattr(self, "_hf_peft_config_loaded", False)

        hf_quantizer = getattr(self, "hf_quantizer", None)
        quantization_serializable = (
            hf_quantizer is not None
            and isinstance(hf_quantizer, HfQuantizer)
            and hf_quantizer.is_serializable(safe_serialization=safe_serialization)
        )

        if hf_quantizer is not None and not _hf_peft_config_loaded and not quantization_serializable:
            raise ValueError(
                f"The model is quantized with {hf_quantizer.quantization_config.quant_method} and is not serializable - check out the warnings from"
                " the logger on the traceback to understand the reason why the quantized model is not serializable."
            )

        if "save_config" in kwargs:
            warnings.warn(
                "`save_config` is deprecated and will be removed in v5 of Transformers. Use `is_main_process` instead."
            )
            is_main_process = kwargs.pop("save_config")
        if safe_serialization and not is_safetensors_available():
            raise ImportError("`safe_serialization` requires the `safetensors library: `pip install safetensors`.")

        if os.path.isfile(save_directory):
            logger.error(f"Provided path ({save_directory}) should be a directory, not a file")
            return

        os.makedirs(save_directory, exist_ok=True)

        if push_to_hub:
            commit_message = kwargs.pop("commit_message", None)
            repo_id = kwargs.pop("repo_id", save_directory.split(os.path.sep)[-1])
            repo_id = self._create_repo(repo_id, **kwargs)
            files_timestamps = self._get_files_timestamps(save_directory)

        # Only save the model itself if we are using distributed training
        model_to_save = unwrap_model(self)

        # save the string version of dtype to the config, e.g. convert torch.float32 => "float32"
        # we currently don't use this setting automatically, but may start to use with v5
        dtype = get_parameter_dtype(model_to_save)
        model_to_save.config.torch_dtype = str(dtype).split(".")[1]

        # Attach architecture to the config
        model_to_save.config.architectures = [model_to_save.__class__.__name__]

        # Unset attn implementation so it can be set to another one when loading back
        model_to_save.config._attn_implementation_autoset = False

        # If we have a custom model, we copy the file defining it in the folder and set the attributes so it can be
        # loaded from the Hub.
        if self._auto_class is not None:
            custom_object_save(self, save_directory, config=self.config)

        # Save the config
        if is_main_process:
            if not _hf_peft_config_loaded:
                # If the model config has set attributes that should be in the generation config, move them there.
                misplaced_generation_parameters = model_to_save.config._get_non_default_generation_parameters()
                if self.can_generate() and len(misplaced_generation_parameters) > 0:
                    warnings.warn(
                        "Moving the following attributes in the config to the generation config: "
                        f"{misplaced_generation_parameters}. You are seeing this warning because you've set "
                        "generation parameters in the model config, as opposed to in the generation config.",
                        UserWarning,
                    )
                    for param_name, param_value in misplaced_generation_parameters.items():
                        setattr(model_to_save.generation_config, param_name, param_value)
                        setattr(model_to_save.config, param_name, None)

                model_to_save.config.save_pretrained(save_directory)
            if self.can_generate():
                model_to_save.generation_config.save_pretrained(save_directory)

            if _hf_peft_config_loaded:
                logger.info(
                    "Detected adapters on the model, saving the model in the PEFT format, only adapter weights will be saved."
                )
                state_dict = model_to_save.get_adapter_state_dict()

                if save_peft_format:
                    logger.info(
                        "To match the expected format of the PEFT library, all keys of the state dict of adapters will be pre-pended with `base_model.model`."
                    )
                    peft_state_dict = {}
                    for key, value in state_dict.items():
                        peft_state_dict[f"base_model.model.{key}"] = value
                    state_dict = peft_state_dict

                active_adapter = self.active_adapters()

                if len(active_adapter) > 1:
                    raise ValueError(
                        "Multiple active adapters detected, saving multiple active adapters is not supported yet. You can save adapters separately one by one "
                        "by iteratively calling `model.set_adapter(adapter_name)` then `model.save_pretrained(...)`"
                    )
                active_adapter = active_adapter[0]

                current_peft_config = self.peft_config[active_adapter]
                current_peft_config.save_pretrained(save_directory)

        # for offloaded modules
        module_map = {}

        # Save the model
        if state_dict is None:
            # if any model parameters are offloaded, make module map
            if (
                hasattr(self, "hf_device_map")
                and len(set(self.hf_device_map.values())) > 1
                and ("cpu" in self.hf_device_map.values() or "disk" in self.hf_device_map.values())
            ):
                warnings.warn(
                    "Attempting to save a model with offloaded modules. Ensure that unallocated cpu memory exceeds the `shard_size` (5GB default)"
                )
                for name, module in model_to_save.named_modules():
                    if name == "":
                        continue
                    module_state_dict = module.state_dict()

                    for key in module_state_dict:
                        module_map[name + f".{key}"] = module
            state_dict = model_to_save.state_dict()

        # Translate state_dict from smp to hf if saving with smp >= 1.10
        if IS_SAGEMAKER_MP_POST_1_10:
            for smp_to_hf, _ in smp.state.module_manager.translate_functions:
                state_dict = smp_to_hf(state_dict)

        # Handle the case where some state_dict keys shouldn't be saved
        if self._keys_to_ignore_on_save is not None:
            for ignore_key in self._keys_to_ignore_on_save:
                if ignore_key in state_dict.keys():
                    del state_dict[ignore_key]

        # Rename state_dict keys before saving to file. Do nothing unless overridden in a particular model.
        # (initially introduced with TimmWrapperModel to remove prefix and make checkpoints compatible with timm)
        state_dict = self._fix_state_dict_keys_on_save(state_dict)

        if safe_serialization:
            # Safetensors does not allow tensor aliasing.
            # We're going to remove aliases before saving
            ptrs = collections.defaultdict(list)
            for name, tensor in state_dict.items():
                # Sometimes in the state_dict we have non-tensor objects.
                # e.g. in bitsandbytes we have some `str` objects in the state_dict
                if isinstance(tensor, torch.Tensor):
                    ptrs[id_tensor_storage(tensor)].append(name)
                else:
                    # In the non-tensor case, fall back to the pointer of the object itself
                    ptrs[id(tensor)].append(name)

            # These are all the pointers of shared tensors
            if hasattr(self, "hf_device_map"):
                # if the model has offloaded parameters, we must check using find_tied_parameters()
                tied_params = find_tied_parameters(self)
                if tied_params:
                    tied_names = tied_params[0]
                    shared_ptrs = {
                        ptr: names for ptr, names in ptrs.items() if any(name in tied_names for name in names)
                    }
                else:
                    shared_ptrs = {}
            else:
                shared_ptrs = {ptr: names for ptr, names in ptrs.items() if len(names) > 1}

            # Recursively descend to find tied weight keys
            _tied_weights_keys = _get_tied_weight_keys(self)
            error_names = []
            to_delete_names = set()
            for names in shared_ptrs.values():
                # Removing the keys which are declared as known duplicates on
                # load. This allows to make sure the name which is kept is consistent.
                if _tied_weights_keys is not None:
                    found = 0
                    for name in sorted(names):
                        matches_pattern = any(re.search(pat, name) for pat in _tied_weights_keys)
                        if matches_pattern and name in state_dict:
                            found += 1
                            if found < len(names):
                                to_delete_names.add(name)
            # We are entering a place where the weights and the transformers configuration do NOT match.
            shared_names, disjoint_names = _find_disjoint(shared_ptrs.values(), state_dict)
            # Those are actually tensor sharing but disjoint from each other, we can safely clone them
            # Reloaded won't have the same property, but it shouldn't matter in any meaningful way.
            for name in disjoint_names:
                state_dict[name] = state_dict[name].clone()

            # When not all duplicates have been cleaned, still remove those keys, but put a clear warning.
            # If the link between tensors was done at runtime then `from_pretrained` will not get
            # the key back leading to random tensor. A proper warning will be shown
            # during reload (if applicable), but since the file is not necessarily compatible with
            # the config, better show a proper warning.
            shared_names, identical_names = _find_identical(shared_names, state_dict)
            # delete tensors that have identical storage
            for inames in identical_names:
                known = inames.intersection(to_delete_names)
                for name in known:
                    del state_dict[name]
                unknown = inames.difference(to_delete_names)
                if len(unknown) > 1:
                    error_names.append(unknown)

            if shared_names:
                error_names.append(set(shared_names))

            if len(error_names) > 0:
                raise RuntimeError(
                    f"The weights trying to be saved contained shared tensors {error_names} that are mismatching the transformers base configuration. Try saving using `safe_serialization=False` or remove this tensor sharing.",
                )

        # Shard the model if it is too big.
        if not _hf_peft_config_loaded:
            weights_name = SAFE_WEIGHTS_NAME if safe_serialization else WEIGHTS_NAME
            weights_name = _add_variant(weights_name, variant)
        else:
            weights_name = ADAPTER_SAFE_WEIGHTS_NAME if safe_serialization else ADAPTER_WEIGHTS_NAME

        filename_pattern = weights_name.replace(".bin", "{suffix}.bin").replace(".safetensors", "{suffix}.safetensors")
        state_dict_split = split_torch_state_dict_into_shards(
            state_dict, filename_pattern=filename_pattern, max_shard_size=max_shard_size
        )
        # Save index if sharded
        index = None
        if state_dict_split.is_sharded:
            index = {
                "metadata": state_dict_split.metadata,
                "weight_map": state_dict_split.tensor_to_filename,
            }

        # Clean the folder from a previous save
        for filename in os.listdir(save_directory):
            full_filename = os.path.join(save_directory, filename)
            # If we have a shard file that is not going to be replaced, we delete it, but only from the main process
            # in distributed settings to avoid race conditions.
            weights_no_suffix = weights_name.replace(".bin", "").replace(".safetensors", "")

            # make sure that file to be deleted matches format of sharded file, e.g. pytorch_model-00001-of-00005
            filename_no_suffix = filename.replace(".bin", "").replace(".safetensors", "")
            reg = re.compile(r"(.*?)-\d{5}-of-\d{5}")

            if (
                filename.startswith(weights_no_suffix)
                and os.path.isfile(full_filename)
                and filename not in state_dict_split.filename_to_tensors.keys()
                and is_main_process
                and reg.fullmatch(filename_no_suffix) is not None
            ):
                os.remove(full_filename)
        # Save the model
        filename_to_tensors = state_dict_split.filename_to_tensors.items()
        if module_map:
            filename_to_tensors = logging.tqdm(filename_to_tensors, desc="Saving checkpoint shards")
        for shard_file, tensors in filename_to_tensors:
            shard = {}
            for tensor in tensors:
                shard[tensor] = state_dict[tensor].contiguous()
                # delete reference, see https://github.com/huggingface/transformers/pull/34890
                del state_dict[tensor]

            # remake shard with onloaded parameters if necessary
            if module_map:
                if accelerate_version < version.parse("0.31"):
                    raise ImportError(
                        f"You need accelerate version to be greater or equal than 0.31 to save models with offloaded parameters. Detected version {accelerate_version}. "
                        f"Please upgrade accelerate with `pip install -U accelerate`"
                    )
                # init state_dict for this shard
                shard_state_dict = {name: "" for name in shard}
                for module_name in shard:
                    # skip to collect this weight again
                    if shard_state_dict.get(module_name) != "":
                        continue
                    module = module_map[module_name]
                    # update state dict with onloaded parameters
                    shard_state_dict = get_state_dict_from_offload(module, module_name, shard_state_dict)

                # assign shard to be the completed state dict
                shard = shard_state_dict
                del shard_state_dict
                gc.collect()

            if safe_serialization:
                # At some point we will need to deal better with save_function (used for TPU and other distributed
                # joyfulness), but for now this enough.
                safe_save_file(shard, os.path.join(save_directory, shard_file), metadata={"format": "pt"})
            else:
                save_function(shard, os.path.join(save_directory, shard_file))

        del state_dict

        if index is None:
            path_to_weights = os.path.join(save_directory, weights_name)
            logger.info(f"Model weights saved in {path_to_weights}")
        else:
            save_index_file = SAFE_WEIGHTS_INDEX_NAME if safe_serialization else WEIGHTS_INDEX_NAME
            save_index_file = os.path.join(save_directory, _add_variant(save_index_file, variant))
            # Save the index as well
            with open(save_index_file, "w", encoding="utf-8") as f:
                content = json.dumps(index, indent=2, sort_keys=True) + "\n"
                f.write(content)
            logger.info(
                f"The model is bigger than the maximum size per checkpoint ({max_shard_size}) and is going to be "
                f"split in {len(state_dict_split.filename_to_tensors)} checkpoint shards. You can find where each parameters has been saved in the "
                f"index located at {save_index_file}."
            )

        if push_to_hub:
            # Eventually create an empty model card
            model_card = create_and_tag_model_card(
                repo_id, self.model_tags, token=token, ignore_metadata_errors=ignore_metadata_errors
            )

            # Update model card if needed:
            model_card.save(os.path.join(save_directory, "README.md"))

            self._upload_modified_files(
                save_directory,
                repo_id,
                files_timestamps,
                commit_message=commit_message,
                token=token,
            )

    @wraps(PushToHubMixin.push_to_hub)
    def push_to_hub(self, *args, **kwargs):
        tags = self.model_tags if self.model_tags is not None else []

        tags_kwargs = kwargs.get("tags", [])
        if isinstance(tags_kwargs, str):
            tags_kwargs = [tags_kwargs]

        for tag in tags_kwargs:
            if tag not in tags:
                tags.append(tag)

        if tags:
            kwargs["tags"] = tags
        return super().push_to_hub(*args, **kwargs)

    def get_memory_footprint(self, return_buffers=True):
        r"""
        Get the memory footprint of a model. This will return the memory footprint of the current model in bytes.
        Useful to benchmark the memory footprint of the current model and design some tests. Solution inspired from the
        PyTorch discussions: https://discuss.pytorch.org/t/gpu-memory-that-model-uses/56822/2

        Arguments:
            return_buffers (`bool`, *optional*, defaults to `True`):
                Whether to return the size of the buffer tensors in the computation of the memory footprint. Buffers
                are tensors that do not require gradients and not registered as parameters. E.g. mean and std in batch
                norm layers. Please see: https://discuss.pytorch.org/t/what-pytorch-means-by-buffers/120266/2
        """
        mem = sum([param.nelement() * param.element_size() for param in self.parameters()])
        if return_buffers:
            mem_bufs = sum([buf.nelement() * buf.element_size() for buf in self.buffers()])
            mem = mem + mem_bufs
        return mem

    @wraps(torch.nn.Module.cuda)
    def cuda(self, *args, **kwargs):
        if getattr(self, "quantization_method", None) == QuantizationMethod.HQQ:
            raise ValueError("`.cuda` is not supported for HQQ-quantized models.")
        # Checks if the model has been loaded in 4-bit or 8-bit with BNB
        if getattr(self, "quantization_method", None) == QuantizationMethod.BITS_AND_BYTES:
            if getattr(self, "is_loaded_in_8bit", False):
                raise ValueError(
                    "Calling `cuda()` is not supported for `8-bit` quantized models. "
                    " Please use the model as it is, since the model has already been set to the correct devices."
                )
            elif version.parse(importlib.metadata.version("bitsandbytes")) < version.parse("0.43.2"):
                raise ValueError(
                    "Calling `cuda()` is not supported for `4-bit` quantized models with the installed version of bitsandbytes. "
                    f"The current device is `{self.device}`. If you intended to move the model, please install bitsandbytes >= 0.43.2."
                )
        else:
            return super().cuda(*args, **kwargs)

    @wraps(torch.nn.Module.to)
    def to(self, *args, **kwargs):
        # For BNB/GPTQ models, we prevent users from casting the model to another dtype to restrict unwanted behaviours.
        # the correct API should be to load the model with the desired dtype directly through `from_pretrained`.
        dtype_present_in_args = "dtype" in kwargs

        if not dtype_present_in_args:
            for arg in args:
                if isinstance(arg, torch.dtype):
                    dtype_present_in_args = True
                    break

        if getattr(self, "quantization_method", None) == QuantizationMethod.HQQ:
            raise ValueError("`.to` is not supported for HQQ-quantized models.")
        # Checks if the model has been loaded in 4-bit or 8-bit with BNB
        if getattr(self, "quantization_method", None) == QuantizationMethod.BITS_AND_BYTES:
            if dtype_present_in_args:
                raise ValueError(
                    "You cannot cast a bitsandbytes model in a new `dtype`. Make sure to load the model using `from_pretrained` using the"
                    " desired `dtype` by passing the correct `torch_dtype` argument."
                )

            if getattr(self, "is_loaded_in_8bit", False):
                raise ValueError(
                    "`.to` is not supported for `8-bit` bitsandbytes models. Please use the model as it is, since the"
                    " model has already been set to the correct devices and casted to the correct `dtype`."
                )
            elif version.parse(importlib.metadata.version("bitsandbytes")) < version.parse("0.43.2"):
                raise ValueError(
                    "Calling `to()` is not supported for `4-bit` quantized models with the installed version of bitsandbytes. "
                    f"The current device is `{self.device}`. If you intended to move the model, please install bitsandbytes >= 0.43.2."
                )
        elif getattr(self, "quantization_method", None) == QuantizationMethod.GPTQ:
            if dtype_present_in_args:
                raise ValueError(
                    "You cannot cast a GPTQ model in a new `dtype`. Make sure to load the model using `from_pretrained` using the desired"
                    " `dtype` by passing the correct `torch_dtype` argument."
                )
        return super().to(*args, **kwargs)

    def half(self, *args):
        # Checks if the model is quantized
        if getattr(self, "is_quantized", False):
            raise ValueError(
                "`.half()` is not supported for quantized model. Please use the model as it is, since the"
                " model has already been casted to the correct `dtype`."
            )
        else:
            return super().half(*args)

    def float(self, *args):
        # Checks if the model is quantized
        if getattr(self, "is_quantized", False):
            raise ValueError(
                "`.float()` is not supported for quantized model. Please use the model as it is, since the"
                " model has already been casted to the correct `dtype`."
            )
        else:
            return super().float(*args)

    @classmethod
    def get_init_context(
        cls: Type[SpecificPreTrainedModelType],
        _fast_init=True,
        is_quantized=None,
        _is_ds_init_called=None,
        low_cpu_mem_usage=True,
    ):
        init_contexts = [no_init_weights(_enable=_fast_init)]

        if is_deepspeed_zero3_enabled() and not is_quantized and not _is_ds_init_called:
            import deepspeed

            logger.info("Detected DeepSpeed ZeRO-3: activating zero.init() for this model")
            init_contexts = [
                deepspeed.zero.Init(config_dict_or_path=deepspeed_config()),
                set_zero3_state(),
            ] + init_contexts
        elif low_cpu_mem_usage:
            if not is_accelerate_available():
                raise ImportError(
                    f"Using `low_cpu_mem_usage=True` or a `device_map` requires Accelerate: `pip install 'accelerate>={ACCELERATE_MIN_VERSION}'`"
                )
            init_contexts.append(init_empty_weights())

        if is_deepspeed_zero3_enabled() and is_quantized:
            init_contexts.append(set_quantized_state())
        return init_contexts

    @classmethod
    @restore_default_torch_dtype
    def from_pretrained(
        cls: Type[SpecificPreTrainedModelType],
        pretrained_model_name_or_path: Optional[Union[str, os.PathLike]],
        *model_args,
        config: Optional[Union[PretrainedConfig, str, os.PathLike]] = None,
        cache_dir: Optional[Union[str, os.PathLike]] = None,
        ignore_mismatched_sizes: bool = False,
        force_download: bool = False,
        local_files_only: bool = False,
        token: Optional[Union[str, bool]] = None,
        revision: str = "main",
        use_safetensors: Optional[bool] = None,
        weights_only: bool = True,
        **kwargs,
    ) -> SpecificPreTrainedModelType:
        r"""
        Instantiate a pretrained pytorch model from a pre-trained model configuration.

        The model is set in evaluation mode by default using `model.eval()` (Dropout modules are deactivated). To train
        the model, you should first set it back in training mode with `model.train()`.

        The warning *Weights from XXX not initialized from pretrained model* means that the weights of XXX do not come
        pretrained with the rest of the model. It is up to you to train those weights with a downstream fine-tuning
        task.

        The warning *Weights from XXX not used in YYY* means that the layer XXX is not used by YYY, therefore those
        weights are discarded.

        If model weights are the same precision as the base model (and is a supported model), weights will be lazily loaded
        in using the `meta` device and brought into memory once an input is passed through that layer regardless of
        `low_cpu_mem_usage`.

        Parameters:
            pretrained_model_name_or_path (`str` or `os.PathLike`, *optional*):
                Can be either:

                    - A string, the *model id* of a pretrained model hosted inside a model repo on huggingface.co.
                    - A path to a *directory* containing model weights saved using
                      [`~PreTrainedModel.save_pretrained`], e.g., `./my_model_directory/`.
                    - A path or url to a *tensorflow index checkpoint file* (e.g, `./tf_model/model.ckpt.index`). In
                      this case, `from_tf` should be set to `True` and a configuration object should be provided as
                      `config` argument. This loading path is slower than converting the TensorFlow checkpoint in a
                      PyTorch model using the provided conversion scripts and loading the PyTorch model afterwards.
                    - A path or url to a model folder containing a *flax checkpoint file* in *.msgpack* format (e.g,
                      `./flax_model/` containing `flax_model.msgpack`). In this case, `from_flax` should be set to
                      `True`.
                    - `None` if you are both providing the configuration and state dictionary (resp. with keyword
                      arguments `config` and `state_dict`).
            model_args (sequence of positional arguments, *optional*):
                All remaining positional arguments will be passed to the underlying model's `__init__` method.
            config (`Union[PretrainedConfig, str, os.PathLike]`, *optional*):
                Can be either:

                    - an instance of a class derived from [`PretrainedConfig`],
                    - a string or path valid as input to [`~PretrainedConfig.from_pretrained`].

                Configuration for the model to use instead of an automatically loaded configuration. Configuration can
                be automatically loaded when:

                    - The model is a model provided by the library (loaded with the *model id* string of a pretrained
                      model).
                    - The model was saved using [`~PreTrainedModel.save_pretrained`] and is reloaded by supplying the
                      save directory.
                    - The model is loaded by supplying a local directory as `pretrained_model_name_or_path` and a
                      configuration JSON file named *config.json* is found in the directory.
            state_dict (`Dict[str, torch.Tensor]`, *optional*):
                A state dictionary to use instead of a state dictionary loaded from saved weights file.

                This option can be used if you want to create a model from a pretrained configuration but load your own
                weights. In this case though, you should check if using [`~PreTrainedModel.save_pretrained`] and
                [`~PreTrainedModel.from_pretrained`] is not a simpler option.
            cache_dir (`Union[str, os.PathLike]`, *optional*):
                Path to a directory in which a downloaded pretrained model configuration should be cached if the
                standard cache should not be used.
            from_tf (`bool`, *optional*, defaults to `False`):
                Load the model weights from a TensorFlow checkpoint save file (see docstring of
                `pretrained_model_name_or_path` argument).
            from_flax (`bool`, *optional*, defaults to `False`):
                Load the model weights from a Flax checkpoint save file (see docstring of
                `pretrained_model_name_or_path` argument).
            ignore_mismatched_sizes (`bool`, *optional*, defaults to `False`):
                Whether or not to raise an error if some of the weights from the checkpoint do not have the same size
                as the weights of the model (if for instance, you are instantiating a model with 10 labels from a
                checkpoint with 3 labels).
            force_download (`bool`, *optional*, defaults to `False`):
                Whether or not to force the (re-)download of the model weights and configuration files, overriding the
                cached versions if they exist.
            resume_download:
                Deprecated and ignored. All downloads are now resumed by default when possible.
                Will be removed in v5 of Transformers.
            proxies (`Dict[str, str]`, *optional*):
                A dictionary of proxy servers to use by protocol or endpoint, e.g., `{'http': 'foo.bar:3128',
                'http://hostname': 'foo.bar:4012'}`. The proxies are used on each request.
            output_loading_info(`bool`, *optional*, defaults to `False`):
                Whether ot not to also return a dictionary containing missing keys, unexpected keys and error messages.
            local_files_only(`bool`, *optional*, defaults to `False`):
                Whether or not to only look at local files (i.e., do not try to download the model).
            token (`str` or `bool`, *optional*):
                The token to use as HTTP bearer authorization for remote files. If `True`, or not specified, will use
                the token generated when running `huggingface-cli login` (stored in `~/.huggingface`).
            revision (`str`, *optional*, defaults to `"main"`):
                The specific model version to use. It can be a branch name, a tag name, or a commit id, since we use a
                git-based system for storing models and other artifacts on huggingface.co, so `revision` can be any
                identifier allowed by git.

                <Tip>

                To test a pull request you made on the Hub, you can pass `revision="refs/pr/<pr_number>"`.

                </Tip>
            _fast_init(`bool`, *optional*, defaults to `True`):
                Whether or not to disable fast initialization.

                <Tip warning={true}>

                One should only disable *_fast_init* to ensure backwards compatibility with `transformers.__version__ <
                4.6.0` for seeded model initialization. This argument will be removed at the next major version. See
                [pull request 11471](https://github.com/huggingface/transformers/pull/11471) for more information.

                </Tip>
            attn_implementation (`str`, *optional*):
                The attention implementation to use in the model (if relevant). Can be any of `"eager"` (manual implementation of the attention), `"sdpa"` (using [`F.scaled_dot_product_attention`](https://pytorch.org/docs/master/generated/torch.nn.functional.scaled_dot_product_attention.html)), or `"flash_attention_2"` (using [Dao-AILab/flash-attention](https://github.com/Dao-AILab/flash-attention)). By default, if available, SDPA will be used for torch>=2.1.1. The default is otherwise the manual `"eager"` implementation.

            > Parameters for big model inference

            low_cpu_mem_usage(`bool`, *optional*):
                Tries not to use more than 1x model size in CPU memory (including peak memory) while loading the model.
                Generally should be combined with a `device_map` (such as `"auto"`) for best results.
                This is an experimental feature and a subject to change at any moment.
                </Tip>
                    If the model weights are in the same precision as the model loaded in, `low_cpu_mem_usage` (without
                    `device_map`) is redundant and will not provide any benefit in regards to CPU memory usage. However,
                    this should still be enabled if you are passing in a `device_map`.
                </Tip>
            torch_dtype (`str` or `torch.dtype`, *optional*):
                Override the default `torch.dtype` and load the model under a specific `dtype`. The different options
                are:

                1. `torch.float16` or `torch.bfloat16` or `torch.float`: load in a specified
                  `dtype`, ignoring the model's `config.torch_dtype` if one exists. If not specified
                  - the model will get loaded in `torch.float` (fp32).

                2. `"auto"` - A `torch_dtype` entry in the `config.json` file of the model will be
                  attempted to be used. If this entry isn't found then next check the `dtype` of the first weight in
                  the checkpoint that's of a floating point type and use that as `dtype`. This will load the model
                  using the `dtype` it was saved in at the end of the training. It can't be used as an indicator of how
                  the model was trained. Since it could be trained in one of half precision dtypes, but saved in fp32.

                3. A string that is a valid `torch.dtype`. E.g. "float32" loads the model in `torch.float32`, "float16" loads in `torch.float16` etc.

                <Tip>

                For some models the `dtype` they were trained in is unknown - you may try to check the model's paper or
                reach out to the authors and ask them to add this information to the model's card and to insert the
                `torch_dtype` entry in `config.json` on the hub.

                </Tip>

            device_map (`str` or `Dict[str, Union[int, str, torch.device]]` or `int` or `torch.device`, *optional*):
                A map that specifies where each submodule should go. It doesn't need to be refined to each
                parameter/buffer name, once a given module name is inside, every submodule of it will be sent to the
                same device. If we only pass the device (*e.g.*, `"cpu"`, `"cuda:1"`, `"mps"`, or a GPU ordinal rank
                like `1`) on which the model will be allocated, the device map will map the entire model to this
                device. Passing `device_map = 0` means put the whole model on GPU 0.

                To have Accelerate compute the most optimized `device_map` automatically, set `device_map="auto"`. For
                more information about each option see [designing a device
                map](https://hf.co/docs/accelerate/main/en/usage_guides/big_modeling#designing-a-device-map).
            max_memory (`Dict`, *optional*):
                A dictionary device identifier to maximum memory if using `device_map`. Will default to the maximum memory available for each
                GPU and the available CPU RAM if unset.
            tp_plan (`str`, *optional*):
                A torch tensor parallel plan, see [here](https://pytorch.org/tutorials/intermediate/TP_tutorial.html). Currently, it only accepts
                `tp_plan="auto"` to use predefined plan based on the model. Note that if you use it, you should launch your script accordingly with
                `torchrun [args] script.py`. This will be much faster than using a `device_map`, but has limitations.
            offload_folder (`str` or `os.PathLike`, *optional*):
                If the `device_map` contains any value `"disk"`, the folder where we will offload weights.
            offload_state_dict (`bool`, *optional*):
                If `True`, will temporarily offload the CPU state dict to the hard drive to avoid getting out of CPU
                RAM if the weight of the CPU state dict + the biggest shard of the checkpoint does not fit. Defaults to
                `True` when there is some disk offload.
            offload_buffers (`bool`, *optional*):
                Whether or not to offload the buffers with the model parameters.
            quantization_config (`Union[QuantizationConfigMixin,Dict]`, *optional*):
                A dictionary of configuration parameters or a QuantizationConfigMixin object for quantization (e.g
                bitsandbytes, gptq). There may be other quantization-related kwargs, including `load_in_4bit` and
                `load_in_8bit`, which are parsed by QuantizationConfigParser. Supported only for bitsandbytes
                quantizations and not preferred. consider inserting all such arguments into quantization_config
                instead.
            subfolder (`str`, *optional*, defaults to `""`):
                In case the relevant files are located inside a subfolder of the model repo on huggingface.co, you can
                specify the folder name here.
            variant (`str`, *optional*):
                If specified load weights from `variant` filename, *e.g.* pytorch_model.<variant>.bin. `variant` is
                ignored when using `from_tf` or `from_flax`.
            use_safetensors (`bool`, *optional*, defaults to `None`):
                Whether or not to use `safetensors` checkpoints. Defaults to `None`. If not specified and `safetensors`
                is not installed, it will be set to `False`.
            weights_only (`bool`, *optional*, defaults to `True`):
                Indicates whether unpickler should be restricted to loading only tensors, primitive types,
                dictionaries and any types added via torch.serialization.add_safe_globals().
                When set to False, we can load wrapper tensor subclass weights.
            key_mapping (`Dict[str, str], *optional*):
                A potential mapping of the weight names if using a model on the Hub which is compatible to a Transformers
                architecture, but was not converted accordingly.
            kwargs (remaining dictionary of keyword arguments, *optional*):
                Can be used to update the configuration object (after it being loaded) and initiate the model (e.g.,
                `output_attentions=True`). Behaves differently depending on whether a `config` is provided or
                automatically loaded:

                    - If a configuration is provided with `config`, `**kwargs` will be directly passed to the
                      underlying model's `__init__` method (we assume all relevant updates to the configuration have
                      already been done)
                    - If a configuration is not provided, `kwargs` will be first passed to the configuration class
                      initialization function ([`~PretrainedConfig.from_pretrained`]). Each key of `kwargs` that
                      corresponds to a configuration attribute will be used to override said attribute with the
                      supplied `kwargs` value. Remaining keys that do not correspond to any configuration attribute
                      will be passed to the underlying model's `__init__` function.

        <Tip>

        Activate the special ["offline-mode"](https://huggingface.co/transformers/installation.html#offline-mode) to
        use this method in a firewalled environment.

        </Tip>

        Examples:

        ```python
        >>> from transformers import BertConfig, BertModel

        >>> # Download model and configuration from huggingface.co and cache.
        >>> model = BertModel.from_pretrained("google-bert/bert-base-uncased")
        >>> # Model was saved using *save_pretrained('./test/saved_model/')* (for example purposes, not runnable).
        >>> model = BertModel.from_pretrained("./test/saved_model/")
        >>> # Update configuration during loading.
        >>> model = BertModel.from_pretrained("google-bert/bert-base-uncased", output_attentions=True)
        >>> assert model.config.output_attentions == True
        >>> # Loading from a TF checkpoint file instead of a PyTorch model (slower, for example purposes, not runnable).
        >>> config = BertConfig.from_json_file("./tf_model/my_tf_model_config.json")
        >>> model = BertModel.from_pretrained("./tf_model/my_tf_checkpoint.ckpt.index", from_tf=True, config=config)
        >>> # Loading from a Flax checkpoint file instead of a PyTorch model (slower)
        >>> model = BertModel.from_pretrained("google-bert/bert-base-uncased", from_flax=True)
        ```

        * `low_cpu_mem_usage` algorithm:

        This is an experimental function that loads the model using ~1x model size CPU memory

        Here is how it works:

        1. save which state_dict keys we have
        2. drop state_dict before the model is created, since the latter takes 1x model size CPU memory
        3. after the model has been instantiated switch to the meta device all params/buffers that
        are going to be replaced from the loaded state_dict
        4. load state_dict 2nd time
        5. replace the params/buffers from the state_dict

        Currently, it can't handle deepspeed ZeRO stage 3 and ignores loading errors

        """
        state_dict = kwargs.pop("state_dict", None)
        from_tf = kwargs.pop("from_tf", False)
        from_flax = kwargs.pop("from_flax", False)
        _ = kwargs.pop("resume_download", None)
        proxies = kwargs.pop("proxies", None)
        output_loading_info = kwargs.pop("output_loading_info", False)
        use_auth_token = kwargs.pop("use_auth_token", None)
        _ = kwargs.pop("trust_remote_code", None)
        _ = kwargs.pop("mirror", None)
        from_pipeline = kwargs.pop("_from_pipeline", None)
        from_auto_class = kwargs.pop("_from_auto", False)
        _fast_init = kwargs.pop("_fast_init", True)
        torch_dtype = kwargs.pop("torch_dtype", None)
        low_cpu_mem_usage = kwargs.pop("low_cpu_mem_usage", None)
        device_map = kwargs.pop("device_map", None)
        max_memory = kwargs.pop("max_memory", None)
        offload_folder = kwargs.pop("offload_folder", None)
        offload_state_dict = kwargs.pop("offload_state_dict", False)
        offload_buffers = kwargs.pop("offload_buffers", False)
        load_in_8bit = kwargs.pop("load_in_8bit", False)
        load_in_4bit = kwargs.pop("load_in_4bit", False)
        quantization_config = kwargs.pop("quantization_config", None)
        subfolder = kwargs.pop("subfolder", "")
        commit_hash = kwargs.pop("_commit_hash", None)
        variant = kwargs.pop("variant", None)
        adapter_kwargs = kwargs.pop("adapter_kwargs", {})
        adapter_name = kwargs.pop("adapter_name", "default")
        use_flash_attention_2 = kwargs.pop("use_flash_attention_2", False)
        generation_config = kwargs.pop("generation_config", None)
        gguf_file = kwargs.pop("gguf_file", None)
        tp_plan = kwargs.pop("tp_plan", None)
        key_mapping = kwargs.pop("key_mapping", None)

        if state_dict is not None and (pretrained_model_name_or_path is not None or gguf_file is not None):
            raise ValueError(
                "`state_dict` cannot be passed together with a model name or a `gguf_file`. Use one of the two loading strategies."
            )

        if tp_plan is not None and tp_plan != "auto":
            # TODO: we can relax this check when we support taking tp_plan from a json file, for example.
            raise ValueError(f"tp_plan supports 'auto' only for now but got {tp_plan}.")
        if tp_plan is not None and device_map is not None:
            raise ValueError(
                "`tp_plan` and `device_map` are mutually exclusive. Choose either one for parallelization."
            )

        # If torchrun was used, make sure to TP by default. This way people don't need to change tp or device map
        if device_map == "auto" and tp_plan is None and int(os.environ.get("WORLD_SIZE", 0)):
            tp_plan = "auto"  # device_map = "auto" in torchrun equivalent to TP plan = AUTO!
            device_map = None

        # We need to correctly dispatch the model on the current process device. The easiest way for this is to use a simple
        # `device_map` pointing to the correct device
        device_mesh = None
        if tp_plan is not None:
            if not is_torch_greater_or_equal("2.5"):
                raise EnvironmentError("tensor parallel is only supported for `torch>=2.5`.")
            if not torch.distributed.is_initialized():
                try:
                    logger.warning("Tensor Parallel requires torch.distributed to be initialized first.")
                    rank = int(os.environ["RANK"])
                    world_size = int(os.environ["WORLD_SIZE"])
                    torch.distributed.init_process_group("nccl", rank=rank, world_size=world_size)
                    torch.cuda.set_device(rank)
                except Exception as e:
                    raise EnvironmentError(
                        "We tried to initialize torch.distributed for you, but it failed, make"
                        "sure you init torch distributed in your script to use `tp_plan='auto'`"
                    ) from e

            # Detect the accelerator on the machine. If no accelerator is available, it returns CPU.
            device_type = torch._C._get_accelerator().type
            device_module = torch.get_device_module(device_type)
            # Get device with index assuming equal number of devices per host
            tp_device = torch.device(device_type, torch.distributed.get_rank() % device_module.device_count())
            # This is the easiest way to dispatch to the current process device
            device_map = tp_device

            # Assuming sharding the model onto the world
            world_size = torch.distributed.get_world_size()
            device_mesh = torch.distributed.init_device_mesh(tp_device.type, (world_size,))

        if is_fsdp_enabled():
            low_cpu_mem_usage = True

        if use_auth_token is not None:
            warnings.warn(
                "The `use_auth_token` argument is deprecated and will be removed in v5 of Transformers. Please use `token` instead.",
                FutureWarning,
            )
            if token is not None:
                raise ValueError(
                    "`token` and `use_auth_token` are both specified. Please set only the argument `token`."
                )
            token = use_auth_token

        if token is not None and adapter_kwargs is not None and "token" not in adapter_kwargs:
            adapter_kwargs["token"] = token

        if use_safetensors is None and not is_safetensors_available():
            use_safetensors = False

        if gguf_file is not None and not is_accelerate_available():
            raise ValueError("accelerate is required when loading a GGUF file `pip install accelerate`.")

        if commit_hash is None:
            if not isinstance(config, PretrainedConfig):
                # We make a call to the config file first (which may be absent) to get the commit hash as soon as possible
                resolved_config_file = cached_file(
                    pretrained_model_name_or_path,
                    CONFIG_NAME,
                    cache_dir=cache_dir,
                    force_download=force_download,
                    proxies=proxies,
                    local_files_only=local_files_only,
                    token=token,
                    revision=revision,
                    subfolder=subfolder,
                    _raise_exceptions_for_gated_repo=False,
                    _raise_exceptions_for_missing_entries=False,
                    _raise_exceptions_for_connection_errors=False,
                )
                commit_hash = extract_commit_hash(resolved_config_file, commit_hash)
            else:
                commit_hash = getattr(config, "_commit_hash", None)

        if is_peft_available():
            _adapter_model_path = adapter_kwargs.pop("_adapter_model_path", None)

            if _adapter_model_path is None:
                _adapter_model_path = find_adapter_config_file(
                    pretrained_model_name_or_path,
                    cache_dir=cache_dir,
                    force_download=force_download,
                    proxies=proxies,
                    local_files_only=local_files_only,
                    _commit_hash=commit_hash,
                    **adapter_kwargs,
                )
            if _adapter_model_path is not None and os.path.isfile(_adapter_model_path):
                with open(_adapter_model_path, "r", encoding="utf-8") as f:
                    _adapter_model_path = pretrained_model_name_or_path
                    pretrained_model_name_or_path = json.load(f)["base_model_name_or_path"]
        else:
            _adapter_model_path = None

        # change device_map into a map if we passed an int, a str or a torch.device
        if isinstance(device_map, torch.device):
            device_map = {"": device_map}
        elif isinstance(device_map, str) and device_map not in ["auto", "balanced", "balanced_low_0", "sequential"]:
            try:
                device_map = {"": torch.device(device_map)}
            except RuntimeError:
                raise ValueError(
                    "When passing device_map as a string, the value needs to be a device name (e.g. cpu, cuda:0) or "
                    f"'auto', 'balanced', 'balanced_low_0', 'sequential' but found {device_map}."
                )
        elif isinstance(device_map, int):
            if device_map < 0:
                raise ValueError(
                    "You can't pass device_map as a negative int. If you want to put the model on the cpu, pass device_map = 'cpu' "
                )
            else:
                device_map = {"": device_map}

        if device_map is not None:
            if low_cpu_mem_usage is None:
                low_cpu_mem_usage = True
            elif not low_cpu_mem_usage:
                raise ValueError("Passing along a `device_map` or a `tp_plan` requires `low_cpu_mem_usage=True`")

        if low_cpu_mem_usage:
            if is_deepspeed_zero3_enabled():
                raise ValueError(
                    "DeepSpeed Zero-3 is not compatible with `low_cpu_mem_usage=True` or with passing a `device_map`."
                )
            elif not is_accelerate_available():
                raise ImportError(
                    f"Using `low_cpu_mem_usage=True`, a `device_map` or a `tp_plan` requires Accelerate: `pip install 'accelerate>={ACCELERATE_MIN_VERSION}'`"
                )

        # handling bnb config from kwargs, remove after `load_in_{4/8}bit` deprecation.
        if load_in_4bit or load_in_8bit:
            if quantization_config is not None:
                raise ValueError(
                    "You can't pass `load_in_4bit`or `load_in_8bit` as a kwarg when passing "
                    "`quantization_config` argument at the same time."
                )

            # preparing BitsAndBytesConfig from kwargs
            config_dict = {k: v for k, v in kwargs.items() if k in inspect.signature(BitsAndBytesConfig).parameters}
            config_dict = {**config_dict, "load_in_4bit": load_in_4bit, "load_in_8bit": load_in_8bit}
            quantization_config, kwargs = BitsAndBytesConfig.from_dict(
                config_dict=config_dict, return_unused_kwargs=True, **kwargs
            )
            logger.warning(
                "The `load_in_4bit` and `load_in_8bit` arguments are deprecated and will be removed in the future versions. "
                "Please, pass a `BitsAndBytesConfig` object in `quantization_config` argument instead."
            )

        from_pt = not (from_tf | from_flax)

        user_agent = {"file_type": "model", "framework": "pytorch", "from_auto_class": from_auto_class}
        if from_pipeline is not None:
            user_agent["using_pipeline"] = from_pipeline

        if is_offline_mode() and not local_files_only:
            logger.info("Offline mode: forcing local_files_only=True")
            local_files_only = True

        # Load config if we don't provide a configuration
        if not isinstance(config, PretrainedConfig):
            config_path = config if config is not None else pretrained_model_name_or_path
            config, model_kwargs = cls.config_class.from_pretrained(
                config_path,
                cache_dir=cache_dir,
                return_unused_kwargs=True,
                force_download=force_download,
                proxies=proxies,
                local_files_only=local_files_only,
                token=token,
                revision=revision,
                subfolder=subfolder,
                _from_auto=from_auto_class,
                _from_pipeline=from_pipeline,
                **kwargs,
            )
        else:
            # In case one passes a config to `from_pretrained` + "attn_implementation"
            # override the `_attn_implementation` attribute to `attn_implementation` of the kwargs
            # Please see: https://github.com/huggingface/transformers/issues/28038

            # Overwrite `config._attn_implementation` by the one from the kwargs --> in auto-factory
            # we pop attn_implementation from the kwargs but this handles the case where users
            # passes manually the config to `from_pretrained`.
            config = copy.deepcopy(config)

            kwarg_attn_imp = kwargs.pop("attn_implementation", None)
            if kwarg_attn_imp is not None:
                config._attn_implementation = kwarg_attn_imp

            model_kwargs = kwargs

        pre_quantized = hasattr(config, "quantization_config")
        if pre_quantized and not AutoHfQuantizer.supports_quant_method(config.quantization_config):
            pre_quantized = False

        if pre_quantized or quantization_config is not None:
            if pre_quantized:
                config.quantization_config = AutoHfQuantizer.merge_quantization_configs(
                    config.quantization_config, quantization_config
                )
            else:
                config.quantization_config = quantization_config

            hf_quantizer = AutoHfQuantizer.from_config(
                config.quantization_config,
                pre_quantized=pre_quantized,
            )
        else:
            hf_quantizer = None

        if hf_quantizer is not None:
            hf_quantizer.validate_environment(
                torch_dtype=torch_dtype,
                from_tf=from_tf,
                from_flax=from_flax,
                device_map=device_map,
                weights_only=weights_only,
            )
            torch_dtype = hf_quantizer.update_torch_dtype(torch_dtype)
            device_map = hf_quantizer.update_device_map(device_map)

            # In order to ensure popular quantization methods are supported. Can be disable with `disable_telemetry`
            if hasattr(hf_quantizer.quantization_config.quant_method, "value"):
                user_agent["quant"] = hf_quantizer.quantization_config.quant_method.value
            else:
                user_agent["quant"] = hf_quantizer.quantization_config.quant_method
            # Force-set to `True` for more mem efficiency
            if low_cpu_mem_usage is None:
                low_cpu_mem_usage = True
                logger.warning("`low_cpu_mem_usage` was None, now default to True since model is quantized.")

        if gguf_file is not None and hf_quantizer is not None:
            raise ValueError(
                "You cannot combine Quantization and loading a model from a GGUF file, try again by making sure you did not passed a `quantization_config` or that you did not load a quantized model from the Hub."
            )

        checkpoint_files, sharded_metadata = _get_resolved_checkpoint_files(
            pretrained_model_name_or_path=pretrained_model_name_or_path,
            subfolder=subfolder,
            variant=variant,
            gguf_file=gguf_file,
            from_tf=from_tf,
            from_flax=from_flax,
            use_safetensors=use_safetensors,
            cache_dir=cache_dir,
            force_download=force_download,
            proxies=proxies,
            local_files_only=local_files_only,
            token=token,
            user_agent=user_agent,
            revision=revision,
            commit_hash=commit_hash,
        )

        is_sharded = sharded_metadata is not None
        is_quantized = hf_quantizer is not None
        is_from_file = pretrained_model_name_or_path is not None or gguf_file is not None

        if (
            is_safetensors_available()
            and is_from_file
            and not is_sharded
            and checkpoint_files[0].endswith(".safetensors")
        ):
            with safe_open(checkpoint_files[0], framework="pt") as f:
                metadata = f.metadata()

            if metadata is None:
                # Assume it's a pytorch checkpoint (introduced for timm checkpoints)
                pass
            elif metadata.get("format") == "pt":
                pass
            elif metadata.get("format") == "tf":
                from_tf = True
                logger.info("A TensorFlow safetensors file is being loaded in a PyTorch model.")
            elif metadata.get("format") == "flax":
                from_flax = True
                logger.info("A Flax safetensors file is being loaded in a PyTorch model.")
            elif metadata.get("format") == "mlx":
                # This is a mlx file, we assume weights are compatible with pt
                pass
            else:
                raise ValueError(
                    f"Incompatible safetensors file. File metadata is not ['pt', 'tf', 'flax', 'mlx'] but {metadata.get('format')}"
                )

        from_pt = not (from_tf | from_flax)

        if from_pt:
            if gguf_file:
                from .modeling_gguf_pytorch_utils import load_gguf_checkpoint

                # we need a dummy model to get the state_dict - for this reason, we keep the state_dict as if it was
                # passed directly as a kwarg from now on
                with torch.device("meta"):
                    dummy_model = cls(config)
                state_dict = load_gguf_checkpoint(checkpoint_files[0], return_tensors=True, model_to_load=dummy_model)[
                    "tensors"
                ]
                # Force it if is not already the case
                low_cpu_mem_usage = True

            # Find the correct dtype based on current state
            config, torch_dtype, dtype_orig = _get_torch_dtype(
                cls, torch_dtype, checkpoint_files, config, sharded_metadata, state_dict, weights_only
            )

        config.name_or_path = pretrained_model_name_or_path

        # Instantiate model.
        model_init_context = cls.get_init_context(_fast_init, is_quantized, _is_ds_init_called, low_cpu_mem_usage)

        config = copy.deepcopy(config)  # We do not want to modify the config inplace in from_pretrained.
        if not getattr(config, "_attn_implementation_autoset", False):
            config = cls._autoset_attn_implementation(
                config, use_flash_attention_2=use_flash_attention_2, torch_dtype=torch_dtype, device_map=device_map
            )

        with ContextManagers(model_init_context):
            # Let's make sure we don't run the init function of buffer modules
            model = cls(config, *model_args, **model_kwargs)

        # Make sure to tie the weights correctly
        model.tie_weights()

        # Last check for tp
        if device_mesh is not None and not model.supports_tp_plan:
            if config.base_model_tp_plan is None and config.get_text_config().base_model_tp_plan is None:
                raise NotImplementedError("This model does not have a tensor parallel plan.")

        # make sure we use the model's config since the __init__ call might have copied it
        config = model.config

        # Find fp32 modules if needed
        keep_in_fp32_modules = None
        if model._keep_in_fp32_modules is not None:
            if is_accelerate_available() and not is_deepspeed_zero3_enabled():
                low_cpu_mem_usage = True
            keep_in_fp32_modules = model._keep_in_fp32_modules if len(model._keep_in_fp32_modules) > 0 else None

        if hf_quantizer is not None:
            hf_quantizer.preprocess_model(
                model=model, device_map=device_map, keep_in_fp32_modules=keep_in_fp32_modules
            )

            # We store the original dtype for quantized models as we cannot easily retrieve it
            # once the weights have been quantized
            # Note that once you have loaded a quantized model, you can't change its dtype so this will
            # remain a single source of truth
            config._pre_quantization_dtype = torch_dtype

        # Prepare the full device map
        if device_map is not None:
            device_map = _get_device_map(
                model, device_map, max_memory, hf_quantizer, torch_dtype, keep_in_fp32_modules
            )

        # Finalize model weight initialization
        if from_tf:
            model, loading_info = cls._load_from_tf(model, config, checkpoint_files)
        elif from_flax:
            model = cls._load_from_flax(model, checkpoint_files)
        elif from_pt:
            # restore default dtype
            if dtype_orig is not None:
                torch.set_default_dtype(dtype_orig)

            (
                model,
                missing_keys,
                unexpected_keys,
                mismatched_keys,
                offload_index,
                error_msgs,
            ) = cls._load_pretrained_model(
                model,
                state_dict,
                checkpoint_files,
                pretrained_model_name_or_path,
                ignore_mismatched_sizes=ignore_mismatched_sizes,
                sharded_metadata=sharded_metadata,
                low_cpu_mem_usage=low_cpu_mem_usage,
                device_map=device_map,
                disk_offload_folder=offload_folder,
                offload_state_dict=offload_state_dict,
                dtype=torch_dtype,
                hf_quantizer=hf_quantizer,
                keep_in_fp32_modules=keep_in_fp32_modules,
                device_mesh=device_mesh,
                key_mapping=key_mapping,
                weights_only=weights_only,
                _fast_init=_fast_init,
            )

        # make sure token embedding weights are still tied if needed
        model.tie_weights()

        # Set model in evaluation mode to deactivate DropOut modules by default
        model.eval()

        # If it is a model with generation capabilities, attempt to load the generation config
        if model.can_generate() and generation_config is not None:
            logger.info("The user-defined `generation_config` will be used to override the default generation config.")
            model.generation_config = model.generation_config.from_dict(generation_config.to_dict())
        elif model.can_generate() and pretrained_model_name_or_path is not None:
            try:
                model.generation_config = GenerationConfig.from_pretrained(
                    pretrained_model_name_or_path,
                    cache_dir=cache_dir,
                    force_download=force_download,
                    proxies=proxies,
                    local_files_only=local_files_only,
                    token=token,
                    revision=revision,
                    subfolder=subfolder,
                    _from_auto=from_auto_class,
                    _from_pipeline=from_pipeline,
                    **kwargs,
                )
            except OSError:
                logger.info(
                    "Generation config file not found, using a generation config created from the model config."
                )
                pass

        # Dispatch model with hooks on all devices if necessary (not needed with a tp_plan, so we skip it as it slightly
        # harm performances)
        if device_map is not None and device_mesh is None:
            device_map_kwargs = {
                "device_map": device_map,
                "offload_dir": offload_folder,
                "offload_index": offload_index,
                "offload_buffers": offload_buffers,
            }
            if "skip_keys" in inspect.signature(dispatch_model).parameters:
                device_map_kwargs["skip_keys"] = model._skip_keys_device_placement
            # For HQQ method we force-set the hooks for single GPU envs
            if (
                "force_hooks" in inspect.signature(dispatch_model).parameters
                and hf_quantizer is not None
                and hf_quantizer.quantization_config.quant_method == QuantizationMethod.HQQ
            ):
                device_map_kwargs["force_hooks"] = True
            if (
                hf_quantizer is not None
                and hf_quantizer.quantization_config.quant_method == QuantizationMethod.FBGEMM_FP8
                and isinstance(device_map, dict)
                and ("cpu" in device_map.values() or "disk" in device_map.values())
            ):
                device_map_kwargs["offload_buffers"] = True

            if not is_fsdp_enabled() and not is_deepspeed_zero3_enabled():
                dispatch_model(model, **device_map_kwargs)

        if hf_quantizer is not None:
            hf_quantizer.postprocess_model(model, config=config)
            model.hf_quantizer = hf_quantizer

        if _adapter_model_path is not None:
            model.load_adapter(
                _adapter_model_path,
                adapter_name=adapter_name,
                token=token,
                adapter_kwargs=adapter_kwargs,
            )

        if output_loading_info:
            if from_pt:
                loading_info = {
                    "missing_keys": missing_keys,
                    "unexpected_keys": unexpected_keys,
                    "mismatched_keys": mismatched_keys,
                    "error_msgs": error_msgs,
                }
            elif from_flax:
                loading_info = None
            return model, loading_info

        return model

    @staticmethod
    def _fix_state_dict_key_on_load(key: str) -> Tuple[str, bool]:
        """Replace legacy parameter names with their modern equivalents. E.g. beta -> bias, gamma -> weight."""
        # Rename LayerNorm beta & gamma params for some early models ported from Tensorflow (e.g. Bert)
        # This rename is logged.
        if key.endswith("LayerNorm.beta"):
            return key.replace("LayerNorm.beta", "LayerNorm.bias"), True
        if key.endswith("LayerNorm.gamma"):
            return key.replace("LayerNorm.gamma", "LayerNorm.weight"), True

        # Rename weight norm parametrizations to match changes across torch versions.
        # Impacts a number of speech/wav2vec models. e.g. Hubert, Wav2Vec2, and others.
        # This rename is not logged.
        if hasattr(nn.utils.parametrizations, "weight_norm"):
            if key.endswith("weight_g"):
                return key.replace("weight_g", "parametrizations.weight.original0"), True
            if key.endswith("weight_v"):
                return key.replace("weight_v", "parametrizations.weight.original1"), True
        else:
            if key.endswith("parametrizations.weight.original0"):
                return key.replace("parametrizations.weight.original0", "weight_g"), True
            if key.endswith("parametrizations.weight.original1"):
                return key.replace("parametrizations.weight.original1", "weight_v"), True

        return key, False

    def _get_key_renaming_mapping(
        self,
        checkpoint_keys: List[str],
        key_mapping: Optional[Dict[str, str]] = None,
        loading_base_model_from_task_state_dict: bool = False,
        loading_task_model_from_base_state_dict: bool = False,
    ):
        """
        Compute a mapping between the serialized keys on disk `checkpoint_keys`, and the keys that the model
        that we are loading expects. This is the single entry point for key renaming that will be used during
        loading.
        Log if any parameters have been renamed.
        """
        prefix = self.base_model_prefix
        _prefix = f"{prefix}."

        renamed_keys = {}
        key_renaming_mapping = {}
        for key in checkpoint_keys:
            # Class specific rename
            new_key, has_changed = self._fix_state_dict_key_on_load(key)

            # Optionally map the key according to `key_mapping`
            if key_mapping is not None:
                for pattern, replacement in key_mapping.items():
                    new_key, n_replace = re.subn(pattern, replacement, new_key)
                    # Early exit of the loop
                    if n_replace > 0:
                        has_changed = True
                        break

            # In this case, we need to add the prefix to the keys, to match them to the expected keys
            if loading_task_model_from_base_state_dict:
                new_key = ".".join([prefix, new_key])
            # In this case we need to remove the prefix from the key to match them to the expected keys, and use
            # only the keys starting with the prefix
            elif loading_base_model_from_task_state_dict:
                if not new_key.startswith(_prefix):
                    continue
                new_key = new_key[len(_prefix) :]

            key_renaming_mapping[key] = new_key

            # track gamma/beta rename for logging
            if has_changed:
                if key.endswith("LayerNorm.gamma"):
                    renamed_keys["LayerNorm.gamma"] = (key, new_key)
                elif key.endswith("LayerNorm.beta"):
                    renamed_keys["LayerNorm.beta"] = (key, new_key)

        if renamed_keys:
            warning_msg = f"A pretrained model of type `{self.__class__.__name__}` "
            warning_msg += "contains parameters that have been renamed internally (a few are listed below but more are present in the model):\n"
            for old_key, new_key in renamed_keys.values():
                warning_msg += f"* `{old_key}` -> `{new_key}`\n"
            warning_msg += "If you are using a model from the Hub, consider submitting a PR to adjust these weights and help future users."
            logger.info_once(warning_msg)

        return key_renaming_mapping

    @staticmethod
    def _fix_state_dict_key_on_save(key) -> Tuple[str, bool]:
        """
        Similar to `_fix_state_dict_key_on_load` allows to define hook for state dict key renaming on model save.
        Do nothing by default, but can be overridden in particular models.
        """
        return key, False

    def _fix_state_dict_keys_on_save(self, state_dict):
        """
        Similar to `_fix_state_dict_keys_on_load` allows to define hook for state dict key renaming on model save.
        Apply `_fix_state_dict_key_on_save` to all keys in `state_dict`.
        """
        return {self._fix_state_dict_key_on_save(key)[0]: value for key, value in state_dict.items()}

    @classmethod
    def _load_pretrained_model(
        cls,
        model: "PreTrainedModel",
        state_dict: Optional[Dict],
        checkpoint_files: Optional[List[str]],
        pretrained_model_name_or_path: Optional[str],
        ignore_mismatched_sizes: bool = False,
        sharded_metadata: Optional[Dict] = None,
        low_cpu_mem_usage: bool = False,
        device_map: Optional[Dict] = None,
        disk_offload_folder: Optional[str] = None,
        offload_state_dict: Optional[bool] = None,
        dtype: Optional[torch.dtype] = None,
        hf_quantizer: Optional[HfQuantizer] = None,
        keep_in_fp32_modules: Optional[List[str]] = None,
        device_mesh: Optional[torch.distributed.device_mesh.DeviceMesh] = None,
        key_mapping: Optional[Dict[str, str]] = None,
        weights_only: bool = True,
        _fast_init: bool = True,
    ):
        # Useful flags
        is_quantized = hf_quantizer is not None

        # Get all the keys of the state dicts that we have to initialize the model
        if sharded_metadata is not None:
            original_checkpoint_keys = sharded_metadata["all_checkpoint_keys"]
        elif state_dict is not None:
            original_checkpoint_keys = list(state_dict.keys())
        else:
            original_checkpoint_keys = list(
                load_state_dict(checkpoint_files[0], map_location="meta", weights_only=weights_only).keys()
            )

        # Check if we are in a special state, i.e. loading from a state dict coming from a different architecture
        prefix = model.base_model_prefix
        _prefix = f"{prefix}."
        has_prefix_module = any(s.startswith(prefix) for s in original_checkpoint_keys) if len(prefix) > 0 else False
        expects_prefix_module = hasattr(model, prefix) if len(prefix) > 0 else False
        loading_task_model_from_base_state_dict = not has_prefix_module and expects_prefix_module
        loading_base_model_from_task_state_dict = has_prefix_module and not expects_prefix_module

        # Find the key names that the model expects from the serialized keys
        key_renaming_mapping = model._get_key_renaming_mapping(
            original_checkpoint_keys,
            key_mapping,
            loading_base_model_from_task_state_dict,
            loading_task_model_from_base_state_dict,
        )
        checkpoint_keys = list(key_renaming_mapping.values())

        # Find missing and unexpected keys from the state dict
        missing_keys, unexpected_keys = _find_missing_and_unexpected_keys(
            cls,
            model,
            original_checkpoint_keys,
            checkpoint_keys,
            loading_base_model_from_task_state_dict,
            hf_quantizer,
            device_map,
        )

        # Move missing keys back to cpu from meta device (because they won't be moved when loading the weights as
        # they are not in the loaded state dict)
        if low_cpu_mem_usage:
            model._move_missing_keys_from_meta_to_cpu(missing_keys, unexpected_keys, dtype, hf_quantizer)
            # In this case we also need to move everything back
            if is_fsdp_enabled() and not is_local_dist_rank_0() and not is_quantized:
                for key, param in model.state_dict().items():
                    if param.device == torch.device("meta"):
                        set_module_tensor_to_device(model, key, "cpu", torch.empty(*param.size(), dtype=dtype))

        # correctly initialize the missing keys if it was skipped before
        if _fast_init or low_cpu_mem_usage:
            model._initialize_missing_keys(checkpoint_keys, ignore_mismatched_sizes, is_quantized)

        # Set some modules to fp32 if needed
        if keep_in_fp32_modules is not None:
            keep_in_fp32_modules = re.compile("|".join([re.escape(module) for module in keep_in_fp32_modules]))
            for name, param in model.named_parameters():
                if keep_in_fp32_modules.search(name):
                    # param = param.to(torch.float32) does not work here as only in the local scope.
                    param.data = param.data.to(torch.float32)

        # Make sure we are able to load base models as well as derived models (specific task models, with heads)
        model_to_load = model
        # In this case, we load a ForTaskModel with keys from a BaseModel -> only load keys to the BaseModel
        if loading_task_model_from_base_state_dict:
            model_to_load = getattr(model, prefix)
            # Here we need to remove the prefix we added to correctly find missing/unexpected keys, as we will load
            # in the submodule
            key_renaming_mapping = {k: v[len(_prefix) :] for k, v in key_renaming_mapping.items()}
            checkpoint_keys = list(key_renaming_mapping.values())
            # We need to update the device map as well
            if device_map is not None:
                device_map = {k[len(_prefix) :] if k.startswith(_prefix) else k: v for k, v in device_map.items()}
            # small sanity check: the base model should not contain task-specific head keys
            task_specific_expected_keys = [s for s in model.state_dict().keys() if not s.startswith(_prefix)]
            base_model_expected_keys = list(model_to_load.state_dict().keys())
            if any(
                key in task_specific_expected_keys and key not in base_model_expected_keys for key in checkpoint_keys
            ):
                raise ValueError(
                    "The state dictionary of the model you are trying to load is corrupted. Are you sure it was "
                    "properly saved?"
                )

        # Get reverse key mapping
        reverse_key_renaming_mapping = {v: k for k, v in key_renaming_mapping.items()}

        is_offloaded_safetensors = False
        # This offload index if for params explicitly on the "disk" in the device_map
        disk_offload_index = None
        disk_only_shard_files = []
        # Prepare parameters offloading if needed
        if device_map is not None and "disk" in device_map.values():
            if offload_state_dict is None:
                offload_state_dict = True
            if disk_offload_folder is not None:
                os.makedirs(disk_offload_folder, exist_ok=True)
            is_offloaded_safetensors = checkpoint_files is not None and checkpoint_files[0].endswith(".safetensors")
            if disk_offload_folder is None and not is_offloaded_safetensors:
                raise ValueError(
                    "The current `device_map` had weights offloaded to the disk. Please provide an `offload_folder`"
                    " for them. Alternatively, make sure you have `safetensors` installed if the model you are using"
                    " offers the weights in this format."
                )
            if is_offloaded_safetensors:
                param_device_map = expand_device_map(device_map, checkpoint_keys)
                str_dtype = str(dtype).replace("torch.", "") if dtype is not None else "float32"
                if sharded_metadata is None:
                    weight_map = {p: checkpoint_files[0] for p in checkpoint_keys}
                else:
                    folder = os.path.sep.join(checkpoint_files[0].split(os.path.sep)[:-1])
                    # Fix the weight map keys according to the key mapping
                    weight_map = {
                        key_renaming_mapping[k]: v
                        for k, v in sharded_metadata["weight_map"].items()
                        if k in key_renaming_mapping
                    }
                    weight_map = {k: os.path.join(folder, v) for k, v in weight_map.items()}
                    # Find potential checkpoints containing only offloaded weights
                    disk_only_shard_files = get_disk_only_shard_files(device_map, weight_map)
                disk_offload_index = {
                    name: {
                        "safetensors_file": file,
                        "weight_name": reverse_key_renaming_mapping[name],
                        "dtype": str_dtype,
                    }
                    for name, file in weight_map.items()
                    if param_device_map[name] == "disk"
                }
            else:
                disk_offload_index = {}

        # This offload index if for params that are supposed to be on the "cpu", either with or without a device_map
        # It allows to load parameters one-by-one from the state dict, avoiding a memory peak of 2 x state_dict_size,
        # i.e. 1x to load it, and 1x to copy it to model
        cpu_offload_folder = None
        cpu_offload_index = None
        if offload_state_dict:
            cpu_offload_folder = tempfile.mkdtemp()
            cpu_offload_index = {}

        # For nice tqdm bars
        if checkpoint_files is not None and len(checkpoint_files) > 1:
            checkpoint_files = logging.tqdm(checkpoint_files, desc="Loading checkpoint shards")
        # To be able to iterate, even if we don't use it if the state_dict is already provided
        elif state_dict is not None:
            checkpoint_files = [""]

        # Compute expected model keys
        expected_keys = list(model_to_load.state_dict().keys())
        if hf_quantizer is not None:
            expected_keys = hf_quantizer.update_expected_keys(model_to_load, expected_keys, checkpoint_keys)

        # Warmup cuda to load the weights much faster on devices
        if device_map is not None and hf_quantizer is None:
            expanded_device_map = expand_device_map(device_map, expected_keys)
            caching_allocator_warmup(model_to_load, expanded_device_map, dtype)

        error_msgs = []
        mismatched_keys = []
        # Iterate on all the shards to load the weights
        for shard_file in checkpoint_files:
            # Skip the load for shards that only contain disk-offloaded weights
            if shard_file in disk_only_shard_files:
                continue

            map_location = "cpu"
            if low_cpu_mem_usage:
                if shard_file.endswith(".safetensors") and not is_quantized:
                    map_location = "meta"
                elif (
                    device_map is not None
                    and hf_quantizer is not None
                    and hf_quantizer.quantization_config.quant_method == QuantizationMethod.TORCHAO
                    and hf_quantizer.quantization_config.quant_type in ["int4_weight_only", "autoquant"]
                ):
                    map_location = torch.device([d for d in device_map.values() if d not in ["cpu", "disk"]][0])

            # If shard_file is""", we use the existing state_dict instead of loading it
            if shard_file != "":
                state_dict = load_state_dict(
                    shard_file, is_quantized=is_quantized, map_location=map_location, weights_only=weights_only
                )

            # Fix the key names
            state_dict = {key_renaming_mapping[k]: v for k, v in state_dict.items() if k in key_renaming_mapping}

            # Mistmatched keys contains tuples key/shape1/shape2 of weights in the checkpoint that have a shape not
            # matching the weights in the model.
            mismatched_keys += _find_mismatched_keys(
                model_to_load,
                state_dict,
                ignore_mismatched_sizes,
                prefix if loading_base_model_from_task_state_dict else "",
            )

            if low_cpu_mem_usage and shard_file is not None:
                # Skip it with fsdp on ranks other than 0
                if not (is_fsdp_enabled() and not is_local_dist_rank_0() and not is_quantized):
                    disk_offload_index, cpu_offload_index = _load_state_dict_into_meta_model(
                        model_to_load,
                        state_dict,
                        shard_file,
                        expected_keys,
                        reverse_key_renaming_mapping,
                        device_map=device_map,
                        disk_offload_folder=disk_offload_folder,
                        disk_offload_index=disk_offload_index,
                        cpu_offload_folder=cpu_offload_folder,
                        cpu_offload_index=cpu_offload_index,
                        hf_quantizer=hf_quantizer,
                        is_safetensors=is_offloaded_safetensors,
                        keep_in_fp32_modules=keep_in_fp32_modules,
                        unexpected_keys=unexpected_keys,
                        device_mesh=device_mesh,
                        weights_only=weights_only,
                    )
            else:
                assign_params = check_support_param_buffer_assignment(model_to_load, state_dict)
                if is_deepspeed_zero3_enabled():
                    error_msgs += _load_state_dict_into_zero3_model(model_to_load, state_dict, assign_params)
                else:
                    model_to_load.load_state_dict(state_dict, strict=False, assign=assign_params)

            # force memory release
            del state_dict
            gc.collect()

        # Adjust offloaded weights name and save if needed
        if disk_offload_index is not None and len(disk_offload_index) > 0:
            if loading_task_model_from_base_state_dict:
                # We need to add the prefix of the base model
                prefix = cls.base_model_prefix
                if not is_offloaded_safetensors:
                    for weight_name in disk_offload_index:
                        shutil.move(
                            os.path.join(disk_offload_folder, f"{weight_name}.dat"),
                            os.path.join(disk_offload_folder, f"{prefix}.{weight_name}.dat"),
                        )
                disk_offload_index = {f"{prefix}.{key}": value for key, value in disk_offload_index.items()}
            if not is_offloaded_safetensors:
                save_offload_index(disk_offload_index, disk_offload_folder)
                disk_offload_index = None

        # one-at-a-time param loading for the cpu offloaded params
        if offload_state_dict:
            # Load back temporarily offloaded state dict
            load_offloaded_weights(model_to_load, cpu_offload_index, cpu_offload_folder)
            shutil.rmtree(cpu_offload_folder)

        if hf_quantizer is not None:
            missing_keys = hf_quantizer.update_missing_keys_after_loading(model_to_load, missing_keys, prefix)

        # Post-processing for tensor parallelism
        if device_mesh is not None:
            # When using TP, the device map is a single device for all parameters
            tp_device = list(device_map.values())[0]
            # This is needed for the RotaryEmbedding, which was not initialized on the correct device as it is
            # not part of the state_dict (persistent=False)
            for buffer in model.buffers():
                if buffer.device != tp_device:
                    buffer.data = buffer.to(tp_device)

            # In this case, the top-most task module weights were not moved to device and parallelized as they
            # were not part of the loaded weights: do it now
            if loading_task_model_from_base_state_dict:
                parameters_to_initialize = {
                    name: param for name, param in model.named_parameters() if not name.startswith(prefix)
                }
                for name, param in parameters_to_initialize.items():
                    # First move data to correct
                    to_contiguous, casting_dtype = _infer_parameter_dtype(model, name, param, keep_in_fp32_modules)
                    shard_and_distribute_module(
                        model,
                        param.to(tp_device),
                        param,
                        name,
                        casting_dtype,
                        to_contiguous,
                        tp_device.index,
                        device_mesh,
                    )

        # All potential warnings/infos
        if len(error_msgs) > 0:
            error_msg = "\n\t".join(error_msgs)
            if "size mismatch" in error_msg:
                error_msg += (
                    "\n\tYou may consider adding `ignore_mismatched_sizes=True` in the model `from_pretrained` method."
                )
            raise RuntimeError(f"Error(s) in loading state_dict for {model.__class__.__name__}:\n\t{error_msg}")
        if len(unexpected_keys) > 0:
            archs = [] if model.config.architectures is None else model.config.architectures
            warner = logger.warning if model.__class__.__name__ in archs else logger.info
            warner(
                f"Some weights of the model checkpoint at {pretrained_model_name_or_path} were not used when"
                f" initializing {model.__class__.__name__}: {unexpected_keys}\n- This IS expected if you are"
                f" initializing {model.__class__.__name__} from the checkpoint of a model trained on another task or"
                " with another architecture (e.g. initializing a BertForSequenceClassification model from a"
                " BertForPreTraining model).\n- This IS NOT expected if you are initializing"
                f" {model.__class__.__name__} from the checkpoint of a model that you expect to be exactly identical"
                " (initializing a BertForSequenceClassification model from a BertForSequenceClassification model)."
            )
        else:
            logger.info(f"All model checkpoint weights were used when initializing {model.__class__.__name__}.\n")
        if len(missing_keys) > 0:
            logger.warning(
                f"Some weights of {model.__class__.__name__} were not initialized from the model checkpoint at"
                f" {pretrained_model_name_or_path} and are newly initialized: {missing_keys}\nYou should probably"
                " TRAIN this model on a down-stream task to be able to use it for predictions and inference."
            )
        elif len(mismatched_keys) == 0:
            logger.info(
                f"All the weights of {model.__class__.__name__} were initialized from the model checkpoint at"
                f" {pretrained_model_name_or_path}.\nIf your task is similar to the task the model of the checkpoint"
                f" was trained on, you can already use {model.__class__.__name__} for predictions without further"
                " training."
            )
        if len(mismatched_keys) > 0:
            mismatched_warning = "\n".join(
                [
                    f"- {key}: found shape {shape1} in the checkpoint and {shape2} in the model instantiated"
                    for key, shape1, shape2 in mismatched_keys
                ]
            )
            logger.warning(
                f"Some weights of {model.__class__.__name__} were not initialized from the model checkpoint at"
                f" {pretrained_model_name_or_path} and are newly initialized because the shapes did not"
                f" match:\n{mismatched_warning}\nYou should probably TRAIN this model on a down-stream task to be able"
                " to use it for predictions and inference."
            )

        return model, missing_keys, unexpected_keys, mismatched_keys, disk_offload_index, error_msgs

    @classmethod
    def _load_from_tf(cls, model, config, checkpoint_files):
        if checkpoint_files[0].endswith(".index"):
            # Load from a TensorFlow 1.X checkpoint - provided by original authors
            model = cls.load_tf_weights(model, config, checkpoint_files[0][:-6])  # Remove the '.index'
            loading_info = None
        else:
            # Load from our TensorFlow 2.0 checkpoints
            try:
                from .modeling_tf_pytorch_utils import load_tf2_checkpoint_in_pytorch_model

                model, loading_info = load_tf2_checkpoint_in_pytorch_model(
                    model, checkpoint_files[0], allow_missing_keys=True, output_loading_info=True
                )
            except ImportError:
                logger.error(
                    "Loading a TensorFlow model in PyTorch, requires both PyTorch and TensorFlow to be installed."
                    " Please see https://pytorch.org/ and https://www.tensorflow.org/install/ for installation"
                    " instructions."
                )
                raise
        return model, loading_info

    @classmethod
    def _load_from_flax(cls, model, checkpoint_files):
        try:
            from .modeling_flax_pytorch_utils import load_flax_checkpoint_in_pytorch_model

            model = load_flax_checkpoint_in_pytorch_model(model, checkpoint_files[0])
        except ImportError:
            logger.error(
                "Loading a Flax model in PyTorch, requires both PyTorch and Flax to be installed. Please see"
                " https://pytorch.org/ and https://flax.readthedocs.io/en/latest/installation.html for"
                " installation instructions."
            )
            raise
        return model

    def retrieve_modules_from_names(self, names, add_prefix=False, remove_prefix=False):
        module_keys = {".".join(key.split(".")[:-1]) for key in names}

        # torch.nn.ParameterList is a special case where two parameter keywords
        # are appended to the module name, *e.g.* bert.special_embeddings.0
        module_keys = module_keys.union(
            {".".join(key.split(".")[:-2]) for key in names if len(key) > 0 and key[-1].isdigit()}
        )

        retrieved_modules = []
        # retrieve all modules that has at least one missing weight name
        for name, module in self.named_modules():
            if remove_prefix:
                _prefix = f"{self.base_model_prefix}."
                name = name[len(_prefix) :] if name.startswith(_prefix) else name
            elif add_prefix:
                name = ".".join([self.base_model_prefix, name]) if len(name) > 0 else self.base_model_prefix

            if name in module_keys:
                retrieved_modules.append(module)

        return retrieved_modules

    @classmethod
    def register_for_auto_class(cls, auto_class="AutoModel"):
        """
        Register this class with a given auto class. This should only be used for custom models as the ones in the
        library are already mapped with an auto class.

        <Tip warning={true}>

        This API is experimental and may have some slight breaking changes in the next releases.

        </Tip>

        Args:
            auto_class (`str` or `type`, *optional*, defaults to `"AutoModel"`):
                The auto class to register this new model with.
        """
        if not isinstance(auto_class, str):
            auto_class = auto_class.__name__

        import transformers.models.auto as auto_module

        if not hasattr(auto_module, auto_class):
            raise ValueError(f"{auto_class} is not a valid auto class.")

        cls._auto_class = auto_class

    def to_bettertransformer(self) -> "PreTrainedModel":
        """
        Converts the model to use [PyTorch's native attention
        implementation](https://pytorch.org/docs/stable/generated/torch.nn.MultiheadAttention.html), integrated to
        Transformers through [Optimum library](https://huggingface.co/docs/optimum/bettertransformer/overview). Only a
        subset of all Transformers models are supported.

        PyTorch's attention fastpath allows to speed up inference through kernel fusions and the use of [nested
        tensors](https://pytorch.org/docs/stable/nested.html). Detailed benchmarks can be found in [this blog
        post](https://medium.com/pytorch/bettertransformer-out-of-the-box-performance-for-huggingface-transformers-3fbe27d50ab2).

        Returns:
            [`PreTrainedModel`]: The model converted to BetterTransformer.
        """
        if not is_optimum_available():
            raise ImportError("The package `optimum` is required to use Better Transformer.")

        from optimum.version import __version__ as optimum_version

        if version.parse(optimum_version) < version.parse("1.7.0"):
            raise ImportError(
                f"Please install optimum>=1.7.0 to use Better Transformer. The version {optimum_version} was found."
            )

        from optimum.bettertransformer import BetterTransformer

        return BetterTransformer.transform(self)

    def reverse_bettertransformer(self):
        """
        Reverts the transformation from [`~PreTrainedModel.to_bettertransformer`] so that the original modeling is
        used, for example in order to save the model.

        Returns:
            [`PreTrainedModel`]: The model converted back to the original modeling.
        """
        if not is_optimum_available():
            raise ImportError("The package `optimum` is required to use Better Transformer.")

        from optimum.version import __version__ as optimum_version

        if version.parse(optimum_version) < version.parse("1.7.0"):
            raise ImportError(
                f"Please install optimum>=1.7.0 to use Better Transformer. The version {optimum_version} was found."
            )

        from optimum.bettertransformer import BetterTransformer

        return BetterTransformer.reverse(self)

    def warn_if_padding_and_no_attention_mask(self, input_ids, attention_mask):
        """
        Shows a one-time warning if the input_ids appear to contain padding and no attention mask was given.
        """

        # Skip the check during tracing.
        if is_torch_fx_proxy(input_ids) or torch.jit.is_tracing() or is_torchdynamo_compiling():
            return

        if (attention_mask is not None) or (self.config.pad_token_id is None):
            return

        # Check only the first and last input IDs to reduce overhead.
        if self.config.pad_token_id in input_ids[:, [-1, 0]]:
            warn_string = (
                "We strongly recommend passing in an `attention_mask` since your input_ids may be padded. See "
                "https://huggingface.co/docs/transformers/troubleshooting"
                "#incorrect-output-when-padding-tokens-arent-masked."
            )

            # If the pad token is equal to either BOS, EOS, or SEP, we do not know whether the user should use an
            # attention_mask or not. In this case, we should still show a warning because this is a rare case.
            if (
                (self.config.bos_token_id is not None and self.config.bos_token_id == self.config.pad_token_id)
                or (self.config.eos_token_id is not None and self.config.eos_token_id == self.config.pad_token_id)
                or (self.config.sep_token_id is not None and self.config.sep_token_id == self.config.pad_token_id)
            ):
                warn_string += (
                    f"\nYou may ignore this warning if your `pad_token_id` ({self.config.pad_token_id}) is identical "
                    f"to the `bos_token_id` ({self.config.bos_token_id}), `eos_token_id` ({self.config.eos_token_id}), "
                    f"or the `sep_token_id` ({self.config.sep_token_id}), and your input is not padded."
                )

            logger.warning_once(warn_string)

    @property
    def supports_tp_plan(self):
        """
        Returns whether the model has a tensor parallelism plan.
        """
        if self._tp_plan is not None:
            return True
        # Check if base model has a TP plan
        if getattr(self.base_model, "_tp_plan", None) is not None:
            return True
        return False

    @property
    def supports_pp_plan(self):
        if self._pp_plan is not None:
            return True
        # Check if base model has PP plan
        if getattr(self.base_model, "_pp_plan", None) is not None:
            return True
        return False

    @property
    def loss_function(self):
        if hasattr(self, "_loss_function"):
            return self._loss_function

        loss_type = getattr(self, "loss_type", None)

        if loss_type is None or loss_type not in LOSS_MAPPING:
            logger.warning_once(
                f"`loss_type={loss_type}` was set in the config but it is unrecognised."
                f"Using the default loss: `ForCausalLMLoss`."
            )
            loss_type = "ForCausalLM"
        return LOSS_MAPPING[loss_type]

    @loss_function.setter
    def loss_function(self, value):
        self._loss_function = value

    def get_compiled_call(self, compile_config: CompileConfig):
        """Return a `torch.compile`'d version of `self.__call__`. This is useful to dynamically choose between
        non-compiled/compiled `forward` during inference, especially to switch between prefill (where we don't
        want to use compiled version to avoid recomputing the graph with new shapes) and iterative decoding
        (where we want the speed-ups of compiled version with static shapes)."""
        # Only reset it if not present or different from previous config
        default_config = getattr(self.generation_config, "compile_config", CompileConfig())
        if (
            not hasattr(self, "_compiled_call")
            or getattr(self, "_last_compile_config", default_config) != compile_config
        ):
            self._last_compile_config = compile_config
            self._compiled_call = torch.compile(self.__call__, **compile_config.to_dict())
        return self._compiled_call

    @classmethod
    def is_backend_compatible(cls):
        return cls._supports_attention_backend

    def _move_missing_keys_from_meta_to_cpu(
        self,
        missing_keys: List[str],
        unexpected_keys: List[str],
        dtype: Optional[torch.dtype],
        hf_quantizer: Optional[HfQuantizer],
    ) -> "PreTrainedModel":
        """Move the missing keys (keys that are part of the model parameters, but were NOT found in the loaded state dicts) back
        from meta device to cpu.
        """
        is_quantized = hf_quantizer is not None

        model_state_dict = self.state_dict()
        for key in missing_keys:
            param = model_state_dict[key]
            if param.device == torch.device("meta"):
                # upcast in fp32 if any
                target_dtype = dtype
                value = torch.empty(*param.size(), dtype=target_dtype)
                if (
                    not is_quantized
                    or (getattr(hf_quantizer, "requires_parameters_quantization", False))
                    or not hf_quantizer.check_quantized_param(self, param_value=value, param_name=key, state_dict={})
                ):
                    set_module_tensor_to_device(self, key, "cpu", value)
                else:
                    hf_quantizer.create_quantized_param(self, value, key, "cpu", model_state_dict, unexpected_keys)

    def _initialize_missing_keys(
        self,
        loaded_keys: List[str],
        ignore_mismatched_sizes: bool,
        is_quantized: bool,
    ) -> "PreTrainedModel":
        """Initialize the missing keys (keys that are part of the model parameters, but were NOT found in the loaded state dicts), according to
        `_initialize_weights`. Indeed, since the corresponding weights are missing from the state dict, they will not be replaced and need to
        be initialized correctly (i.e. weight initialization distribution).
        Also take care of setting the `_is_hf_initialized` flag for keys that are not missing.
        """
        if not ignore_mismatched_sizes:
            not_initialized_submodules = set_initialized_submodules(self, loaded_keys)
            # If we're about to tie the output embeds to the input embeds we don't need to init them
            if (
                hasattr(self.config.get_text_config(decoder=True), "tie_word_embeddings")
                and self.config.get_text_config(decoder=True).tie_word_embeddings
            ):
                output_embeddings = self.get_output_embeddings()
                if output_embeddings is not None:
                    # Still need to initialize if there is a bias term since biases are not tied.
                    if not hasattr(output_embeddings, "bias") or output_embeddings.bias is None:
                        output_embeddings._is_hf_initialized = True
        else:
            not_initialized_submodules = dict(self.named_modules())
        # This will only initialize submodules that are not marked as initialized by the line above.
        if is_deepspeed_zero3_enabled() and not is_quantized:
            import deepspeed

            not_initialized_parameters = list(
                set(
                    itertools.chain.from_iterable(
                        submodule.parameters(recurse=False) for submodule in not_initialized_submodules.values()
                    )
                )
            )
            with deepspeed.zero.GatheredParameters(not_initialized_parameters, modifier_rank=0):
                self.apply(self._initialize_weights)
        else:
            self.apply(self._initialize_weights)

    def get_parameter_or_buffer(self, target: str):
        """
        Return the parameter or buffer given by `target` if it exists, otherwise throw an error. This combines
        `get_parameter()` and `get_buffer()` in a single handy function. Note that it only work if `target` is a
        leaf of the model.
        """
        try:
            return self.get_parameter(target)
        except AttributeError:
            pass
        try:
            return self.get_buffer(target)
        except AttributeError:
            pass
        raise AttributeError(f"`{target}` is neither a parameter nor a buffer.")


PreTrainedModel.push_to_hub = copy_func(PreTrainedModel.push_to_hub)
if PreTrainedModel.push_to_hub.__doc__ is not None:
    PreTrainedModel.push_to_hub.__doc__ = PreTrainedModel.push_to_hub.__doc__.format(
        object="model", object_class="AutoModel", object_files="model file"
    )


class PoolerStartLogits(nn.Module):
    """
    Compute SQuAD start logits from sequence hidden states.

    Args:
        config ([`PretrainedConfig`]):
            The config used by the model, will be used to grab the `hidden_size` of the model.
    """

    def __init__(self, config: PretrainedConfig):
        super().__init__()
        self.dense = nn.Linear(config.hidden_size, 1)

    def forward(
        self, hidden_states: torch.FloatTensor, p_mask: Optional[torch.FloatTensor] = None
    ) -> torch.FloatTensor:
        """
        Args:
            hidden_states (`torch.FloatTensor` of shape `(batch_size, seq_len, hidden_size)`):
                The final hidden states of the model.
            p_mask (`torch.FloatTensor` of shape `(batch_size, seq_len)`, *optional*):
                Mask for tokens at invalid position, such as query and special symbols (PAD, SEP, CLS). 1.0 means token
                should be masked.

        Returns:
            `torch.FloatTensor`: The start logits for SQuAD.
        """
        x = self.dense(hidden_states).squeeze(-1)

        if p_mask is not None:
            if get_parameter_dtype(self) == torch.float16:
                x = x * (1 - p_mask) - 65500 * p_mask
            else:
                x = x * (1 - p_mask) - 1e30 * p_mask

        return x


class PoolerEndLogits(nn.Module):
    """
    Compute SQuAD end logits from sequence hidden states.

    Args:
        config ([`PretrainedConfig`]):
            The config used by the model, will be used to grab the `hidden_size` of the model and the `layer_norm_eps`
            to use.
    """

    def __init__(self, config: PretrainedConfig):
        super().__init__()
        self.dense_0 = nn.Linear(config.hidden_size * 2, config.hidden_size)
        self.activation = nn.Tanh()
        self.LayerNorm = nn.LayerNorm(config.hidden_size, eps=config.layer_norm_eps)
        self.dense_1 = nn.Linear(config.hidden_size, 1)

    def forward(
        self,
        hidden_states: torch.FloatTensor,
        start_states: Optional[torch.FloatTensor] = None,
        start_positions: Optional[torch.LongTensor] = None,
        p_mask: Optional[torch.FloatTensor] = None,
    ) -> torch.FloatTensor:
        """
        Args:
            hidden_states (`torch.FloatTensor` of shape `(batch_size, seq_len, hidden_size)`):
                The final hidden states of the model.
            start_states (`torch.FloatTensor` of shape `(batch_size, seq_len, hidden_size)`, *optional*):
                The hidden states of the first tokens for the labeled span.
            start_positions (`torch.LongTensor` of shape `(batch_size,)`, *optional*):
                The position of the first token for the labeled span.
            p_mask (`torch.FloatTensor` of shape `(batch_size, seq_len)`, *optional*):
                Mask for tokens at invalid position, such as query and special symbols (PAD, SEP, CLS). 1.0 means token
                should be masked.

        <Tip>

        One of `start_states` or `start_positions` should be not `None`. If both are set, `start_positions` overrides
        `start_states`.

        </Tip>

        Returns:
            `torch.FloatTensor`: The end logits for SQuAD.
        """
        assert (
            start_states is not None or start_positions is not None
        ), "One of start_states, start_positions should be not None"
        if start_positions is not None:
            slen, hsz = hidden_states.shape[-2:]
            start_positions = start_positions[:, None, None].expand(-1, -1, hsz)  # shape (bsz, 1, hsz)
            start_states = hidden_states.gather(-2, start_positions)  # shape (bsz, 1, hsz)
            start_states = start_states.expand(-1, slen, -1)  # shape (bsz, slen, hsz)

        x = self.dense_0(torch.cat([hidden_states, start_states], dim=-1))
        x = self.activation(x)
        x = self.LayerNorm(x)
        x = self.dense_1(x).squeeze(-1)

        if p_mask is not None:
            if get_parameter_dtype(self) == torch.float16:
                x = x * (1 - p_mask) - 65500 * p_mask
            else:
                x = x * (1 - p_mask) - 1e30 * p_mask

        return x


class PoolerAnswerClass(nn.Module):
    """
    Compute SQuAD 2.0 answer class from classification and start tokens hidden states.

    Args:
        config ([`PretrainedConfig`]):
            The config used by the model, will be used to grab the `hidden_size` of the model.
    """

    def __init__(self, config):
        super().__init__()
        self.dense_0 = nn.Linear(config.hidden_size * 2, config.hidden_size)
        self.activation = nn.Tanh()
        self.dense_1 = nn.Linear(config.hidden_size, 1, bias=False)

    def forward(
        self,
        hidden_states: torch.FloatTensor,
        start_states: Optional[torch.FloatTensor] = None,
        start_positions: Optional[torch.LongTensor] = None,
        cls_index: Optional[torch.LongTensor] = None,
    ) -> torch.FloatTensor:
        """
        Args:
            hidden_states (`torch.FloatTensor` of shape `(batch_size, seq_len, hidden_size)`):
                The final hidden states of the model.
            start_states (`torch.FloatTensor` of shape `(batch_size, seq_len, hidden_size)`, *optional*):
                The hidden states of the first tokens for the labeled span.
            start_positions (`torch.LongTensor` of shape `(batch_size,)`, *optional*):
                The position of the first token for the labeled span.
            cls_index (`torch.LongTensor` of shape `(batch_size,)`, *optional*):
                Position of the CLS token for each sentence in the batch. If `None`, takes the last token.

        <Tip>

        One of `start_states` or `start_positions` should be not `None`. If both are set, `start_positions` overrides
        `start_states`.

        </Tip>

        Returns:
            `torch.FloatTensor`: The SQuAD 2.0 answer class.
        """
        # No dependency on end_feature so that we can obtain one single `cls_logits` for each sample.
        hsz = hidden_states.shape[-1]
        assert (
            start_states is not None or start_positions is not None
        ), "One of start_states, start_positions should be not None"
        if start_positions is not None:
            start_positions = start_positions[:, None, None].expand(-1, -1, hsz)  # shape (bsz, 1, hsz)
            start_states = hidden_states.gather(-2, start_positions).squeeze(-2)  # shape (bsz, hsz)

        if cls_index is not None:
            cls_index = cls_index[:, None, None].expand(-1, -1, hsz)  # shape (bsz, 1, hsz)
            cls_token_state = hidden_states.gather(-2, cls_index).squeeze(-2)  # shape (bsz, hsz)
        else:
            cls_token_state = hidden_states[:, -1, :]  # shape (bsz, hsz)

        x = self.dense_0(torch.cat([start_states, cls_token_state], dim=-1))
        x = self.activation(x)
        x = self.dense_1(x).squeeze(-1)

        return x


@dataclass
class SquadHeadOutput(ModelOutput):
    """
    Base class for outputs of question answering models using a [`~modeling_utils.SQuADHead`].

    Args:
        loss (`torch.FloatTensor` of shape `(1,)`, *optional*, returned if both `start_positions` and `end_positions` are provided):
            Classification loss as the sum of start token, end token (and is_impossible if provided) classification
            losses.
        start_top_log_probs (`torch.FloatTensor` of shape `(batch_size, config.start_n_top)`, *optional*, returned if `start_positions` or `end_positions` is not provided):
            Log probabilities for the top config.start_n_top start token possibilities (beam-search).
        start_top_index (`torch.LongTensor` of shape `(batch_size, config.start_n_top)`, *optional*, returned if `start_positions` or `end_positions` is not provided):
            Indices for the top config.start_n_top start token possibilities (beam-search).
        end_top_log_probs (`torch.FloatTensor` of shape `(batch_size, config.start_n_top * config.end_n_top)`, *optional*, returned if `start_positions` or `end_positions` is not provided):
            Log probabilities for the top `config.start_n_top * config.end_n_top` end token possibilities
            (beam-search).
        end_top_index (`torch.LongTensor` of shape `(batch_size, config.start_n_top * config.end_n_top)`, *optional*, returned if `start_positions` or `end_positions` is not provided):
            Indices for the top `config.start_n_top * config.end_n_top` end token possibilities (beam-search).
        cls_logits (`torch.FloatTensor` of shape `(batch_size,)`, *optional*, returned if `start_positions` or `end_positions` is not provided):
            Log probabilities for the `is_impossible` label of the answers.

    """

    loss: Optional[torch.FloatTensor] = None
    start_top_log_probs: Optional[torch.FloatTensor] = None
    start_top_index: Optional[torch.LongTensor] = None
    end_top_log_probs: Optional[torch.FloatTensor] = None
    end_top_index: Optional[torch.LongTensor] = None
    cls_logits: Optional[torch.FloatTensor] = None


class SQuADHead(nn.Module):
    r"""
    A SQuAD head inspired by XLNet.

    Args:
        config ([`PretrainedConfig`]):
            The config used by the model, will be used to grab the `hidden_size` of the model and the `layer_norm_eps`
            to use.
    """

    def __init__(self, config):
        super().__init__()
        self.start_n_top = config.start_n_top
        self.end_n_top = config.end_n_top

        self.start_logits = PoolerStartLogits(config)
        self.end_logits = PoolerEndLogits(config)
        self.answer_class = PoolerAnswerClass(config)

    @replace_return_docstrings(output_type=SquadHeadOutput, config_class=PretrainedConfig)
    def forward(
        self,
        hidden_states: torch.FloatTensor,
        start_positions: Optional[torch.LongTensor] = None,
        end_positions: Optional[torch.LongTensor] = None,
        cls_index: Optional[torch.LongTensor] = None,
        is_impossible: Optional[torch.LongTensor] = None,
        p_mask: Optional[torch.FloatTensor] = None,
        return_dict: bool = False,
    ) -> Union[SquadHeadOutput, Tuple[torch.FloatTensor]]:
        """
        Args:
            hidden_states (`torch.FloatTensor` of shape `(batch_size, seq_len, hidden_size)`):
                Final hidden states of the model on the sequence tokens.
            start_positions (`torch.LongTensor` of shape `(batch_size,)`, *optional*):
                Positions of the first token for the labeled span.
            end_positions (`torch.LongTensor` of shape `(batch_size,)`, *optional*):
                Positions of the last token for the labeled span.
            cls_index (`torch.LongTensor` of shape `(batch_size,)`, *optional*):
                Position of the CLS token for each sentence in the batch. If `None`, takes the last token.
            is_impossible (`torch.LongTensor` of shape `(batch_size,)`, *optional*):
                Whether the question has a possible answer in the paragraph or not.
            p_mask (`torch.FloatTensor` of shape `(batch_size, seq_len)`, *optional*):
                Mask for tokens at invalid position, such as query and special symbols (PAD, SEP, CLS). 1.0 means token
                should be masked.
            return_dict (`bool`, *optional*, defaults to `False`):
                Whether or not to return a [`~utils.ModelOutput`] instead of a plain tuple.

        Returns:
        """
        start_logits = self.start_logits(hidden_states, p_mask=p_mask)

        if start_positions is not None and end_positions is not None:
            # If we are on multi-GPU, let's remove the dimension added by batch splitting
            for x in (start_positions, end_positions, cls_index, is_impossible):
                if x is not None and x.dim() > 1:
                    x.squeeze_(-1)

            # during training, compute the end logits based on the ground truth of the start position
            end_logits = self.end_logits(hidden_states, start_positions=start_positions, p_mask=p_mask)

            loss_fct = CrossEntropyLoss()
            start_loss = loss_fct(start_logits, start_positions)
            end_loss = loss_fct(end_logits, end_positions)
            total_loss = (start_loss + end_loss) / 2

            if cls_index is not None and is_impossible is not None:
                # Predict answerability from the representation of CLS and START
                cls_logits = self.answer_class(hidden_states, start_positions=start_positions, cls_index=cls_index)
                loss_fct_cls = nn.BCEWithLogitsLoss()
                cls_loss = loss_fct_cls(cls_logits, is_impossible)

                # note(zhiliny): by default multiply the loss by 0.5 so that the scale is comparable to start_loss and end_loss
                total_loss += cls_loss * 0.5

            return SquadHeadOutput(loss=total_loss) if return_dict else (total_loss,)

        else:
            # during inference, compute the end logits based on beam search
            bsz, slen, hsz = hidden_states.size()
            start_log_probs = nn.functional.softmax(start_logits, dim=-1)  # shape (bsz, slen)

            start_top_log_probs, start_top_index = torch.topk(
                start_log_probs, self.start_n_top, dim=-1
            )  # shape (bsz, start_n_top)
            start_top_index_exp = start_top_index.unsqueeze(-1).expand(-1, -1, hsz)  # shape (bsz, start_n_top, hsz)
            start_states = torch.gather(hidden_states, -2, start_top_index_exp)  # shape (bsz, start_n_top, hsz)
            start_states = start_states.unsqueeze(1).expand(-1, slen, -1, -1)  # shape (bsz, slen, start_n_top, hsz)

            hidden_states_expanded = hidden_states.unsqueeze(2).expand_as(
                start_states
            )  # shape (bsz, slen, start_n_top, hsz)
            p_mask = p_mask.unsqueeze(-1) if p_mask is not None else None
            end_logits = self.end_logits(hidden_states_expanded, start_states=start_states, p_mask=p_mask)
            end_log_probs = nn.functional.softmax(end_logits, dim=1)  # shape (bsz, slen, start_n_top)

            end_top_log_probs, end_top_index = torch.topk(
                end_log_probs, self.end_n_top, dim=1
            )  # shape (bsz, end_n_top, start_n_top)
            end_top_log_probs = end_top_log_probs.view(-1, self.start_n_top * self.end_n_top)
            end_top_index = end_top_index.view(-1, self.start_n_top * self.end_n_top)

            start_states = torch.einsum("blh,bl->bh", hidden_states, start_log_probs)
            cls_logits = self.answer_class(hidden_states, start_states=start_states, cls_index=cls_index)

            if not return_dict:
                return (start_top_log_probs, start_top_index, end_top_log_probs, end_top_index, cls_logits)
            else:
                return SquadHeadOutput(
                    start_top_log_probs=start_top_log_probs,
                    start_top_index=start_top_index,
                    end_top_log_probs=end_top_log_probs,
                    end_top_index=end_top_index,
                    cls_logits=cls_logits,
                )


class SequenceSummary(nn.Module):
    r"""
    Compute a single vector summary of a sequence hidden states.

    Args:
        config ([`PretrainedConfig`]):
            The config used by the model. Relevant arguments in the config class of the model are (refer to the actual
            config class of your model for the default values it uses):

            - **summary_type** (`str`) -- The method to use to make this summary. Accepted values are:

                - `"last"` -- Take the last token hidden state (like XLNet)
                - `"first"` -- Take the first token hidden state (like Bert)
                - `"mean"` -- Take the mean of all tokens hidden states
                - `"cls_index"` -- Supply a Tensor of classification token position (GPT/GPT-2)
                - `"attn"` -- Not implemented now, use multi-head attention

            - **summary_use_proj** (`bool`) -- Add a projection after the vector extraction.
            - **summary_proj_to_labels** (`bool`) -- If `True`, the projection outputs to `config.num_labels` classes
              (otherwise to `config.hidden_size`).
            - **summary_activation** (`Optional[str]`) -- Set to `"tanh"` to add a tanh activation to the output,
              another string or `None` will add no activation.
            - **summary_first_dropout** (`float`) -- Optional dropout probability before the projection and activation.
            - **summary_last_dropout** (`float`)-- Optional dropout probability after the projection and activation.
    """

    def __init__(self, config: PretrainedConfig):
        super().__init__()

        self.summary_type = getattr(config, "summary_type", "last")
        if self.summary_type == "attn":
            # We should use a standard multi-head attention module with absolute positional embedding for that.
            # Cf. https://github.com/zihangdai/xlnet/blob/master/modeling.py#L253-L276
            # We can probably just use the multi-head attention module of PyTorch >=1.1.0
            raise NotImplementedError

        self.summary = Identity()
        if hasattr(config, "summary_use_proj") and config.summary_use_proj:
            if hasattr(config, "summary_proj_to_labels") and config.summary_proj_to_labels and config.num_labels > 0:
                num_classes = config.num_labels
            else:
                num_classes = config.hidden_size
            self.summary = nn.Linear(config.hidden_size, num_classes)

        activation_string = getattr(config, "summary_activation", None)
        self.activation: Callable = get_activation(activation_string) if activation_string else Identity()

        self.first_dropout = Identity()
        if hasattr(config, "summary_first_dropout") and config.summary_first_dropout > 0:
            self.first_dropout = nn.Dropout(config.summary_first_dropout)

        self.last_dropout = Identity()
        if hasattr(config, "summary_last_dropout") and config.summary_last_dropout > 0:
            self.last_dropout = nn.Dropout(config.summary_last_dropout)

    def forward(
        self, hidden_states: torch.FloatTensor, cls_index: Optional[torch.LongTensor] = None
    ) -> torch.FloatTensor:
        """
        Compute a single vector summary of a sequence hidden states.

        Args:
            hidden_states (`torch.FloatTensor` of shape `[batch_size, seq_len, hidden_size]`):
                The hidden states of the last layer.
            cls_index (`torch.LongTensor` of shape `[batch_size]` or `[batch_size, ...]` where ... are optional leading dimensions of `hidden_states`, *optional*):
                Used if `summary_type == "cls_index"` and takes the last token of the sequence as classification token.

        Returns:
            `torch.FloatTensor`: The summary of the sequence hidden states.
        """
        if self.summary_type == "last":
            output = hidden_states[:, -1]
        elif self.summary_type == "first":
            output = hidden_states[:, 0]
        elif self.summary_type == "mean":
            output = hidden_states.mean(dim=1)
        elif self.summary_type == "cls_index":
            if cls_index is None:
                cls_index = torch.full_like(
                    hidden_states[..., :1, :],
                    hidden_states.shape[-2] - 1,
                    dtype=torch.long,
                )
            else:
                cls_index = cls_index.unsqueeze(-1).unsqueeze(-1)
                cls_index = cls_index.expand((-1,) * (cls_index.dim() - 1) + (hidden_states.size(-1),))
            # shape of cls_index: (bsz, XX, 1, hidden_size) where XX are optional leading dim of hidden_states
            output = hidden_states.gather(-2, cls_index).squeeze(-2)  # shape (bsz, XX, hidden_size)
        elif self.summary_type == "attn":
            raise NotImplementedError

        output = self.first_dropout(output)
        output = self.summary(output)
        output = self.activation(output)
        output = self.last_dropout(output)

        return output


def unwrap_model(model: nn.Module, recursive: bool = False) -> nn.Module:
    """
    Recursively unwraps a model from potential containers (as used in distributed training).

    Args:
        model (`torch.nn.Module`): The model to unwrap.
        recursive (`bool`, *optional*, defaults to `False`):
            Whether to recursively extract all cases of `module.module` from `model` as well as unwrap child sublayers
            recursively, not just the top-level distributed containers.
    """
    # Use accelerate implementation if available (should always be the case when using torch)
    # This is for pytorch, as we also have to handle things like dynamo
    if is_accelerate_available():
        kwargs = {}
        if recursive:
            if not is_accelerate_available("0.29.0"):
                raise RuntimeError(
                    "Setting `recursive=True` to `unwrap_model` requires `accelerate` v0.29.0. Please upgrade your version of accelerate"
                )
            else:
                kwargs["recursive"] = recursive
        return extract_model_from_parallel(model, **kwargs)
    else:
        # since there could be multiple levels of wrapping, unwrap recursively
        if hasattr(model, "module"):
            return unwrap_model(model.module)
        else:
            return model


def expand_device_map(device_map, param_names):
    """
    Expand a device map to return the correspondence parameter name to device.
    """
    new_device_map = {}
    for module, device in device_map.items():
        new_device_map.update(
            {p: device for p in param_names if p == module or p.startswith(f"{module}.") or module == ""}
        )
    return new_device_map


def caching_allocator_warmup(model: PreTrainedModel, expanded_device_map: Dict, dtype: torch.dtype) -> Dict:
    """This function warm-ups the caching allocator based on the size of the model tensors that will reside on each
    device. It allows to have one large call to Malloc, instead of recursively calling it later when loading
    the model, which is actually the loading speed botteneck.
    Calling this function allows to cut the model loading time by a very large margin.
    """
    # Remove disk and cpu devices, and cast to proper torch.device
    accelerator_device_map = {
        param: torch.device(device) for param, device in expanded_device_map.items() if device not in ["cpu", "disk"]
    }
    if not len(accelerator_device_map):
        return

    tp_plan_regex = (
        re.compile("|".join([re.escape(plan) for plan in model._tp_plan]))
        if _torch_distributed_available and torch.distributed.is_initialized()
        else None
    )

    parameter_count = defaultdict(lambda: 0)
    allocation_factor = 1
    if torch.distributed.is_initialized() or len(set(accelerator_device_map.values())) >= 2:
        allocation_factor = 2

    for param_name, device in accelerator_device_map.items():
        param = model.get_parameter_or_buffer(param_name)
        param_size = int(math.prod(param.shape) * allocation_factor)

        if tp_plan_regex is not None:
            generic_name = re.sub(r"\.\d+\.", ".*.", param_name)
            param_size //= torch.distributed.get_world_size() if tp_plan_regex.search(generic_name) else 1

        parameter_count[device] += param_size

    dtype = dtype if dtype is not None else torch.float32

    # This will kick off the caching allocator to avoid having to Malloc afterwards
    for device, param_count in parameter_count.items():
        max_memory_device = None
        if device.type == "cuda":
            max_memory_device = torch.cuda.mem_get_info(device.index)[0]
        # allocate only if we have enough memory
        if max_memory_device is None or max_memory_device > param_count * dtype_byte_size(dtype):
            _ = torch.empty(param_count, dtype=dtype, device=device, requires_grad=False)


def get_disk_only_shard_files(device_map, weight_map):
    """
    Returns the list of shard files containing only weights offloaded to disk.
    """
    files_content = collections.defaultdict(list)
    for weight_name, filename in weight_map.items():
        while len(weight_name) > 0 and weight_name not in device_map:
            weight_name = ".".join(weight_name.split(".")[:-1])
        files_content[filename].append(device_map[weight_name])

    return [fname for fname, devices in files_content.items() if set(devices) == {"disk"}]


ALL_ATTENTION_FUNCTIONS: Dict[str, Dict[str, Callable]] = {}

ALL_ATTENTION_FUNCTIONS.update(
    {
        "flash_attention_2": flash_attention_forward,
        "flex_attention": flex_attention_forward,
        "sdpa": sdpa_attention_forward,
    }
)<|MERGE_RESOLUTION|>--- conflicted
+++ resolved
@@ -755,35 +755,7 @@
     if device_map is not None and device_map.get("", None) is not None:
         tensor_device = device_map[""].index if isinstance(device_map[""], torch.device) else device_map[""]
     if device_map is not None:
-<<<<<<< HEAD
-        device_map_regex = "|".join(sorted(device_map.keys(), reverse=True))
-
-    # we need this later to initialize tensor parallelism
-    if device_mesh is not None:
-        full_tp_plan = model.config.base_model_tp_plan
-        for submodule in model.modules():
-            full_tp_plan.update(getattr(submodule, "_tp_plan", {}))
-
-    is_safetensors_shard = shard_file.endswith(".safetensors")
-    file_pointer = None
-    bin_state_dict = None
-    if is_safetensors_shard:
-        file_pointer = safe_open(shard_file, framework="pt", device=tensor_device)
-    elif shard_file.endswith(".bin"):
-        map_location = "cpu"
-        if (
-            device_map is not None
-            and hf_quantizer is not None
-            and hf_quantizer.quantization_config.quant_method == QuantizationMethod.TORCHAO
-            and hf_quantizer.quantization_config.quant_type in ["int4_weight_only", "autoquant"]
-        ):
-            map_location = torch.device([d for d in device_map.values() if d not in ["cpu", "disk"]][0])
-        bin_state_dict = load_state_dict(shard_file, map_location=map_location, weights_only=weights_only)
-
-    error_msgs = []
-=======
         device_map_regex = "|".join([re.escape(k) for k in sorted(device_map.keys(), reverse=True)])
->>>>>>> 071a161d
 
     is_quantized = hf_quantizer is not None
     is_meta_state_dict = shard_file.endswith(".safetensors") and not is_quantized
@@ -797,13 +769,9 @@
             continue
 
         # we need to use serialized_param_name as file pointer is untouched
-<<<<<<< HEAD
-        if is_safetensors_shard:
-=======
         if is_meta_state_dict:
             # This is the name of the parameter as it appears on disk file
             serialized_param_name = reverse_renaming_mapping[param_name]
->>>>>>> 071a161d
             param = file_pointer.get_slice(serialized_param_name)
         else:
             param = empty_param  # It is actually not empty!
@@ -827,15 +795,9 @@
                 device_mesh,
             )
         else:
-<<<<<<< HEAD
             param = param[...]
-            if param_casting_dtype is not None:
-                param = param.to(param_casting_dtype)
-=======
-            param = param[:]
             if casting_dtype is not None:
                 param = param.to(casting_dtype)
->>>>>>> 071a161d
             if to_contiguous:
                 param = param.contiguous()
 
