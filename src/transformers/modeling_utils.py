# coding=utf-8
# Copyright 2018 The Google AI Language Team Authors, Facebook AI Research authors and The HuggingFace Inc. team.
# Copyright (c) 2018, NVIDIA CORPORATION.  All rights reserved.
#
# Licensed under the Apache License, Version 2.0 (the "License");
# you may not use this file except in compliance with the License.
# You may obtain a copy of the License at
#
#     http://www.apache.org/licenses/LICENSE-2.0
#
# Unless required by applicable law or agreed to in writing, software
# distributed under the License is distributed on an "AS IS" BASIS,
# WITHOUT WARRANTIES OR CONDITIONS OF ANY KIND, either express or implied.
# See the License for the specific language governing permissions and
# limitations under the License.
import collections
import functools
import gc
import importlib.metadata
import inspect
import json
import os
import re
import shutil
import tempfile
import warnings
from contextlib import contextmanager
from dataclasses import dataclass
from functools import partial, wraps
from typing import Any, Callable, Dict, List, Optional, Tuple, Union

import torch
from packaging import version
from torch import Tensor, nn
from torch.nn import CrossEntropyLoss, Identity
from torch.utils.checkpoint import checkpoint

from .activations import get_activation
from .configuration_utils import PretrainedConfig
from .dynamic_module_utils import custom_object_save
from .generation import GenerationConfig, GenerationMixin
from .integrations import PeftAdapterMixin, deepspeed_config, is_deepspeed_zero3_enabled
from .pytorch_utils import (  # noqa: F401
    Conv1D,
    apply_chunking_to_forward,
    find_pruneable_heads_and_indices,
    id_tensor_storage,
    prune_conv1d_layer,
    prune_layer,
    prune_linear_layer,
)
from .utils import (
    ADAPTER_SAFE_WEIGHTS_NAME,
    ADAPTER_WEIGHTS_NAME,
    CONFIG_NAME,
    DUMMY_INPUTS,
    FLAX_WEIGHTS_NAME,
    SAFE_WEIGHTS_INDEX_NAME,
    SAFE_WEIGHTS_NAME,
    TF2_WEIGHTS_NAME,
    TF_WEIGHTS_NAME,
    WEIGHTS_INDEX_NAME,
    WEIGHTS_NAME,
    ContextManagers,
    ModelOutput,
    PushToHubMixin,
    cached_file,
    copy_func,
    download_url,
    extract_commit_hash,
    has_file,
    is_accelerate_available,
    is_auto_awq_available,
    is_auto_gptq_available,
    is_bitsandbytes_available,
    is_flash_attn_2_available,
    is_offline_mode,
    is_optimum_available,
    is_peft_available,
    is_remote_url,
    is_safetensors_available,
    is_torch_tpu_available,
    logging,
    replace_return_docstrings,
    strtobool,
)
from .utils.hub import convert_file_size_to_int, get_checkpoint_shard_files
from .utils.import_utils import (
    ENV_VARS_TRUE_VALUES,
    is_sagemaker_mp_enabled,
    is_torch_fx_proxy,
    is_torchdynamo_compiling,
)
from .utils.quantization_config import AwqConfig, BitsAndBytesConfig, GPTQConfig, QuantizationMethod
from .utils.versions import require_version_core


XLA_USE_BF16 = os.environ.get("XLA_USE_BF16", "0").upper()
XLA_DOWNCAST_BF16 = os.environ.get("XLA_DOWNCAST_BF16", "0").upper()

if is_accelerate_available():
    from accelerate import dispatch_model, infer_auto_device_map, init_empty_weights
    from accelerate.hooks import add_hook_to_module
    from accelerate.utils import (
        check_tied_parameters_on_same_device,
        find_tied_parameters,
        get_balanced_memory,
        get_max_memory,
        load_offloaded_weights,
        offload_weight,
        save_offload_index,
        set_module_tensor_to_device,
    )

if is_safetensors_available():
    from safetensors import safe_open
    from safetensors.torch import load_file as safe_load_file
    from safetensors.torch import save_file as safe_save_file

logger = logging.get_logger(__name__)


_init_weights = True


def is_fsdp_enabled():
    return (
        torch.distributed.is_available()
        and torch.distributed.is_initialized()
        and strtobool(os.environ.get("ACCELERATE_USE_FSDP", "False")) == 1
        and strtobool(os.environ.get("FSDP_CPU_RAM_EFFICIENT_LOADING", "False")) == 1
    )


def is_fsdp_enabled_and_dist_rank_0():
    return is_fsdp_enabled() and int(os.environ.get("LOCAL_RANK", -1)) == 0


if is_sagemaker_mp_enabled():
    import smdistributed.modelparallel.torch as smp
    from smdistributed.modelparallel import __version__ as SMP_VERSION

    IS_SAGEMAKER_MP_POST_1_10 = version.parse(SMP_VERSION) >= version.parse("1.10")
else:
    IS_SAGEMAKER_MP_POST_1_10 = False

if is_peft_available():
    from .utils import find_adapter_config_file


@contextmanager
def no_init_weights(_enable=True):
    """
    Context manager to globally disable weight initialization to speed up loading large models.

    TODO(Patrick): Delete safety argument `_enable=True` at next major version. .
    """
    global _init_weights
    old_init_weights = _init_weights
    if _enable:
        _init_weights = False
    try:
        yield
    finally:
        _init_weights = old_init_weights


def get_parameter_device(parameter: Union[nn.Module, GenerationMixin, "ModuleUtilsMixin"]):
    try:
        return next(parameter.parameters()).device
    except StopIteration:
        # For nn.DataParallel compatibility in PyTorch 1.5

        def find_tensor_attributes(module: nn.Module) -> List[Tuple[str, Tensor]]:
            tuples = [(k, v) for k, v in module.__dict__.items() if torch.is_tensor(v)]
            return tuples

        gen = parameter._named_members(get_members_fn=find_tensor_attributes)
        first_tuple = next(gen)
        return first_tuple[1].device


def get_first_parameter_dtype(parameter: Union[nn.Module, GenerationMixin, "ModuleUtilsMixin"]):
    """
    Returns the first parameter dtype (can be non-floating) or asserts if none were found.
    """
    try:
        return next(parameter.parameters()).dtype
    except StopIteration:
        # For nn.DataParallel compatibility in PyTorch > 1.5

        def find_tensor_attributes(module: nn.Module) -> List[Tuple[str, Tensor]]:
            tuples = [(k, v) for k, v in module.__dict__.items() if torch.is_tensor(v)]
            return tuples

        gen = parameter._named_members(get_members_fn=find_tensor_attributes)
        first_tuple = next(gen)
        return first_tuple[1].dtype


def get_parameter_dtype(parameter: Union[nn.Module, GenerationMixin, "ModuleUtilsMixin"]):
    """
    Returns the first found floating dtype in parameters if there is one, otherwise returns the last dtype it found.
    """
    last_dtype = None
    for t in parameter.parameters():
        last_dtype = t.dtype
        if t.is_floating_point():
            # Adding fix for https://github.com/pytorch/xla/issues/4152
            # Fixes issue where the model code passes a value that is out of range for XLA_USE_BF16=1
            # and XLA_DOWNCAST_BF16=1 so the conversion would cast it to -inf
            # NOTE: `is_torch_tpu_available()` is checked last as it induces a graph break in torch dynamo
            if XLA_USE_BF16 in ENV_VARS_TRUE_VALUES and is_torch_tpu_available():
                return torch.bfloat16
            if XLA_DOWNCAST_BF16 in ENV_VARS_TRUE_VALUES and is_torch_tpu_available():
                if t.dtype == torch.float:
                    return torch.bfloat16
                if t.dtype == torch.double:
                    return torch.float32
            return t.dtype

    if last_dtype is not None:
        # if no floating dtype was found return whatever the first dtype is
        return last_dtype

    # For nn.DataParallel compatibility in PyTorch > 1.5
    def find_tensor_attributes(module: nn.Module) -> List[Tuple[str, Tensor]]:
        tuples = [(k, v) for k, v in module.__dict__.items() if torch.is_tensor(v)]
        return tuples

    gen = parameter._named_members(get_members_fn=find_tensor_attributes)
    last_tuple = None
    for tuple in gen:
        last_tuple = tuple
        if tuple[1].is_floating_point():
            return tuple[1].dtype

    if last_tuple is not None:
        # fallback to the last dtype
        return last_tuple[1].dtype

    # fallback to buffer dtype
    for t in parameter.buffers():
        last_dtype = t.dtype
        if t.is_floating_point():
            return t.dtype
    return last_dtype


def get_state_dict_float_dtype(state_dict):
    """
    Returns the first found floating dtype in `state_dict` or asserts if none were found.
    """
    for t in state_dict.values():
        if t.is_floating_point():
            return t.dtype

    raise ValueError("couldn't find any floating point dtypes in state_dict")


def get_state_dict_dtype(state_dict):
    """
    Returns the first found floating dtype in `state_dict` if there is one, otherwise returns the first dtype.
    """
    for t in state_dict.values():
        if t.is_floating_point():
            return t.dtype

    # if no floating dtype was found return whatever the first dtype is
    else:
        return next(state_dict.values()).dtype


def dtype_byte_size(dtype):
    """
    Returns the size (in bytes) occupied by one parameter of type `dtype`.

    Example:

    ```py
    >>> dtype_byte_size(torch.float32)
    4
    ```
    """
    if dtype == torch.bool:
        return 1 / 8
    bit_search = re.search(r"[^\d](\d+)$", str(dtype))
    if bit_search is None:
        raise ValueError(f"`dtype` is not a valid dtype: {dtype}.")
    bit_size = int(bit_search.groups()[0])
    return bit_size // 8


def shard_checkpoint(
    state_dict: Dict[str, torch.Tensor], max_shard_size: Union[int, str] = "10GB", weights_name: str = WEIGHTS_NAME
):
    """
    Splits a model state dictionary in sub-checkpoints so that the final size of each sub-checkpoint does not exceed a
    given size.

    The sub-checkpoints are determined by iterating through the `state_dict` in the order of its keys, so there is no
    optimization made to make each sub-checkpoint as close as possible to the maximum size passed. For example, if the
    limit is 10GB and we have weights of sizes [6GB, 6GB, 2GB, 6GB, 2GB, 2GB] they will get sharded as [6GB], [6+2GB],
    [6+2+2GB] and not [6+2+2GB], [6+2GB], [6GB].

    <Tip warning={true}>

    If one of the model's weight is bigger than `max_shard_size`, it will end up in its own sub-checkpoint which will
    have a size greater than `max_shard_size`.

    </Tip>

    Args:
        state_dict (`Dict[str, torch.Tensor]`): The state dictionary of a model to save.
        max_shard_size (`int` or `str`, *optional*, defaults to `"10GB"`):
            The maximum size of each sub-checkpoint. If expressed as a string, needs to be digits followed by a unit
            (like `"5MB"`).
        weights_name (`str`, *optional*, defaults to `"pytorch_model.bin"`):
            The name of the model save file.
    """
    max_shard_size = convert_file_size_to_int(max_shard_size)

    sharded_state_dicts = [{}]
    last_block_size = 0
    total_size = 0
    storage_id_to_block = {}

    for key, weight in state_dict.items():
        # when bnb serialization is used the weights in the state dict can be strings
        # check: https://github.com/huggingface/transformers/pull/24416 for more details
        if isinstance(weight, str):
            continue
        else:
            storage_id = id_tensor_storage(weight)

        # If a `weight` shares the same underlying storage as another tensor, we put `weight` in the same `block`
        if storage_id in storage_id_to_block:
            block_id = storage_id_to_block[storage_id]
            sharded_state_dicts[block_id][key] = weight
            continue

        weight_size = weight.numel() * dtype_byte_size(weight.dtype)

        # If this weight is going to tip up over the maximal size, we split, but only if we have put at least one
        # weight in the current shard.
        if last_block_size + weight_size > max_shard_size and len(sharded_state_dicts[-1]) > 0:
            sharded_state_dicts.append({})
            last_block_size = 0

        sharded_state_dicts[-1][key] = weight
        last_block_size += weight_size
        total_size += weight_size
        storage_id_to_block[storage_id] = len(sharded_state_dicts) - 1

    # If we only have one shard, we return it
    if len(sharded_state_dicts) == 1:
        return {weights_name: sharded_state_dicts[0]}, None

    # Otherwise, let's build the index
    weight_map = {}
    shards = {}
    for idx, shard in enumerate(sharded_state_dicts):
        shard_file = weights_name.replace(".bin", f"-{idx+1:05d}-of-{len(sharded_state_dicts):05d}.bin")
        shard_file = shard_file.replace(
            ".safetensors", f"-{idx + 1:05d}-of-{len(sharded_state_dicts):05d}.safetensors"
        )
        shards[shard_file] = shard
        for key in shard.keys():
            weight_map[key] = shard_file

    # Add the metadata
    metadata = {"total_size": total_size}
    index = {"metadata": metadata, "weight_map": weight_map}
    return shards, index


def load_sharded_checkpoint(model, folder, strict=True, prefer_safe=True):
    """
    This is the same as
    [`torch.nn.Module.load_state_dict`](https://pytorch.org/docs/stable/generated/torch.nn.Module.html?highlight=load_state_dict#torch.nn.Module.load_state_dict)
    but for a sharded checkpoint.

    This load is performed efficiently: each checkpoint shard is loaded one by one in RAM and deleted after being
    loaded in the model.

    Args:
        model (`torch.nn.Module`): The model in which to load the checkpoint.
        folder (`str` or `os.PathLike`): A path to a folder containing the sharded checkpoint.
        strict (`bool`, *optional`, defaults to `True`):
            Whether to strictly enforce that the keys in the model state dict match the keys in the sharded checkpoint.
        prefer_safe (`bool`, *optional*, defaults to `False`)
            If both safetensors and PyTorch save files are present in checkpoint and `prefer_safe` is True, the
            safetensors files will be loaded. Otherwise, PyTorch files are always loaded when possible.

    Returns:
        `NamedTuple`: A named tuple with `missing_keys` and `unexpected_keys` fields
            - `missing_keys` is a list of str containing the missing keys
            - `unexpected_keys` is a list of str containing the unexpected keys
    """
    # Load the index
    index_file = os.path.join(folder, WEIGHTS_INDEX_NAME)
    safe_index_file = os.path.join(folder, SAFE_WEIGHTS_INDEX_NAME)

    index_present = os.path.isfile(index_file)
    safe_index_present = os.path.isfile(safe_index_file)

    if not index_present and not (safe_index_present and is_safetensors_available()):
        filenames = (
            (WEIGHTS_INDEX_NAME, SAFE_WEIGHTS_INDEX_NAME) if is_safetensors_available() else (WEIGHTS_INDEX_NAME,)
        )
        raise ValueError(f"Can't find a checkpoint index ({' or '.join(filenames)}) in {folder}.")

    load_safe = False
    if safe_index_present:
        if prefer_safe:
            if is_safetensors_available():
                load_safe = True  # load safe due to preference
            else:
                logger.warning(
                    f"Cannot load sharded checkpoint at {folder} safely since safetensors is not installed!"
                )
        elif not index_present:
            load_safe = True  # load safe since we have no other choice

    load_index = safe_index_file if load_safe else index_file

    with open(load_index, "r", encoding="utf-8") as f:
        index = json.load(f)

    shard_files = list(set(index["weight_map"].values()))

    # If strict=True, error before loading any of the state dicts.
    loaded_keys = index["weight_map"].keys()
    model_keys = model.state_dict().keys()
    missing_keys = [key for key in model_keys if key not in loaded_keys]
    unexpected_keys = [key for key in loaded_keys if key not in model_keys]
    if strict and (len(missing_keys) > 0 or len(unexpected_keys) > 0):
        error_message = f"Error(s) in loading state_dict for {model.__class__.__name__}"
        if len(missing_keys) > 0:
            str_missing_keys = ",".join([f'"{k}"' for k in missing_keys])
            error_message += f"\nMissing key(s): {str_missing_keys}."
        if len(unexpected_keys) > 0:
            str_unexpected_keys = ",".join([f'"{k}"' for k in unexpected_keys])
            error_message += f"\nMissing key(s): {str_unexpected_keys}."
        raise RuntimeError(error_message)

    loader = safe_load_file if load_safe else partial(torch.load, map_location="cpu")

    for shard_file in shard_files:
        state_dict = loader(os.path.join(folder, shard_file))
        model.load_state_dict(state_dict, strict=False)

        # Make sure memory is freed before we load the next state dict.
        del state_dict
        gc.collect()

    # Return the same thing as PyTorch load_state_dict function.
    return torch.nn.modules.module._IncompatibleKeys(missing_keys, unexpected_keys)


def load_state_dict(checkpoint_file: Union[str, os.PathLike]):
    """
    Reads a PyTorch checkpoint file, returning properly formatted errors if they arise.
    """
    if checkpoint_file.endswith(".safetensors") and is_safetensors_available():
        # Check format of the archive
        with safe_open(checkpoint_file, framework="pt") as f:
            metadata = f.metadata()
        if metadata.get("format") not in ["pt", "tf", "flax"]:
            raise OSError(
                f"The safetensors archive passed at {checkpoint_file} does not contain the valid metadata. Make sure "
                "you save your model with the `save_pretrained` method."
            )
        return safe_load_file(checkpoint_file)
    try:
        if (
            (is_deepspeed_zero3_enabled() or is_fsdp_enabled())
            and torch.distributed.is_initialized()
            and torch.distributed.get_rank() > 0
        ):
            map_location = "meta"
        else:
            map_location = "cpu"
        return torch.load(checkpoint_file, map_location=map_location)
    except Exception as e:
        try:
            with open(checkpoint_file) as f:
                if f.read(7) == "version":
                    raise OSError(
                        "You seem to have cloned a repository without having git-lfs installed. Please install "
                        "git-lfs and run `git lfs install` followed by `git lfs pull` in the folder "
                        "you cloned."
                    )
                else:
                    raise ValueError(
                        f"Unable to locate the file {checkpoint_file} which is necessary to load this pretrained "
                        "model. Make sure you have saved the model properly."
                    ) from e
        except (UnicodeDecodeError, ValueError):
            raise OSError(
                f"Unable to load weights from pytorch checkpoint file for '{checkpoint_file}' "
                f"at '{checkpoint_file}'. "
                "If you tried to load a PyTorch model from a TF 2.0 checkpoint, please set from_tf=True."
            )


def set_initialized_submodules(model, state_dict_keys):
    """
    Sets the `_is_hf_initialized` flag in all submodules of a given model when all its weights are in the loaded state
    dict.
    """
    for module_name, module in model.named_modules():
        loaded_keys = [k.replace(f"{module_name}.", "") for k in state_dict_keys if k.startswith(f"{module_name}.")]
        if len(set(module.state_dict().keys()) - set(loaded_keys)) == 0:
            module._is_hf_initialized = True


def _load_state_dict_into_model(model_to_load, state_dict, start_prefix):
    # Convert old format to new format if needed from a PyTorch state_dict
    old_keys = []
    new_keys = []
    for key in state_dict.keys():
        new_key = None
        if "gamma" in key:
            new_key = key.replace("gamma", "weight")
        if "beta" in key:
            new_key = key.replace("beta", "bias")
        if new_key:
            old_keys.append(key)
            new_keys.append(new_key)
    for old_key, new_key in zip(old_keys, new_keys):
        state_dict[new_key] = state_dict.pop(old_key)

    # copy state_dict so _load_from_state_dict can modify it
    metadata = getattr(state_dict, "_metadata", None)
    state_dict = state_dict.copy()
    if metadata is not None:
        state_dict._metadata = metadata

    error_msgs = []

    # PyTorch's `_load_from_state_dict` does not copy parameters in a module's descendants
    # so we need to apply the function recursively.
    def load(module: nn.Module, state_dict, prefix=""):
        local_metadata = {} if metadata is None else metadata.get(prefix[:-1], {})
        args = (state_dict, prefix, local_metadata, True, [], [], error_msgs)
        # Parameters of module and children will start with prefix. We can exit early if there are none in this
        # state_dict
        if len([key for key in state_dict if key.startswith(prefix)]) > 0:
            if is_deepspeed_zero3_enabled():
                import deepspeed

                # In sharded models, each shard has only part of the full state_dict, so only gather
                # parameters that are in the current state_dict.
                named_parameters = dict(module.named_parameters(prefix=prefix[:-1], recurse=False))
                params_to_gather = [named_parameters[k] for k in state_dict.keys() if k in named_parameters]
                if len(params_to_gather) > 0:
                    # because zero3 puts placeholders in model params, this context
                    # manager gathers (unpartitions) the params of the current layer, then loads from
                    # the state dict and then re-partitions them again
                    with deepspeed.zero.GatheredParameters(params_to_gather, modifier_rank=0):
                        if torch.distributed.get_rank() == 0:
                            module._load_from_state_dict(*args)
            else:
                module._load_from_state_dict(*args)

        for name, child in module._modules.items():
            if child is not None:
                load(child, state_dict, prefix + name + ".")

    load(model_to_load, state_dict, prefix=start_prefix)
    # Delete `state_dict` so it could be collected by GC earlier. Note that `state_dict` is a copy of the argument, so
    # it's safe to delete it.
    del state_dict

    return error_msgs


def find_submodule_and_param_name(model, long_key, start_prefix):
    """
    A helper util to find the last sub-module and the param/buffer name. If `start_prefix` is supplied it'll be removed
    from the start of the key
    """

    if len(start_prefix) > 0 and long_key.startswith(start_prefix):
        long_key = ".".join(long_key.split(".")[1:])

    split_key = long_key.split(".")
    submodule = model
    while len(split_key) > 1:
        if hasattr(submodule, split_key[0]):
            submodule = getattr(submodule, split_key[0])
            del split_key[0]
        else:
            submodule = None
            break
    if submodule == model:
        submodule = None
    return submodule, split_key[0]


def _move_model_to_meta(model, loaded_state_dict_keys, start_prefix):
    """
    Moves `loaded_state_dict_keys` in model to meta device which frees up the memory taken by those params.

    `start_prefix` is used for models which insert their name into model keys, e.g. `bert` in
    `bert.pooler.dense.weight`

    """

    # dematerialize param storage for keys that are going to be replaced by state_dict, by
    # putting those on the meta device
    for k in loaded_state_dict_keys:
        submodule, param_name = find_submodule_and_param_name(model, k, start_prefix)
        if submodule is not None:
            # selectively switch to the meta device only those params/buffers that will
            # be next replaced from state_dict. This a complex way to do p.to_("meta")
            # since we have no in-place to_ for tensors.
            new_val = getattr(submodule, param_name)
            if isinstance(new_val, torch.nn.Parameter):
                # isinstance returns False for Params on meta device, so switch after the check
                new_val = torch.nn.Parameter(new_val.to("meta"))
            else:
                new_val = new_val.to("meta")
            setattr(submodule, param_name, new_val)


def _load_state_dict_into_meta_model(
    model,
    state_dict,
    loaded_state_dict_keys,  # left for now but could be removed, see below
    start_prefix,
    expected_keys,
    device_map=None,
    offload_folder=None,
    offload_index=None,
    state_dict_folder=None,
    state_dict_index=None,
    dtype=None,
    is_quantized=False,
    is_safetensors=False,
    keep_in_fp32_modules=None,
):
    """
    This is somewhat similar to `_load_state_dict_into_model`, but deals with a model that has some or all of its
    params on a `meta` device. It replaces the model params with the data from the `state_dict`, while moving the
    params back to the normal device, but only for `loaded_state_dict_keys`.

    `start_prefix` is used for models which insert their name into model keys, e.g. `bert` in
    `bert.pooler.dense.weight`

    """

    # XXX: remaining features to implement to be fully compatible with _load_state_dict_into_model
    # - deepspeed zero 3 support
    # - need to copy metadata if any - see _load_state_dict_into_model
    # - handling error_msgs - mimicking the error handling in module._load_from_state_dict()
    # - Is there a situation where some keys aren't in `loaded_state_dict_keys` and in which case
    #   they won't get loaded.

    if is_quantized:
        from .integrations import set_module_quantized_tensor_to_device

    error_msgs = []

    old_keys = []
    new_keys = []
    for key in state_dict.keys():
        new_key = None
        if "gamma" in key:
            new_key = key.replace("gamma", "weight")
        if "beta" in key:
            new_key = key.replace("beta", "bias")
        if new_key:
            old_keys.append(key)
            new_keys.append(new_key)
    for old_key, new_key in zip(old_keys, new_keys):
        state_dict[new_key] = state_dict.pop(old_key)

    for param_name, param in state_dict.items():
        # First part of the test is always true as load_state_dict_keys always contains state_dict keys.
        if param_name not in loaded_state_dict_keys or param_name not in expected_keys:
            continue

        if param_name.startswith(start_prefix):
            param_name = param_name[len(start_prefix) :]

        module_name = param_name
        set_module_kwargs = {}

        # We convert floating dtypes to the `dtype` passed. We want to keep the buffers/params
        # in int/uint/bool and not cast them.
        if dtype is not None and torch.is_floating_point(param):
            if (
                keep_in_fp32_modules is not None
                and any(
                    module_to_keep_in_fp32 in param_name.split(".") for module_to_keep_in_fp32 in keep_in_fp32_modules
                )
                and dtype == torch.float16
            ):
                param = param.to(torch.float32)

                # For backward compatibility with older versions of `accelerate`
                # TODO: @sgugger replace this check with version check at the next `accelerate` release
                if "dtype" in list(inspect.signature(set_module_tensor_to_device).parameters):
                    set_module_kwargs["dtype"] = torch.float32
            else:
                param = param.to(dtype)

        # For compatibility with PyTorch load_state_dict which converts state dict dtype to existing dtype in model
        if dtype is None:
            old_param = model
            splits = param_name.split(".")
            for split in splits:
                old_param = getattr(old_param, split)
                if old_param is None:
                    break

            if old_param is not None:
                param = param.to(old_param.dtype)

        set_module_kwargs["value"] = param

        if device_map is None:
            param_device = "cpu"
        else:
            # find next higher level module that is defined in device_map:
            # bert.lm_head.weight -> bert.lm_head -> bert -> ''
            while len(module_name) > 0 and module_name not in device_map:
                module_name = ".".join(module_name.split(".")[:-1])
            if module_name == "" and "" not in device_map:
                # TODO: group all errors and raise at the end.
                raise ValueError(f"{param_name} doesn't have any device set.")
            param_device = device_map[module_name]

        if param_device == "disk":
            if not is_safetensors:
                offload_index = offload_weight(param, param_name, offload_folder, offload_index)
        elif param_device == "cpu" and state_dict_index is not None:
            state_dict_index = offload_weight(param, param_name, state_dict_folder, state_dict_index)
        elif not is_quantized:
            # For backward compatibility with older versions of `accelerate`
            set_module_tensor_to_device(model, param_name, param_device, **set_module_kwargs)
        else:
            if param.dtype == torch.int8 and param_name.replace("weight", "SCB") in state_dict.keys():
                fp16_statistics = state_dict[param_name.replace("weight", "SCB")]
            else:
                fp16_statistics = None

            if "SCB" not in param_name:
                set_module_quantized_tensor_to_device(
                    model, param_name, param_device, value=param, fp16_statistics=fp16_statistics
                )

    return error_msgs, offload_index, state_dict_index


def _add_variant(weights_name: str, variant: Optional[str] = None) -> str:
    if variant is not None:
        splits = weights_name.split(".")
        splits = splits[:-1] + [variant] + splits[-1:]
        weights_name = ".".join(splits)

    return weights_name


class ModuleUtilsMixin:
    """
    A few utilities for `torch.nn.Modules`, to be used as a mixin.
    """

    @staticmethod
    def _hook_rss_memory_pre_forward(module, *args, **kwargs):
        try:
            import psutil
        except ImportError:
            raise ImportError("You need to install psutil (pip install psutil) to use memory tracing.")

        process = psutil.Process(os.getpid())
        mem = process.memory_info()
        module.mem_rss_pre_forward = mem.rss
        return None

    @staticmethod
    def _hook_rss_memory_post_forward(module, *args, **kwargs):
        try:
            import psutil
        except ImportError:
            raise ImportError("You need to install psutil (pip install psutil) to use memory tracing.")

        process = psutil.Process(os.getpid())
        mem = process.memory_info()
        module.mem_rss_post_forward = mem.rss
        mem_rss_diff = module.mem_rss_post_forward - module.mem_rss_pre_forward
        module.mem_rss_diff = mem_rss_diff + (module.mem_rss_diff if hasattr(module, "mem_rss_diff") else 0)
        return None

    def add_memory_hooks(self):
        """
        Add a memory hook before and after each sub-module forward pass to record increase in memory consumption.

        Increase in memory consumption is stored in a `mem_rss_diff` attribute for each module and can be reset to zero
        with `model.reset_memory_hooks_state()`.
        """
        for module in self.modules():
            module.register_forward_pre_hook(self._hook_rss_memory_pre_forward)
            module.register_forward_hook(self._hook_rss_memory_post_forward)
        self.reset_memory_hooks_state()

    def reset_memory_hooks_state(self):
        """
        Reset the `mem_rss_diff` attribute of each module (see [`~modeling_utils.ModuleUtilsMixin.add_memory_hooks`]).
        """
        for module in self.modules():
            module.mem_rss_diff = 0
            module.mem_rss_post_forward = 0
            module.mem_rss_pre_forward = 0

    @property
    def device(self) -> torch.device:
        """
        `torch.device`: The device on which the module is (assuming that all the module parameters are on the same
        device).
        """
        return get_parameter_device(self)

    @property
    def dtype(self) -> torch.dtype:
        """
        `torch.dtype`: The dtype of the module (assuming that all the module parameters have the same dtype).
        """
        return get_parameter_dtype(self)

    def invert_attention_mask(self, encoder_attention_mask: Tensor) -> Tensor:
        """
        Invert an attention mask (e.g., switches 0. and 1.).

        Args:
            encoder_attention_mask (`torch.Tensor`): An attention mask.

        Returns:
            `torch.Tensor`: The inverted attention mask.
        """
        if encoder_attention_mask.dim() == 3:
            encoder_extended_attention_mask = encoder_attention_mask[:, None, :, :]
        if encoder_attention_mask.dim() == 2:
            encoder_extended_attention_mask = encoder_attention_mask[:, None, None, :]
        # T5 has a mask that can compare sequence ids, we can simulate this here with this transposition
        # Cf. https://github.com/tensorflow/mesh/blob/8d2465e9bc93129b913b5ccc6a59aa97abd96ec6/mesh_tensorflow
        # /transformer/transformer_layers.py#L270
        # encoder_extended_attention_mask = (encoder_extended_attention_mask ==
        # encoder_extended_attention_mask.transpose(-1, -2))
        encoder_extended_attention_mask = encoder_extended_attention_mask.to(dtype=self.dtype)  # fp16 compatibility
        encoder_extended_attention_mask = (1.0 - encoder_extended_attention_mask) * torch.finfo(self.dtype).min

        return encoder_extended_attention_mask

    @staticmethod
    def create_extended_attention_mask_for_decoder(input_shape, attention_mask, device=None):
        if device is not None:
            warnings.warn(
                "The `device` argument is deprecated and will be removed in v5 of Transformers.", FutureWarning
            )
        else:
            device = attention_mask.device
        batch_size, seq_length = input_shape
        seq_ids = torch.arange(seq_length, device=device)
        causal_mask = seq_ids[None, None, :].repeat(batch_size, seq_length, 1) <= seq_ids[None, :, None]
        # in case past_key_values are used we need to add a prefix ones mask to the causal mask
        # causal and attention masks must have same type with pytorch version < 1.3
        causal_mask = causal_mask.to(attention_mask.dtype)

        if causal_mask.shape[1] < attention_mask.shape[1]:
            prefix_seq_len = attention_mask.shape[1] - causal_mask.shape[1]
            causal_mask = torch.cat(
                [
                    torch.ones((batch_size, seq_length, prefix_seq_len), device=device, dtype=causal_mask.dtype),
                    causal_mask,
                ],
                axis=-1,
            )

        extended_attention_mask = causal_mask[:, None, :, :] * attention_mask[:, None, None, :]
        return extended_attention_mask

    def get_extended_attention_mask(
        self, attention_mask: Tensor, input_shape: Tuple[int], device: torch.device = None, dtype: torch.float = None
    ) -> Tensor:
        """
        Makes broadcastable attention and causal masks so that future and masked tokens are ignored.

        Arguments:
            attention_mask (`torch.Tensor`):
                Mask with ones indicating tokens to attend to, zeros for tokens to ignore.
            input_shape (`Tuple[int]`):
                The shape of the input to the model.

        Returns:
            `torch.Tensor` The extended attention mask, with a the same dtype as `attention_mask.dtype`.
        """
        if dtype is None:
            dtype = self.dtype

        if not (attention_mask.dim() == 2 and self.config.is_decoder):
            # show warning only if it won't be shown in `create_extended_attention_mask_for_decoder`
            if device is not None:
                warnings.warn(
                    "The `device` argument is deprecated and will be removed in v5 of Transformers.", FutureWarning
                )
        # We can provide a self-attention mask of dimensions [batch_size, from_seq_length, to_seq_length]
        # ourselves in which case we just need to make it broadcastable to all heads.
        if attention_mask.dim() == 3:
            extended_attention_mask = attention_mask[:, None, :, :]
        elif attention_mask.dim() == 2:
            # Provided a padding mask of dimensions [batch_size, seq_length]
            # - if the model is a decoder, apply a causal mask in addition to the padding mask
            # - if the model is an encoder, make the mask broadcastable to [batch_size, num_heads, seq_length, seq_length]
            if self.config.is_decoder:
                extended_attention_mask = ModuleUtilsMixin.create_extended_attention_mask_for_decoder(
                    input_shape, attention_mask, device
                )
            else:
                extended_attention_mask = attention_mask[:, None, None, :]
        else:
            raise ValueError(
                f"Wrong shape for input_ids (shape {input_shape}) or attention_mask (shape {attention_mask.shape})"
            )

        # Since attention_mask is 1.0 for positions we want to attend and 0.0 for
        # masked positions, this operation will create a tensor which is 0.0 for
        # positions we want to attend and the dtype's smallest value for masked positions.
        # Since we are adding it to the raw scores before the softmax, this is
        # effectively the same as removing these entirely.
        extended_attention_mask = extended_attention_mask.to(dtype=dtype)  # fp16 compatibility
        extended_attention_mask = (1.0 - extended_attention_mask) * torch.finfo(dtype).min
        return extended_attention_mask

    def get_head_mask(
        self, head_mask: Optional[Tensor], num_hidden_layers: int, is_attention_chunked: bool = False
    ) -> Tensor:
        """
        Prepare the head mask if needed.

        Args:
            head_mask (`torch.Tensor` with shape `[num_heads]` or `[num_hidden_layers x num_heads]`, *optional*):
                The mask indicating if we should keep the heads or not (1.0 for keep, 0.0 for discard).
            num_hidden_layers (`int`):
                The number of hidden layers in the model.
            is_attention_chunked (`bool`, *optional*, defaults to `False`):
                Whether or not the attentions scores are computed by chunks or not.

        Returns:
            `torch.Tensor` with shape `[num_hidden_layers x batch x num_heads x seq_length x seq_length]` or list with
            `[None]` for each layer.
        """
        if head_mask is not None:
            head_mask = self._convert_head_mask_to_5d(head_mask, num_hidden_layers)
            if is_attention_chunked is True:
                head_mask = head_mask.unsqueeze(-1)
        else:
            head_mask = [None] * num_hidden_layers

        return head_mask

    def _convert_head_mask_to_5d(self, head_mask, num_hidden_layers):
        """-> [num_hidden_layers x batch x num_heads x seq_length x seq_length]"""
        if head_mask.dim() == 1:
            head_mask = head_mask.unsqueeze(0).unsqueeze(0).unsqueeze(-1).unsqueeze(-1)
            head_mask = head_mask.expand(num_hidden_layers, -1, -1, -1, -1)
        elif head_mask.dim() == 2:
            head_mask = head_mask.unsqueeze(1).unsqueeze(-1).unsqueeze(-1)  # We can specify head_mask for each layer
        assert head_mask.dim() == 5, f"head_mask.dim != 5, instead {head_mask.dim()}"
        head_mask = head_mask.to(dtype=self.dtype)  # switch to float if need + fp16 compatibility
        return head_mask

    def num_parameters(self, only_trainable: bool = False, exclude_embeddings: bool = False) -> int:
        """
        Get number of (optionally, trainable or non-embeddings) parameters in the module.

        Args:
            only_trainable (`bool`, *optional*, defaults to `False`):
                Whether or not to return only the number of trainable parameters

            exclude_embeddings (`bool`, *optional*, defaults to `False`):
                Whether or not to return only the number of non-embeddings parameters

        Returns:
            `int`: The number of parameters.
        """

        if exclude_embeddings:
            embedding_param_names = [
                f"{name}.weight" for name, module_type in self.named_modules() if isinstance(module_type, nn.Embedding)
            ]
            total_parameters = [
                parameter for name, parameter in self.named_parameters() if name not in embedding_param_names
            ]
        else:
            total_parameters = list(self.parameters())

        total_numel = []
        is_loaded_in_4bit = getattr(self, "is_loaded_in_4bit", False)
        if is_loaded_in_4bit:
            if is_bitsandbytes_available():
                import bitsandbytes as bnb
            else:
                raise ValueError(
                    "bitsandbytes is not installed but it seems that the model has been loaded in 4bit precision, something went wrong"
                    " make sure to install bitsandbytes with `pip install bitsandbytes`."
                )

        for param in total_parameters:
            if param.requires_grad or not only_trainable:
                # For 4bit models, we need to multiply the number of parameters by 2 as half of the parameters are
                # used for the 4bit quantization (uint8 tensors are stored)
                if is_loaded_in_4bit and isinstance(param, bnb.nn.Params4bit):
                    total_numel.append(param.numel() * 2)
                else:
                    total_numel.append(param.numel())

        return sum(total_numel)

    def estimate_tokens(self, input_dict: Dict[str, Union[torch.Tensor, Any]]) -> int:
        """
        Helper function to estimate the total number of tokens from the model inputs.

        Args:
            inputs (`dict`): The model inputs.

        Returns:
            `int`: The total number of tokens.
        """
        if not hasattr(self, "warnings_issued"):
            self.warnings_issued = {}
        if self.main_input_name in input_dict:
            return input_dict[self.main_input_name].numel()
        elif "estimate_tokens" not in self.warnings_issued:
            logger.warning(
                "Could not estimate the number of tokens of the input, floating-point operations will not be computed"
            )
            self.warnings_issued["estimate_tokens"] = True
        return 0

    def floating_point_ops(
        self, input_dict: Dict[str, Union[torch.Tensor, Any]], exclude_embeddings: bool = True
    ) -> int:
        """
        Get number of (optionally, non-embeddings) floating-point operations for the forward and backward passes of a
        batch with this transformer model. Default approximation neglects the quadratic dependency on the number of
        tokens (valid if `12 * d_model << sequence_length`) as laid out in [this
        paper](https://arxiv.org/pdf/2001.08361.pdf) section 2.1. Should be overridden for transformers with parameter
        re-use e.g. Albert or Universal Transformers, or if doing long-range modeling with very high sequence lengths.

        Args:
            batch_size (`int`):
                The batch size for the forward pass.

            sequence_length (`int`):
                The number of tokens in each line of the batch.

            exclude_embeddings (`bool`, *optional*, defaults to `True`):
                Whether or not to count embedding and softmax operations.

        Returns:
            `int`: The number of floating-point operations.
        """

        return 6 * self.estimate_tokens(input_dict) * self.num_parameters(exclude_embeddings=exclude_embeddings)


class PreTrainedModel(nn.Module, ModuleUtilsMixin, GenerationMixin, PushToHubMixin, PeftAdapterMixin):
    r"""
    Base class for all models.

    [`PreTrainedModel`] takes care of storing the configuration of the models and handles methods for loading,
    downloading and saving models as well as a few methods common to all models to:

        - resize the input embeddings,
        - prune heads in the self-attention heads.

    Class attributes (overridden by derived classes):

        - **config_class** ([`PretrainedConfig`]) -- A subclass of [`PretrainedConfig`] to use as configuration class
          for this model architecture.
        - **load_tf_weights** (`Callable`) -- A python *method* for loading a TensorFlow checkpoint in a PyTorch model,
          taking as arguments:

            - **model** ([`PreTrainedModel`]) -- An instance of the model on which to load the TensorFlow checkpoint.
            - **config** ([`PreTrainedConfig`]) -- An instance of the configuration associated to the model.
            - **path** (`str`) -- A path to the TensorFlow checkpoint.

        - **base_model_prefix** (`str`) -- A string indicating the attribute associated to the base model in derived
          classes of the same architecture adding modules on top of the base model.
        - **is_parallelizable** (`bool`) -- A flag indicating whether this model supports model parallelization.
        - **main_input_name** (`str`) -- The name of the principal input to the model (often `input_ids` for NLP
          models, `pixel_values` for vision models and `input_values` for speech models).
    """
    config_class = None
    base_model_prefix = ""
    main_input_name = "input_ids"
    _auto_class = None
    _no_split_modules = None
    _skip_keys_device_placement = None
    _keep_in_fp32_modules = None

    # a list of `re` patterns of `state_dict` keys that should be removed from the list of missing
    # keys we find (keys inside the model but not in the checkpoint) and avoid unnecessary warnings.
    _keys_to_ignore_on_load_missing = None
    # a list of `re` patterns of `state_dict` keys that should be removed from the list of
    # unexpected keys we find (keys inside the checkpoint but not the model) and avoid unnecessary
    # warnings.
    _keys_to_ignore_on_load_unexpected = None
    # a list of `state_dict` keys to ignore when saving the model (useful for keys that aren't
    # trained, but which are either deterministic or tied variables)
    _keys_to_ignore_on_save = None
    # a list of `state_dict` keys that are potentially tied to another key in the state_dict.
    _tied_weights_keys = None

    is_parallelizable = False
    supports_gradient_checkpointing = False

    # Flash Attention 2 support
    _supports_flash_attn_2 = False

    @property
    def dummy_inputs(self) -> Dict[str, torch.Tensor]:
        """
        `Dict[str, torch.Tensor]`: Dummy inputs to do a forward pass in the network.
        """
        return {"input_ids": torch.tensor(DUMMY_INPUTS)}

    @property
    def framework(self) -> str:
        """
        :str: Identifies that this is a PyTorch model.
        """
        return "pt"

    def __init__(self, config: PretrainedConfig, *inputs, **kwargs):
        super().__init__()
        if not isinstance(config, PretrainedConfig):
            raise ValueError(
                f"Parameter config in `{self.__class__.__name__}(config)` should be an instance of class "
                "`PretrainedConfig`. To create a model from a pretrained model use "
                f"`model = {self.__class__.__name__}.from_pretrained(PRETRAINED_MODEL_NAME)`"
            )
        # Save config and origin of the pretrained weights if given in model
        self.config = config
        self.name_or_path = config.name_or_path
        self.warnings_issued = {}
        self.generation_config = GenerationConfig.from_model_config(config) if self.can_generate() else None

    def post_init(self):
        """
        A method executed at the end of each Transformer model initialization, to execute code that needs the model's
        modules properly initialized (such as weight initialization).
        """
        self.init_weights()
        self._backward_compatibility_gradient_checkpointing()

    def _backward_compatibility_gradient_checkpointing(self):
        if self.supports_gradient_checkpointing and getattr(self.config, "gradient_checkpointing", False):
            self.gradient_checkpointing_enable()
            # Remove the attribute now that is has been consumed, so it's no saved in the config.
            delattr(self.config, "gradient_checkpointing")

    @classmethod
    def _from_config(cls, config, **kwargs):
        """
        All context managers that the model should be initialized under go here.

        Args:
            torch_dtype (`torch.dtype`, *optional*):
                Override the default `torch.dtype` and load the model under this dtype.
        """
        torch_dtype = kwargs.pop("torch_dtype", None)

        # override default dtype if needed
        dtype_orig = None
        if torch_dtype is not None:
            dtype_orig = cls._set_default_torch_dtype(torch_dtype)

        if is_deepspeed_zero3_enabled():
            import deepspeed

            logger.info("Detected DeepSpeed ZeRO-3: activating zero.init() for this model")
            # this immediately partitions the model across all gpus, to avoid the overhead in time
            # and memory copying it on CPU or each GPU first
            with deepspeed.zero.Init(config_dict_or_path=deepspeed_config()):
                model = cls(config, **kwargs)
        else:
            model = cls(config, **kwargs)

        # restore default dtype if it was modified
        if dtype_orig is not None:
            torch.set_default_dtype(dtype_orig)

        return model

    @classmethod
    def _set_default_torch_dtype(cls, dtype: torch.dtype) -> torch.dtype:
        """
        Change the default dtype and return the previous one. This is needed when wanting to instantiate the model
        under specific dtype.

        Args:
            dtype (`torch.dtype`):
                a floating dtype to set to.

        Returns:
            `torch.dtype`: the original `dtype` that can be used to restore `torch.set_default_dtype(dtype)` if it was
            modified. If it wasn't, returns `None`.

        Note `set_default_dtype` currently only works with floating-point types and asserts if for example,
        `torch.int64` is passed. So if a non-float `dtype` is passed this functions will throw an exception.
        """
        if not dtype.is_floating_point:
            raise ValueError(
                f"Can't instantiate {cls.__name__} model under dtype={dtype} since it is not a floating point dtype"
            )

        logger.info(f"Instantiating {cls.__name__} model under default dtype {dtype}.")
        dtype_orig = torch.get_default_dtype()
        torch.set_default_dtype(dtype)
        return dtype_orig

    @property
    def base_model(self) -> nn.Module:
        """
        `torch.nn.Module`: The main body of the model.
        """
        return getattr(self, self.base_model_prefix, self)

    @classmethod
    def can_generate(cls) -> bool:
        """
        Returns whether this model can generate sequences with `.generate()`.

        Returns:
            `bool`: Whether this model can generate sequences with `.generate()`.
        """
        # Detects whether `prepare_inputs_for_generation` has been overwritten, which is a requirement for generation.
        # Alternativelly, the model can also have a custom `generate` function.
        if "GenerationMixin" in str(cls.prepare_inputs_for_generation) and "GenerationMixin" in str(cls.generate):
            return False
        return True

    @classmethod
    def _check_and_enable_flash_attn_2(
        cls, config, torch_dtype: Optional[torch.dtype] = None, device_map: Optional[Union[str, Dict[str, int]]] = None
    ) -> PretrainedConfig:
        """
        If you don't know about Flash Attention, check out the official repository of flash attention:
        https://github.com/Dao-AILab/flash-attention

        For using Flash Attention 1.0 you can do it directly via the `BetterTransformer` API, have a look at this
        specific section of the documentation to learn more about it:
        https://huggingface.co/docs/transformers/main/en/perf_infer_gpu_one#decoder-models

        The method checks if the current setup is compatible with Flash Attention as it requires the model to be in
        half precision and not ran on CPU.

        If all checks pass, the method will create an attribute in the config `_flash_attn_2_enabled` so that the model
        can initialize the correct attention module
        """
        if not cls._supports_flash_attn_2:
            raise ValueError(
                "The current architecture does not support Flash Attention 2.0. Please open an issue on GitHub to "
                "request support for this architecture: https://github.com/huggingface/transformers/issues/new"
            )

        if not is_flash_attn_2_available():
            raise ImportError(
                "Flash Attention 2 is not available. Please refer to the documentation of https://github.com/Dao-AILab/flash-attention for"
                " installing it. Make sure to have at least the version 2.1.0"
            )
        else:
            flash_attention_version = version.parse(importlib.metadata.version("flash_attn"))
            is_flash_greater_than_2 = flash_attention_version >= version.parse("2.1.0")
            if not is_flash_greater_than_2:
                raise ValueError(
                    f"You need flash_attn package version to be greater or equal than 2.1. Make sure to have that version installed - detected version {flash_attention_version}"
                )

        _is_bettertransformer = getattr(cls, "use_bettertransformer", False)

        if _is_bettertransformer:
            raise ValueError(
                "Flash Attention 2 and BetterTransformer API are not compatible. Please make sure to disable BetterTransformers by doing model.reverse_bettertransformer()"
            )

        if torch_dtype is None:
            logger.warning(
                "You are attempting to use Flash Attention 2.0 without specifying a torch dtype. This might lead to unexpected behaviour"
            )
        elif torch_dtype is not None and torch_dtype not in [torch.float16, torch.bfloat16]:
            raise ValueError(
                f"Flash Attention 2.0 only supports torch.float16 and torch.bfloat16 dtypes. You passed {torch_dtype}, this might lead to"
                " unexpected behaviour."
            )

        if device_map is None:
            if torch.cuda.is_available():
                logger.warning(
                    "You are attempting to use Flash Attention 2.0 with a model initialized on CPU. Make sure to move the model to GPU"
                    " after initializing it on CPU with `model.to('cuda')`."
                )
            else:
                raise ValueError(
                    "You are attempting to use Flash Attention 2.0 with a model initialized on CPU and with no GPU available. "
                    "This is not supported yet. Please make sure to have access to a GPU and either initialise the model on a GPU by passing a device_map "
                    "or initialising the model on CPU and then moving it to GPU."
                )
        elif (
            device_map is not None
            and isinstance(device_map, dict)
            and ("cpu" in device_map.values() or "disk" in device_map.values())
        ):
            raise ValueError(
                "You are attempting to use Flash Attention 2.0 with a model dispatched on CPU or disk. This is not supported. Please make sure to "
                "initialise the model on a GPU by passing a device_map that contains only GPU devices as keys."
            )
        config._flash_attn_2_enabled = True
        return config

    def enable_input_require_grads(self):
        """
        Enables the gradients for the input embeddings. This is useful for fine-tuning adapter weights while keeping
        the model weights fixed.
        """

        def make_inputs_require_grads(module, input, output):
            output.requires_grad_(True)

        self._require_grads_hook = self.get_input_embeddings().register_forward_hook(make_inputs_require_grads)

    def disable_input_require_grads(self):
        """
        Removes the `_require_grads_hook`.
        """
        self._require_grads_hook.remove()

    def get_input_embeddings(self) -> nn.Module:
        """
        Returns the model's input embeddings.

        Returns:
            `nn.Module`: A torch module mapping vocabulary to hidden states.
        """
        base_model = getattr(self, self.base_model_prefix, self)
        if base_model is not self:
            return base_model.get_input_embeddings()
        else:
            raise NotImplementedError

    def set_input_embeddings(self, value: nn.Module):
        """
        Set model's input embeddings.

        Args:
            value (`nn.Module`): A module mapping vocabulary to hidden states.
        """
        base_model = getattr(self, self.base_model_prefix, self)
        if base_model is not self:
            base_model.set_input_embeddings(value)
        else:
            raise NotImplementedError

    def get_output_embeddings(self) -> nn.Module:
        """
        Returns the model's output embeddings.

        Returns:
            `nn.Module`: A torch module mapping hidden states to vocabulary.
        """
        return None  # Overwrite for models with output embeddings

    def _init_weights(self, module):
        """
        Initialize the weights. This method should be overridden by derived class.
        """
        pass

    def _initialize_weights(self, module):
        """
        Initialize the weights if they are not already initialized.
        """
        if getattr(module, "_is_hf_initialized", False):
            return
        self._init_weights(module)
        module._is_hf_initialized = True

    def tie_weights(self):
        """
        Tie the weights between the input embeddings and the output embeddings.

        If the `torchscript` flag is set in the configuration, can't handle parameter sharing so we are cloning the
        weights instead.
        """
        if getattr(self.config, "tie_word_embeddings", True):
            output_embeddings = self.get_output_embeddings()
            if output_embeddings is not None:
                self._tie_or_clone_weights(output_embeddings, self.get_input_embeddings())

        if getattr(self.config, "is_encoder_decoder", False) and getattr(self.config, "tie_encoder_decoder", False):
            if hasattr(self, self.base_model_prefix):
                self = getattr(self, self.base_model_prefix)
            self._tie_encoder_decoder_weights(self.encoder, self.decoder, self.base_model_prefix)

        for module in self.modules():
            if hasattr(module, "_tie_weights"):
                module._tie_weights()

    @staticmethod
    def _tie_encoder_decoder_weights(encoder: nn.Module, decoder: nn.Module, base_model_prefix: str):
        uninitialized_encoder_weights: List[str] = []
        if decoder.__class__ != encoder.__class__:
            logger.info(
                f"{decoder.__class__} and {encoder.__class__} are not equal. In this case make sure that all encoder"
                " weights are correctly initialized."
            )

        def tie_encoder_to_decoder_recursively(
            decoder_pointer: nn.Module,
            encoder_pointer: nn.Module,
            module_name: str,
            uninitialized_encoder_weights: List[str],
            depth=0,
        ):
            assert isinstance(decoder_pointer, nn.Module) and isinstance(
                encoder_pointer, nn.Module
            ), f"{decoder_pointer} and {encoder_pointer} have to be of type nn.Module"
            if hasattr(decoder_pointer, "weight"):
                assert hasattr(encoder_pointer, "weight")
                encoder_pointer.weight = decoder_pointer.weight
                if hasattr(decoder_pointer, "bias"):
                    assert hasattr(encoder_pointer, "bias")
                    encoder_pointer.bias = decoder_pointer.bias
                return

            encoder_modules = encoder_pointer._modules
            decoder_modules = decoder_pointer._modules
            if len(decoder_modules) > 0:
                assert (
                    len(encoder_modules) > 0
                ), f"Encoder module {encoder_pointer} does not match decoder module {decoder_pointer}"

                all_encoder_weights = {module_name + "/" + sub_name for sub_name in encoder_modules.keys()}
                encoder_layer_pos = 0
                for name, module in decoder_modules.items():
                    if name.isdigit():
                        encoder_name = str(int(name) + encoder_layer_pos)
                        decoder_name = name
                        if not isinstance(decoder_modules[decoder_name], type(encoder_modules[encoder_name])) and len(
                            encoder_modules
                        ) != len(decoder_modules):
                            # this can happen if the name corresponds to the position in a list module list of layers
                            # in this case the decoder has added a cross-attention that the encoder does not have
                            # thus skip this step and subtract one layer pos from encoder
                            encoder_layer_pos -= 1
                            continue
                    elif name not in encoder_modules:
                        continue
                    elif depth > 500:
                        raise ValueError(
                            "Max depth of recursive function `tie_encoder_to_decoder` reached. It seems that there is"
                            " a circular dependency between two or more `nn.Modules` of your model."
                        )
                    else:
                        decoder_name = encoder_name = name
                    tie_encoder_to_decoder_recursively(
                        decoder_modules[decoder_name],
                        encoder_modules[encoder_name],
                        module_name + "/" + name,
                        uninitialized_encoder_weights,
                        depth=depth + 1,
                    )
                    all_encoder_weights.remove(module_name + "/" + encoder_name)

                uninitialized_encoder_weights += list(all_encoder_weights)

        # tie weights recursively
        tie_encoder_to_decoder_recursively(decoder, encoder, base_model_prefix, uninitialized_encoder_weights)
        if len(uninitialized_encoder_weights) > 0:
            logger.warning(
                f"The following encoder weights were not tied to the decoder {uninitialized_encoder_weights}"
            )

    def _tie_or_clone_weights(self, output_embeddings, input_embeddings):
        """Tie or clone module weights depending of whether we are using TorchScript or not"""
        if self.config.torchscript:
            output_embeddings.weight = nn.Parameter(input_embeddings.weight.clone())
        else:
            output_embeddings.weight = input_embeddings.weight

        if getattr(output_embeddings, "bias", None) is not None:
            output_embeddings.bias.data = nn.functional.pad(
                output_embeddings.bias.data,
                (
                    0,
                    output_embeddings.weight.shape[0] - output_embeddings.bias.shape[0],
                ),
                "constant",
                0,
            )
        if hasattr(output_embeddings, "out_features") and hasattr(input_embeddings, "num_embeddings"):
            output_embeddings.out_features = input_embeddings.num_embeddings

    def _get_no_split_modules(self, device_map: str):
        """
        Get the modules of the model that should not be spit when using device_map. We iterate through the modules to
        get the underlying `_no_split_modules`.

        Args:
            device_map (`str`):
                The device map value. Options are ["auto", "balanced", "balanced_low_0", "sequential"]

        Returns:
            `List[str]`: List of modules that should not be split
        """
        _no_split_modules = set()
        modules_to_check = [self]
        while len(modules_to_check) > 0:
            module = modules_to_check.pop(-1)
            # if the module does not appear in _no_split_modules, we also check the children
            if module.__class__.__name__ not in _no_split_modules:
                if isinstance(module, PreTrainedModel):
                    if module._no_split_modules is None:
                        raise ValueError(
                            f"{module.__class__.__name__} does not support `device_map='{device_map}'`. To implement support, the model "
                            "class needs to implement the `_no_split_modules` attribute."
                        )
                    else:
                        _no_split_modules = _no_split_modules | set(module._no_split_modules)
                modules_to_check += list(module.children())
        return list(_no_split_modules)

    def resize_token_embeddings(
        self, new_num_tokens: Optional[int] = None, pad_to_multiple_of: Optional[int] = None
    ) -> nn.Embedding:
        """
        Resizes input token embeddings matrix of the model if `new_num_tokens != config.vocab_size`.

        Takes care of tying weights embeddings afterwards if the model class has a `tie_weights()` method.

        Arguments:
            new_num_tokens (`int`, *optional*):
                The number of new tokens in the embedding matrix. Increasing the size will add newly initialized
                vectors at the end. Reducing the size will remove vectors from the end. If not provided or `None`, just
                returns a pointer to the input tokens `torch.nn.Embedding` module of the model without doing anything.
            pad_to_multiple_of (`int`, *optional*):
                If set will pad the embedding matrix to a multiple of the provided value.If `new_num_tokens` is set to
                `None` will just pad the embedding to a multiple of `pad_to_multiple_of`.

                This is especially useful to enable the use of Tensor Cores on NVIDIA hardware with compute capability
                `>= 7.5` (Volta), or on TPUs which benefit from having sequence lengths be a multiple of 128. For more
                details about this, or help on choosing the correct value for resizing, refer to this guide:
                https://docs.nvidia.com/deeplearning/performance/dl-performance-matrix-multiplication/index.html#requirements-tc

        Return:
            `torch.nn.Embedding`: Pointer to the input tokens Embeddings Module of the model.
        """
        model_embeds = self._resize_token_embeddings(new_num_tokens, pad_to_multiple_of)
        if new_num_tokens is None and pad_to_multiple_of is None:
            return model_embeds

        # Update base model and current model config
        self.config.vocab_size = model_embeds.weight.shape[0]
        self.vocab_size = model_embeds.weight.shape[0]

        # Tie weights again if needed
        self.tie_weights()

        return model_embeds

    def _resize_token_embeddings(self, new_num_tokens, pad_to_multiple_of=None):
        old_embeddings = self.get_input_embeddings()
        new_embeddings = self._get_resized_embeddings(old_embeddings, new_num_tokens, pad_to_multiple_of)
        if hasattr(old_embeddings, "_hf_hook"):
            hook = old_embeddings._hf_hook
            add_hook_to_module(new_embeddings, hook)
        self.set_input_embeddings(new_embeddings)

        # Update new_num_tokens with the actual size of new_embeddings
        if pad_to_multiple_of is not None:
            if is_deepspeed_zero3_enabled():
                import deepspeed

                with deepspeed.zero.GatheredParameters(new_embeddings.weight, modifier_rank=None):
                    new_num_tokens = new_embeddings.weight.shape[0]
            else:
                new_num_tokens = new_embeddings.weight.shape[0]

        # if word embeddings are not tied, make sure that lm head is resized as well
        if self.get_output_embeddings() is not None and not self.config.tie_word_embeddings:
            old_lm_head = self.get_output_embeddings()
            new_lm_head = self._get_resized_lm_head(old_lm_head, new_num_tokens)
            if hasattr(old_lm_head, "_hf_hook"):
                hook = old_lm_head._hf_hook
                add_hook_to_module(new_lm_head, hook)
            self.set_output_embeddings(new_lm_head)

        return self.get_input_embeddings()

    def _get_resized_embeddings(
        self,
        old_embeddings: nn.Embedding,
        new_num_tokens: Optional[int] = None,
        pad_to_multiple_of: Optional[int] = None,
    ) -> nn.Embedding:
        """
        Build a resized Embedding Module from a provided token Embedding Module. Increasing the size will add newly
        initialized vectors at the end. Reducing the size will remove vectors from the end

        Args:
            old_embeddings (`torch.nn.Embedding`):
                Old embeddings to be resized.
            new_num_tokens (`int`, *optional*):
                New number of tokens in the embedding matrix.

                Increasing the size will add newly initialized vectors at the end. Reducing the size will remove
                vectors from the end. If not provided or `None`, just returns a pointer to the input tokens
                `torch.nn.Embedding` module of the model without doing anything.
            pad_to_multiple_of (`int`, *optional*):
                If set will pad the embedding matrix to a multiple of the provided value. If `new_num_tokens` is set to
                `None` will just pad the embedding to a multiple of `pad_to_multiple_of`.

                This is especially useful to enable the use of Tensor Cores on NVIDIA hardware with compute capability
                `>= 7.5` (Volta), or on TPUs which benefit from having sequence lengths be a multiple of 128. For more
                details about this, or help on choosing the correct value for resizing, refer to this guide:
                https://docs.nvidia.com/deeplearning/performance/dl-performance-matrix-multiplication/index.html#requirements-tc


        Return:
            `torch.nn.Embedding`: Pointer to the resized Embedding Module or the old Embedding Module if
            `new_num_tokens` is `None`
        """

        if pad_to_multiple_of is not None:
            if not isinstance(pad_to_multiple_of, int):
                raise ValueError(
                    f"Asking to pad the embedding matrix to a multiple of `{pad_to_multiple_of}`, which is not and integer. Please make sure to pass an integer"
                )
            if new_num_tokens is None:
                new_num_tokens = old_embeddings.weight.shape[0]
            new_num_tokens = ((new_num_tokens + pad_to_multiple_of - 1) // pad_to_multiple_of) * pad_to_multiple_of
        else:
            logger.info(
                "You are resizing the embedding layer without providing a `pad_to_multiple_of` parameter. This means that the new embedding"
                f" dimension will be {new_num_tokens}. This might induce some performance reduction as *Tensor Cores* will not be available."
                " For more details about this, or help on choosing the correct value for resizing, refer to this guide:"
                " https://docs.nvidia.com/deeplearning/performance/dl-performance-matrix-multiplication/index.html#requirements-tc"
            )

        if new_num_tokens is None:
            return old_embeddings

        if is_deepspeed_zero3_enabled():
            import deepspeed

            with deepspeed.zero.GatheredParameters(old_embeddings.weight, modifier_rank=None):
                old_num_tokens, old_embedding_dim = old_embeddings.weight.size()
        else:
            old_num_tokens, old_embedding_dim = old_embeddings.weight.size()

        if old_num_tokens == new_num_tokens and not is_deepspeed_zero3_enabled():
            return old_embeddings

        if not isinstance(old_embeddings, nn.Embedding):
            raise TypeError(
                f"Old embeddings are of type {type(old_embeddings)}, which is not an instance of {nn.Embedding}. You"
                " should either use a different resize function or make sure that `old_embeddings` are an instance of"
                f" {nn.Embedding}."
            )

        # Build new embeddings

        # When using DeepSpeed ZeRO-3, we shouldn't create new embeddings with DeepSpeed init
        # because the shape of the new embedding layer is used across various modeling files
        # as well as to update config vocab size. Shape will be 0 when using DeepSpeed init leading
        # to errors when training.
        new_embeddings = nn.Embedding(
            new_num_tokens,
            old_embedding_dim,
            device=old_embeddings.weight.device,
            dtype=old_embeddings.weight.dtype,
        )

        # initialize all new embeddings (in particular added tokens)
        self._init_weights(new_embeddings)

        # Copy token embeddings from the previous weights

        # numbers of tokens to copy
        n = min(old_num_tokens, new_num_tokens)

        if is_deepspeed_zero3_enabled():
            import deepspeed

            params = [old_embeddings.weight, new_embeddings.weight]
            with deepspeed.zero.GatheredParameters(params, modifier_rank=0):
                new_embeddings.weight.data[:n, :] = old_embeddings.weight.data[:n, :]
        else:
            new_embeddings.weight.data[:n, :] = old_embeddings.weight.data[:n, :]

        return new_embeddings

    def _get_resized_lm_head(
        self, old_lm_head: nn.Linear, new_num_tokens: Optional[int] = None, transposed: Optional[bool] = False
    ) -> nn.Linear:
        """
        Build a resized Linear Module from a provided old Linear Module. Increasing the size will add newly initialized
        vectors at the end. Reducing the size will remove vectors from the end

        Args:
            old_lm_head (`torch.nn.Linear`):
                Old lm head liner layer to be resized.
            new_num_tokens (`int`, *optional*):
                New number of tokens in the linear matrix.

                Increasing the size will add newly initialized vectors at the end. Reducing the size will remove
                vectors from the end. If not provided or `None`, just returns a pointer to the input tokens
                `torch.nn.Linear` module of the model without doing anything. transposed (`bool`, *optional*, defaults
                to `False`): Whether `old_lm_head` is transposed or not. If True `old_lm_head.size()` is `lm_head_dim,
                vocab_size` else `vocab_size, lm_head_dim`.

        Return:
            `torch.nn.Linear`: Pointer to the resized Linear Module or the old Linear Module if `new_num_tokens` is
            `None`
        """
        if new_num_tokens is None:
            return old_lm_head

        if is_deepspeed_zero3_enabled():
            import deepspeed

            with deepspeed.zero.GatheredParameters(old_lm_head.weight, modifier_rank=None):
                old_num_tokens, old_lm_head_dim = (
                    old_lm_head.weight.size() if not transposed else old_lm_head.weight.t().size()
                )
        else:
            old_num_tokens, old_lm_head_dim = (
                old_lm_head.weight.size() if not transposed else old_lm_head.weight.t().size()
            )

        if old_num_tokens == new_num_tokens and not is_deepspeed_zero3_enabled():
            return old_lm_head

        if not isinstance(old_lm_head, nn.Linear):
            raise TypeError(
                f"Old language model head is of type {type(old_lm_head)}, which is not an instance of {nn.Linear}. You"
                " should either use a different resize function or make sure that `old_lm_head` are an instance of"
                f" {nn.Linear}."
            )

        # Build new lm head
        new_lm_head_shape = (old_lm_head_dim, new_num_tokens) if not transposed else (new_num_tokens, old_lm_head_dim)
        has_new_lm_head_bias = old_lm_head.bias is not None

        # When using DeepSpeed ZeRO-3, we shouldn't create new embeddings with DeepSpeed init
        # because the shape of the new embedding layer is used across various modeling files
        # as well as to update config vocab size. Shape will be 0 when using DeepSpeed init leading
        # to errors when training.
        new_lm_head = nn.Linear(
            *new_lm_head_shape,
            bias=has_new_lm_head_bias,
            device=old_lm_head.weight.device,
            dtype=old_lm_head.weight.dtype,
        )

        # initialize new lm head (in particular added tokens)
        self._init_weights(new_lm_head)

        num_tokens_to_copy = min(old_num_tokens, new_num_tokens)

        if is_deepspeed_zero3_enabled():
            import deepspeed

            params = [old_lm_head.weight, old_lm_head.bias, new_lm_head.weight, new_lm_head.bias]
            with deepspeed.zero.GatheredParameters(params, modifier_rank=0):
                self._copy_lm_head_original_to_resized(
                    new_lm_head, old_lm_head, num_tokens_to_copy, transposed, has_new_lm_head_bias
                )
        else:
            self._copy_lm_head_original_to_resized(
                new_lm_head, old_lm_head, num_tokens_to_copy, transposed, has_new_lm_head_bias
            )

        return new_lm_head

    def _copy_lm_head_original_to_resized(
        self, new_lm_head, old_lm_head, num_tokens_to_copy, transposed, has_new_lm_head_bias
    ):
        # Copy old lm head weights to new lm head
        if not transposed:
            new_lm_head.weight.data[:num_tokens_to_copy, :] = old_lm_head.weight.data[:num_tokens_to_copy, :]
        else:
            new_lm_head.weight.data[:, :num_tokens_to_copy] = old_lm_head.weight.data[:, :num_tokens_to_copy]

        # Copy bias weights to new lm head
        if has_new_lm_head_bias:
            new_lm_head.bias.data[:num_tokens_to_copy] = old_lm_head.bias.data[:num_tokens_to_copy]

    def resize_position_embeddings(self, new_num_position_embeddings: int):
        raise NotImplementedError(
            f"`resize_position_embeddings` is not implemented for {self.__class__}`. To implement it, you should "
            f"overwrite this method in the class {self.__class__} in `modeling_{self.__class__.__module__}.py`"
        )

    def get_position_embeddings(self) -> Union[nn.Embedding, Tuple[nn.Embedding]]:
        raise NotImplementedError(
            f"`get_position_embeddings` is not implemented for {self.__class__}`. To implement it, you should "
            f"overwrite this method in the class {self.__class__} in `modeling_{self.__class__.__module__}.py`"
        )

    def init_weights(self):
        """
        If needed prunes and maybe initializes weights. If using a custom `PreTrainedModel`, you need to implement any
        initialization logic in `_init_weights`.
        """
        # Prune heads if needed
        if self.config.pruned_heads:
            self.prune_heads(self.config.pruned_heads)

        if _init_weights:
            # Initialize weights
            self.apply(self._initialize_weights)

            # Tie weights should be skipped when not initializing all weights
            # since from_pretrained(...) calls tie weights anyways
            self.tie_weights()

    def prune_heads(self, heads_to_prune: Dict[int, List[int]]):
        """
        Prunes heads of the base model.

        Arguments:
            heads_to_prune (`Dict[int, List[int]]`):
                Dictionary with keys being selected layer indices (`int`) and associated values being the list of heads
                to prune in said layer (list of `int`). For instance {1: [0, 2], 2: [2, 3]} will prune heads 0 and 2 on
                layer 1 and heads 2 and 3 on layer 2.
        """
        # save new sets of pruned heads as union of previously stored pruned heads and newly pruned heads
        for layer, heads in heads_to_prune.items():
            union_heads = set(self.config.pruned_heads.get(layer, [])) | set(heads)
            self.config.pruned_heads[layer] = list(union_heads)  # Unfortunately we have to store it as list for JSON

        self.base_model._prune_heads(heads_to_prune)

    def gradient_checkpointing_enable(self, gradient_checkpointing_kwargs=None):
        """
        Activates gradient checkpointing for the current model.

        Note that in other frameworks this feature can be referred to as "activation checkpointing" or "checkpoint
        activations".

        We pass the `__call__` method of the modules instead of `forward` because `__call__` attaches all the hooks of
        the module. https://discuss.pytorch.org/t/any-different-between-model-input-and-model-forward-input/3690/2

        Args:
            gradient_checkpointing_kwargs (dict, *optional*):
                Additional keyword arguments passed along to the `torch.utils.checkpoint.checkpoint` function.
        """
        if not self.supports_gradient_checkpointing:
            raise ValueError(f"{self.__class__.__name__} does not support gradient checkpointing.")

        if gradient_checkpointing_kwargs is None:
            gradient_checkpointing_kwargs = {}

        gradient_checkpointing_func = functools.partial(checkpoint, **gradient_checkpointing_kwargs)

        self._set_gradient_checkpointing(enable=True, gradient_checkpointing_func=gradient_checkpointing_func)

        if getattr(self, "_hf_peft_config_loaded", False):
            # When using PEFT + gradient checkpointing + Trainer we need to make sure the input has requires_grad=True
            # we do it also on PEFT: https://github.com/huggingface/peft/blob/85013987aa82aa1af3da1236b6902556ce3e483e/src/peft/peft_model.py#L334
            # When training with PEFT, only LoRA layers will have requires grad set to True, but the output of frozen layers need to propagate
            # the gradients to make sure the gradient flows.
            self.enable_input_require_grads()

    def _set_gradient_checkpointing(self, enable: bool = True, gradient_checkpointing_func: Callable = checkpoint):
        is_gradient_checkpointing_set = False

        # Apply it on the top-level module in case the top-level modules supports it
        # for example, LongT5Stack inherits from `PreTrainedModel`.
        if hasattr(self, "gradient_checkpointing"):
            self._gradient_checkpointing_func = gradient_checkpointing_func
            self.gradient_checkpointing = enable
            is_gradient_checkpointing_set = True

        for module in self.modules():
            if hasattr(module, "gradient_checkpointing"):
                module._gradient_checkpointing_func = gradient_checkpointing_func
                module.gradient_checkpointing = enable
                is_gradient_checkpointing_set = True

        if not is_gradient_checkpointing_set:
            raise ValueError(
                f"{self.__class__.__name__} is not compatible with gradient checkpointing. Make sure all the architecture support it by setting a boolean attribute"
                " `gradient_checkpointing` to modules of the model that uses checkpointing."
            )

    def gradient_checkpointing_disable(self):
        """
        Deactivates gradient checkpointing for the current model.

        Note that in other frameworks this feature can be referred to as "activation checkpointing" or "checkpoint
        activations".
        """
        if self.supports_gradient_checkpointing:
            self._set_gradient_checkpointing(enable=False)

        if getattr(self, "_hf_peft_config_loaded", False):
            self.disable_input_require_grads()

    @property
    def is_gradient_checkpointing(self) -> bool:
        """
        Whether gradient checkpointing is activated for this model or not.

        Note that in other frameworks this feature can be referred to as "activation checkpointing" or "checkpoint
        activations".
        """
        return any(hasattr(m, "gradient_checkpointing") and m.gradient_checkpointing for m in self.modules())

    def save_pretrained(
        self,
        save_directory: Union[str, os.PathLike],
        is_main_process: bool = True,
        state_dict: Optional[dict] = None,
        save_function: Callable = torch.save,
        push_to_hub: bool = False,
        max_shard_size: Union[int, str] = "5GB",
        safe_serialization: bool = True,
        variant: Optional[str] = None,
        token: Optional[Union[str, bool]] = None,
        save_peft_format: bool = True,
        **kwargs,
    ):
        """
        Save a model and its configuration file to a directory, so that it can be re-loaded using the
        [`~PreTrainedModel.from_pretrained`] class method.

        Arguments:
            save_directory (`str` or `os.PathLike`):
                Directory to which to save. Will be created if it doesn't exist.
            is_main_process (`bool`, *optional*, defaults to `True`):
                Whether the process calling this is the main process or not. Useful when in distributed training like
                TPUs and need to call this function on all processes. In this case, set `is_main_process=True` only on
                the main process to avoid race conditions.
            state_dict (nested dictionary of `torch.Tensor`):
                The state dictionary of the model to save. Will default to `self.state_dict()`, but can be used to only
                save parts of the model or if special precautions need to be taken when recovering the state dictionary
                of a model (like when using model parallelism).
            save_function (`Callable`):
                The function to use to save the state dictionary. Useful on distributed training like TPUs when one
                need to replace `torch.save` by another method.
            push_to_hub (`bool`, *optional*, defaults to `False`):
                Whether or not to push your model to the Hugging Face model hub after saving it. You can specify the
                repository you want to push to with `repo_id` (will default to the name of `save_directory` in your
                namespace).
            max_shard_size (`int` or `str`, *optional*, defaults to `"5GB"`):
                The maximum size for a checkpoint before being sharded. Checkpoints shard will then be each of size
                lower than this size. If expressed as a string, needs to be digits followed by a unit (like `"5MB"`).
                We default it to 5GB in order for models to be able to run easily on free-tier google colab instances
                without CPU OOM issues.

                <Tip warning={true}>

                If a single weight of the model is bigger than `max_shard_size`, it will be in its own checkpoint shard
                which will be bigger than `max_shard_size`.

                </Tip>

            safe_serialization (`bool`, *optional*, defaults to `True`):
                Whether to save the model using `safetensors` or the traditional PyTorch way (that uses `pickle`).
            variant (`str`, *optional*):
                If specified, weights are saved in the format pytorch_model.<variant>.bin.
            token (`str` or `bool`, *optional*):
                The token to use as HTTP bearer authorization for remote files. If `True`, or not specified, will use
                the token generated when running `huggingface-cli login` (stored in `~/.huggingface`).
            save_peft_format (`bool`, *optional*, defaults to `True`):
                For backward compatibility with PEFT library, in case adapter weights are attached to the model, all
                keys of the state dict of adapters needs to be pre-pended with `base_model.model`. Advanced users can
                disable this behaviours by setting `save_peft_format` to `False`.
            kwargs (`Dict[str, Any]`, *optional*):
                Additional key word arguments passed along to the [`~utils.PushToHubMixin.push_to_hub`] method.
        """
        use_auth_token = kwargs.pop("use_auth_token", None)

        if use_auth_token is not None:
            warnings.warn(
                "The `use_auth_token` argument is deprecated and will be removed in v5 of Transformers. Please use `token` instead.",
                FutureWarning,
            )
            if token is not None:
                raise ValueError(
                    "`token` and `use_auth_token` are both specified. Please set only the argument `token`."
                )
            token = use_auth_token

        if token is not None:
            kwargs["token"] = token

        _hf_peft_config_loaded = getattr(self, "_hf_peft_config_loaded", False)

        # Checks if the model has been loaded in 8-bit
        if (
            getattr(self, "is_loaded_in_8bit", False)
            and not getattr(self, "is_8bit_serializable", False)
            and not _hf_peft_config_loaded
        ):
            raise ValueError(
                "You are calling `save_pretrained` to a 8-bit converted model you may likely encounter unexepected"
                " behaviors. If you want to save 8-bit models, make sure to have `bitsandbytes>0.37.2` installed."
            )

        # If the model has adapters attached, you can save the adapters
        if getattr(self, "is_loaded_in_4bit", False) and not _hf_peft_config_loaded:
            raise NotImplementedError(
                "You are calling `save_pretrained` on a 4-bit converted model. This is currently not supported"
            )

        if "save_config" in kwargs:
            warnings.warn(
                "`save_config` is deprecated and will be removed in v5 of Transformers. Use `is_main_process` instead."
            )
            is_main_process = kwargs.pop("save_config")
        if safe_serialization and not is_safetensors_available():
            raise ImportError("`safe_serialization` requires the `safetensors library: `pip install safetensors`.")

        if os.path.isfile(save_directory):
            logger.error(f"Provided path ({save_directory}) should be a directory, not a file")
            return

        os.makedirs(save_directory, exist_ok=True)

        if push_to_hub:
            commit_message = kwargs.pop("commit_message", None)
            repo_id = kwargs.pop("repo_id", save_directory.split(os.path.sep)[-1])
            repo_id = self._create_repo(repo_id, **kwargs)
            files_timestamps = self._get_files_timestamps(save_directory)

        # Only save the model itself if we are using distributed training
        model_to_save = unwrap_model(self)

        # save the string version of dtype to the config, e.g. convert torch.float32 => "float32"
        # we currently don't use this setting automatically, but may start to use with v5
        dtype = get_parameter_dtype(model_to_save)
        model_to_save.config.torch_dtype = str(dtype).split(".")[1]

        # Attach architecture to the config
        model_to_save.config.architectures = [model_to_save.__class__.__name__]

        # If we have a custom model, we copy the file defining it in the folder and set the attributes so it can be
        # loaded from the Hub.
        if self._auto_class is not None:
            custom_object_save(self, save_directory, config=self.config)

        # Save the config
        if is_main_process:
            if not _hf_peft_config_loaded:
                model_to_save.config.save_pretrained(save_directory)
            if self.can_generate():
                model_to_save.generation_config.save_pretrained(save_directory)

            if _hf_peft_config_loaded:
                logger.info(
                    "Detected adapters on the model, saving the model in the PEFT format, only adapter weights will be saved."
                )
                state_dict = model_to_save.get_adapter_state_dict()

                if save_peft_format:
                    logger.info(
                        "To match the expected format of the PEFT library, all keys of the state dict of adapters will be pre-pended with `base_model.model`."
                    )
                    peft_state_dict = {}
                    for key, value in state_dict.items():
                        peft_state_dict[f"base_model.model.{key}"] = value
                    state_dict = peft_state_dict

                active_adapter = self.active_adapters()

                if len(active_adapter) > 1:
                    raise ValueError(
                        "Multiple active adapters detected, saving multiple active adapters is not supported yet. You can save adapters separately one by one "
                        "by iteratively calling `model.set_adapter(adapter_name)` then `model.save_pretrained(...)`"
                    )
                active_adapter = active_adapter[0]

                current_peft_config = self.peft_config[active_adapter]
                current_peft_config.save_pretrained(save_directory)

        # Save the model
        if state_dict is None:
            state_dict = model_to_save.state_dict()

        # Translate state_dict from smp to hf if saving with smp >= 1.10
        if IS_SAGEMAKER_MP_POST_1_10:
            for smp_to_hf, _ in smp.state.module_manager.translate_functions:
                state_dict = smp_to_hf(state_dict)

        # Handle the case where some state_dict keys shouldn't be saved
        if self._keys_to_ignore_on_save is not None:
            for ignore_key in self._keys_to_ignore_on_save:
                if ignore_key in state_dict.keys():
                    del state_dict[ignore_key]
        if safe_serialization:
            # Safetensors does not allow tensor aliasing.
            # We're going to remove aliases before saving
            ptrs = collections.defaultdict(list)
            for name, tensor in state_dict.items():
                ptrs[id_tensor_storage(tensor)].append(name)

            # These are all the pointers of shared tensors.
            shared_ptrs = {ptr: names for ptr, names in ptrs.items() if len(names) > 1}
            warn_names = set()
            for names in shared_ptrs.values():
                # Removing the keys which are declared as known duplicates on
                # load. This allows to make sure the name which is kept is consistent.
                if self._tied_weights_keys is not None:
                    found = 0
                    for name in sorted(names):
                        matches_pattern = any(re.search(pat, name) for pat in self._tied_weights_keys)
                        if matches_pattern and name in state_dict:
                            found += 1
                            if found < len(names):
                                del state_dict[name]

                # When not all duplicates have been cleaned, still remove those keys, but put a clear warning.
                # If the link between tensors was done at runtime then `from_pretrained` will not get
                # the key back leading to random tensor. A proper warning will be shown
                # during reload (if applicable), but since the file is not necessarily compatible with
                # the config, better show a proper warning.
                found = 0
                for name in names:
                    if name in state_dict:
                        found += 1
                        if found > 1:
                            del state_dict[name]
                            warn_names.add(name)
            if len(warn_names) > 0:
                logger.warning_once(
                    f"Removed shared tensor {warn_names} while saving. This should be OK, but check by verifying that you don't receive any warning while reloading",
                )

        # Shard the model if it is too big.
        if not _hf_peft_config_loaded:
            weights_name = SAFE_WEIGHTS_NAME if safe_serialization else WEIGHTS_NAME
            weights_name = _add_variant(weights_name, variant)
        else:
            weights_name = ADAPTER_SAFE_WEIGHTS_NAME if safe_serialization else ADAPTER_WEIGHTS_NAME

        shards, index = shard_checkpoint(state_dict, max_shard_size=max_shard_size, weights_name=weights_name)

        # Clean the folder from a previous save
        for filename in os.listdir(save_directory):
            full_filename = os.path.join(save_directory, filename)
            # If we have a shard file that is not going to be replaced, we delete it, but only from the main process
            # in distributed settings to avoid race conditions.
            weights_no_suffix = weights_name.replace(".bin", "").replace(".safetensors", "")

            # make sure that file to be deleted matches format of sharded file, e.g. pytorch_model-00001-of-00005
            filename_no_suffix = filename.replace(".bin", "").replace(".safetensors", "")
            reg = re.compile(r"(.*?)-\d{5}-of-\d{5}")

            if (
                filename.startswith(weights_no_suffix)
                and os.path.isfile(full_filename)
                and filename not in shards.keys()
                and is_main_process
                and reg.fullmatch(filename_no_suffix) is not None
            ):
                os.remove(full_filename)

        # Save the model
        for shard_file, shard in shards.items():
            if safe_serialization:
                # At some point we will need to deal better with save_function (used for TPU and other distributed
                # joyfulness), but for now this enough.
                safe_save_file(shard, os.path.join(save_directory, shard_file), metadata={"format": "pt"})
            else:
                save_function(shard, os.path.join(save_directory, shard_file))

        if index is None:
            path_to_weights = os.path.join(save_directory, _add_variant(WEIGHTS_NAME, variant))
            logger.info(f"Model weights saved in {path_to_weights}")
        else:
            save_index_file = SAFE_WEIGHTS_INDEX_NAME if safe_serialization else WEIGHTS_INDEX_NAME
            save_index_file = os.path.join(save_directory, _add_variant(save_index_file, variant))
            # Save the index as well
            with open(save_index_file, "w", encoding="utf-8") as f:
                content = json.dumps(index, indent=2, sort_keys=True) + "\n"
                f.write(content)
            logger.info(
                f"The model is bigger than the maximum size per checkpoint ({max_shard_size}) and is going to be "
                f"split in {len(shards)} checkpoint shards. You can find where each parameters has been saved in the "
                f"index located at {save_index_file}."
            )

        if push_to_hub:
            self._upload_modified_files(
                save_directory,
                repo_id,
                files_timestamps,
                commit_message=commit_message,
                token=token,
            )

    def get_memory_footprint(self, return_buffers=True):
        r"""
        Get the memory footprint of a model. This will return the memory footprint of the current model in bytes.
        Useful to benchmark the memory footprint of the current model and design some tests. Solution inspired from the
        PyTorch discussions: https://discuss.pytorch.org/t/gpu-memory-that-model-uses/56822/2

        Arguments:
            return_buffers (`bool`, *optional*, defaults to `True`):
                Whether to return the size of the buffer tensors in the computation of the memory footprint. Buffers
                are tensors that do not require gradients and not registered as parameters. E.g. mean and std in batch
                norm layers. Please see: https://discuss.pytorch.org/t/what-pytorch-means-by-buffers/120266/2
        """
        mem = sum([param.nelement() * param.element_size() for param in self.parameters()])
        if return_buffers:
            mem_bufs = sum([buf.nelement() * buf.element_size() for buf in self.buffers()])
            mem = mem + mem_bufs
        return mem

    @wraps(torch.nn.Module.cuda)
    def cuda(self, *args, **kwargs):
        # Checks if the model has been loaded in 8-bit
        if getattr(self, "quantization_method", None) == QuantizationMethod.BITS_AND_BYTES:
            raise ValueError(
                "Calling `cuda()` is not supported for `4-bit` or `8-bit` quantized models. Please use the model as it is, since the"
                " model has already been set to the correct devices and casted to the correct `dtype`."
            )
        else:
            return super().cuda(*args, **kwargs)

    @wraps(torch.nn.Module.to)
    def to(self, *args, **kwargs):
        # Checks if the model has been loaded in 8-bit
        if getattr(self, "quantization_method", None) == QuantizationMethod.BITS_AND_BYTES:
            raise ValueError(
                "`.to` is not supported for `4-bit` or `8-bit` bitsandbytes models. Please use the model as it is, since the"
                " model has already been set to the correct devices and casted to the correct `dtype`."
            )
        elif getattr(self, "quantization_method", None) == QuantizationMethod.GPTQ:
            # For GPTQ models, we prevent users from casting the model to another dytpe to restrict unwanted behaviours.
            # the correct API should be to load the model with the desired dtype directly through `from_pretrained`.
            dtype_present_in_args = False

            if "dtype" not in kwargs:
                for arg in args:
                    if isinstance(arg, torch.dtype):
                        dtype_present_in_args = True
                        break
            else:
                dtype_present_in_args = True

            if dtype_present_in_args:
                raise ValueError(
                    "You cannot cast a GPTQ model in a new `dtype`. Make sure to load the model using `from_pretrained` using the desired"
                    " `dtype` by passing the correct `torch_dtype` argument."
                )
        return super().to(*args, **kwargs)

    def half(self, *args):
        # Checks if the model is quantized
        if getattr(self, "is_quantized", False):
            raise ValueError(
                "`.half()` is not supported for quantized model. Please use the model as it is, since the"
                " model has already been casted to the correct `dtype`."
            )
        else:
            return super().half(*args)

    def float(self, *args):
        # Checks if the model is quantized
        if getattr(self, "is_quantized", False):
            raise ValueError(
                "`.float()` is not supported for quantized model. Please use the model as it is, since the"
                " model has already been casted to the correct `dtype`."
            )
        else:
            return super().float(*args)

    @classmethod
    def from_pretrained(
        cls,
        pretrained_model_name_or_path: Optional[Union[str, os.PathLike]],
        *model_args,
        config: Optional[Union[PretrainedConfig, str, os.PathLike]] = None,
        cache_dir: Optional[Union[str, os.PathLike]] = None,
        ignore_mismatched_sizes: bool = False,
        force_download: bool = False,
        local_files_only: bool = False,
        token: Optional[Union[str, bool]] = None,
        revision: str = "main",
        use_safetensors: bool = None,
        **kwargs,
    ):
        r"""
        Instantiate a pretrained pytorch model from a pre-trained model configuration.

        The model is set in evaluation mode by default using `model.eval()` (Dropout modules are deactivated). To train
        the model, you should first set it back in training mode with `model.train()`.

        The warning *Weights from XXX not initialized from pretrained model* means that the weights of XXX do not come
        pretrained with the rest of the model. It is up to you to train those weights with a downstream fine-tuning
        task.

        The warning *Weights from XXX not used in YYY* means that the layer XXX is not used by YYY, therefore those
        weights are discarded.

        Parameters:
            pretrained_model_name_or_path (`str` or `os.PathLike`, *optional*):
                Can be either:

                    - A string, the *model id* of a pretrained model hosted inside a model repo on huggingface.co.
                      Valid model ids can be located at the root-level, like `bert-base-uncased`, or namespaced under a
                      user or organization name, like `dbmdz/bert-base-german-cased`.
                    - A path to a *directory* containing model weights saved using
                      [`~PreTrainedModel.save_pretrained`], e.g., `./my_model_directory/`.
                    - A path or url to a *tensorflow index checkpoint file* (e.g, `./tf_model/model.ckpt.index`). In
                      this case, `from_tf` should be set to `True` and a configuration object should be provided as
                      `config` argument. This loading path is slower than converting the TensorFlow checkpoint in a
                      PyTorch model using the provided conversion scripts and loading the PyTorch model afterwards.
                    - A path or url to a model folder containing a *flax checkpoint file* in *.msgpack* format (e.g,
                      `./flax_model/` containing `flax_model.msgpack`). In this case, `from_flax` should be set to
                      `True`.
                    - `None` if you are both providing the configuration and state dictionary (resp. with keyword
                      arguments `config` and `state_dict`).
            model_args (sequence of positional arguments, *optional*):
                All remaining positional arguments will be passed to the underlying model's `__init__` method.
            config (`Union[PretrainedConfig, str, os.PathLike]`, *optional*):
                Can be either:

                    - an instance of a class derived from [`PretrainedConfig`],
                    - a string or path valid as input to [`~PretrainedConfig.from_pretrained`].

                Configuration for the model to use instead of an automatically loaded configuration. Configuration can
                be automatically loaded when:

                    - The model is a model provided by the library (loaded with the *model id* string of a pretrained
                      model).
                    - The model was saved using [`~PreTrainedModel.save_pretrained`] and is reloaded by supplying the
                      save directory.
                    - The model is loaded by supplying a local directory as `pretrained_model_name_or_path` and a
                      configuration JSON file named *config.json* is found in the directory.
            state_dict (`Dict[str, torch.Tensor]`, *optional*):
                A state dictionary to use instead of a state dictionary loaded from saved weights file.

                This option can be used if you want to create a model from a pretrained configuration but load your own
                weights. In this case though, you should check if using [`~PreTrainedModel.save_pretrained`] and
                [`~PreTrainedModel.from_pretrained`] is not a simpler option.
            cache_dir (`Union[str, os.PathLike]`, *optional*):
                Path to a directory in which a downloaded pretrained model configuration should be cached if the
                standard cache should not be used.
            from_tf (`bool`, *optional*, defaults to `False`):
                Load the model weights from a TensorFlow checkpoint save file (see docstring of
                `pretrained_model_name_or_path` argument).
            from_flax (`bool`, *optional*, defaults to `False`):
                Load the model weights from a Flax checkpoint save file (see docstring of
                `pretrained_model_name_or_path` argument).
            ignore_mismatched_sizes (`bool`, *optional*, defaults to `False`):
                Whether or not to raise an error if some of the weights from the checkpoint do not have the same size
                as the weights of the model (if for instance, you are instantiating a model with 10 labels from a
                checkpoint with 3 labels).
            force_download (`bool`, *optional*, defaults to `False`):
                Whether or not to force the (re-)download of the model weights and configuration files, overriding the
                cached versions if they exist.
            resume_download (`bool`, *optional*, defaults to `False`):
                Whether or not to delete incompletely received files. Will attempt to resume the download if such a
                file exists.
            proxies (`Dict[str, str]`, *optional*):
                A dictionary of proxy servers to use by protocol or endpoint, e.g., `{'http': 'foo.bar:3128',
                'http://hostname': 'foo.bar:4012'}`. The proxies are used on each request.
            output_loading_info(`bool`, *optional*, defaults to `False`):
                Whether ot not to also return a dictionary containing missing keys, unexpected keys and error messages.
            local_files_only(`bool`, *optional*, defaults to `False`):
                Whether or not to only look at local files (i.e., do not try to download the model).
            token (`str` or `bool`, *optional*):
                The token to use as HTTP bearer authorization for remote files. If `True`, or not specified, will use
                the token generated when running `huggingface-cli login` (stored in `~/.huggingface`).
            revision (`str`, *optional*, defaults to `"main"`):
                The specific model version to use. It can be a branch name, a tag name, or a commit id, since we use a
                git-based system for storing models and other artifacts on huggingface.co, so `revision` can be any
                identifier allowed by git.

                <Tip>

                To test a pull request you made on the Hub, you can pass `revision="refs/pr/<pr_number>".

                </Tip>

            mirror (`str`, *optional*):
                Mirror source to accelerate downloads in China. If you are from China and have an accessibility
                problem, you can set this option to resolve it. Note that we do not guarantee the timeliness or safety.
                Please refer to the mirror site for more information.
            _fast_init(`bool`, *optional*, defaults to `True`):
                Whether or not to disable fast initialization.

                <Tip warning={true}>

                One should only disable *_fast_init* to ensure backwards compatibility with `transformers.__version__ <
                4.6.0` for seeded model initialization. This argument will be removed at the next major version. See
                [pull request 11471](https://github.com/huggingface/transformers/pull/11471) for more information.

                </Tip>

            > Parameters for big model inference

            low_cpu_mem_usage(`bool`, *optional*):
                Tries to not use more than 1x model size in CPU memory (including peak memory) while loading the model.
                This is an experimental feature and a subject to change at any moment.
            torch_dtype (`str` or `torch.dtype`, *optional*):
                Override the default `torch.dtype` and load the model under a specific `dtype`. The different options
                are:

                1. `torch.float16` or `torch.bfloat16` or `torch.float`: load in a specified
                  `dtype`, ignoring the model's `config.torch_dtype` if one exists. If not specified
                  - the model will get loaded in `torch.float` (fp32).

                2. `"auto"` - A `torch_dtype` entry in the `config.json` file of the model will be
                  attempted to be used. If this entry isn't found then next check the `dtype` of the first weight in
                  the checkpoint that's of a floating point type and use that as `dtype`. This will load the model
                  using the `dtype` it was saved in at the end of the training. It can't be used as an indicator of how
                  the model was trained. Since it could be trained in one of half precision dtypes, but saved in fp32.

                <Tip>

                For some models the `dtype` they were trained in is unknown - you may try to check the model's paper or
                reach out to the authors and ask them to add this information to the model's card and to insert the
                `torch_dtype` entry in `config.json` on the hub.

                </Tip>

            device_map (`str` or `Dict[str, Union[int, str, torch.device]]` or `int` or `torch.device`, *optional*):
                A map that specifies where each submodule should go. It doesn't need to be refined to each
                parameter/buffer name, once a given module name is inside, every submodule of it will be sent to the
                same device. If we only pass the device (*e.g.*, `"cpu"`, `"cuda:1"`, `"mps"`, or a GPU ordinal rank
                like `1`) on which the model will be allocated, the device map will map the entire model to this
                device. Passing `device_map = 0` means put the whole model on GPU 0.

                To have Accelerate compute the most optimized `device_map` automatically, set `device_map="auto"`. For
                more information about each option see [designing a device
                map](https://hf.co/docs/accelerate/main/en/usage_guides/big_modeling#designing-a-device-map).
            max_memory (`Dict`, *optional*):
                A dictionary device identifier to maximum memory. Will default to the maximum memory available for each
                GPU and the available CPU RAM if unset.
            offload_folder (`str` or `os.PathLike`, *optional*):
                If the `device_map` contains any value `"disk"`, the folder where we will offload weights.
            offload_state_dict (`bool`, *optional*):
                If `True`, will temporarily offload the CPU state dict to the hard drive to avoid getting out of CPU
                RAM if the weight of the CPU state dict + the biggest shard of the checkpoint does not fit. Defaults to
                `True` when there is some disk offload.
            load_in_8bit (`bool`, *optional*, defaults to `False`):
                If `True`, will convert the loaded model into mixed-8bit quantized model. To use this feature please
                install `bitsandbytes` (`pip install -U bitsandbytes`).
            load_in_4bit (`bool`, *optional*, defaults to `False`):
                If `True`, will convert the loaded model into 4bit precision quantized model. To use this feature
                install the latest version of `bitsandbytes` (`pip install -U bitsandbytes`).
            quantization_config (`Union[QuantizationConfigMixin,Dict]`, *optional*):
                A dictionary of configuration parameters or a QuantizationConfigMixin object for quantization (e.g
                bitsandbytes, gptq)
            subfolder (`str`, *optional*, defaults to `""`):
                In case the relevant files are located inside a subfolder of the model repo on huggingface.co, you can
                specify the folder name here.
            variant (`str`, *optional*):
                If specified load weights from `variant` filename, *e.g.* pytorch_model.<variant>.bin. `variant` is
                ignored when using `from_tf` or `from_flax`.
            use_safetensors (`bool`, *optional*, defaults to `None`):
                Whether or not to use `safetensors` checkpoints. Defaults to `None`. If not specified and `safetensors`
                is not installed, it will be set to `False`.

            kwargs (remaining dictionary of keyword arguments, *optional*):
                Can be used to update the configuration object (after it being loaded) and initiate the model (e.g.,
                `output_attentions=True`). Behaves differently depending on whether a `config` is provided or
                automatically loaded:

                    - If a configuration is provided with `config`, `**kwargs` will be directly passed to the
                      underlying model's `__init__` method (we assume all relevant updates to the configuration have
                      already been done)
                    - If a configuration is not provided, `kwargs` will be first passed to the configuration class
                      initialization function ([`~PretrainedConfig.from_pretrained`]). Each key of `kwargs` that
                      corresponds to a configuration attribute will be used to override said attribute with the
                      supplied `kwargs` value. Remaining keys that do not correspond to any configuration attribute
                      will be passed to the underlying model's `__init__` function.

        <Tip>

        Activate the special ["offline-mode"](https://huggingface.co/transformers/installation.html#offline-mode) to
        use this method in a firewalled environment.

        </Tip>

        Examples:

        ```python
        >>> from transformers import BertConfig, BertModel

        >>> # Download model and configuration from huggingface.co and cache.
        >>> model = BertModel.from_pretrained("bert-base-uncased")
        >>> # Model was saved using *save_pretrained('./test/saved_model/')* (for example purposes, not runnable).
        >>> model = BertModel.from_pretrained("./test/saved_model/")
        >>> # Update configuration during loading.
        >>> model = BertModel.from_pretrained("bert-base-uncased", output_attentions=True)
        >>> assert model.config.output_attentions == True
        >>> # Loading from a TF checkpoint file instead of a PyTorch model (slower, for example purposes, not runnable).
        >>> config = BertConfig.from_json_file("./tf_model/my_tf_model_config.json")
        >>> model = BertModel.from_pretrained("./tf_model/my_tf_checkpoint.ckpt.index", from_tf=True, config=config)
        >>> # Loading from a Flax checkpoint file instead of a PyTorch model (slower)
        >>> model = BertModel.from_pretrained("bert-base-uncased", from_flax=True)
        ```

        * `low_cpu_mem_usage` algorithm:

        This is an experimental function that loads the model using ~1x model size CPU memory

        Here is how it works:

        1. save which state_dict keys we have
        2. drop state_dict before the model is created, since the latter takes 1x model size CPU memory
        3. after the model has been instantiated switch to the meta device all params/buffers that
        are going to be replaced from the loaded state_dict
        4. load state_dict 2nd time
        5. replace the params/buffers from the state_dict

        Currently, it can't handle deepspeed ZeRO stage 3 and ignores loading errors

        """
        state_dict = kwargs.pop("state_dict", None)
        from_tf = kwargs.pop("from_tf", False)
        from_flax = kwargs.pop("from_flax", False)
        resume_download = kwargs.pop("resume_download", False)
        proxies = kwargs.pop("proxies", None)
        output_loading_info = kwargs.pop("output_loading_info", False)
        use_auth_token = kwargs.pop("use_auth_token", None)
        trust_remote_code = kwargs.pop("trust_remote_code", None)
        _ = kwargs.pop("mirror", None)
        from_pipeline = kwargs.pop("_from_pipeline", None)
        from_auto_class = kwargs.pop("_from_auto", False)
        _fast_init = kwargs.pop("_fast_init", True)
        torch_dtype = kwargs.pop("torch_dtype", None)
        low_cpu_mem_usage = kwargs.pop("low_cpu_mem_usage", None)
        device_map = kwargs.pop("device_map", None)
        max_memory = kwargs.pop("max_memory", None)
        offload_folder = kwargs.pop("offload_folder", None)
        offload_state_dict = kwargs.pop("offload_state_dict", False)
        load_in_8bit = kwargs.pop("load_in_8bit", False)
        load_in_4bit = kwargs.pop("load_in_4bit", False)
        quantization_config = kwargs.pop("quantization_config", None)
        subfolder = kwargs.pop("subfolder", "")
        commit_hash = kwargs.pop("_commit_hash", None)
        variant = kwargs.pop("variant", None)
        adapter_kwargs = kwargs.pop("adapter_kwargs", {})
        adapter_name = kwargs.pop("adapter_name", "default")
        use_flash_attention_2 = kwargs.pop("use_flash_attention_2", False)

        if is_fsdp_enabled():
            low_cpu_mem_usage = True

        if use_auth_token is not None:
            warnings.warn(
                "The `use_auth_token` argument is deprecated and will be removed in v5 of Transformers. Please use `token` instead.",
                FutureWarning,
            )
            if token is not None:
                raise ValueError(
                    "`token` and `use_auth_token` are both specified. Please set only the argument `token`."
                )
            token = use_auth_token

        if token is not None and adapter_kwargs is not None and "token" not in adapter_kwargs:
            adapter_kwargs["token"] = token

        if use_safetensors is None and not is_safetensors_available():
            use_safetensors = False

        if is_bitsandbytes_available():
            is_8bit_serializable = version.parse(importlib.metadata.version("bitsandbytes")) > version.parse("0.37.2")
        else:
            is_8bit_serializable = False

        if trust_remote_code is True:
            logger.warning(
                "The argument `trust_remote_code` is to be used with Auto classes. It has no effect here and is"
                " ignored."
            )

        if commit_hash is None:
            if not isinstance(config, PretrainedConfig):
                # We make a call to the config file first (which may be absent) to get the commit hash as soon as possible
                resolved_config_file = cached_file(
                    pretrained_model_name_or_path,
                    CONFIG_NAME,
                    cache_dir=cache_dir,
                    force_download=force_download,
                    resume_download=resume_download,
                    proxies=proxies,
                    local_files_only=local_files_only,
                    token=token,
                    revision=revision,
                    subfolder=subfolder,
                    _raise_exceptions_for_missing_entries=False,
                    _raise_exceptions_for_connection_errors=False,
                )
                commit_hash = extract_commit_hash(resolved_config_file, commit_hash)
            else:
                commit_hash = getattr(config, "_commit_hash", None)

        if is_peft_available():
            _adapter_model_path = adapter_kwargs.pop("_adapter_model_path", None)

            if _adapter_model_path is None:
                _adapter_model_path = find_adapter_config_file(
                    pretrained_model_name_or_path,
                    cache_dir=cache_dir,
                    force_download=force_download,
                    resume_download=resume_download,
                    proxies=proxies,
                    local_files_only=local_files_only,
                    _commit_hash=commit_hash,
                    **adapter_kwargs,
                )
            if _adapter_model_path is not None and os.path.isfile(_adapter_model_path):
                with open(_adapter_model_path, "r", encoding="utf-8") as f:
                    _adapter_model_path = pretrained_model_name_or_path
                    pretrained_model_name_or_path = json.load(f)["base_model_name_or_path"]
        else:
            _adapter_model_path = None

        # change device_map into a map if we passed an int, a str or a torch.device
        if isinstance(device_map, torch.device):
            device_map = {"": device_map}
        elif isinstance(device_map, str) and device_map not in ["auto", "balanced", "balanced_low_0", "sequential"]:
            try:
                device_map = {"": torch.device(device_map)}
            except RuntimeError:
                raise ValueError(
                    "When passing device_map as a string, the value needs to be a device name (e.g. cpu, cuda:0) or "
                    f"'auto', 'balanced', 'balanced_low_0', 'sequential' but found {device_map}."
                )
        elif isinstance(device_map, int):
            if device_map < 0:
                raise ValueError(
                    "You can't pass device_map as a negative int. If you want to put the model on the cpu, pass device_map = 'cpu' "
                )
            else:
                device_map = {"": device_map}

        if device_map is not None:
            if low_cpu_mem_usage is None:
                low_cpu_mem_usage = True
            elif not low_cpu_mem_usage:
                raise ValueError("Passing along a `device_map` requires `low_cpu_mem_usage=True`")

        if low_cpu_mem_usage:
            if device_map is not None:
                # The max memory utils require PyTorch >= 1.10 to have torch.cuda.mem_get_info.
                require_version_core("torch>=1.10")

            if is_deepspeed_zero3_enabled():
                raise ValueError(
                    "DeepSpeed Zero-3 is not compatible with `low_cpu_mem_usage=True` or with passing a `device_map`."
                )
            elif not is_accelerate_available():
                raise ImportError(
                    "Using `low_cpu_mem_usage=True` or a `device_map` requires Accelerate: `pip install accelerate`"
                )

        quantization_method_from_args = None
        if quantization_config is not None:
            quantization_method_from_args = getattr(
                quantization_config, "quant_method", QuantizationMethod.BITS_AND_BYTES
            )

            if quantization_method_from_args == QuantizationMethod.AWQ:
                raise ValueError(
                    "You cannot pass an `AwqConfig` when loading a model as you can only use AWQ models"
                    " for inference. To quantize transformers models with AWQ algorithm, please refer to our"
                    " quantization docs: https://huggingface.co/docs/transformers/main_classes/quantization "
                )

        if quantization_config is None and (load_in_8bit or load_in_4bit):
            quantization_method_from_args = QuantizationMethod.BITS_AND_BYTES
            quantization_config, kwargs = BitsAndBytesConfig.from_dict(
                config_dict={"load_in_8bit": load_in_8bit, "load_in_4bit": load_in_4bit},
                return_unused_kwargs=True,
                **kwargs,
            )
        elif quantization_method_from_args == QuantizationMethod.BITS_AND_BYTES:
            load_in_8bit = quantization_config.load_in_8bit
            load_in_4bit = quantization_config.load_in_4bit

            quantization_config_kwargs = {
                k: v for k, v in kwargs.items() if k in inspect.signature(BitsAndBytesConfig).parameters
            }

            if len(quantization_config_kwargs) > 0:
                raise ValueError(
                    "You can't pass `load_in_8bit` or any other `BitsAndBytesConfig` argument as a kwarg when passing "
                    "`quantization_config` argument at the same time."
                )

        if load_in_8bit or load_in_4bit:
            if not (is_accelerate_available() and is_bitsandbytes_available()):
                raise ImportError(
                    "Using `load_in_8bit=True` requires Accelerate: `pip install accelerate` and the latest version of"
                    " bitsandbytes `pip install -i https://test.pypi.org/simple/ bitsandbytes` or"
                    " pip install bitsandbytes` "
                )

            if torch_dtype is None:
                # We force the `dtype` to be float16, this is a requirement from `bitsandbytes`
                logger.info(
                    f"Overriding torch_dtype={torch_dtype} with `torch_dtype=torch.float16` due to "
                    "requirements of `bitsandbytes` to enable model loading in 8-bit or 4-bit. "
                    "Pass your own torch_dtype to specify the dtype of the remaining non-linear layers or pass"
                    " torch_dtype=torch.float16 to remove this warning."
                )
                torch_dtype = torch.float16

            if device_map is None:
                if torch.cuda.is_available():
                    device_map = {"": torch.cuda.current_device()}
                else:
                    raise RuntimeError("No GPU found. A GPU is needed for quantization.")
                logger.info(
                    "The device_map was not initialized. "
                    "Setting device_map to {'':torch.cuda.current_device()}. "
                    "If you want to use the model for inference, please set device_map ='auto' "
                )
                if low_cpu_mem_usage is None:
                    low_cpu_mem_usage = True

            if from_tf or from_flax:
                raise ValueError(
                    "Converting into 4-bit or 8-bit weights from tf/flax weights is currently not supported, please make"
                    " sure the weights are in PyTorch format."
                )

        user_agent = {"file_type": "model", "framework": "pytorch", "from_auto_class": from_auto_class}
        if from_pipeline is not None:
            user_agent["using_pipeline"] = from_pipeline

        if is_offline_mode() and not local_files_only:
            logger.info("Offline mode: forcing local_files_only=True")
            local_files_only = True

        # Load config if we don't provide a configuration
        if not isinstance(config, PretrainedConfig):
            config_path = config if config is not None else pretrained_model_name_or_path
            config, model_kwargs = cls.config_class.from_pretrained(
                config_path,
                cache_dir=cache_dir,
                return_unused_kwargs=True,
                force_download=force_download,
                resume_download=resume_download,
                proxies=proxies,
                local_files_only=local_files_only,
                token=token,
                revision=revision,
                subfolder=subfolder,
                _from_auto=from_auto_class,
                _from_pipeline=from_pipeline,
                **kwargs,
            )
        else:
            model_kwargs = kwargs

        quantizer = None
        quantization_method_from_config = None
        if hasattr(config, "quantization_config"):
            quantization_method_from_config = config.quantization_config.get(
                "quant_method", QuantizationMethod.BITS_AND_BYTES
            )

        if quantization_method_from_config == QuantizationMethod.GPTQ and quantization_method_from_args is not None:
            loading_attr_dict = quantization_config.get_loading_attributes()
            for attr, val in loading_attr_dict.items():
                config.quantization_config[attr] = val
            quantization_method_from_args = None
            logger.warning(
                "You passed `quantization_config` to `from_pretrained` but the model you're loading already has a "
                "`quantization_config` attribute and has already quantized weights. However, loading attributes"
                " (e.g. use_exllama, exllama_config, use_cuda_fp16, max_input_length) will be overwritten with the one you passed to `from_pretrained`. The rest will be ignored."
            )
        if (
            quantization_method_from_args == QuantizationMethod.GPTQ
            or quantization_method_from_config == QuantizationMethod.GPTQ
        ):
            gptq_supports_cpu = version.parse(importlib.metadata.version("auto-gptq")) > version.parse("0.4.2")
            if not gptq_supports_cpu and not torch.cuda.is_available():
                raise RuntimeError("GPU is required to quantize or run quantize model.")
            elif not (is_optimum_available() and is_auto_gptq_available()):
                raise ImportError(
                    "Loading a GPTQ quantized model requires optimum (`pip install optimum`) and auto-gptq library (`pip install auto-gptq`)"
                )
            elif version.parse(importlib.metadata.version("auto_gptq")) < version.parse("0.4.2"):
                raise ImportError(
                    "You need a version of auto_gptq >= 0.4.2 to use GPTQ: `pip install --upgrade auto-gptq`"
                )
            else:
                # Need to protect the import
                from optimum.gptq import GPTQQuantizer
            if quantization_method_from_config == QuantizationMethod.GPTQ:
                quantization_config = GPTQConfig.from_dict(config.quantization_config)
                config.quantization_config = quantization_config
            if torch_dtype is None:
                torch_dtype = torch.float16
            else:
                logger.info("We suggest you to set `torch_dtype=torch.float16` for better efficiency with GPTQ.")

<<<<<<< HEAD
            quantizer = GPTQQuantizer.from_dict(quantization_config.to_dict_optimum())
=======
            quantizer = GPTQQuantizer.from_dict(quantization_config.to_dict())
        elif quantization_method_from_config == QuantizationMethod.AWQ:
            if not torch.cuda.is_available():
                raise RuntimeError("GPU is required to run AWQ quantized model.")

            if not is_auto_awq_available():
                raise ImportError("Loading an AWQ quantized model requires auto-awq library (`pip install autoawq`)")

            if not is_accelerate_available():
                raise ImportError("Loading an AWQ quantized model requires accelerate (`pip install accelerate`)")

            if device_map is None:
                logger.warning(
                    "You have loaded an AWQ model on CPU and have a CUDA device available, make sure to set "
                    "your model on a GPU device in order to run your model."
                )
            elif device_map is not None:
                if isinstance(device_map, dict) and ("cpu" in device_map.values() or "disk" in device_map.values()):
                    raise ValueError(
                        "You are attempting to load an AWQ model with a device_map that contains a CPU or disk device."
                        " This is not supported. Please remove the CPU or disk device from the device_map."
                    )

            if torch_dtype is None:
                torch_dtype = torch.float16
            else:
                logger.info("We suggest you to set `torch_dtype=torch.float16` for better efficiency with AWQ.")

            # Force-set to `True` for more mem efficiency
            if low_cpu_mem_usage is None:
                low_cpu_mem_usage = True
>>>>>>> 21a2fbaf

        if (
            is_8bit_serializable
            and quantization_method_from_args == QuantizationMethod.BITS_AND_BYTES
            and load_in_8bit
        ):
            if quantization_method_from_config == QuantizationMethod.BITS_AND_BYTES:
                logger.warning(
                    "You passed `quantization_config` to `from_pretrained` but the model you're loading already has a"
                    " `quantization_config` attribute. The `quantization_config` attribute will be overwritten with the"
                    " one you passed to `from_pretrained`."
                )
            config.quantization_config = quantization_config
        elif (
            is_8bit_serializable
            and not load_in_8bit
            and quantization_method_from_config == QuantizationMethod.BITS_AND_BYTES
        ):
            quantization_config = config.quantization_config
            if isinstance(quantization_config, dict):
                quantization_config = BitsAndBytesConfig.from_dict(quantization_config, return_unused_kwargs=False)
            elif isinstance(quantization_config, BitsAndBytesConfig):
                pass
            else:
                raise ValueError(
                    f"Invalid type for `quantization_config`: {type(quantization_config)}. Should be a `dict` or a"
                    " `BitsAndBytesConfig` instance."
                )

            load_in_8bit = quantization_config.load_in_8bit

            if load_in_8bit:
                if torch_dtype is None:
                    torch_dtype = torch.float16
                if device_map is None:
                    if torch.cuda.is_available():
                        device_map = {"": torch.cuda.current_device()}
                    else:
                        raise RuntimeError("No GPU found. A GPU is needed for quantization.")
                    logger.info(
                        "The device_map was not initialized. "
                        "Setting device_map to {'':torch.cuda.current_device()}. "
                        "If you want to use the model for inference, please set device_map ='auto' "
                    )
                    if low_cpu_mem_usage is None:
                        low_cpu_mem_usage = True

        elif (
            not is_8bit_serializable
            and not load_in_8bit
            and quantization_method_from_config == QuantizationMethod.BITS_AND_BYTES
        ):
            logger.warning(
                "Detected the presence of a `quantization_config` attribute in the model's configuration but you don't have the correct"
                " `bitsandbytes` version to support int8 serialization. Please install the latest version of `bitsandbytes` with "
                " `pip install --upgrade bitsandbytes`."
            )

        # This variable will flag if we're loading a sharded checkpoint. In this case the archive file is just the
        # index of the files.
        is_sharded = False
        sharded_metadata = None
        # Load model
        loading_info = None

        # Keep in fp32 modules
        keep_in_fp32_modules = None
        use_keep_in_fp32_modules = False

        if pretrained_model_name_or_path is not None:
            pretrained_model_name_or_path = str(pretrained_model_name_or_path)
            is_local = os.path.isdir(pretrained_model_name_or_path)
            if is_local:
                if from_tf and os.path.isfile(
                    os.path.join(pretrained_model_name_or_path, subfolder, TF_WEIGHTS_NAME + ".index")
                ):
                    # Load from a TF 1.0 checkpoint in priority if from_tf
                    archive_file = os.path.join(pretrained_model_name_or_path, subfolder, TF_WEIGHTS_NAME + ".index")
                elif from_tf and os.path.isfile(
                    os.path.join(pretrained_model_name_or_path, subfolder, TF2_WEIGHTS_NAME)
                ):
                    # Load from a TF 2.0 checkpoint in priority if from_tf
                    archive_file = os.path.join(pretrained_model_name_or_path, subfolder, TF2_WEIGHTS_NAME)
                elif from_flax and os.path.isfile(
                    os.path.join(pretrained_model_name_or_path, subfolder, FLAX_WEIGHTS_NAME)
                ):
                    # Load from a Flax checkpoint in priority if from_flax
                    archive_file = os.path.join(pretrained_model_name_or_path, subfolder, FLAX_WEIGHTS_NAME)
                elif use_safetensors is not False and os.path.isfile(
                    os.path.join(pretrained_model_name_or_path, subfolder, _add_variant(SAFE_WEIGHTS_NAME, variant))
                ):
                    # Load from a safetensors checkpoint
                    archive_file = os.path.join(
                        pretrained_model_name_or_path, subfolder, _add_variant(SAFE_WEIGHTS_NAME, variant)
                    )
                elif use_safetensors is not False and os.path.isfile(
                    os.path.join(
                        pretrained_model_name_or_path, subfolder, _add_variant(SAFE_WEIGHTS_INDEX_NAME, variant)
                    )
                ):
                    # Load from a sharded safetensors checkpoint
                    archive_file = os.path.join(
                        pretrained_model_name_or_path, subfolder, _add_variant(SAFE_WEIGHTS_INDEX_NAME, variant)
                    )
                    is_sharded = True
                elif os.path.isfile(
                    os.path.join(pretrained_model_name_or_path, subfolder, _add_variant(WEIGHTS_NAME, variant))
                ):
                    # Load from a PyTorch checkpoint
                    archive_file = os.path.join(
                        pretrained_model_name_or_path, subfolder, _add_variant(WEIGHTS_NAME, variant)
                    )
                elif os.path.isfile(
                    os.path.join(pretrained_model_name_or_path, subfolder, _add_variant(WEIGHTS_INDEX_NAME, variant))
                ):
                    # Load from a sharded PyTorch checkpoint
                    archive_file = os.path.join(
                        pretrained_model_name_or_path, subfolder, _add_variant(WEIGHTS_INDEX_NAME, variant)
                    )
                    is_sharded = True
                # At this stage we don't have a weight file so we will raise an error.
                elif os.path.isfile(
                    os.path.join(pretrained_model_name_or_path, subfolder, TF_WEIGHTS_NAME + ".index")
                ) or os.path.isfile(os.path.join(pretrained_model_name_or_path, subfolder, TF2_WEIGHTS_NAME)):
                    raise EnvironmentError(
                        f"Error no file named {_add_variant(WEIGHTS_NAME, variant)} found in directory"
                        f" {pretrained_model_name_or_path} but there is a file for TensorFlow weights. Use"
                        " `from_tf=True` to load this model from those weights."
                    )
                elif os.path.isfile(os.path.join(pretrained_model_name_or_path, subfolder, FLAX_WEIGHTS_NAME)):
                    raise EnvironmentError(
                        f"Error no file named {_add_variant(WEIGHTS_NAME, variant)} found in directory"
                        f" {pretrained_model_name_or_path} but there is a file for Flax weights. Use `from_flax=True`"
                        " to load this model from those weights."
                    )
                elif use_safetensors:
                    raise EnvironmentError(
                        f"Error no file named {_add_variant(SAFE_WEIGHTS_NAME, variant)} found in directory"
                        f" {pretrained_model_name_or_path}."
                    )
                else:
                    raise EnvironmentError(
                        f"Error no file named {_add_variant(WEIGHTS_NAME, variant)}, {TF2_WEIGHTS_NAME},"
                        f" {TF_WEIGHTS_NAME + '.index'} or {FLAX_WEIGHTS_NAME} found in directory"
                        f" {pretrained_model_name_or_path}."
                    )
            elif os.path.isfile(os.path.join(subfolder, pretrained_model_name_or_path)):
                archive_file = pretrained_model_name_or_path
                is_local = True
            elif os.path.isfile(os.path.join(subfolder, pretrained_model_name_or_path + ".index")):
                if not from_tf:
                    raise ValueError(
                        f"We found a TensorFlow checkpoint at {pretrained_model_name_or_path + '.index'}, please set "
                        "from_tf to True to load from this checkpoint."
                    )
                archive_file = os.path.join(subfolder, pretrained_model_name_or_path + ".index")
                is_local = True
            elif is_remote_url(pretrained_model_name_or_path):
                filename = pretrained_model_name_or_path
                resolved_archive_file = download_url(pretrained_model_name_or_path)
            else:
                # set correct filename
                if from_tf:
                    filename = TF2_WEIGHTS_NAME
                elif from_flax:
                    filename = FLAX_WEIGHTS_NAME
                elif use_safetensors is not False:
                    filename = _add_variant(SAFE_WEIGHTS_NAME, variant)
                else:
                    filename = _add_variant(WEIGHTS_NAME, variant)

                try:
                    # Load from URL or cache if already cached
                    cached_file_kwargs = {
                        "cache_dir": cache_dir,
                        "force_download": force_download,
                        "proxies": proxies,
                        "resume_download": resume_download,
                        "local_files_only": local_files_only,
                        "token": token,
                        "user_agent": user_agent,
                        "revision": revision,
                        "subfolder": subfolder,
                        "_raise_exceptions_for_missing_entries": False,
                        "_commit_hash": commit_hash,
                    }
                    resolved_archive_file = cached_file(pretrained_model_name_or_path, filename, **cached_file_kwargs)

                    # Since we set _raise_exceptions_for_missing_entries=False, we don't get an exception but a None
                    # result when internet is up, the repo and revision exist, but the file does not.
                    if resolved_archive_file is None and filename == _add_variant(SAFE_WEIGHTS_NAME, variant):
                        # Maybe the checkpoint is sharded, we try to grab the index name in this case.
                        resolved_archive_file = cached_file(
                            pretrained_model_name_or_path,
                            _add_variant(SAFE_WEIGHTS_INDEX_NAME, variant),
                            **cached_file_kwargs,
                        )
                        if resolved_archive_file is not None:
                            is_sharded = True
                        elif use_safetensors:
                            raise EnvironmentError(
                                f" {_add_variant(SAFE_WEIGHTS_NAME, variant)} or {_add_variant(SAFE_WEIGHTS_INDEX_NAME, variant)} and thus cannot be loaded with `safetensors`. Please make sure that the model has been saved with `safe_serialization=True` or do not set `use_safetensors=True`."
                            )
                        else:
                            # This repo has no safetensors file of any kind, we switch to PyTorch.
                            filename = _add_variant(WEIGHTS_NAME, variant)
                            resolved_archive_file = cached_file(
                                pretrained_model_name_or_path, filename, **cached_file_kwargs
                            )
                    if resolved_archive_file is None and filename == _add_variant(WEIGHTS_NAME, variant):
                        # Maybe the checkpoint is sharded, we try to grab the index name in this case.
                        resolved_archive_file = cached_file(
                            pretrained_model_name_or_path,
                            _add_variant(WEIGHTS_INDEX_NAME, variant),
                            **cached_file_kwargs,
                        )
                        if resolved_archive_file is not None:
                            is_sharded = True
                    if resolved_archive_file is None:
                        # Otherwise, maybe there is a TF or Flax model file.  We try those to give a helpful error
                        # message.
                        has_file_kwargs = {
                            "revision": revision,
                            "proxies": proxies,
                            "token": token,
                        }
                        if has_file(pretrained_model_name_or_path, TF2_WEIGHTS_NAME, **has_file_kwargs):
                            raise EnvironmentError(
                                f"{pretrained_model_name_or_path} does not appear to have a file named"
                                f" {_add_variant(WEIGHTS_NAME, variant)} but there is a file for TensorFlow weights."
                                " Use `from_tf=True` to load this model from those weights."
                            )
                        elif has_file(pretrained_model_name_or_path, FLAX_WEIGHTS_NAME, **has_file_kwargs):
                            raise EnvironmentError(
                                f"{pretrained_model_name_or_path} does not appear to have a file named"
                                f" {_add_variant(WEIGHTS_NAME, variant)} but there is a file for Flax weights. Use"
                                " `from_flax=True` to load this model from those weights."
                            )
                        elif variant is not None and has_file(
                            pretrained_model_name_or_path, WEIGHTS_NAME, **has_file_kwargs
                        ):
                            raise EnvironmentError(
                                f"{pretrained_model_name_or_path} does not appear to have a file named"
                                f" {_add_variant(WEIGHTS_NAME, variant)} but there is a file without the variant"
                                f" {variant}. Use `variant=None` to load this model from those weights."
                            )
                        else:
                            raise EnvironmentError(
                                f"{pretrained_model_name_or_path} does not appear to have a file named"
                                f" {_add_variant(WEIGHTS_NAME, variant)}, {TF2_WEIGHTS_NAME}, {TF_WEIGHTS_NAME} or"
                                f" {FLAX_WEIGHTS_NAME}."
                            )
                except EnvironmentError:
                    # Raise any environment error raise by `cached_file`. It will have a helpful error message adapted
                    # to the original exception.
                    raise
                except Exception:
                    # For any other exception, we throw a generic error.
                    raise EnvironmentError(
                        f"Can't load the model for '{pretrained_model_name_or_path}'. If you were trying to load it"
                        " from 'https://huggingface.co/models', make sure you don't have a local directory with the"
                        f" same name. Otherwise, make sure '{pretrained_model_name_or_path}' is the correct path to a"
                        f" directory containing a file named {_add_variant(WEIGHTS_NAME, variant)},"
                        f" {TF2_WEIGHTS_NAME}, {TF_WEIGHTS_NAME} or {FLAX_WEIGHTS_NAME}."
                    )

            if is_local:
                logger.info(f"loading weights file {archive_file}")
                resolved_archive_file = archive_file
            else:
                logger.info(f"loading weights file {filename} from cache at {resolved_archive_file}")
        else:
            resolved_archive_file = None

        # We'll need to download and cache each checkpoint shard if the checkpoint is sharded.
        if is_sharded:
            # rsolved_archive_file becomes a list of files that point to the different checkpoint shards in this case.
            resolved_archive_file, sharded_metadata = get_checkpoint_shard_files(
                pretrained_model_name_or_path,
                resolved_archive_file,
                cache_dir=cache_dir,
                force_download=force_download,
                proxies=proxies,
                resume_download=resume_download,
                local_files_only=local_files_only,
                token=token,
                user_agent=user_agent,
                revision=revision,
                subfolder=subfolder,
                _commit_hash=commit_hash,
            )

        if (
            is_safetensors_available()
            and isinstance(resolved_archive_file, str)
            and resolved_archive_file.endswith(".safetensors")
        ):
            with safe_open(resolved_archive_file, framework="pt") as f:
                metadata = f.metadata()

            if metadata.get("format") == "pt":
                pass
            elif metadata.get("format") == "tf":
                from_tf = True
                logger.info("A TensorFlow safetensors file is being loaded in a PyTorch model.")
            elif metadata.get("format") == "flax":
                from_flax = True
                logger.info("A Flax safetensors file is being loaded in a PyTorch model.")
            else:
                raise ValueError(
                    f"Incompatible safetensors file. File metadata is not ['pt', 'tf', 'flax'] but {metadata.get('format')}"
                )

        from_pt = not (from_tf | from_flax)

        # load pt weights early so that we know which dtype to init the model under
        if from_pt:
            if not is_sharded and state_dict is None:
                # Time to load the checkpoint
                state_dict = load_state_dict(resolved_archive_file)

            # set dtype to instantiate the model under:
            # 1. If torch_dtype is not None, we use that dtype
            # 2. If torch_dtype is "auto", we auto-detect dtype from the loaded state_dict, by checking its first
            #    weights entry that is of a floating type - we assume all floating dtype weights are of the same dtype
            # we also may have config.torch_dtype available, but we won't rely on it till v5
            dtype_orig = None

            if torch_dtype is not None:
                if isinstance(torch_dtype, str):
                    if torch_dtype == "auto":
                        if hasattr(config, "torch_dtype") and config.torch_dtype is not None:
                            torch_dtype = config.torch_dtype
                            logger.info(f"Will use torch_dtype={torch_dtype} as defined in model's config object")
                        else:
                            if is_sharded and "dtype" in sharded_metadata:
                                torch_dtype = sharded_metadata["dtype"]
                            elif not is_sharded:
                                torch_dtype = get_state_dict_dtype(state_dict)
                            else:
                                one_state_dict = load_state_dict(resolved_archive_file[0])
                                torch_dtype = get_state_dict_dtype(one_state_dict)
                                del one_state_dict  # free CPU memory
                            logger.info(
                                "Since the `torch_dtype` attribute can't be found in model's config object, "
                                "will use torch_dtype={torch_dtype} as derived from model's weights"
                            )
                    else:
                        raise ValueError(
                            f'`torch_dtype` can be either `torch.dtype` or `"auto"`, but received {torch_dtype}'
                        )
                dtype_orig = cls._set_default_torch_dtype(torch_dtype)

            # Check if `_keep_in_fp32_modules` is not None
            use_keep_in_fp32_modules = (cls._keep_in_fp32_modules is not None) and (
                torch_dtype == torch.float16 or load_in_4bit or load_in_8bit
            )

            if is_sharded:
                loaded_state_dict_keys = sharded_metadata["all_checkpoint_keys"]
            else:
                loaded_state_dict_keys = list(state_dict.keys())
            if low_cpu_mem_usage or (use_keep_in_fp32_modules and is_accelerate_available()):
                # In case some weights need to be kept in float32 and accelerate is not installed,
                # we later on want to take the path where state_dict is not None, that is the one
                # that do not require accelerate.
                state_dict = None

        config.name_or_path = pretrained_model_name_or_path

        # Instantiate model.
        init_contexts = [no_init_weights(_enable=_fast_init)]

        if is_deepspeed_zero3_enabled():
            import deepspeed

            logger.info("Detected DeepSpeed ZeRO-3: activating zero.init() for this model")
            init_contexts = [deepspeed.zero.Init(config_dict_or_path=deepspeed_config())] + init_contexts
        elif load_in_8bit or load_in_4bit or low_cpu_mem_usage:
            init_contexts.append(init_empty_weights())

        if use_flash_attention_2:
            config = cls._check_and_enable_flash_attn_2(config, torch_dtype=torch_dtype, device_map=device_map)

        with ContextManagers(init_contexts):
            model = cls(config, *model_args, **model_kwargs)

        # make sure we use the model's config since the __init__ call might have copied it
        config = model.config

        # Check first if we are `from_pt`
        if use_keep_in_fp32_modules:
            if is_accelerate_available():
                low_cpu_mem_usage = True
            keep_in_fp32_modules = model._keep_in_fp32_modules
        else:
            keep_in_fp32_modules = []

        if load_in_8bit or load_in_4bit:
            from .integrations import get_keys_to_not_convert, replace_with_bnb_linear

            llm_int8_skip_modules = quantization_config.llm_int8_skip_modules
            load_in_8bit_fp32_cpu_offload = quantization_config.llm_int8_enable_fp32_cpu_offload
            if load_in_8bit:
                logger.info("Detected 8-bit loading: activating 8-bit loading for this model")
            else:
                logger.info("Detected 4-bit loading: activating 4-bit loading for this model")

            # We keep some modules such as the lm_head in their original dtype for numerical stability reasons
            if llm_int8_skip_modules is None:
                modules_to_not_convert = get_keys_to_not_convert(model)
            else:
                modules_to_not_convert = llm_int8_skip_modules

            if not isinstance(modules_to_not_convert, list):
                modules_to_not_convert = [modules_to_not_convert]

            modules_to_not_convert.extend(keep_in_fp32_modules)

            # Extend the modules to not convert to keys that are supposed to be offloaded to `cpu` or `disk`
            if isinstance(device_map, dict) and len(device_map.keys()) > 1:
                keys_on_cpu = [key for key, value in device_map.items() if value in ["disk", "cpu"]]

                if len(keys_on_cpu) > 0 and not load_in_8bit_fp32_cpu_offload:
                    raise ValueError(
                        "If you want to offload some keys to `cpu` or `disk`, you need to set "
                        "`llm_int8_enable_fp32_cpu_offload=True`. Note that these modules will not be "
                        " converted to 8-bit but kept in 32-bit."
                    )

                modules_to_not_convert.extend(keys_on_cpu)

            supports_4bit = version.parse(importlib.metadata.version("bitsandbytes")) >= version.parse("0.39.0")

            if load_in_4bit and not supports_4bit:
                raise ValueError(
                    "You have a version of `bitsandbytes` that is not compatible with 4bit inference and training"
                    " make sure you have the latest version of `bitsandbytes` installed"
                )

            model = replace_with_bnb_linear(
                model, modules_to_not_convert=modules_to_not_convert, quantization_config=quantization_config
            )
            # training in 8-bit is only available in 0.37.0+
            model._is_quantized_training_enabled = version.parse(
                importlib.metadata.version("bitsandbytes")
            ) >= version.parse("0.37.0")

            config.quantization_config = quantization_config
            model.is_8bit_serializable = is_8bit_serializable

        if load_in_8bit and torch_dtype is None:
            logger.warning(
                "You are loading your model in 8bit but you did not specify a `torch_dtype` attribute. "
                "All non-linear modules will be loaded in full precision."
                " If you want to load the other modules in other precision, please specify a `torch_dtype` attribute."
            )
        if quantization_method_from_config == QuantizationMethod.GPTQ:
            model = quantizer.convert_model(model)
            model._is_quantized_training_enabled = True
        elif quantization_method_from_config == QuantizationMethod.AWQ:
            from .integrations import get_keys_to_not_convert, replace_with_awq_linear

            modules_to_not_convert = get_keys_to_not_convert(model)

            if quantization_config is None:
                quantization_config = AwqConfig.from_dict(config.quantization_config)

            model, has_been_replaced = replace_with_awq_linear(
                model, quantization_config=quantization_config, modules_to_not_convert=modules_to_not_convert
            )
            model._is_quantized_training_enabled = False

            if not has_been_replaced:
                logger.warning(
                    "You are loading an AWQ model but no linear modules were found in your model."
                    " Please double check your model architecture, or submit an issue on github if you think this is"
                    " a bug."
                )

        if quantization_method_from_config is not None:
            model.quantization_method = quantization_method_from_config
        elif quantization_method_from_args is not None:
            model.quantization_method = quantization_method_from_args
        if hasattr(model, "quantization_method"):
            model.is_quantized = True

            # We store the original dtype for quantized models as we cannot easily retrieve it
            # once the weights have been quantized
            # Note that once you have loaded a quantized model, you can't change its dtype so this will
            # remain a single source of truth
            config._pre_quantization_dtype = torch_dtype

        if isinstance(device_map, str):
            special_dtypes = {}
            if load_in_8bit or load_in_4bit:
                special_dtypes.update(
                    {
                        name: torch_dtype
                        for name, _ in model.named_parameters()
                        if any(m in name for m in modules_to_not_convert)
                    }
                )

            special_dtypes.update(
                {
                    name: torch.float32
                    for name, _ in model.named_parameters()
                    if any(m in name for m in keep_in_fp32_modules)
                }
            )

            target_dtype = torch_dtype

            if load_in_4bit:
                if version.parse(importlib.metadata.version("accelerate")) > version.parse("0.19.0"):
                    from accelerate.utils import CustomDtype

                    target_dtype = CustomDtype.INT4
                else:
                    raise ValueError(
                        "You are using `device_map='auto'` on a 4bit loaded version of the model. To automatically compute"
                        " the appropriate device map, you should upgrade your `accelerate` library, "
                        "`pip install --upgrade accelerate` or install it from source to support fp4 auto device map "
                        "calculation. You may encounter unexpected behavior, or pass your own device map"
                    )
            elif load_in_8bit:
                target_dtype = torch.int8

            no_split_modules = model._get_no_split_modules(device_map)
            if device_map not in ["auto", "balanced", "balanced_low_0", "sequential"]:
                raise ValueError(
                    "If passing a string for `device_map`, please choose 'auto', 'balanced', 'balanced_low_0' or "
                    "'sequential'."
                )

            device_map_kwargs = {"no_split_module_classes": no_split_modules}
            if "special_dtypes" in inspect.signature(infer_auto_device_map).parameters:
                device_map_kwargs["special_dtypes"] = special_dtypes
            elif len(special_dtypes) > 0:
                logger.warning(
                    "This model has some weights that should be kept in higher precision, you need to upgrade "
                    "`accelerate` to properly deal with them (`pip install --upgrade accelerate`)."
                )
            if device_map != "sequential":
                max_memory = get_balanced_memory(
                    model,
                    dtype=target_dtype,
                    low_zero=(device_map == "balanced_low_0"),
                    max_memory=max_memory,
                    **device_map_kwargs,
                )
            else:
                max_memory = get_max_memory(max_memory)
            if getattr(model, "quantization_method", None) == QuantizationMethod.BITS_AND_BYTES:
                # need more space for buffers that are created during quantization
                max_memory = {key: val * 0.90 for key, val in max_memory.items()}
            device_map_kwargs["max_memory"] = max_memory

            # Make sure tied weights are tied before creating the device map.
            model.tie_weights()
            device_map = infer_auto_device_map(model, dtype=target_dtype, **device_map_kwargs)

            if load_in_8bit or load_in_4bit:
                # The LM head / tied weights or any last module can stay on disk / CPU
                device_map_without_lm_head = {
                    key: device_map[key] for key in device_map.keys() if key not in modules_to_not_convert
                }
                if "cpu" in device_map_without_lm_head.values() or "disk" in device_map_without_lm_head.values():
                    raise ValueError(
                        """
                        Some modules are dispatched on the CPU or the disk. Make sure you have enough GPU RAM to fit
                        the quantized model. If you want to dispatch the model on the CPU or the disk while keeping
                        these modules in 32-bit, you need to set `load_in_8bit_fp32_cpu_offload=True` and pass a custom
                        `device_map` to `from_pretrained`. Check
                        https://huggingface.co/docs/transformers/main/en/main_classes/quantization#offload-between-cpu-and-gpu
                        for more details.
                        """
                    )
                del device_map_without_lm_head

        elif device_map is not None:
            model.tie_weights()
            tied_params = find_tied_parameters(model)
            # check if we don't have tied param in different devices
            check_tied_parameters_on_same_device(tied_params, device_map)

        if from_tf:
            if resolved_archive_file.endswith(".index"):
                # Load from a TensorFlow 1.X checkpoint - provided by original authors
                model = cls.load_tf_weights(model, config, resolved_archive_file[:-6])  # Remove the '.index'
            else:
                # Load from our TensorFlow 2.0 checkpoints
                try:
                    from .modeling_tf_pytorch_utils import load_tf2_checkpoint_in_pytorch_model

                    model, loading_info = load_tf2_checkpoint_in_pytorch_model(
                        model, resolved_archive_file, allow_missing_keys=True, output_loading_info=True
                    )
                except ImportError:
                    logger.error(
                        "Loading a TensorFlow model in PyTorch, requires both PyTorch and TensorFlow to be installed."
                        " Please see https://pytorch.org/ and https://www.tensorflow.org/install/ for installation"
                        " instructions."
                    )
                    raise
        elif from_flax:
            try:
                from .modeling_flax_pytorch_utils import load_flax_checkpoint_in_pytorch_model

                model = load_flax_checkpoint_in_pytorch_model(model, resolved_archive_file)
            except ImportError:
                logger.error(
                    "Loading a Flax model in PyTorch, requires both PyTorch and Flax to be installed. Please see"
                    " https://pytorch.org/ and https://flax.readthedocs.io/en/latest/installation.html for"
                    " installation instructions."
                )
                raise
        elif from_pt:
            # restore default dtype
            if dtype_orig is not None:
                torch.set_default_dtype(dtype_orig)
            (
                model,
                missing_keys,
                unexpected_keys,
                mismatched_keys,
                offload_index,
                error_msgs,
            ) = cls._load_pretrained_model(
                model,
                state_dict,
                loaded_state_dict_keys,  # XXX: rename?
                resolved_archive_file,
                pretrained_model_name_or_path,
                ignore_mismatched_sizes=ignore_mismatched_sizes,
                sharded_metadata=sharded_metadata,
                _fast_init=_fast_init,
                low_cpu_mem_usage=low_cpu_mem_usage,
                device_map=device_map,
                offload_folder=offload_folder,
                offload_state_dict=offload_state_dict,
                dtype=torch_dtype,
                is_quantized=(getattr(model, "quantization_method", None) == QuantizationMethod.BITS_AND_BYTES),
                keep_in_fp32_modules=keep_in_fp32_modules,
            )

        model.is_loaded_in_4bit = load_in_4bit
        model.is_loaded_in_8bit = load_in_8bit

        # make sure token embedding weights are still tied if needed
        model.tie_weights()

        # Set model in evaluation mode to deactivate DropOut modules by default
        model.eval()

        # If it is a model with generation capabilities, attempt to load the generation config
        if model.can_generate() and pretrained_model_name_or_path is not None:
            try:
                model.generation_config = GenerationConfig.from_pretrained(
                    pretrained_model_name_or_path,
                    cache_dir=cache_dir,
                    force_download=force_download,
                    resume_download=resume_download,
                    proxies=proxies,
                    local_files_only=local_files_only,
                    token=token,
                    revision=revision,
                    subfolder=subfolder,
                    _from_auto=from_auto_class,
                    _from_pipeline=from_pipeline,
                    **kwargs,
                )
            except OSError:
                logger.info(
                    "Generation config file not found, using a generation config created from the model config."
                )
                pass

        # Dispatch model with hooks on all devices if necessary
        if device_map is not None:
            device_map_kwargs = {
                "device_map": device_map,
                "offload_dir": offload_folder,
                "offload_index": offload_index,
            }
            if "skip_keys" in inspect.signature(dispatch_model).parameters:
                device_map_kwargs["skip_keys"] = model._skip_keys_device_placement
            dispatch_model(model, **device_map_kwargs)

        if quantization_method_from_args == QuantizationMethod.GPTQ:
            if quantization_config.tokenizer is None:
                quantization_config.tokenizer = pretrained_model_name_or_path
            if cls.main_input_name != "input_ids":
                raise RuntimeError("We can only quantize pure text model.")
            quantizer.quantize_model(model, quantization_config.tokenizer)
            config.quantization_config = GPTQConfig.from_dict_optimum(quantizer.to_dict())
            model._is_quantized_training_enabled = True
        if quantization_method_from_config == QuantizationMethod.GPTQ:
            model = quantizer.post_init_model(model)

        if _adapter_model_path is not None:
            model.load_adapter(
                _adapter_model_path,
                adapter_name=adapter_name,
                token=token,
                adapter_kwargs=adapter_kwargs,
            )

        if output_loading_info:
            if loading_info is None:
                loading_info = {
                    "missing_keys": missing_keys,
                    "unexpected_keys": unexpected_keys,
                    "mismatched_keys": mismatched_keys,
                    "error_msgs": error_msgs,
                }
            return model, loading_info

        return model

    @classmethod
    def _load_pretrained_model(
        cls,
        model,
        state_dict,
        loaded_keys,
        resolved_archive_file,
        pretrained_model_name_or_path,
        ignore_mismatched_sizes=False,
        sharded_metadata=None,
        _fast_init=True,
        low_cpu_mem_usage=False,
        device_map=None,
        offload_folder=None,
        offload_state_dict=None,
        dtype=None,
        is_quantized=False,
        keep_in_fp32_modules=None,
    ):
        is_safetensors = False
        if is_quantized:
            from .integrations import set_module_quantized_tensor_to_device

        if device_map is not None and "disk" in device_map.values():
            archive_file = (
                resolved_archive_file[0] if isinstance(resolved_archive_file, (list, tuple)) else resolved_archive_file
            )
            is_safetensors = archive_file.endswith(".safetensors")
            if offload_folder is None and not is_safetensors:
                raise ValueError(
                    "The current `device_map` had weights offloaded to the disk. Please provide an `offload_folder`"
                    " for them. Alternatively, make sure you have `safetensors` installed if the model you are using"
                    " offers the weights in this format."
                )
            if offload_folder is not None:
                os.makedirs(offload_folder, exist_ok=True)
            if offload_state_dict is None:
                offload_state_dict = True

        is_sharded_safetensors = is_safetensors and sharded_metadata is not None

        # tie the model weights before retrieving the state_dict
        model.tie_weights()

        # Retrieve missing & unexpected_keys
        model_state_dict = model.state_dict()
        expected_keys = list(model_state_dict.keys())
        prefix = model.base_model_prefix

        def _fix_key(key):
            if "beta" in key:
                return key.replace("beta", "bias")
            if "gamma" in key:
                return key.replace("gamma", "weight")
            return key

        original_loaded_keys = loaded_keys
        loaded_keys = [_fix_key(key) for key in loaded_keys]

        if len(prefix) > 0:
            has_prefix_module = any(s.startswith(prefix) for s in loaded_keys)
            expects_prefix_module = any(s.startswith(prefix) for s in expected_keys)
        else:
            has_prefix_module = False
            expects_prefix_module = False

        # key re-naming operations are never done on the keys
        # that are loaded, but always on the keys of the newly initialized model
        remove_prefix_from_model = not has_prefix_module and expects_prefix_module
        add_prefix_to_model = has_prefix_module and not expects_prefix_module

        if remove_prefix_from_model:
            _prefix = f"{prefix}."
            expected_keys_not_prefixed = [s for s in expected_keys if not s.startswith(_prefix)]
            expected_keys = [s[len(_prefix) :] if s.startswith(_prefix) else s for s in expected_keys]
        elif add_prefix_to_model:
            expected_keys = [".".join([prefix, s]) for s in expected_keys]

        missing_keys = list(set(expected_keys) - set(loaded_keys))
        unexpected_keys = set(loaded_keys) - set(expected_keys)
        # Remove nonpersistent buffers from unexpected keys: they are not in the state dict but will be in the model
        # buffers
        model_buffers = {n for n, _ in model.named_buffers()}
        if remove_prefix_from_model:
            model_buffers = {key[len(_prefix) :] if key.startswith(_prefix) else key for key in model_buffers}
        elif add_prefix_to_model:
            model_buffers = {".".join([prefix, key]) for key in model_buffers}
        unexpected_keys = list(unexpected_keys - model_buffers)

        model.tie_weights()
        if device_map is None and not is_fsdp_enabled():
            ptrs = collections.defaultdict(list)
            for name, tensor in model.state_dict().items():
                id_tensor = id_tensor_storage(tensor)
                ptrs[id_tensor].append(name)

            # These are all the pointers of shared tensors.
            tied_params = [names for _, names in ptrs.items() if len(names) > 1]
        else:
            # id function doesn't work for meta tensor so we need this function
            tied_params = find_tied_parameters(model)

        for group in tied_params:
            if remove_prefix_from_model:
                group = [key[len(_prefix) :] if key.startswith(_prefix) else key for key in group]
            elif add_prefix_to_model:
                group = [".".join([prefix, key]) for key in group]
            missing_in_group = [k for k in missing_keys if k in group]
            if len(missing_in_group) > 0 and len(missing_in_group) < len(group):
                missing_keys = [k for k in missing_keys if k not in missing_in_group]

        # Some models may have keys that are not in the state by design, removing them before needlessly warning
        # the user.
        if cls._keys_to_ignore_on_load_missing is not None:
            for pat in cls._keys_to_ignore_on_load_missing:
                missing_keys = [k for k in missing_keys if re.search(pat, k) is None]

        if cls._keys_to_ignore_on_load_unexpected is not None:
            for pat in cls._keys_to_ignore_on_load_unexpected:
                unexpected_keys = [k for k in unexpected_keys if re.search(pat, k) is None]

        # retrieve weights on meta device and put them back on CPU.
        # This is not ideal in terms of memory, but if we don't do that not, we can't initialize them in the next step
        if low_cpu_mem_usage:
            for key in missing_keys:
                if key in list(model_state_dict.keys()):
                    key = key
                elif f"{prefix}.{key}" in list(model_state_dict.keys()):
                    key = f"{prefix}.{key}"
                elif key.startswith(prefix) and ".".join(key.split(".")[1:]) in list(model_state_dict.keys()):
                    key = ".".join(key.split(".")[1:])
                param = model_state_dict[key]

                # upcast in fp32 if any
                target_dtype = dtype
                if (
                    keep_in_fp32_modules is not None
                    and dtype == torch.float16
                    and any(
                        module_to_keep_in_fp32 in key.split(".") for module_to_keep_in_fp32 in keep_in_fp32_modules
                    )
                ):
                    target_dtype = torch.float32

                if param.device == torch.device("meta"):
                    if not (is_quantized):
                        set_module_tensor_to_device(model, key, "cpu", torch.empty(*param.size(), dtype=target_dtype))
                    else:
                        set_module_quantized_tensor_to_device(
                            model, key, "cpu", torch.empty(*param.size(), dtype=target_dtype)
                        )

        # retrieve unintialized modules and initialize before maybe overriding that with the pretrained weights.
        if _fast_init:
            if remove_prefix_from_model:
                _loaded_keys = [f"{prefix}.{k}" for k in loaded_keys]
            elif add_prefix_to_model:
                _loaded_keys = [k[len(prefix) + 1 :] for k in loaded_keys]
            else:
                _loaded_keys = loaded_keys
            set_initialized_submodules(model, _loaded_keys)
            # This will only initialize submodules that are not marked as initialized by the line above.
            model.apply(model._initialize_weights)

        # Set some modules to fp32 if any
        if keep_in_fp32_modules is not None:
            for name, param in model.named_parameters():
                if any(module_to_keep_in_fp32 in name.split(".") for module_to_keep_in_fp32 in keep_in_fp32_modules):
                    # param = param.to(torch.float32) does not work here as only in the local scope.
                    param.data = param.data.to(torch.float32)

        # Make sure we are able to load base models as well as derived models (with heads)
        start_prefix = ""
        model_to_load = model
        if len(cls.base_model_prefix) > 0 and not hasattr(model, cls.base_model_prefix) and has_prefix_module:
            start_prefix = cls.base_model_prefix + "."
        if len(cls.base_model_prefix) > 0 and hasattr(model, cls.base_model_prefix) and not has_prefix_module:
            model_to_load = getattr(model, cls.base_model_prefix)
            base_model_expected_keys = list(model_to_load.state_dict().keys())
            if any(key in expected_keys_not_prefixed and key not in base_model_expected_keys for key in loaded_keys):
                raise ValueError(
                    "The state dictionary of the model you are trying to load is corrupted. Are you sure it was "
                    "properly saved?"
                )
            if device_map is not None:
                device_map = {k.replace(f"{cls.base_model_prefix}.", ""): v for k, v in device_map.items()}

        def _find_mismatched_keys(
            state_dict,
            model_state_dict,
            loaded_keys,
            add_prefix_to_model,
            remove_prefix_from_model,
            ignore_mismatched_sizes,
        ):
            mismatched_keys = []
            if ignore_mismatched_sizes:
                for checkpoint_key in loaded_keys:
                    # If the checkpoint is sharded, we may not have the key here.
                    if checkpoint_key not in state_dict:
                        continue
                    model_key = checkpoint_key
                    if remove_prefix_from_model:
                        # The model key starts with `prefix` but `checkpoint_key` doesn't so we add it.
                        model_key = f"{prefix}.{checkpoint_key}"
                    elif add_prefix_to_model:
                        # The model key doesn't start with `prefix` but `checkpoint_key` does so we remove it.
                        model_key = ".".join(checkpoint_key.split(".")[1:])

                    if (
                        model_key in model_state_dict
                        and state_dict[checkpoint_key].shape != model_state_dict[model_key].shape
                    ):
                        mismatched_keys.append(
                            (checkpoint_key, state_dict[checkpoint_key].shape, model_state_dict[model_key].shape)
                        )
                        del state_dict[checkpoint_key]
            return mismatched_keys

        if resolved_archive_file is not None:
            folder = os.path.sep.join(resolved_archive_file[0].split(os.path.sep)[:-1])
        else:
            folder = None
        if device_map is not None and is_safetensors:
            param_device_map = expand_device_map(device_map, original_loaded_keys)

            str_dtype = str(dtype).replace("torch.", "") if dtype is not None else "float32"
            if sharded_metadata is None:
                archive_file = (
                    resolved_archive_file[0]
                    if isinstance(resolved_archive_file, (list, tuple))
                    else resolved_archive_file
                )
                weight_map = {p: archive_file for p in original_loaded_keys}
            else:
                weight_map = {p: os.path.join(folder, f) for p, f in sharded_metadata["weight_map"].items()}
            offload_index = {
                p: {"safetensors_file": f, "weight_name": p, "dtype": str_dtype}
                for p, f in weight_map.items()
                if param_device_map[p] == "disk"
            }

        if state_dict is not None:
            # Whole checkpoint
            mismatched_keys = _find_mismatched_keys(
                state_dict,
                model_state_dict,
                original_loaded_keys,
                add_prefix_to_model,
                remove_prefix_from_model,
                ignore_mismatched_sizes,
            )
            error_msgs = _load_state_dict_into_model(model_to_load, state_dict, start_prefix)
            offload_index = None
        else:
            # Sharded checkpoint or whole but low_cpu_mem_usage==True

            # This should always be a list but, just to be sure.
            if not isinstance(resolved_archive_file, list):
                resolved_archive_file = [resolved_archive_file]

            error_msgs = []
            mismatched_keys = []
            if not is_safetensors:
                offload_index = {} if device_map is not None and "disk" in device_map.values() else None
            if offload_state_dict:
                state_dict_folder = tempfile.mkdtemp()
                state_dict_index = {}
            else:
                state_dict_folder = None
                state_dict_index = None

            if is_sharded_safetensors:
                disk_only_shard_files = get_disk_only_shard_files(device_map, sharded_metadata=sharded_metadata)
                disk_only_shard_files = [os.path.join(folder, f) for f in disk_only_shard_files]
            else:
                disk_only_shard_files = []

            if len(resolved_archive_file) > 1:
                resolved_archive_file = logging.tqdm(resolved_archive_file, desc="Loading checkpoint shards")
            for shard_file in resolved_archive_file:
                # Skip the load for shards that only contain disk-offloaded weights when using safetensors for the offload.
                if shard_file in disk_only_shard_files:
                    continue
                state_dict = load_state_dict(shard_file)

                # Mistmatched keys contains tuples key/shape1/shape2 of weights in the checkpoint that have a shape not
                # matching the weights in the model.
                mismatched_keys += _find_mismatched_keys(
                    state_dict,
                    model_state_dict,
                    original_loaded_keys,
                    add_prefix_to_model,
                    remove_prefix_from_model,
                    ignore_mismatched_sizes,
                )
                if low_cpu_mem_usage:
                    if not is_fsdp_enabled() or is_fsdp_enabled_and_dist_rank_0():
                        new_error_msgs, offload_index, state_dict_index = _load_state_dict_into_meta_model(
                            model_to_load,
                            state_dict,
                            loaded_keys,
                            start_prefix,
                            expected_keys,
                            device_map=device_map,
                            offload_folder=offload_folder,
                            offload_index=offload_index,
                            state_dict_folder=state_dict_folder,
                            state_dict_index=state_dict_index,
                            dtype=dtype,
                            is_quantized=is_quantized,
                            is_safetensors=is_safetensors,
                            keep_in_fp32_modules=keep_in_fp32_modules,
                        )
                        error_msgs += new_error_msgs
                    else:
                        for key, param in model_to_load.state_dict().items():
                            if param.device == torch.device("meta"):
                                if not (is_quantized):
                                    set_module_tensor_to_device(
                                        model_to_load, key, "cpu", torch.empty(*param.size(), dtype=dtype)
                                    )
                                else:
                                    set_module_quantized_tensor_to_device(
                                        model_to_load, key, "cpu", torch.empty(*param.size(), dtype=dtype)
                                    )
                else:
                    error_msgs += _load_state_dict_into_model(model_to_load, state_dict, start_prefix)

                # force memory release
                del state_dict
                gc.collect()

            if offload_index is not None and len(offload_index) > 0:
                if model != model_to_load:
                    # We need to add the prefix of the base model
                    prefix = cls.base_model_prefix
                    if not is_safetensors:
                        for weight_name in offload_index:
                            shutil.move(
                                os.path.join(offload_folder, f"{weight_name}.dat"),
                                os.path.join(offload_folder, f"{prefix}.{weight_name}.dat"),
                            )
                    offload_index = {f"{prefix}.{key}": value for key, value in offload_index.items()}
                if not is_safetensors:
                    save_offload_index(offload_index, offload_folder)
                    offload_index = None

            if offload_state_dict:
                # Load back temporarily offloaded state dict
                load_offloaded_weights(model_to_load, state_dict_index, state_dict_folder)
                shutil.rmtree(state_dict_folder)

        if len(error_msgs) > 0:
            error_msg = "\n\t".join(error_msgs)
            if "size mismatch" in error_msg:
                error_msg += (
                    "\n\tYou may consider adding `ignore_mismatched_sizes=True` in the model `from_pretrained` method."
                )
            raise RuntimeError(f"Error(s) in loading state_dict for {model.__class__.__name__}:\n\t{error_msg}")

        if is_quantized:
            unexpected_keys = [elem for elem in unexpected_keys if "SCB" not in elem]
            missing_keys = [elem for elem in missing_keys if "SCB" not in elem]

        if len(unexpected_keys) > 0:
            archs = [] if model.config.architectures is None else model.config.architectures
            warner = logger.warning if model.__class__.__name__ in archs else logger.info
            warner(
                f"Some weights of the model checkpoint at {pretrained_model_name_or_path} were not used when"
                f" initializing {model.__class__.__name__}: {unexpected_keys}\n- This IS expected if you are"
                f" initializing {model.__class__.__name__} from the checkpoint of a model trained on another task or"
                " with another architecture (e.g. initializing a BertForSequenceClassification model from a"
                " BertForPreTraining model).\n- This IS NOT expected if you are initializing"
                f" {model.__class__.__name__} from the checkpoint of a model that you expect to be exactly identical"
                " (initializing a BertForSequenceClassification model from a BertForSequenceClassification model)."
            )
        else:
            logger.info(f"All model checkpoint weights were used when initializing {model.__class__.__name__}.\n")
        if len(missing_keys) > 0:
            logger.warning(
                f"Some weights of {model.__class__.__name__} were not initialized from the model checkpoint at"
                f" {pretrained_model_name_or_path} and are newly initialized: {missing_keys}\nYou should probably"
                " TRAIN this model on a down-stream task to be able to use it for predictions and inference."
            )
        elif len(mismatched_keys) == 0:
            logger.info(
                f"All the weights of {model.__class__.__name__} were initialized from the model checkpoint at"
                f" {pretrained_model_name_or_path}.\nIf your task is similar to the task the model of the checkpoint"
                f" was trained on, you can already use {model.__class__.__name__} for predictions without further"
                " training."
            )
        if len(mismatched_keys) > 0:
            mismatched_warning = "\n".join(
                [
                    f"- {key}: found shape {shape1} in the checkpoint and {shape2} in the model instantiated"
                    for key, shape1, shape2 in mismatched_keys
                ]
            )
            logger.warning(
                f"Some weights of {model.__class__.__name__} were not initialized from the model checkpoint at"
                f" {pretrained_model_name_or_path} and are newly initialized because the shapes did not"
                f" match:\n{mismatched_warning}\nYou should probably TRAIN this model on a down-stream task to be able"
                " to use it for predictions and inference."
            )

        return model, missing_keys, unexpected_keys, mismatched_keys, offload_index, error_msgs

    def retrieve_modules_from_names(self, names, add_prefix=False, remove_prefix=False):
        module_keys = {".".join(key.split(".")[:-1]) for key in names}

        # torch.nn.ParameterList is a special case where two parameter keywords
        # are appended to the module name, *e.g.* bert.special_embeddings.0
        module_keys = module_keys.union(
            {".".join(key.split(".")[:-2]) for key in names if len(key) > 0 and key[-1].isdigit()}
        )

        retrieved_modules = []
        # retrieve all modules that has at least one missing weight name
        for name, module in self.named_modules():
            if remove_prefix:
                _prefix = f"{self.base_model_prefix}."
                name = name[len(_prefix) :] if name.startswith(_prefix) else name
            elif add_prefix:
                name = ".".join([self.base_model_prefix, name]) if len(name) > 0 else self.base_model_prefix

            if name in module_keys:
                retrieved_modules.append(module)

        return retrieved_modules

    @staticmethod
    def _load_pretrained_model_low_mem(model, loaded_state_dict_keys, resolved_archive_file, start_prefix=""):
        """
        This is an experimental function that loads the model using ~1.x model size CPU memory

        Before you call it do:

        1. save which state_dict keys are available
        2. drop state_dict before model is created, since the latter takes 1x model size memory

        Here then we continue:

        3. switch to the meta device all params/buffers that are going to be replaced from the loaded state_dict
        4. load state_dict 2nd time
        5. replace the params/buffers from the state_dict

        Currently, it doesn't handle missing_keys, unexpected_keys, mismatched_keys. It can't handle deepspeed.
        """

        _move_model_to_meta(model, loaded_state_dict_keys, start_prefix)
        state_dict = load_state_dict(resolved_archive_file)
        error_msgs = _load_state_dict_into_meta_model(model, state_dict, loaded_state_dict_keys, start_prefix)
        return error_msgs

    @classmethod
    def register_for_auto_class(cls, auto_class="AutoModel"):
        """
        Register this class with a given auto class. This should only be used for custom models as the ones in the
        library are already mapped with an auto class.

        <Tip warning={true}>

        This API is experimental and may have some slight breaking changes in the next releases.

        </Tip>

        Args:
            auto_class (`str` or `type`, *optional*, defaults to `"AutoModel"`):
                The auto class to register this new model with.
        """
        if not isinstance(auto_class, str):
            auto_class = auto_class.__name__

        import transformers.models.auto as auto_module

        if not hasattr(auto_module, auto_class):
            raise ValueError(f"{auto_class} is not a valid auto class.")

        cls._auto_class = auto_class

    def to_bettertransformer(self) -> "PreTrainedModel":
        """
        Converts the model to use [PyTorch's native attention
        implementation](https://pytorch.org/docs/stable/generated/torch.nn.MultiheadAttention.html), integrated to
        Transformers through [Optimum library](https://huggingface.co/docs/optimum/bettertransformer/overview). Only a
        subset of all Transformers models are supported.

        PyTorch's attention fastpath allows to speed up inference through kernel fusions and the use of [nested
        tensors](https://pytorch.org/docs/stable/nested.html). Detailed benchmarks can be found in [this blog
        post](https://medium.com/pytorch/bettertransformer-out-of-the-box-performance-for-huggingface-transformers-3fbe27d50ab2).

        Returns:
            [`PreTrainedModel`]: The model converted to BetterTransformer.
        """
        if not is_optimum_available():
            raise ImportError("The package `optimum` is required to use Better Transformer.")

        from optimum.version import __version__ as optimum_version

        if version.parse(optimum_version) < version.parse("1.7.0"):
            raise ImportError(
                f"Please install optimum>=1.7.0 to use Better Transformer. The version {optimum_version} was found."
            )

        from optimum.bettertransformer import BetterTransformer

        return BetterTransformer.transform(self)

    def reverse_bettertransformer(self):
        """
        Reverts the transformation from [`~PreTrainedModel.to_bettertransformer`] so that the original modeling is
        used, for example in order to save the model.

        Returns:
            [`PreTrainedModel`]: The model converted back to the original modeling.
        """
        if not is_optimum_available():
            raise ImportError("The package `optimum` is required to use Better Transformer.")

        from optimum.version import __version__ as optimum_version

        if version.parse(optimum_version) < version.parse("1.7.0"):
            raise ImportError(
                f"Please install optimum>=1.7.0 to use Better Transformer. The version {optimum_version} was found."
            )

        from optimum.bettertransformer import BetterTransformer

        return BetterTransformer.reverse(self)

    def warn_if_padding_and_no_attention_mask(self, input_ids, attention_mask):
        """
        Shows a one-time warning if the input_ids appear to contain padding and no attention mask was given.
        """

        # Skip the check during tracing.
        if is_torch_fx_proxy(input_ids) or torch.jit.is_tracing() or is_torchdynamo_compiling():
            return

        if (attention_mask is not None) or (self.config.pad_token_id is None):
            return

        # Check only the first and last input IDs to reduce overhead.
        if self.config.pad_token_id in input_ids[:, [-1, 0]]:
            warn_string = (
                "We strongly recommend passing in an `attention_mask` since your input_ids may be padded. See "
                "https://huggingface.co/docs/transformers/troubleshooting"
                "#incorrect-output-when-padding-tokens-arent-masked."
            )

            # If the pad token is equal to either BOS, EOS, or SEP, we do not know whether the user should use an
            # attention_mask or not. In this case, we should still show a warning because this is a rare case.
            if (
                (self.config.bos_token_id is not None and self.config.bos_token_id == self.config.pad_token_id)
                or (self.config.eos_token_id is not None and self.config.eos_token_id == self.config.pad_token_id)
                or (self.config.sep_token_id is not None and self.config.sep_token_id == self.config.pad_token_id)
            ):
                warn_string += (
                    f"\nYou may ignore this warning if your `pad_token_id` ({self.config.pad_token_id}) is identical "
                    f"to the `bos_token_id` ({self.config.bos_token_id}), `eos_token_id` ({self.config.eos_token_id}), "
                    f"or the `sep_token_id` ({self.config.sep_token_id}), and your input is not padded."
                )

            logger.warning_once(warn_string)


PreTrainedModel.push_to_hub = copy_func(PreTrainedModel.push_to_hub)
if PreTrainedModel.push_to_hub.__doc__ is not None:
    PreTrainedModel.push_to_hub.__doc__ = PreTrainedModel.push_to_hub.__doc__.format(
        object="model", object_class="AutoModel", object_files="model file"
    )


class PoolerStartLogits(nn.Module):
    """
    Compute SQuAD start logits from sequence hidden states.

    Args:
        config ([`PretrainedConfig`]):
            The config used by the model, will be used to grab the `hidden_size` of the model.
    """

    def __init__(self, config: PretrainedConfig):
        super().__init__()
        self.dense = nn.Linear(config.hidden_size, 1)

    def forward(
        self, hidden_states: torch.FloatTensor, p_mask: Optional[torch.FloatTensor] = None
    ) -> torch.FloatTensor:
        """
        Args:
            hidden_states (`torch.FloatTensor` of shape `(batch_size, seq_len, hidden_size)`):
                The final hidden states of the model.
            p_mask (`torch.FloatTensor` of shape `(batch_size, seq_len)`, *optional*):
                Mask for tokens at invalid position, such as query and special symbols (PAD, SEP, CLS). 1.0 means token
                should be masked.

        Returns:
            `torch.FloatTensor`: The start logits for SQuAD.
        """
        x = self.dense(hidden_states).squeeze(-1)

        if p_mask is not None:
            if get_parameter_dtype(self) == torch.float16:
                x = x * (1 - p_mask) - 65500 * p_mask
            else:
                x = x * (1 - p_mask) - 1e30 * p_mask

        return x


class PoolerEndLogits(nn.Module):
    """
    Compute SQuAD end logits from sequence hidden states.

    Args:
        config ([`PretrainedConfig`]):
            The config used by the model, will be used to grab the `hidden_size` of the model and the `layer_norm_eps`
            to use.
    """

    def __init__(self, config: PretrainedConfig):
        super().__init__()
        self.dense_0 = nn.Linear(config.hidden_size * 2, config.hidden_size)
        self.activation = nn.Tanh()
        self.LayerNorm = nn.LayerNorm(config.hidden_size, eps=config.layer_norm_eps)
        self.dense_1 = nn.Linear(config.hidden_size, 1)

    def forward(
        self,
        hidden_states: torch.FloatTensor,
        start_states: Optional[torch.FloatTensor] = None,
        start_positions: Optional[torch.LongTensor] = None,
        p_mask: Optional[torch.FloatTensor] = None,
    ) -> torch.FloatTensor:
        """
        Args:
            hidden_states (`torch.FloatTensor` of shape `(batch_size, seq_len, hidden_size)`):
                The final hidden states of the model.
            start_states (`torch.FloatTensor` of shape `(batch_size, seq_len, hidden_size)`, *optional*):
                The hidden states of the first tokens for the labeled span.
            start_positions (`torch.LongTensor` of shape `(batch_size,)`, *optional*):
                The position of the first token for the labeled span.
            p_mask (`torch.FloatTensor` of shape `(batch_size, seq_len)`, *optional*):
                Mask for tokens at invalid position, such as query and special symbols (PAD, SEP, CLS). 1.0 means token
                should be masked.

        <Tip>

        One of `start_states` or `start_positions` should be not `None`. If both are set, `start_positions` overrides
        `start_states`.

        </Tip>

        Returns:
            `torch.FloatTensor`: The end logits for SQuAD.
        """
        assert (
            start_states is not None or start_positions is not None
        ), "One of start_states, start_positions should be not None"
        if start_positions is not None:
            slen, hsz = hidden_states.shape[-2:]
            start_positions = start_positions[:, None, None].expand(-1, -1, hsz)  # shape (bsz, 1, hsz)
            start_states = hidden_states.gather(-2, start_positions)  # shape (bsz, 1, hsz)
            start_states = start_states.expand(-1, slen, -1)  # shape (bsz, slen, hsz)

        x = self.dense_0(torch.cat([hidden_states, start_states], dim=-1))
        x = self.activation(x)
        x = self.LayerNorm(x)
        x = self.dense_1(x).squeeze(-1)

        if p_mask is not None:
            if get_parameter_dtype(self) == torch.float16:
                x = x * (1 - p_mask) - 65500 * p_mask
            else:
                x = x * (1 - p_mask) - 1e30 * p_mask

        return x


class PoolerAnswerClass(nn.Module):
    """
    Compute SQuAD 2.0 answer class from classification and start tokens hidden states.

    Args:
        config ([`PretrainedConfig`]):
            The config used by the model, will be used to grab the `hidden_size` of the model.
    """

    def __init__(self, config):
        super().__init__()
        self.dense_0 = nn.Linear(config.hidden_size * 2, config.hidden_size)
        self.activation = nn.Tanh()
        self.dense_1 = nn.Linear(config.hidden_size, 1, bias=False)

    def forward(
        self,
        hidden_states: torch.FloatTensor,
        start_states: Optional[torch.FloatTensor] = None,
        start_positions: Optional[torch.LongTensor] = None,
        cls_index: Optional[torch.LongTensor] = None,
    ) -> torch.FloatTensor:
        """
        Args:
            hidden_states (`torch.FloatTensor` of shape `(batch_size, seq_len, hidden_size)`):
                The final hidden states of the model.
            start_states (`torch.FloatTensor` of shape `(batch_size, seq_len, hidden_size)`, *optional*):
                The hidden states of the first tokens for the labeled span.
            start_positions (`torch.LongTensor` of shape `(batch_size,)`, *optional*):
                The position of the first token for the labeled span.
            cls_index (`torch.LongTensor` of shape `(batch_size,)`, *optional*):
                Position of the CLS token for each sentence in the batch. If `None`, takes the last token.

        <Tip>

        One of `start_states` or `start_positions` should be not `None`. If both are set, `start_positions` overrides
        `start_states`.

        </Tip>

        Returns:
            `torch.FloatTensor`: The SQuAD 2.0 answer class.
        """
        # No dependency on end_feature so that we can obtain one single `cls_logits` for each sample.
        hsz = hidden_states.shape[-1]
        assert (
            start_states is not None or start_positions is not None
        ), "One of start_states, start_positions should be not None"
        if start_positions is not None:
            start_positions = start_positions[:, None, None].expand(-1, -1, hsz)  # shape (bsz, 1, hsz)
            start_states = hidden_states.gather(-2, start_positions).squeeze(-2)  # shape (bsz, hsz)

        if cls_index is not None:
            cls_index = cls_index[:, None, None].expand(-1, -1, hsz)  # shape (bsz, 1, hsz)
            cls_token_state = hidden_states.gather(-2, cls_index).squeeze(-2)  # shape (bsz, hsz)
        else:
            cls_token_state = hidden_states[:, -1, :]  # shape (bsz, hsz)

        x = self.dense_0(torch.cat([start_states, cls_token_state], dim=-1))
        x = self.activation(x)
        x = self.dense_1(x).squeeze(-1)

        return x


@dataclass
class SquadHeadOutput(ModelOutput):
    """
    Base class for outputs of question answering models using a [`~modeling_utils.SQuADHead`].

    Args:
        loss (`torch.FloatTensor` of shape `(1,)`, *optional*, returned if both `start_positions` and `end_positions` are provided):
            Classification loss as the sum of start token, end token (and is_impossible if provided) classification
            losses.
        start_top_log_probs (`torch.FloatTensor` of shape `(batch_size, config.start_n_top)`, *optional*, returned if `start_positions` or `end_positions` is not provided):
            Log probabilities for the top config.start_n_top start token possibilities (beam-search).
        start_top_index (`torch.LongTensor` of shape `(batch_size, config.start_n_top)`, *optional*, returned if `start_positions` or `end_positions` is not provided):
            Indices for the top config.start_n_top start token possibilities (beam-search).
        end_top_log_probs (`torch.FloatTensor` of shape `(batch_size, config.start_n_top * config.end_n_top)`, *optional*, returned if `start_positions` or `end_positions` is not provided):
            Log probabilities for the top `config.start_n_top * config.end_n_top` end token possibilities
            (beam-search).
        end_top_index (`torch.LongTensor` of shape `(batch_size, config.start_n_top * config.end_n_top)`, *optional*, returned if `start_positions` or `end_positions` is not provided):
            Indices for the top `config.start_n_top * config.end_n_top` end token possibilities (beam-search).
        cls_logits (`torch.FloatTensor` of shape `(batch_size,)`, *optional*, returned if `start_positions` or `end_positions` is not provided):
            Log probabilities for the `is_impossible` label of the answers.

    """

    loss: Optional[torch.FloatTensor] = None
    start_top_log_probs: Optional[torch.FloatTensor] = None
    start_top_index: Optional[torch.LongTensor] = None
    end_top_log_probs: Optional[torch.FloatTensor] = None
    end_top_index: Optional[torch.LongTensor] = None
    cls_logits: Optional[torch.FloatTensor] = None


class SQuADHead(nn.Module):
    r"""
    A SQuAD head inspired by XLNet.

    Args:
        config ([`PretrainedConfig`]):
            The config used by the model, will be used to grab the `hidden_size` of the model and the `layer_norm_eps`
            to use.
    """

    def __init__(self, config):
        super().__init__()
        self.start_n_top = config.start_n_top
        self.end_n_top = config.end_n_top

        self.start_logits = PoolerStartLogits(config)
        self.end_logits = PoolerEndLogits(config)
        self.answer_class = PoolerAnswerClass(config)

    @replace_return_docstrings(output_type=SquadHeadOutput, config_class=PretrainedConfig)
    def forward(
        self,
        hidden_states: torch.FloatTensor,
        start_positions: Optional[torch.LongTensor] = None,
        end_positions: Optional[torch.LongTensor] = None,
        cls_index: Optional[torch.LongTensor] = None,
        is_impossible: Optional[torch.LongTensor] = None,
        p_mask: Optional[torch.FloatTensor] = None,
        return_dict: bool = False,
    ) -> Union[SquadHeadOutput, Tuple[torch.FloatTensor]]:
        """
        Args:
            hidden_states (`torch.FloatTensor` of shape `(batch_size, seq_len, hidden_size)`):
                Final hidden states of the model on the sequence tokens.
            start_positions (`torch.LongTensor` of shape `(batch_size,)`, *optional*):
                Positions of the first token for the labeled span.
            end_positions (`torch.LongTensor` of shape `(batch_size,)`, *optional*):
                Positions of the last token for the labeled span.
            cls_index (`torch.LongTensor` of shape `(batch_size,)`, *optional*):
                Position of the CLS token for each sentence in the batch. If `None`, takes the last token.
            is_impossible (`torch.LongTensor` of shape `(batch_size,)`, *optional*):
                Whether the question has a possible answer in the paragraph or not.
            p_mask (`torch.FloatTensor` of shape `(batch_size, seq_len)`, *optional*):
                Mask for tokens at invalid position, such as query and special symbols (PAD, SEP, CLS). 1.0 means token
                should be masked.
            return_dict (`bool`, *optional*, defaults to `False`):
                Whether or not to return a [`~utils.ModelOutput`] instead of a plain tuple.

        Returns:
        """
        start_logits = self.start_logits(hidden_states, p_mask=p_mask)

        if start_positions is not None and end_positions is not None:
            # If we are on multi-GPU, let's remove the dimension added by batch splitting
            for x in (start_positions, end_positions, cls_index, is_impossible):
                if x is not None and x.dim() > 1:
                    x.squeeze_(-1)

            # during training, compute the end logits based on the ground truth of the start position
            end_logits = self.end_logits(hidden_states, start_positions=start_positions, p_mask=p_mask)

            loss_fct = CrossEntropyLoss()
            start_loss = loss_fct(start_logits, start_positions)
            end_loss = loss_fct(end_logits, end_positions)
            total_loss = (start_loss + end_loss) / 2

            if cls_index is not None and is_impossible is not None:
                # Predict answerability from the representation of CLS and START
                cls_logits = self.answer_class(hidden_states, start_positions=start_positions, cls_index=cls_index)
                loss_fct_cls = nn.BCEWithLogitsLoss()
                cls_loss = loss_fct_cls(cls_logits, is_impossible)

                # note(zhiliny): by default multiply the loss by 0.5 so that the scale is comparable to start_loss and end_loss
                total_loss += cls_loss * 0.5

            return SquadHeadOutput(loss=total_loss) if return_dict else (total_loss,)

        else:
            # during inference, compute the end logits based on beam search
            bsz, slen, hsz = hidden_states.size()
            start_log_probs = nn.functional.softmax(start_logits, dim=-1)  # shape (bsz, slen)

            start_top_log_probs, start_top_index = torch.topk(
                start_log_probs, self.start_n_top, dim=-1
            )  # shape (bsz, start_n_top)
            start_top_index_exp = start_top_index.unsqueeze(-1).expand(-1, -1, hsz)  # shape (bsz, start_n_top, hsz)
            start_states = torch.gather(hidden_states, -2, start_top_index_exp)  # shape (bsz, start_n_top, hsz)
            start_states = start_states.unsqueeze(1).expand(-1, slen, -1, -1)  # shape (bsz, slen, start_n_top, hsz)

            hidden_states_expanded = hidden_states.unsqueeze(2).expand_as(
                start_states
            )  # shape (bsz, slen, start_n_top, hsz)
            p_mask = p_mask.unsqueeze(-1) if p_mask is not None else None
            end_logits = self.end_logits(hidden_states_expanded, start_states=start_states, p_mask=p_mask)
            end_log_probs = nn.functional.softmax(end_logits, dim=1)  # shape (bsz, slen, start_n_top)

            end_top_log_probs, end_top_index = torch.topk(
                end_log_probs, self.end_n_top, dim=1
            )  # shape (bsz, end_n_top, start_n_top)
            end_top_log_probs = end_top_log_probs.view(-1, self.start_n_top * self.end_n_top)
            end_top_index = end_top_index.view(-1, self.start_n_top * self.end_n_top)

            start_states = torch.einsum("blh,bl->bh", hidden_states, start_log_probs)
            cls_logits = self.answer_class(hidden_states, start_states=start_states, cls_index=cls_index)

            if not return_dict:
                return (start_top_log_probs, start_top_index, end_top_log_probs, end_top_index, cls_logits)
            else:
                return SquadHeadOutput(
                    start_top_log_probs=start_top_log_probs,
                    start_top_index=start_top_index,
                    end_top_log_probs=end_top_log_probs,
                    end_top_index=end_top_index,
                    cls_logits=cls_logits,
                )


class SequenceSummary(nn.Module):
    r"""
    Compute a single vector summary of a sequence hidden states.

    Args:
        config ([`PretrainedConfig`]):
            The config used by the model. Relevant arguments in the config class of the model are (refer to the actual
            config class of your model for the default values it uses):

            - **summary_type** (`str`) -- The method to use to make this summary. Accepted values are:

                - `"last"` -- Take the last token hidden state (like XLNet)
                - `"first"` -- Take the first token hidden state (like Bert)
                - `"mean"` -- Take the mean of all tokens hidden states
                - `"cls_index"` -- Supply a Tensor of classification token position (GPT/GPT-2)
                - `"attn"` -- Not implemented now, use multi-head attention

            - **summary_use_proj** (`bool`) -- Add a projection after the vector extraction.
            - **summary_proj_to_labels** (`bool`) -- If `True`, the projection outputs to `config.num_labels` classes
              (otherwise to `config.hidden_size`).
            - **summary_activation** (`Optional[str]`) -- Set to `"tanh"` to add a tanh activation to the output,
              another string or `None` will add no activation.
            - **summary_first_dropout** (`float`) -- Optional dropout probability before the projection and activation.
            - **summary_last_dropout** (`float`)-- Optional dropout probability after the projection and activation.
    """

    def __init__(self, config: PretrainedConfig):
        super().__init__()

        self.summary_type = getattr(config, "summary_type", "last")
        if self.summary_type == "attn":
            # We should use a standard multi-head attention module with absolute positional embedding for that.
            # Cf. https://github.com/zihangdai/xlnet/blob/master/modeling.py#L253-L276
            # We can probably just use the multi-head attention module of PyTorch >=1.1.0
            raise NotImplementedError

        self.summary = Identity()
        if hasattr(config, "summary_use_proj") and config.summary_use_proj:
            if hasattr(config, "summary_proj_to_labels") and config.summary_proj_to_labels and config.num_labels > 0:
                num_classes = config.num_labels
            else:
                num_classes = config.hidden_size
            self.summary = nn.Linear(config.hidden_size, num_classes)

        activation_string = getattr(config, "summary_activation", None)
        self.activation: Callable = get_activation(activation_string) if activation_string else Identity()

        self.first_dropout = Identity()
        if hasattr(config, "summary_first_dropout") and config.summary_first_dropout > 0:
            self.first_dropout = nn.Dropout(config.summary_first_dropout)

        self.last_dropout = Identity()
        if hasattr(config, "summary_last_dropout") and config.summary_last_dropout > 0:
            self.last_dropout = nn.Dropout(config.summary_last_dropout)

    def forward(
        self, hidden_states: torch.FloatTensor, cls_index: Optional[torch.LongTensor] = None
    ) -> torch.FloatTensor:
        """
        Compute a single vector summary of a sequence hidden states.

        Args:
            hidden_states (`torch.FloatTensor` of shape `[batch_size, seq_len, hidden_size]`):
                The hidden states of the last layer.
            cls_index (`torch.LongTensor` of shape `[batch_size]` or `[batch_size, ...]` where ... are optional leading dimensions of `hidden_states`, *optional*):
                Used if `summary_type == "cls_index"` and takes the last token of the sequence as classification token.

        Returns:
            `torch.FloatTensor`: The summary of the sequence hidden states.
        """
        if self.summary_type == "last":
            output = hidden_states[:, -1]
        elif self.summary_type == "first":
            output = hidden_states[:, 0]
        elif self.summary_type == "mean":
            output = hidden_states.mean(dim=1)
        elif self.summary_type == "cls_index":
            if cls_index is None:
                cls_index = torch.full_like(
                    hidden_states[..., :1, :],
                    hidden_states.shape[-2] - 1,
                    dtype=torch.long,
                )
            else:
                cls_index = cls_index.unsqueeze(-1).unsqueeze(-1)
                cls_index = cls_index.expand((-1,) * (cls_index.dim() - 1) + (hidden_states.size(-1),))
            # shape of cls_index: (bsz, XX, 1, hidden_size) where XX are optional leading dim of hidden_states
            output = hidden_states.gather(-2, cls_index).squeeze(-2)  # shape (bsz, XX, hidden_size)
        elif self.summary_type == "attn":
            raise NotImplementedError

        output = self.first_dropout(output)
        output = self.summary(output)
        output = self.activation(output)
        output = self.last_dropout(output)

        return output


def unwrap_model(model: nn.Module) -> nn.Module:
    """
    Recursively unwraps a model from potential containers (as used in distributed training).

    Args:
        model (`torch.nn.Module`): The model to unwrap.
    """
    # since there could be multiple levels of wrapping, unwrap recursively
    if hasattr(model, "module"):
        return unwrap_model(model.module)
    else:
        return model


def expand_device_map(device_map, param_names):
    """
    Expand a device map to return the correspondance parameter name to device.
    """
    new_device_map = {}
    for module, device in device_map.items():
        new_device_map.update({p: device for p in param_names if p == module or p.startswith(f"{module}.")})
    return new_device_map


def get_disk_only_shard_files(device_map, sharded_metadata):
    """
    Returns the list of shard files containing only weights offloaded to disk.
    """
    files_content = collections.defaultdict(list)
    for weight_name, filename in sharded_metadata["weight_map"].items():
        while len(weight_name) > 0 and weight_name not in device_map:
            weight_name = ".".join(weight_name.split(".")[:-1])
        files_content[filename].append(device_map[weight_name])

    return [fname for fname, devices in files_content.items() if set(devices) == {"disk"}]<|MERGE_RESOLUTION|>--- conflicted
+++ resolved
@@ -2811,11 +2811,7 @@
                 torch_dtype = torch.float16
             else:
                 logger.info("We suggest you to set `torch_dtype=torch.float16` for better efficiency with GPTQ.")
-
-<<<<<<< HEAD
             quantizer = GPTQQuantizer.from_dict(quantization_config.to_dict_optimum())
-=======
-            quantizer = GPTQQuantizer.from_dict(quantization_config.to_dict())
         elif quantization_method_from_config == QuantizationMethod.AWQ:
             if not torch.cuda.is_available():
                 raise RuntimeError("GPU is required to run AWQ quantized model.")
@@ -2846,7 +2842,6 @@
             # Force-set to `True` for more mem efficiency
             if low_cpu_mem_usage is None:
                 low_cpu_mem_usage = True
->>>>>>> 21a2fbaf
 
         if (
             is_8bit_serializable
