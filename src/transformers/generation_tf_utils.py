--- conflicted
+++ resolved
@@ -2012,7 +2012,6 @@
         else:
             return input_ids
 
-<<<<<<< HEAD
     def xla_greedy_generate(self, input_ids, attention_mask, max_length, eos_token_id, use_xla=False, **model_kwargs):
         @xla_compile(do_compile=use_xla)
         def _xla_greedy_generate(self, input_ids, attention_mask, max_length, eos_token_id, use_xla: bool = False):
@@ -2092,7 +2091,7 @@
 
             return output
         return _xla_greedy_generate(self, input_ids, attention_mask, max_length, eos_token_id, use_xla=use_xla)
-=======
+
     def sample(
         self,
         input_ids: tf.Tensor,
@@ -2309,7 +2308,6 @@
                 )
         else:
             return input_ids
->>>>>>> 2f463eff
 
 
 def _create_next_token_logits_penalties(input_ids, logits, repetition_penalty):
