--- conflicted
+++ resolved
@@ -40,8 +40,6 @@
     superclass for the documentation of all kwargs.
 
     Args:
-<<<<<<< HEAD
-=======
         vocab_size (:obj:`int`, `optional`, defaults to 30522):
             Vocabulary size of the DPR model. Defines the different tokens that
             can be represented by the `inputs_ids` passed to the forward method of :class:`~transformers.BertModel`.
@@ -71,7 +69,6 @@
             The epsilon used by the layer normalization layers.
         gradient_checkpointing (:obj:`bool`, `optional`, defaults to :obj:`False`):
             If True, use gradient checkpointing to save memory at the expense of slower backward pass.
->>>>>>> 28cf8730
         projection_dim (:obj:`int`, `optional`, defaults to 0):
             Dimension of the projection for the context and question encoders.
             If it is set to zero (default), then no projection is done.
