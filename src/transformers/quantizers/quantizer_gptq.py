# Copyright 2024 The HuggingFace Inc. team. All rights reserved.
#
# Licensed under the Apache License, Version 2.0 (the "License");
# you may not use this file except in compliance with the License.
# You may obtain a copy of the License at
#
#     http://www.apache.org/licenses/LICENSE-2.0
#
# Unless required by applicable law or agreed to in writing, software
# distributed under the License is distributed on an "AS IS" BASIS,
# WITHOUT WARRANTIES OR CONDITIONS OF ANY KIND, either express or implied.
# See the License for the specific language governing permissions and
# limitations under the License.
import importlib
from typing import TYPE_CHECKING, Optional

from packaging import version

from .base import HfQuantizer


if TYPE_CHECKING:
    from ..modeling_utils import PreTrainedModel

from ..utils import is_auto_gptq_available, is_gptqmodel_available, is_optimum_available, is_torch_available, logging
from ..utils.quantization_config import GPTQConfig, QuantizationConfigMixin


if is_torch_available():
    import torch

logger = logging.get_logger(__name__)


class GptqHfQuantizer(HfQuantizer):
    """
    Quantizer of the GPTQ method - for GPTQ the quantizer support calibration of the model through
    `auto_gptq` or `gptqmodel` package. Quantization is done under the hood for users if they load a non-prequantized model.
    """

    requires_calibration = False
    required_packages = ["optimum", "auto_gptq", "gptqmodel"]
    optimum_quantizer = None

    def __init__(self, quantization_config: QuantizationConfigMixin, **kwargs):
        super().__init__(quantization_config, **kwargs)

        if not is_optimum_available():
            raise ImportError("Loading a GPTQ quantized model requires optimum (`pip install optimum`)")
        from optimum.gptq import GPTQQuantizer

        self.optimum_quantizer = GPTQQuantizer.from_dict(self.quantization_config.to_dict_optimum())

    def validate_environment(self, *args, **kwargs):
        if not is_optimum_available():
            raise ImportError("Loading a GPTQ quantized model requires optimum (`pip install optimum`)")
        if is_auto_gptq_available() and is_gptqmodel_available():
            logger.warning("Detected gptqmodel and auto-gptq, will use gptqmodel")

        gptq_supports_cpu = (
            is_auto_gptq_available()
            and version.parse(importlib.metadata.version("auto-gptq")) > version.parse("0.4.2")
        ) or is_gptqmodel_available()
        if not gptq_supports_cpu and not torch.cuda.is_available():
            raise RuntimeError("GPU is required to quantize or run quantize model.")
        elif not (is_auto_gptq_available() or is_gptqmodel_available()):
            raise ImportError(
                "Loading a GPTQ quantized model requires gptqmodel (`pip install gptqmodel`) or auto-gptq (`pip install auto-gptq`) library. "
            )
        elif is_auto_gptq_available() and version.parse(importlib.metadata.version("auto_gptq")) < version.parse(
            "0.4.2"
        ):
            raise ImportError(
                "You need a version of auto_gptq >= 0.4.2 to use GPTQ: `pip install --upgrade auto-gptq` or use gptqmodel by `pip install gptqmodel>=1.4.3`."
            )
        elif is_gptqmodel_available() and (
            version.parse(importlib.metadata.version("gptqmodel")) < version.parse("1.4.3")
            or version.parse(importlib.metadata.version("optimum")) < version.parse("1.23.99")
        ):
            raise ImportError("The gptqmodel version should be >= 1.4.3, optimum version should >= 1.24.0")

    def update_torch_dtype(self, torch_dtype: "torch.dtype") -> "torch.dtype":
        if torch_dtype is None:
            torch_dtype = torch.float16
            logger.info("Loading the model in `torch.float16`. To overwrite it, set `torch_dtype` manually.")
        elif torch_dtype != torch.float16:
            logger.info("We suggest you to set `torch_dtype=torch.float16` for better efficiency with GPTQ.")
        return torch_dtype

    def update_device_map(self, device_map):
        if device_map is None:
            device_map = {"": torch.device("cpu")}
        # Only with auto-gptq do not support CPU, we should move the model to cuda if available.
        if not is_gptqmodel_available() and device_map in ("cpu", {"": torch.device("cpu")}):
            device_map == {"": 0}
        return device_map

    def _process_model_before_weight_loading(self, model: "PreTrainedModel", **kwargs):
        if model.__class__.main_input_name != "input_ids":
            raise RuntimeError("We can only quantize pure text model.")

        if self.pre_quantized:
<<<<<<< HEAD
            model = self.optimum_quantizer.convert_model(model, **kwargs)
=======
            # compat: latest optimum has gptqmodel refactor
            if version.parse(importlib.metadata.version("optimum")) <= version.parse("1.23.99"):
                model = self.optimum_quantizer.convert_model(model)
            else:
                model = self.optimum_quantizer.convert_model(model, **kwargs)
>>>>>>> 014047e1

    def _process_model_after_weight_loading(self, model: "PreTrainedModel", **kwargs):
        if self.pre_quantized:
            model = self.optimum_quantizer.post_init_model(model)
        else:
            if self.quantization_config.tokenizer is None:
                self.quantization_config.tokenizer = model.name_or_path

            self.optimum_quantizer.quantize_model(model, self.quantization_config.tokenizer)
            model.config.quantization_config = GPTQConfig.from_dict(self.optimum_quantizer.to_dict())

    @property
    def is_trainable(self, model: Optional["PreTrainedModel"] = None):
        return True

    def is_serializable(self, safe_serialization=None):
        return True<|MERGE_RESOLUTION|>--- conflicted
+++ resolved
@@ -100,15 +100,11 @@
             raise RuntimeError("We can only quantize pure text model.")
 
         if self.pre_quantized:
-<<<<<<< HEAD
-            model = self.optimum_quantizer.convert_model(model, **kwargs)
-=======
             # compat: latest optimum has gptqmodel refactor
             if version.parse(importlib.metadata.version("optimum")) <= version.parse("1.23.99"):
                 model = self.optimum_quantizer.convert_model(model)
             else:
                 model = self.optimum_quantizer.convert_model(model, **kwargs)
->>>>>>> 014047e1
 
     def _process_model_after_weight_loading(self, model: "PreTrainedModel", **kwargs):
         if self.pre_quantized:
