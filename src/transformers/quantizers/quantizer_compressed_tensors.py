# Copyright 2024 The HuggingFace Inc. team. All rights reserved.
#
# Licensed under the Apache License, Version 2.0 (the "License");
# you may not use this file except in compliance with the License.
# You may obtain a copy of the License at
#
#     http://www.apache.org/licenses/LICENSE-2.0
#
# Unless required by applicable law or agreed to in writing, software
# distributed under the License is distributed on an "AS IS" BASIS,
# WITHOUT WARRANTIES OR CONDITIONS OF ANY KIND, either express or implied.
# See the License for the specific language governing permissions and
# limitations under the License.


import os

from ..utils import is_compressed_tensors_available, is_torch_available, logging
from ..utils.quantization_config import CompressedTensorsConfig
from .base import HfQuantizer


if is_torch_available():
    import torch

logger = logging.get_logger(__name__)


class CompressedTensorsHfQuantizer(HfQuantizer):
    """
    Quantizer for the compressed_tensors package.  Loads and restores models to
    quantized state with compressed_tensors
    """

    requires_calibration = True
    required_packages = ["compressed_tensors"]

    def __init__(self, quantization_config: CompressedTensorsConfig, **kwargs):
        super().__init__(quantization_config, **kwargs)
<<<<<<< HEAD

        if not is_compressed_tensors_available():
            raise ImportError(
                "Using `compressed_tensors` quantized models requires the compressed-tensors library: "
                "`pip install compressed-tensors`"
            )
=======
>>>>>>> 82fcac0a
        from compressed_tensors.compressors import ModelCompressor

        self.compressor = ModelCompressor.from_compression_config(quantization_config)
        self.run_compressed = quantization_config.run_compressed
        self.quantization_config = quantization_config

    def validate_environment(self, *args, **kwargs):
        if not is_compressed_tensors_available():
            raise ImportError(
                "Using `compressed_tensors` quantized models requires the compressed-tensors library: "
                "`pip install compressed-tensors`"
            )
        if not is_torch_available():
            # torch already should be installed as part of compressed tensors
            raise ImportError("torch is required for using compressed-tensors quantization")

    def update_torch_dtype(self, torch_dtype: "torch.dtype") -> "torch.dtype":
        if torch_dtype is None:
            logger.info("Loading model using torch.float16 for compressed-tensors quantization")
            torch_dtype = torch.float16
        elif torch_dtype != torch.float16:
            logger.info(
                "We suggest you to set `torch_dtype=torch.float16` for better efficiency with compressed_tensors."
            )
        return torch_dtype

    def _process_model_before_weight_loading(self, model, **kwargs):
        from compressed_tensors.quantization import apply_quantization_config

        ct_quantization_config = self.compressor.quantization_config

        if self.run_compressed and self.is_quantization_compressed:
            apply_quantization_config(model, ct_quantization_config, run_compressed=True)
        elif not self.is_quantization_compressed:
            apply_quantization_config(model, ct_quantization_config)

    def _process_model_after_weight_loading(self, model, **kwargs):
        """Decompress loaded model if necessary - need for qat"""

        if (self.is_quantization_compressed and not self.run_compressed) or self.is_sparsification_compressed:
            config = kwargs.get("config", None)
            cache_path = config._name_or_path

            if not os.path.exists(cache_path):
                from transformers.utils import cached_file

                config_file_path = cached_file(cache_path, "config.json")
                cache_path = os.path.sep.join(config_file_path.split(os.path.sep)[:-1])

            if self.is_quantization_compressed and not self.run_compressed:
                from compressed_tensors.quantization import QuantizationStatus

                self.compressor.quantization_config.quantization_status = QuantizationStatus.FROZEN
            self.compressor.decompress(model_path=cache_path, model=model)

    @property
    def is_quantization_compressed(self):
        from compressed_tensors.quantization import QuantizationStatus

        return (
            self.quantization_config.quantization_config is not None
            and self.quantization_config.quantization_config.quantization_status == QuantizationStatus.COMPRESSED
        )

    @property
    def is_sparsification_compressed(self):
        from compressed_tensors.config.base import CompressionFormat

        return (
            self.quantization_config.sparsity_config is not None
            and self.quantization_config.sparsity_config.format != CompressionFormat.dense.value
        )

    @property
    def is_trainable(self):
        return True

    def is_qat_trainable(self) -> bool:
        """Loaded Models can carry out quantization aware training"""
        # models need to be decompressed carry out qat
        return not self.run_compressed or not self.is_quantization_compressed

    def is_serializable(self, safe_serialization=None) -> bool:
        """Models quantized using compressed tensors can be saved to disk"""
        return True<|MERGE_RESOLUTION|>--- conflicted
+++ resolved
@@ -37,15 +37,13 @@
 
     def __init__(self, quantization_config: CompressedTensorsConfig, **kwargs):
         super().__init__(quantization_config, **kwargs)
-<<<<<<< HEAD
 
         if not is_compressed_tensors_available():
             raise ImportError(
                 "Using `compressed_tensors` quantized models requires the compressed-tensors library: "
                 "`pip install compressed-tensors`"
             )
-=======
->>>>>>> 82fcac0a
+
         from compressed_tensors.compressors import ModelCompressor
 
         self.compressor = ModelCompressor.from_compression_config(quantization_config)
