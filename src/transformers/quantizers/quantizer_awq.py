# Copyright 2024 The HuggingFace Inc. team. All rights reserved.
#
# Licensed under the Apache License, Version 2.0 (the "License");
# you may not use this file except in compliance with the License.
# You may obtain a copy of the License at
#
#     http://www.apache.org/licenses/LICENSE-2.0
#
# Unless required by applicable law or agreed to in writing, software
# distributed under the License is distributed on an "AS IS" BASIS,
# WITHOUT WARRANTIES OR CONDITIONS OF ANY KIND, either express or implied.
# See the License for the specific language governing permissions and
# limitations under the License.
import importlib.metadata
from typing import TYPE_CHECKING

from packaging import version

from .base import HfQuantizer


if TYPE_CHECKING:
    from ..modeling_utils import PreTrainedModel

from ..utils import is_accelerate_available, is_auto_awq_available, is_torch_available, logging
from ..utils.quantization_config import AWQLinearVersion


if is_torch_available():
    import torch

logger = logging.get_logger(__name__)


class AwqQuantizer(HfQuantizer):
    """
    4-bit quantization for Activation-aware Weight Quantization(AWQ) (https://arxiv.org/abs/2306.00978)
    """

    # AWQ requires data callibration - we support only inference
    requires_calibration = True

    required_packages = ["awq", "accelerate"]

    def __init__(self, quantization_config, **kwargs):
        super().__init__(quantization_config, **kwargs)

    def validate_environment(self, device_map, **kwargs):
        if not is_auto_awq_available():
            raise ImportError("Loading an AWQ quantized model requires auto-awq library (`pip install autoawq`)")

        if not is_accelerate_available():
            raise ImportError("Loading an AWQ quantized model requires accelerate (`pip install accelerate`)")

        if device_map is None:
            logger.warning_once(
                "You have loaded an AWQ model on CPU and have a CUDA device available, make sure to set "
                "your model on a GPU device in order to run your model."
            )
        elif device_map is not None:
            if isinstance(device_map, dict) and ("cpu" in device_map.values() or "disk" in device_map.values()):
                raise ValueError(
                    "You are attempting to load an AWQ model with a device_map that contains a CPU or disk device."
                    " This is not supported. Please remove the CPU or disk device from the device_map."
                )

    def update_torch_dtype(self, torch_dtype):
        if torch_dtype is None:
            torch_dtype = torch.float16
        elif torch_dtype != torch.float16:
            logger.warning("We suggest you to set `torch_dtype=torch.float16` for better efficiency with AWQ.")
        return torch_dtype

    def _process_model_before_weight_loading(self, model: "PreTrainedModel", **kwargs):
        from ..integrations import get_keys_to_not_convert, replace_quantization_scales, replace_with_awq_linear

        self.modules_to_not_convert = get_keys_to_not_convert(model)

        if self.quantization_config.modules_to_not_convert is not None:
            self.modules_to_not_convert.extend(self.quantization_config.modules_to_not_convert)

        model, has_been_replaced = replace_with_awq_linear(
            model, quantization_config=self.quantization_config, modules_to_not_convert=self.modules_to_not_convert
        )

        model = replace_quantization_scales(model, model.config.model_type)

        if not has_been_replaced:
            logger.warning(
                "You are loading an AWQ model but no linear modules were found in your model."
                " Please double check your model architecture, or submit an issue on github if you think this is a bug."
            )

    def _process_model_after_weight_loading(self, model):
        if self.quantization_config.do_fuse:
            from ..integrations import fuse_awq_modules

            model = fuse_awq_modules(model, self.quantization_config)
            model._awq_is_fused = True  # TODO: consider storing this flag in model.config instead

        if self.quantization_config.version == AWQLinearVersion.EXLLAMA:
            from ..integrations import post_init_awq_exllama_modules

            model = post_init_awq_exllama_modules(model, self.quantization_config.exllama_config)

<<<<<<< HEAD
        if self.quantization_config.version == AWQLinearVersion.IPEX:
            from ..integrations import post_init_awq_ipex_modules

            model = post_init_awq_ipex_modules(model)

    @property
    def is_serializable(self):
=======
    def is_serializable(self, safe_serialization=None):
>>>>>>> 570c8962
        # AWQ through auto-awq has been always serializable, except if the model is fused.
        if self.quantization_config.do_fuse:
            logger.warning("You cannot save an AWQ model that uses fused modules!")
            return False

        if self.quantization_config.version == AWQLinearVersion.EXLLAMA:
            logger.warning("You cannot save an AWQ model that uses Exllama backend!")
            return False

        return True

    @property
    def is_trainable(self):
        # AWQ supports PEFT fine-tuning from version 0.2.0
        MIN_AWQ_VERSION_FOR_PEFT = "0.2.0"
        return version.parse(importlib.metadata.version("autoawq")) >= version.parse(MIN_AWQ_VERSION_FOR_PEFT)<|MERGE_RESOLUTION|>--- conflicted
+++ resolved
@@ -103,17 +103,12 @@
 
             model = post_init_awq_exllama_modules(model, self.quantization_config.exllama_config)
 
-<<<<<<< HEAD
         if self.quantization_config.version == AWQLinearVersion.IPEX:
             from ..integrations import post_init_awq_ipex_modules
 
             model = post_init_awq_ipex_modules(model)
 
-    @property
-    def is_serializable(self):
-=======
     def is_serializable(self, safe_serialization=None):
->>>>>>> 570c8962
         # AWQ through auto-awq has been always serializable, except if the model is fused.
         if self.quantization_config.do_fuse:
             logger.warning("You cannot save an AWQ model that uses fused modules!")
