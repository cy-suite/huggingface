# coding=utf-8
# Copyright 2020 The HuggingFace Inc. team.
#
# Licensed under the Apache License, Version 2.0 (the "License");
# you may not use this file except in compliance with the License.
# You may obtain a copy of the License at
#
#     http://www.apache.org/licenses/LICENSE-2.0
#
# Unless required by applicable law or agreed to in writing, software
# distributed under the License is distributed on an "AS IS" BASIS,
# WITHOUT WARRANTIES OR CONDITIONS OF ANY KIND, either express or implied.
# See the License for the specific language governing permissions and
# limitations under the License.
"""
Base classes common to both the slow and the fast tokenization classes: PreTrainedTokenizerBase (host all the user
fronting encoding methods) Special token mixing (host the special tokens logic) and BatchEncoding (wrap the dictionary
of output with special method for the Fast tokenizers)
"""

import copy
import json
import os
import re
import warnings
from collections import UserDict
from collections.abc import Mapping, Sized
from contextlib import contextmanager
from dataclasses import dataclass
from inspect import isfunction
from typing import TYPE_CHECKING, Any, Dict, List, NamedTuple, Optional, Sequence, Tuple, Union

import numpy as np
from packaging import version

from . import __version__
from .dynamic_module_utils import custom_object_save
from .utils import (
    ExplicitEnum,
    PaddingStrategy,
    PushToHubMixin,
    TensorType,
    add_end_docstrings,
    add_model_info_to_auto_map,
    add_model_info_to_custom_pipelines,
    cached_file,
    copy_func,
    download_url,
    extract_commit_hash,
    get_json_schema,
    is_flax_available,
    is_jax_tensor,
    is_mlx_available,
    is_numpy_array,
    is_offline_mode,
    is_protobuf_available,
    is_remote_url,
    is_tf_available,
    is_tf_tensor,
    is_tokenizers_available,
    is_torch_available,
    is_torch_device,
    is_torch_tensor,
    logging,
    requires_backends,
    to_py_obj,
)
<<<<<<< HEAD
from .utils.import_utils import PROTOBUF_IMPORT_ERROR
=======
from .utils.chat_template_utils import _compile_jinja_template, _render_with_assistant_indices
>>>>>>> 9578c259


if TYPE_CHECKING:
    if is_torch_available():
        import torch
    if is_tf_available():
        import tensorflow as tf
    if is_flax_available():
        import jax.numpy as jnp  # noqa: F401


def import_protobuf_decode_error(error_message=""):
    if is_protobuf_available():
        from google.protobuf.message import DecodeError

        return DecodeError
    else:
        raise ImportError(PROTOBUF_IMPORT_ERROR.format(error_message))


if is_tokenizers_available():
    from tokenizers import AddedToken
    from tokenizers import Encoding as EncodingFast
else:

    @dataclass(frozen=False, eq=True)
    class AddedToken:
        """
        AddedToken represents a token to be added to a Tokenizer An AddedToken can have special options defining the
        way it should behave.

        The `normalized` will default to `not special` if it is not specified, similarly to the definition in
        `tokenizers`.
        """

        def __init__(
            self, content: str, single_word=False, lstrip=False, rstrip=False, special=False, normalized=None
        ):
            self.content = content
            self.single_word = single_word
            self.lstrip = lstrip
            self.rstrip = rstrip
            self.special = special
            self.normalized = normalized if normalized is not None else not special

        def __getstate__(self):
            return self.__dict__

        def __str__(self):
            return self.content

    @dataclass
    class EncodingFast:
        """This is dummy class because without the `tokenizers` library we don't have these objects anyway"""

        pass


logger = logging.get_logger(__name__)

VERY_LARGE_INTEGER = int(1e30)  # This is used to set the max input length for a model with infinite size input
LARGE_INTEGER = int(1e20)  # This is used when we need something big but slightly smaller than VERY_LARGE_INTEGER

# Define type aliases and NamedTuples
TextInput = str
PreTokenizedInput = List[str]
EncodedInput = List[int]
TextInputPair = Tuple[str, str]
PreTokenizedInputPair = Tuple[List[str], List[str]]
EncodedInputPair = Tuple[List[int], List[int]]

# Define type aliases for text-related non-text modalities
AudioInput = Union["np.ndarray", "torch.Tensor", List["np.ndarray"], List["torch.Tensor"]]

# Slow tokenizers used to be saved in three separated files
SPECIAL_TOKENS_MAP_FILE = "special_tokens_map.json"
ADDED_TOKENS_FILE = "added_tokens.json"
TOKENIZER_CONFIG_FILE = "tokenizer_config.json"

# Fast tokenizers (provided by HuggingFace tokenizer's library) can be saved in a single file
FULL_TOKENIZER_FILE = "tokenizer.json"
_re_tokenizer_file = re.compile(r"tokenizer\.(.*)\.json")


class TruncationStrategy(ExplicitEnum):
    """
    Possible values for the `truncation` argument in [`PreTrainedTokenizerBase.__call__`]. Useful for tab-completion in
    an IDE.
    """

    ONLY_FIRST = "only_first"
    ONLY_SECOND = "only_second"
    LONGEST_FIRST = "longest_first"
    DO_NOT_TRUNCATE = "do_not_truncate"


class CharSpan(NamedTuple):
    """
    Character span in the original string.

    Args:
        start (`int`): Index of the first character in the original string.
        end (`int`): Index of the character following the last character in the original string.
    """

    start: int
    end: int


class TokenSpan(NamedTuple):
    """
    Token span in an encoded string (list of tokens).

    Args:
        start (`int`): Index of the first token in the span.
        end (`int`): Index of the token following the last token in the span.
    """

    start: int
    end: int


class BatchEncoding(UserDict):
    """
    Holds the output of the [`~tokenization_utils_base.PreTrainedTokenizerBase.__call__`],
    [`~tokenization_utils_base.PreTrainedTokenizerBase.encode_plus`] and
    [`~tokenization_utils_base.PreTrainedTokenizerBase.batch_encode_plus`] methods (tokens, attention_masks, etc).

    This class is derived from a python dictionary and can be used as a dictionary. In addition, this class exposes
    utility methods to map from word/character space to token space.

    Args:
        data (`dict`, *optional*):
            Dictionary of lists/arrays/tensors returned by the `__call__`/`encode_plus`/`batch_encode_plus` methods
            ('input_ids', 'attention_mask', etc.).
        encoding (`tokenizers.Encoding` or `Sequence[tokenizers.Encoding]`, *optional*):
            If the tokenizer is a fast tokenizer which outputs additional information like mapping from word/character
            space to token space the `tokenizers.Encoding` instance or list of instance (for batches) hold this
            information.
        tensor_type (`Union[None, str, TensorType]`, *optional*):
            You can give a tensor_type here to convert the lists of integers in PyTorch/TensorFlow/Numpy Tensors at
            initialization.
        prepend_batch_axis (`bool`, *optional*, defaults to `False`):
            Whether or not to add a batch axis when converting to tensors (see `tensor_type` above).
        n_sequences (`Optional[int]`, *optional*):
            You can give a tensor_type here to convert the lists of integers in PyTorch/TensorFlow/Numpy Tensors at
            initialization.
    """

    def __init__(
        self,
        data: Optional[Dict[str, Any]] = None,
        encoding: Optional[Union[EncodingFast, Sequence[EncodingFast]]] = None,
        tensor_type: Union[None, str, TensorType] = None,
        prepend_batch_axis: bool = False,
        n_sequences: Optional[int] = None,
    ):
        super().__init__(data)

        if isinstance(encoding, EncodingFast):
            encoding = [encoding]

        self._encodings = encoding

        if n_sequences is None and encoding is not None and len(encoding):
            n_sequences = encoding[0].n_sequences

        self._n_sequences = n_sequences

        self.convert_to_tensors(tensor_type=tensor_type, prepend_batch_axis=prepend_batch_axis)

    @property
    def n_sequences(self) -> Optional[int]:
        """
        `Optional[int]`: The number of sequences used to generate each sample from the batch encoded in this
        [`BatchEncoding`]. Currently can be one of `None` (unknown), `1` (a single sentence) or `2` (a pair of
        sentences)
        """
        return self._n_sequences

    @property
    def is_fast(self) -> bool:
        """
        `bool`: Indicate whether this [`BatchEncoding`] was generated from the result of a [`PreTrainedTokenizerFast`]
        or not.
        """
        return self._encodings is not None

    def __getitem__(self, item: Union[int, str]) -> Union[Any, EncodingFast]:
        """
        If the key is a string, returns the value of the dict associated to `key` ('input_ids', 'attention_mask',
        etc.).

        If the key is an integer, get the `tokenizers.Encoding` for batch item with index `key`.

        If the key is a slice, returns the value of the dict associated to `key` ('input_ids', 'attention_mask', etc.)
        with the constraint of slice.
        """
        if isinstance(item, str):
            return self.data[item]
        elif self._encodings is not None:
            return self._encodings[item]
        elif isinstance(item, slice):
            return {key: self.data[key][item] for key in self.data.keys()}
        else:
            raise KeyError(
                "Invalid key. Only three types of key are available: "
                "(1) string, (2) integers for backend Encoding, and (3) slices for data subsetting."
            )

    def __getattr__(self, item: str):
        try:
            return self.data[item]
        except KeyError:
            raise AttributeError

    def __getstate__(self):
        return {"data": self.data, "encodings": self._encodings}

    def __setstate__(self, state):
        if "data" in state:
            self.data = state["data"]

        if "encodings" in state:
            self._encodings = state["encodings"]

    def keys(self):
        return self.data.keys()

    def values(self):
        return self.data.values()

    def items(self):
        return self.data.items()

    # After this point:
    # Extended properties and methods only available for fast (Rust-based) tokenizers
    # provided by HuggingFace tokenizers library.

    @property
    def encodings(self) -> Optional[List[EncodingFast]]:
        """
        `Optional[List[tokenizers.Encoding]]`: The list all encodings from the tokenization process. Returns `None` if
        the input was tokenized through Python (i.e., not a fast) tokenizer.
        """
        return self._encodings

    def tokens(self, batch_index: int = 0) -> List[str]:
        """
        Return the list of tokens (sub-parts of the input strings after word/subword splitting and before conversion to
        integer indices) at a given batch index (only works for the output of a fast tokenizer).

        Args:
            batch_index (`int`, *optional*, defaults to 0): The index to access in the batch.

        Returns:
            `List[str]`: The list of tokens at that index.
        """
        if not self._encodings:
            raise ValueError(
                "tokens() is not available when using non-fast tokenizers (e.g. instance of a `XxxTokenizerFast`"
                " class)."
            )
        return self._encodings[batch_index].tokens

    def sequence_ids(self, batch_index: int = 0) -> List[Optional[int]]:
        """
        Return a list mapping the tokens to the id of their original sentences:

            - `None` for special tokens added around or between sequences,
            - `0` for tokens corresponding to words in the first sequence,
            - `1` for tokens corresponding to words in the second sequence when a pair of sequences was jointly
              encoded.

        Args:
            batch_index (`int`, *optional*, defaults to 0): The index to access in the batch.

        Returns:
            `List[Optional[int]]`: A list indicating the sequence id corresponding to each token. Special tokens added
            by the tokenizer are mapped to `None` and other tokens are mapped to the index of their corresponding
            sequence.
        """
        if not self._encodings:
            raise ValueError(
                "sequence_ids() is not available when using non-fast tokenizers (e.g. instance of a `XxxTokenizerFast`"
                " class)."
            )
        return self._encodings[batch_index].sequence_ids

    def words(self, batch_index: int = 0) -> List[Optional[int]]:
        """
        Return a list mapping the tokens to their actual word in the initial sentence for a fast tokenizer.

        Args:
            batch_index (`int`, *optional*, defaults to 0): The index to access in the batch.

        Returns:
            `List[Optional[int]]`: A list indicating the word corresponding to each token. Special tokens added by the
            tokenizer are mapped to `None` and other tokens are mapped to the index of their corresponding word
            (several tokens will be mapped to the same word index if they are parts of that word).
        """
        if not self._encodings:
            raise ValueError(
                "words() is not available when using non-fast tokenizers (e.g. instance of a `XxxTokenizerFast`"
                " class)."
            )
        warnings.warn(
            "`BatchEncoding.words()` property is deprecated and should be replaced with the identical, "
            "but more self-explanatory `BatchEncoding.word_ids()` property.",
            FutureWarning,
        )
        return self.word_ids(batch_index)

    def word_ids(self, batch_index: int = 0) -> List[Optional[int]]:
        """
        Return a list mapping the tokens to their actual word in the initial sentence for a fast tokenizer.

        Args:
            batch_index (`int`, *optional*, defaults to 0): The index to access in the batch.

        Returns:
            `List[Optional[int]]`: A list indicating the word corresponding to each token. Special tokens added by the
            tokenizer are mapped to `None` and other tokens are mapped to the index of their corresponding word
            (several tokens will be mapped to the same word index if they are parts of that word).
        """
        if not self._encodings:
            raise ValueError(
                "word_ids() is not available when using non-fast tokenizers (e.g. instance of a `XxxTokenizerFast`"
                " class)."
            )
        return self._encodings[batch_index].word_ids

    def token_to_sequence(self, batch_or_token_index: int, token_index: Optional[int] = None) -> int:
        """
        Get the index of the sequence represented by the given token. In the general use case, this method returns `0`
        for a single sequence or the first sequence of a pair, and `1` for the second sequence of a pair

        Can be called as:

        - `self.token_to_sequence(token_index)` if batch size is 1
        - `self.token_to_sequence(batch_index, token_index)` if batch size is greater than 1

        This method is particularly suited when the input sequences are provided as pre-tokenized sequences (i.e.,
        words are defined by the user). In this case it allows to easily associate encoded tokens with provided
        tokenized words.

        Args:
            batch_or_token_index (`int`):
                Index of the sequence in the batch. If the batch only comprises one sequence, this can be the index of
                the token in the sequence.
            token_index (`int`, *optional*):
                If a batch index is provided in *batch_or_token_index*, this can be the index of the token in the
                sequence.

        Returns:
            `int`: Index of the word in the input sequence.
        """

        if not self._encodings:
            raise ValueError("token_to_sequence() is not available when using Python based tokenizers")
        if token_index is not None:
            batch_index = batch_or_token_index
        else:
            batch_index = 0
            token_index = batch_or_token_index
        if batch_index < 0:
            batch_index = self._batch_size + batch_index
        if token_index < 0:
            token_index = self._seq_len + token_index
        return self._encodings[batch_index].token_to_sequence(token_index)

    def token_to_word(self, batch_or_token_index: int, token_index: Optional[int] = None) -> int:
        """
        Get the index of the word corresponding (i.e. comprising) to an encoded token in a sequence of the batch.

        Can be called as:

        - `self.token_to_word(token_index)` if batch size is 1
        - `self.token_to_word(batch_index, token_index)` if batch size is greater than 1

        This method is particularly suited when the input sequences are provided as pre-tokenized sequences (i.e.,
        words are defined by the user). In this case it allows to easily associate encoded tokens with provided
        tokenized words.

        Args:
            batch_or_token_index (`int`):
                Index of the sequence in the batch. If the batch only comprise one sequence, this can be the index of
                the token in the sequence.
            token_index (`int`, *optional*):
                If a batch index is provided in *batch_or_token_index*, this can be the index of the token in the
                sequence.

        Returns:
            `int`: Index of the word in the input sequence.
        """

        if not self._encodings:
            raise ValueError("token_to_word() is not available when using Python based tokenizers")
        if token_index is not None:
            batch_index = batch_or_token_index
        else:
            batch_index = 0
            token_index = batch_or_token_index
        if batch_index < 0:
            batch_index = self._batch_size + batch_index
        if token_index < 0:
            token_index = self._seq_len + token_index
        return self._encodings[batch_index].token_to_word(token_index)

    def word_to_tokens(
        self, batch_or_word_index: int, word_index: Optional[int] = None, sequence_index: int = 0
    ) -> Optional[TokenSpan]:
        """
        Get the encoded token span corresponding to a word in a sequence of the batch.

        Token spans are returned as a [`~tokenization_utils_base.TokenSpan`] with:

        - **start** -- Index of the first token.
        - **end** -- Index of the token following the last token.

        Can be called as:

        - `self.word_to_tokens(word_index, sequence_index: int = 0)` if batch size is 1
        - `self.word_to_tokens(batch_index, word_index, sequence_index: int = 0)` if batch size is greater or equal to
          1

        This method is particularly suited when the input sequences are provided as pre-tokenized sequences (i.e. words
        are defined by the user). In this case it allows to easily associate encoded tokens with provided tokenized
        words.

        Args:
            batch_or_word_index (`int`):
                Index of the sequence in the batch. If the batch only comprises one sequence, this can be the index of
                the word in the sequence.
            word_index (`int`, *optional*):
                If a batch index is provided in *batch_or_token_index*, this can be the index of the word in the
                sequence.
            sequence_index (`int`, *optional*, defaults to 0):
                If pair of sequences are encoded in the batch this can be used to specify which sequence in the pair (0
                or 1) the provided word index belongs to.

        Returns:
            ([`~tokenization_utils_base.TokenSpan`], *optional*): Span of tokens in the encoded sequence. Returns
            `None` if no tokens correspond to the word. This can happen especially when the token is a special token
            that has been used to format the tokenization. For example when we add a class token at the very beginning
            of the tokenization.
        """

        if not self._encodings:
            raise ValueError("word_to_tokens() is not available when using Python based tokenizers")
        if word_index is not None:
            batch_index = batch_or_word_index
        else:
            batch_index = 0
            word_index = batch_or_word_index
        if batch_index < 0:
            batch_index = self._batch_size + batch_index
        if word_index < 0:
            word_index = self._seq_len + word_index
        span = self._encodings[batch_index].word_to_tokens(word_index, sequence_index)
        return TokenSpan(*span) if span is not None else None

    def token_to_chars(self, batch_or_token_index: int, token_index: Optional[int] = None) -> CharSpan:
        """
        Get the character span corresponding to an encoded token in a sequence of the batch.

        Character spans are returned as a [`~tokenization_utils_base.CharSpan`] with:

        - **start** -- Index of the first character in the original string associated to the token.
        - **end** -- Index of the character following the last character in the original string associated to the
          token.

        Can be called as:

        - `self.token_to_chars(token_index)` if batch size is 1
        - `self.token_to_chars(batch_index, token_index)` if batch size is greater or equal to 1

        Args:
            batch_or_token_index (`int`):
                Index of the sequence in the batch. If the batch only comprise one sequence, this can be the index of
                the token in the sequence.
            token_index (`int`, *optional*):
                If a batch index is provided in *batch_or_token_index*, this can be the index of the token or tokens in
                the sequence.

        Returns:
            [`~tokenization_utils_base.CharSpan`]: Span of characters in the original string, or None, if the token
            (e.g. <s>, </s>) doesn't correspond to any chars in the origin string.
        """

        if not self._encodings:
            raise ValueError("token_to_chars() is not available when using Python based tokenizers")
        if token_index is not None:
            batch_index = batch_or_token_index
        else:
            batch_index = 0
            token_index = batch_or_token_index
        span_indices = self._encodings[batch_index].token_to_chars(token_index)

        return CharSpan(*span_indices) if span_indices is not None else None

    def char_to_token(
        self, batch_or_char_index: int, char_index: Optional[int] = None, sequence_index: int = 0
    ) -> int:
        """
        Get the index of the token in the encoded output comprising a character in the original string for a sequence
        of the batch.

        Can be called as:

        - `self.char_to_token(char_index)` if batch size is 1
        - `self.char_to_token(batch_index, char_index)` if batch size is greater or equal to 1

        This method is particularly suited when the input sequences are provided as pre-tokenized sequences (i.e. words
        are defined by the user). In this case it allows to easily associate encoded tokens with provided tokenized
        words.

        Args:
            batch_or_char_index (`int`):
                Index of the sequence in the batch. If the batch only comprise one sequence, this can be the index of
                the word in the sequence
            char_index (`int`, *optional*):
                If a batch index is provided in *batch_or_token_index*, this can be the index of the word in the
                sequence.
            sequence_index (`int`, *optional*, defaults to 0):
                If pair of sequences are encoded in the batch this can be used to specify which sequence in the pair (0
                or 1) the provided character index belongs to.


        Returns:
            `int`: Index of the token.
        """

        if not self._encodings:
            raise ValueError("char_to_token() is not available when using Python based tokenizers")
        if char_index is not None:
            batch_index = batch_or_char_index
        else:
            batch_index = 0
            char_index = batch_or_char_index
        return self._encodings[batch_index].char_to_token(char_index, sequence_index)

    def word_to_chars(
        self, batch_or_word_index: int, word_index: Optional[int] = None, sequence_index: int = 0
    ) -> CharSpan:
        """
        Get the character span in the original string corresponding to given word in a sequence of the batch.

        Character spans are returned as a CharSpan NamedTuple with:

        - start: index of the first character in the original string
        - end: index of the character following the last character in the original string

        Can be called as:

        - `self.word_to_chars(word_index)` if batch size is 1
        - `self.word_to_chars(batch_index, word_index)` if batch size is greater or equal to 1

        Args:
            batch_or_word_index (`int`):
                Index of the sequence in the batch. If the batch only comprise one sequence, this can be the index of
                the word in the sequence
            word_index (`int`, *optional*):
                If a batch index is provided in *batch_or_token_index*, this can be the index of the word in the
                sequence.
            sequence_index (`int`, *optional*, defaults to 0):
                If pair of sequences are encoded in the batch this can be used to specify which sequence in the pair (0
                or 1) the provided word index belongs to.

        Returns:
            `CharSpan` or `List[CharSpan]`: Span(s) of the associated character or characters in the string. CharSpan
            are NamedTuple with:

                - start: index of the first character associated to the token in the original string
                - end: index of the character following the last character associated to the token in the original
                  string
        """

        if not self._encodings:
            raise ValueError("word_to_chars() is not available when using Python based tokenizers")
        if word_index is not None:
            batch_index = batch_or_word_index
        else:
            batch_index = 0
            word_index = batch_or_word_index
        return CharSpan(*(self._encodings[batch_index].word_to_chars(word_index, sequence_index)))

    def char_to_word(self, batch_or_char_index: int, char_index: Optional[int] = None, sequence_index: int = 0) -> int:
        """
        Get the word in the original string corresponding to a character in the original string of a sequence of the
        batch.

        Can be called as:

        - `self.char_to_word(char_index)` if batch size is 1
        - `self.char_to_word(batch_index, char_index)` if batch size is greater than 1

        This method is particularly suited when the input sequences are provided as pre-tokenized sequences (i.e. words
        are defined by the user). In this case it allows to easily associate encoded tokens with provided tokenized
        words.

        Args:
            batch_or_char_index (`int`):
                Index of the sequence in the batch. If the batch only comprise one sequence, this can be the index of
                the character in the original string.
            char_index (`int`, *optional*):
                If a batch index is provided in *batch_or_token_index*, this can be the index of the character in the
                original string.
            sequence_index (`int`, *optional*, defaults to 0):
                If pair of sequences are encoded in the batch this can be used to specify which sequence in the pair (0
                or 1) the provided character index belongs to.


        Returns:
            `int` or `List[int]`: Index or indices of the associated encoded token(s).
        """

        if not self._encodings:
            raise ValueError("char_to_word() is not available when using Python based tokenizers")
        if char_index is not None:
            batch_index = batch_or_char_index
        else:
            batch_index = 0
            char_index = batch_or_char_index
        return self._encodings[batch_index].char_to_word(char_index, sequence_index)

    def convert_to_tensors(
        self, tensor_type: Optional[Union[str, TensorType]] = None, prepend_batch_axis: bool = False
    ):
        """
        Convert the inner content to tensors.

        Args:
            tensor_type (`str` or [`~utils.TensorType`], *optional*):
                The type of tensors to use. If `str`, should be one of the values of the enum [`~utils.TensorType`]. If
                `None`, no modification is done.
            prepend_batch_axis (`int`, *optional*, defaults to `False`):
                Whether or not to add the batch dimension during the conversion.
        """
        if tensor_type is None:
            return self

        # Convert to TensorType
        if not isinstance(tensor_type, TensorType):
            tensor_type = TensorType(tensor_type)

        # Get a function reference for the correct framework
        if tensor_type == TensorType.TENSORFLOW:
            if not is_tf_available():
                raise ImportError(
                    "Unable to convert output to TensorFlow tensors format, TensorFlow is not installed."
                )
            import tensorflow as tf

            as_tensor = tf.constant
            is_tensor = tf.is_tensor
        elif tensor_type == TensorType.PYTORCH:
            if not is_torch_available():
                raise ImportError("Unable to convert output to PyTorch tensors format, PyTorch is not installed.")
            import torch

            is_tensor = torch.is_tensor

            def as_tensor(value, dtype=None):
                if isinstance(value, list) and isinstance(value[0], np.ndarray):
                    return torch.tensor(np.array(value))
                return torch.tensor(value)

        elif tensor_type == TensorType.JAX:
            if not is_flax_available():
                raise ImportError("Unable to convert output to JAX tensors format, JAX is not installed.")
            import jax.numpy as jnp  # noqa: F811

            as_tensor = jnp.array
            is_tensor = is_jax_tensor

        elif tensor_type == TensorType.MLX:
            if not is_mlx_available():
                raise ImportError("Unable to convert output to MLX tensors format, MLX is not installed.")
            import mlx.core as mx

            as_tensor = mx.array

            def is_tensor(obj):
                return isinstance(obj, mx.array)
        else:

            def as_tensor(value, dtype=None):
                if isinstance(value, (list, tuple)) and isinstance(value[0], (list, tuple, np.ndarray)):
                    value_lens = [len(val) for val in value]
                    if len(set(value_lens)) > 1 and dtype is None:
                        # we have a ragged list so handle explicitly
                        value = as_tensor([np.asarray(val) for val in value], dtype=object)
                return np.asarray(value, dtype=dtype)

            is_tensor = is_numpy_array

        # Do the tensor conversion in batch
        for key, value in self.items():
            try:
                if prepend_batch_axis:
                    value = [value]

                if not is_tensor(value):
                    tensor = as_tensor(value)

                    # Removing this for now in favor of controlling the shape with `prepend_batch_axis`
                    # # at-least2d
                    # if tensor.ndim > 2:
                    #     tensor = tensor.squeeze(0)
                    # elif tensor.ndim < 2:
                    #     tensor = tensor[None, :]

                    self[key] = tensor
            except Exception as e:
                if key == "overflowing_tokens":
                    raise ValueError(
                        "Unable to create tensor returning overflowing tokens of different lengths. "
                        "Please see if a fast version of this tokenizer is available to have this feature available."
                    ) from e
                raise ValueError(
                    "Unable to create tensor, you should probably activate truncation and/or padding with"
                    " 'padding=True' 'truncation=True' to have batched tensors with the same length. Perhaps your"
                    f" features (`{key}` in this case) have excessive nesting (inputs type `list` where type `int` is"
                    " expected)."
                ) from e

        return self

    def to(self, device: Union[str, "torch.device"]) -> "BatchEncoding":
        """
        Send all values to device by calling `v.to(device)` (PyTorch only).

        Args:
            device (`str` or `torch.device`): The device to put the tensors on.

        Returns:
            [`BatchEncoding`]: The same instance after modification.
        """
        requires_backends(self, ["torch"])

        # This check catches things like APEX blindly calling "to" on all inputs to a module
        # Otherwise it passes the casts down and casts the LongTensor containing the token idxs
        # into a HalfTensor
        if isinstance(device, str) or is_torch_device(device) or isinstance(device, int):
            self.data = {k: v.to(device=device) for k, v in self.data.items() if v is not None}
        else:
            logger.warning(f"Attempting to cast a BatchEncoding to type {str(device)}. This is not supported.")
        return self


class SpecialTokensMixin:
    """
    A mixin derived by [`PreTrainedTokenizer`] and [`PreTrainedTokenizerFast`] to handle specific behaviors related to
    special tokens. In particular, this class hold the attributes which can be used to directly access these special
    tokens in a model-independent manner and allow to set and update the special tokens.

    Args:
        bos_token (`str` or `tokenizers.AddedToken`, *optional*):
            A special token representing the beginning of a sentence.
        eos_token (`str` or `tokenizers.AddedToken`, *optional*):
            A special token representing the end of a sentence.
        unk_token (`str` or `tokenizers.AddedToken`, *optional*):
            A special token representing an out-of-vocabulary token.
        sep_token (`str` or `tokenizers.AddedToken`, *optional*):
            A special token separating two different sentences in the same input (used by BERT for instance).
        pad_token (`str` or `tokenizers.AddedToken`, *optional*):
            A special token used to make arrays of tokens the same size for batching purpose. Will then be ignored by
            attention mechanisms or loss computation.
        cls_token (`str` or `tokenizers.AddedToken`, *optional*):
            A special token representing the class of the input (used by BERT for instance).
        mask_token (`str` or `tokenizers.AddedToken`, *optional*):
            A special token representing a masked token (used by masked-language modeling pretraining objectives, like
            BERT).
        additional_special_tokens (tuple or list of `str` or `tokenizers.AddedToken`, *optional*):
            A tuple or a list of additional tokens, which will be marked as `special`, meaning that they will be
            skipped when decoding if `skip_special_tokens` is set to `True`.
    """

    SPECIAL_TOKENS_ATTRIBUTES = [
        "bos_token",
        "eos_token",
        "unk_token",
        "sep_token",
        "pad_token",
        "cls_token",
        "mask_token",
        "additional_special_tokens",
    ]

    def __init__(self, verbose=False, **kwargs):
        self._bos_token = None
        self._eos_token = None
        self._unk_token = None
        self._sep_token = None
        self._pad_token = None
        self._cls_token = None
        self._mask_token = None
        self._pad_token_type_id = 0
        self._additional_special_tokens = []
        self.verbose = verbose

        # We directly set the hidden value to allow initialization with special tokens
        # which are not yet in the vocabulary. Necessary for serialization/de-serialization
        # TODO clean this up at some point (probably by switching to fast tokenizers)

        for key, value in kwargs.items():
            if value is None:
                continue
            if key in self.SPECIAL_TOKENS_ATTRIBUTES:
                if key == "additional_special_tokens":
                    assert isinstance(value, (list, tuple)), f"Value {value} is not a list or tuple"
                    assert all(
                        isinstance(t, (str, AddedToken)) for t in value
                    ), "One of the tokens is not a string or an AddedToken"
                    setattr(self, key, value)
                elif isinstance(value, (str, AddedToken)):
                    setattr(self, key, value)
                else:
                    raise TypeError(f"Special token {key} has to be either str or AddedToken but got: {type(value)}")

    def sanitize_special_tokens(self) -> int:
        """
        The `sanitize_special_tokens` is now deprecated kept for backward compatibility and will be removed in
        transformers v5.
        """
        logger.warning_once("The `sanitize_special_tokens` will be removed in transformers v5.")
        return self.add_tokens(self.all_special_tokens_extended, special_tokens=True)

    def add_special_tokens(
        self, special_tokens_dict: Dict[str, Union[str, AddedToken]], replace_additional_special_tokens=True
    ) -> int:
        """
        Add a dictionary of special tokens (eos, pad, cls, etc.) to the encoder and link them to class attributes. If
        special tokens are NOT in the vocabulary, they are added to it (indexed starting from the last index of the
        current vocabulary).

        When adding new tokens to the vocabulary, you should make sure to also resize the token embedding matrix of the
        model so that its embedding matrix matches the tokenizer.

        In order to do that, please use the [`~PreTrainedModel.resize_token_embeddings`] method.

        Using `add_special_tokens` will ensure your special tokens can be used in several ways:

        - Special tokens can be skipped when decoding using `skip_special_tokens = True`.
        - Special tokens are carefully handled by the tokenizer (they are never split), similar to `AddedTokens`.
        - You can easily refer to special tokens using tokenizer class attributes like `tokenizer.cls_token`. This
          makes it easy to develop model-agnostic training and fine-tuning scripts.

        When possible, special tokens are already registered for provided pretrained models (for instance
        [`BertTokenizer`] `cls_token` is already registered to be :obj*'[CLS]'* and XLM's one is also registered to be
        `'</s>'`).

        Args:
            special_tokens_dict (dictionary *str* to *str* or `tokenizers.AddedToken`):
                Keys should be in the list of predefined special attributes: [`bos_token`, `eos_token`, `unk_token`,
                `sep_token`, `pad_token`, `cls_token`, `mask_token`, `additional_special_tokens`].

                Tokens are only added if they are not already in the vocabulary (tested by checking if the tokenizer
                assign the index of the `unk_token` to them).
            replace_additional_special_tokens (`bool`, *optional*,, defaults to `True`):
                If `True`, the existing list of additional special tokens will be replaced by the list provided in
                `special_tokens_dict`. Otherwise, `self._additional_special_tokens` is just extended. In the former
                case, the tokens will NOT be removed from the tokenizer's full vocabulary - they are only being flagged
                as non-special tokens. Remember, this only affects which tokens are skipped during decoding, not the
                `added_tokens_encoder` and `added_tokens_decoder`. This means that the previous
                `additional_special_tokens` are still added tokens, and will not be split by the model.

        Returns:
            `int`: Number of tokens added to the vocabulary.

        Examples:

        ```python
        # Let's see how to add a new classification token to GPT-2
        tokenizer = GPT2Tokenizer.from_pretrained("openai-community/gpt2")
        model = GPT2Model.from_pretrained("openai-community/gpt2")

        special_tokens_dict = {"cls_token": "<CLS>"}

        num_added_toks = tokenizer.add_special_tokens(special_tokens_dict)
        print("We have added", num_added_toks, "tokens")
        # Notice: resize_token_embeddings expect to receive the full size of the new vocabulary, i.e., the length of the tokenizer.
        model.resize_token_embeddings(len(tokenizer))

        assert tokenizer.cls_token == "<CLS>"
        ```"""
        if not special_tokens_dict:
            return 0

        added_tokens = []
        for key, value in special_tokens_dict.items():
            assert key in self.SPECIAL_TOKENS_ATTRIBUTES, f"Key {key} is not a special token"

            if self.verbose:
                logger.info(f"Assigning {value} to the {key} key of the tokenizer")

            if key == "additional_special_tokens":
                assert isinstance(value, (list, tuple)) and all(
                    isinstance(t, (str, AddedToken)) for t in value
                ), f"Tokens {value} for key {key} should all be str or AddedToken instances"

                to_add = []
                for token in value:
                    if isinstance(token, str):
                        # for legacy purpose we default to stripping. `test_add_tokens_tokenizer` depends on this
                        token = AddedToken(token, rstrip=False, lstrip=False, normalized=False, special=True)
                    if not replace_additional_special_tokens and str(token) in self.additional_special_tokens:
                        continue
                    to_add.append(token)
                if replace_additional_special_tokens and len(to_add) > 0:
                    setattr(self, key, list(to_add))
                else:
                    self._additional_special_tokens.extend(to_add)
                added_tokens += to_add

            else:
                if not isinstance(value, (str, AddedToken)):
                    raise ValueError(f"Token {value} for key {key} should be a str or an AddedToken instance")
                if isinstance(value, (str)):
                    # for legacy purpose we default to stripping. `False` depends on this
                    value = AddedToken(value, rstrip=False, lstrip=False, normalized=False, special=True)
                if isinstance(value, AddedToken):
                    setattr(self, key, value)
                if value not in added_tokens:
                    added_tokens.append(value)

        # if we are adding tokens that were not part of the vocab, we ought to add them
        added_tokens = self.add_tokens(added_tokens, special_tokens=True)
        return added_tokens

    def add_tokens(
        self, new_tokens: Union[str, AddedToken, List[Union[str, AddedToken]]], special_tokens: bool = False
    ) -> int:
        """
        Add a list of new tokens to the tokenizer class. If the new tokens are not in the vocabulary, they are added to
        it with indices starting from length of the current vocabulary and and will be isolated before the tokenization
        algorithm is applied. Added tokens and tokens from the vocabulary of the tokenization algorithm are therefore
        not treated in the same way.

        Note, when adding new tokens to the vocabulary, you should make sure to also resize the token embedding matrix
        of the model so that its embedding matrix matches the tokenizer.

        In order to do that, please use the [`~PreTrainedModel.resize_token_embeddings`] method.

        Args:
            new_tokens (`str`, `tokenizers.AddedToken` or a list of *str* or `tokenizers.AddedToken`):
                Tokens are only added if they are not already in the vocabulary. `tokenizers.AddedToken` wraps a string
                token to let you personalize its behavior: whether this token should only match against a single word,
                whether this token should strip all potential whitespaces on the left side, whether this token should
                strip all potential whitespaces on the right side, etc.
            special_tokens (`bool`, *optional*, defaults to `False`):
                Can be used to specify if the token is a special token. This mostly change the normalization behavior
                (special tokens like CLS or [MASK] are usually not lower-cased for instance).

                See details for `tokenizers.AddedToken` in HuggingFace tokenizers library.

        Returns:
            `int`: Number of tokens added to the vocabulary.

        Examples:

        ```python
        # Let's see how to increase the vocabulary of Bert model and tokenizer
        tokenizer = BertTokenizerFast.from_pretrained("google-bert/bert-base-uncased")
        model = BertModel.from_pretrained("google-bert/bert-base-uncased")

        num_added_toks = tokenizer.add_tokens(["new_tok1", "my_new-tok2"])
        print("We have added", num_added_toks, "tokens")
        # Notice: resize_token_embeddings expect to receive the full size of the new vocabulary, i.e., the length of the tokenizer.
        model.resize_token_embeddings(len(tokenizer))
        ```"""
        if not new_tokens:
            return 0

        if not isinstance(new_tokens, (list, tuple)):
            new_tokens = [new_tokens]

        return self._add_tokens(new_tokens, special_tokens=special_tokens)

    def _add_tokens(self, new_tokens: Union[List[str], List[AddedToken]], special_tokens: bool = False) -> int:
        raise NotImplementedError

    @property
    def bos_token(self) -> str:
        """
        `str`: Beginning of sentence token. Log an error if used while not having been set.
        """
        if self._bos_token is None:
            if self.verbose:
                logger.error("Using bos_token, but it is not set yet.")
            return None
        return str(self._bos_token)

    @property
    def eos_token(self) -> str:
        """
        `str`: End of sentence token. Log an error if used while not having been set.
        """
        if self._eos_token is None:
            if self.verbose:
                logger.error("Using eos_token, but it is not set yet.")
            return None
        return str(self._eos_token)

    @property
    def unk_token(self) -> str:
        """
        `str`: Unknown token. Log an error if used while not having been set.
        """
        if self._unk_token is None:
            if self.verbose:
                logger.error("Using unk_token, but it is not set yet.")
            return None
        return str(self._unk_token)

    @property
    def sep_token(self) -> str:
        """
        `str`: Separation token, to separate context and query in an input sequence. Log an error if used while not
        having been set.
        """
        if self._sep_token is None:
            if self.verbose:
                logger.error("Using sep_token, but it is not set yet.")
            return None
        return str(self._sep_token)

    @property
    def pad_token(self) -> str:
        """
        `str`: Padding token. Log an error if used while not having been set.
        """
        if self._pad_token is None:
            if self.verbose:
                logger.error("Using pad_token, but it is not set yet.")
            return None
        return str(self._pad_token)

    @property
    def cls_token(self) -> str:
        """
        `str`: Classification token, to extract a summary of an input sequence leveraging self-attention along the full
        depth of the model. Log an error if used while not having been set.
        """
        if self._cls_token is None:
            if self.verbose:
                logger.error("Using cls_token, but it is not set yet.")
            return None
        return str(self._cls_token)

    @property
    def mask_token(self) -> str:
        """
        `str`: Mask token, to use when training a model with masked-language modeling. Log an error if used while not
        having been set.
        """
        if self._mask_token is None:
            if self.verbose:
                logger.error("Using mask_token, but it is not set yet.")
            return None
        return str(self._mask_token)

    @property
    def additional_special_tokens(self) -> List[str]:
        """
        `List[str]`: All the additional special tokens you may want to use. Log an error if used while not having been
        set.
        """
        if self._additional_special_tokens is None:
            if self.verbose:
                logger.error("Using additional_special_tokens, but it is not set yet.")
            return None
        return [str(tok) for tok in self._additional_special_tokens]

    @bos_token.setter
    def bos_token(self, value):
        if not isinstance(value, (str, AddedToken)) and value is not None:
            raise ValueError("Cannot set a non-string value as the BOS token")
        self._bos_token = value

    @eos_token.setter
    def eos_token(self, value):
        if not isinstance(value, (str, AddedToken)) and value is not None:
            raise ValueError("Cannot set a non-string value as the EOS token")
        self._eos_token = value

    @unk_token.setter
    def unk_token(self, value):
        if not isinstance(value, (str, AddedToken)) and value is not None:
            raise ValueError("Cannot set a non-string value as the UNK token")
        self._unk_token = value

    @sep_token.setter
    def sep_token(self, value):
        if not isinstance(value, (str, AddedToken)) and value is not None:
            raise ValueError("Cannot set a non-string value as the SEP token")
        self._sep_token = value

    @pad_token.setter
    def pad_token(self, value):
        if not isinstance(value, (str, AddedToken)) and value is not None:
            raise ValueError("Cannot set a non-string value as the PAD token")
        self._pad_token = value

    @cls_token.setter
    def cls_token(self, value):
        if not isinstance(value, (str, AddedToken)) and value is not None:
            raise ValueError("Cannot set a non-string value as the CLS token")
        self._cls_token = value

    @mask_token.setter
    def mask_token(self, value):
        if not isinstance(value, (str, AddedToken)) and value is not None:
            raise ValueError("Cannot set a non-string value as the MASK token")
        self._mask_token = value

    @additional_special_tokens.setter
    def additional_special_tokens(self, value):
        self._additional_special_tokens = value if value is not None else None

    @property
    def bos_token_id(self) -> Optional[int]:
        """
        `Optional[int]`: Id of the beginning of sentence token in the vocabulary. Returns `None` if the token has not
        been set.
        """
        if self._bos_token is None:
            return None
        return self.convert_tokens_to_ids(self.bos_token)

    @property
    def eos_token_id(self) -> Optional[int]:
        """
        `Optional[int]`: Id of the end of sentence token in the vocabulary. Returns `None` if the token has not been
        set.
        """
        if self._eos_token is None:
            return None
        return self.convert_tokens_to_ids(self.eos_token)

    @property
    def unk_token_id(self) -> Optional[int]:
        """
        `Optional[int]`: Id of the unknown token in the vocabulary. Returns `None` if the token has not been set.
        """
        if self._unk_token is None:
            return None
        return self.convert_tokens_to_ids(self.unk_token)

    @property
    def sep_token_id(self) -> Optional[int]:
        """
        `Optional[int]`: Id of the separation token in the vocabulary, to separate context and query in an input
        sequence. Returns `None` if the token has not been set.
        """
        if self._sep_token is None:
            return None
        return self.convert_tokens_to_ids(self.sep_token)

    @property
    def pad_token_id(self) -> Optional[int]:
        """
        `Optional[int]`: Id of the padding token in the vocabulary. Returns `None` if the token has not been set.
        """
        if self._pad_token is None:
            return None
        return self.convert_tokens_to_ids(self.pad_token)

    @property
    def pad_token_type_id(self) -> int:
        """
        `int`: Id of the padding token type in the vocabulary.
        """
        return self._pad_token_type_id

    @property
    def cls_token_id(self) -> Optional[int]:
        """
        `Optional[int]`: Id of the classification token in the vocabulary, to extract a summary of an input sequence
        leveraging self-attention along the full depth of the model.

        Returns `None` if the token has not been set.
        """
        if self._cls_token is None:
            return None
        return self.convert_tokens_to_ids(self.cls_token)

    @property
    def mask_token_id(self) -> Optional[int]:
        """
        `Optional[int]`: Id of the mask token in the vocabulary, used when training a model with masked-language
        modeling. Returns `None` if the token has not been set.
        """
        if self._mask_token is None:
            return None
        return self.convert_tokens_to_ids(self.mask_token)

    @property
    def additional_special_tokens_ids(self) -> List[int]:
        """
        `List[int]`: Ids of all the additional special tokens in the vocabulary. Log an error if used while not having
        been set.
        """
        return self.convert_tokens_to_ids(self.additional_special_tokens)

    @bos_token_id.setter
    def bos_token_id(self, value):
        self._bos_token = self.convert_ids_to_tokens(value) if value is not None else None

    @eos_token_id.setter
    def eos_token_id(self, value):
        self._eos_token = self.convert_ids_to_tokens(value) if value is not None else None

    @unk_token_id.setter
    def unk_token_id(self, value):
        self._unk_token = self.convert_ids_to_tokens(value) if value is not None else None

    @sep_token_id.setter
    def sep_token_id(self, value):
        self._sep_token = self.convert_ids_to_tokens(value) if value is not None else None

    @pad_token_id.setter
    def pad_token_id(self, value):
        self._pad_token = self.convert_ids_to_tokens(value) if value is not None else None

    @cls_token_id.setter
    def cls_token_id(self, value):
        self._cls_token = self.convert_ids_to_tokens(value) if value is not None else None

    @mask_token_id.setter
    def mask_token_id(self, value):
        self._mask_token = self.convert_ids_to_tokens(value) if value is not None else None

    @additional_special_tokens_ids.setter
    def additional_special_tokens_ids(self, values):
        self._additional_special_tokens = [self.convert_ids_to_tokens(value) for value in values]

    @property
    def special_tokens_map(self) -> Dict[str, Union[str, List[str]]]:
        """
        `Dict[str, Union[str, List[str]]]`: A dictionary mapping special token class attributes (`cls_token`,
        `unk_token`, etc.) to their values (`'<unk>'`, `'<cls>'`, etc.).

        Convert potential tokens of `tokenizers.AddedToken` type to string.
        """
        set_attr = {}
        for attr in self.SPECIAL_TOKENS_ATTRIBUTES:
            attr_value = getattr(self, attr)
            if attr_value:
                set_attr[attr] = attr_value
        return set_attr

    @property
    def special_tokens_map_extended(self) -> Dict[str, Union[str, AddedToken, List[Union[str, AddedToken]]]]:
        """
        `Dict[str, Union[str, tokenizers.AddedToken, List[Union[str, tokenizers.AddedToken]]]]`: A dictionary mapping
        special token class attributes (`cls_token`, `unk_token`, etc.) to their values (`'<unk>'`, `'<cls>'`, etc.).

        Don't convert tokens of `tokenizers.AddedToken` type to string so they can be used to control more finely how
        special tokens are tokenized.
        """
        set_attr = {}
        for attr in self.SPECIAL_TOKENS_ATTRIBUTES:
            attr_value = getattr(self, "_" + attr)
            if attr_value:
                set_attr[attr] = attr_value
        return set_attr

    @property
    def all_special_tokens_extended(self) -> List[Union[str, AddedToken]]:
        """
        `List[Union[str, tokenizers.AddedToken]]`: All the special tokens (`'<unk>'`, `'<cls>'`, etc.), the order has
        nothing to do with the index of each tokens. If you want to know the correct indices, check
        `self.added_tokens_encoder`. We can't create an order anymore as the keys are `AddedTokens` and not `Strings`.

        Don't convert tokens of `tokenizers.AddedToken` type to string so they can be used to control more finely how
        special tokens are tokenized.
        """
        all_tokens = []
        seen = set()
        for value in self.special_tokens_map_extended.values():
            if isinstance(value, (list, tuple)):
                tokens_to_add = [token for token in value if str(token) not in seen]
            else:
                tokens_to_add = [value] if str(value) not in seen else []
            seen.update(map(str, tokens_to_add))
            all_tokens.extend(tokens_to_add)
        return all_tokens

    @property
    def all_special_tokens(self) -> List[str]:
        """
        `List[str]`: A list of the unique special tokens (`'<unk>'`, `'<cls>'`, ..., etc.).

        Convert tokens of `tokenizers.AddedToken` type to string.
        """
        all_toks = [str(s) for s in self.all_special_tokens_extended]
        return all_toks

    @property
    def all_special_ids(self) -> List[int]:
        """
        `List[int]`: List the ids of the special tokens(`'<unk>'`, `'<cls>'`, etc.) mapped to class attributes.
        """
        all_toks = self.all_special_tokens
        all_ids = self.convert_tokens_to_ids(all_toks)
        return all_ids


ENCODE_KWARGS_DOCSTRING = r"""
            add_special_tokens (`bool`, *optional*, defaults to `True`):
                Whether or not to add special tokens when encoding the sequences. This will use the underlying
                `PretrainedTokenizerBase.build_inputs_with_special_tokens` function, which defines which tokens are
                automatically added to the input ids. This is usefull if you want to add `bos` or `eos` tokens
                automatically.
            padding (`bool`, `str` or [`~utils.PaddingStrategy`], *optional*, defaults to `False`):
                Activates and controls padding. Accepts the following values:

                - `True` or `'longest'`: Pad to the longest sequence in the batch (or no padding if only a single
                  sequence if provided).
                - `'max_length'`: Pad to a maximum length specified with the argument `max_length` or to the maximum
                  acceptable input length for the model if that argument is not provided.
                - `False` or `'do_not_pad'` (default): No padding (i.e., can output a batch with sequences of different
                  lengths).
            truncation (`bool`, `str` or [`~tokenization_utils_base.TruncationStrategy`], *optional*, defaults to `False`):
                Activates and controls truncation. Accepts the following values:

                - `True` or `'longest_first'`: Truncate to a maximum length specified with the argument `max_length` or
                  to the maximum acceptable input length for the model if that argument is not provided. This will
                  truncate token by token, removing a token from the longest sequence in the pair if a pair of
                  sequences (or a batch of pairs) is provided.
                - `'only_first'`: Truncate to a maximum length specified with the argument `max_length` or to the
                  maximum acceptable input length for the model if that argument is not provided. This will only
                  truncate the first sequence of a pair if a pair of sequences (or a batch of pairs) is provided.
                - `'only_second'`: Truncate to a maximum length specified with the argument `max_length` or to the
                  maximum acceptable input length for the model if that argument is not provided. This will only
                  truncate the second sequence of a pair if a pair of sequences (or a batch of pairs) is provided.
                - `False` or `'do_not_truncate'` (default): No truncation (i.e., can output batch with sequence lengths
                  greater than the model maximum admissible input size).
            max_length (`int`, *optional*):
                Controls the maximum length to use by one of the truncation/padding parameters.

                If left unset or set to `None`, this will use the predefined model maximum length if a maximum length
                is required by one of the truncation/padding parameters. If the model has no specific maximum input
                length (like XLNet) truncation/padding to a maximum length will be deactivated.
            stride (`int`, *optional*, defaults to 0):
                If set to a number along with `max_length`, the overflowing tokens returned when
                `return_overflowing_tokens=True` will contain some tokens from the end of the truncated sequence
                returned to provide some overlap between truncated and overflowing sequences. The value of this
                argument defines the number of overlapping tokens.
            is_split_into_words (`bool`, *optional*, defaults to `False`):
                Whether or not the input is already pre-tokenized (e.g., split into words). If set to `True`, the
                tokenizer assumes the input is already split into words (for instance, by splitting it on whitespace)
                which it will tokenize. This is useful for NER or token classification.
            pad_to_multiple_of (`int`, *optional*):
                If set will pad the sequence to a multiple of the provided value. Requires `padding` to be activated.
                This is especially useful to enable the use of Tensor Cores on NVIDIA hardware with compute capability
                `>= 7.5` (Volta).
            return_tensors (`str` or [`~utils.TensorType`], *optional*):
                If set, will return tensors instead of list of python integers. Acceptable values are:

                - `'tf'`: Return TensorFlow `tf.constant` objects.
                - `'pt'`: Return PyTorch `torch.Tensor` objects.
                - `'np'`: Return Numpy `np.ndarray` objects.
"""

ENCODE_PLUS_ADDITIONAL_KWARGS_DOCSTRING = r"""
            return_token_type_ids (`bool`, *optional*):
                Whether to return token type IDs. If left to the default, will return the token type IDs according to
                the specific tokenizer's default, defined by the `return_outputs` attribute.

                [What are token type IDs?](../glossary#token-type-ids)
            return_attention_mask (`bool`, *optional*):
                Whether to return the attention mask. If left to the default, will return the attention mask according
                to the specific tokenizer's default, defined by the `return_outputs` attribute.

                [What are attention masks?](../glossary#attention-mask)
            return_overflowing_tokens (`bool`, *optional*, defaults to `False`):
                Whether or not to return overflowing token sequences. If a pair of sequences of input ids (or a batch
                of pairs) is provided with `truncation_strategy = longest_first` or `True`, an error is raised instead
                of returning overflowing tokens.
            return_special_tokens_mask (`bool`, *optional*, defaults to `False`):
                Whether or not to return special tokens mask information.
            return_offsets_mapping (`bool`, *optional*, defaults to `False`):
                Whether or not to return `(char_start, char_end)` for each token.

                This is only available on fast tokenizers inheriting from [`PreTrainedTokenizerFast`], if using
                Python's tokenizer, this method will raise `NotImplementedError`.
            return_length  (`bool`, *optional*, defaults to `False`):
                Whether or not to return the lengths of the encoded inputs.
            verbose (`bool`, *optional*, defaults to `True`):
                Whether or not to print more information and warnings.
            **kwargs: passed to the `self.tokenize()` method

        Return:
            [`BatchEncoding`]: A [`BatchEncoding`] with the following fields:

            - **input_ids** -- List of token ids to be fed to a model.

              [What are input IDs?](../glossary#input-ids)

            - **token_type_ids** -- List of token type ids to be fed to a model (when `return_token_type_ids=True` or
              if *"token_type_ids"* is in `self.model_input_names`).

              [What are token type IDs?](../glossary#token-type-ids)

            - **attention_mask** -- List of indices specifying which tokens should be attended to by the model (when
              `return_attention_mask=True` or if *"attention_mask"* is in `self.model_input_names`).

              [What are attention masks?](../glossary#attention-mask)

            - **overflowing_tokens** -- List of overflowing tokens sequences (when a `max_length` is specified and
              `return_overflowing_tokens=True`).
            - **num_truncated_tokens** -- Number of tokens truncated (when a `max_length` is specified and
              `return_overflowing_tokens=True`).
            - **special_tokens_mask** -- List of 0s and 1s, with 1 specifying added special tokens and 0 specifying
              regular sequence tokens (when `add_special_tokens=True` and `return_special_tokens_mask=True`).
            - **length** -- The length of the inputs (when `return_length=True`)
"""


INIT_TOKENIZER_DOCSTRING = r"""
    Class attributes (overridden by derived classes)

        - **vocab_files_names** (`Dict[str, str]`) -- A dictionary with, as keys, the `__init__` keyword name of each
          vocabulary file required by the model, and as associated values, the filename for saving the associated file
          (string).
        - **pretrained_vocab_files_map** (`Dict[str, Dict[str, str]]`) -- A dictionary of dictionaries, with the
          high-level keys being the `__init__` keyword name of each vocabulary file required by the model, the
          low-level being the `short-cut-names` of the pretrained models with, as associated values, the `url` to the
          associated pretrained vocabulary file.
        - **model_input_names** (`List[str]`) -- A list of inputs expected in the forward pass of the model.
        - **padding_side** (`str`) -- The default value for the side on which the model should have padding applied.
          Should be `'right'` or `'left'`.
        - **truncation_side** (`str`) -- The default value for the side on which the model should have truncation
          applied. Should be `'right'` or `'left'`.

    Args:
        model_max_length (`int`, *optional*):
            The maximum length (in number of tokens) for the inputs to the transformer model. When the tokenizer is
            loaded with [`~tokenization_utils_base.PreTrainedTokenizerBase.from_pretrained`], this will be set to the
            value stored for the associated model in `max_model_input_sizes` (see above). If no value is provided, will
            default to VERY_LARGE_INTEGER (`int(1e30)`).
        padding_side (`str`, *optional*):
            The side on which the model should have padding applied. Should be selected between ['right', 'left'].
            Default value is picked from the class attribute of the same name.
        truncation_side (`str`, *optional*):
            The side on which the model should have truncation applied. Should be selected between ['right', 'left'].
            Default value is picked from the class attribute of the same name.
        chat_template (`str`, *optional*):
            A Jinja template string that will be used to format lists of chat messages. See
            https://huggingface.co/docs/transformers/chat_templating for a full description.
        model_input_names (`List[string]`, *optional*):
            The list of inputs accepted by the forward pass of the model (like `"token_type_ids"` or
            `"attention_mask"`). Default value is picked from the class attribute of the same name.
        bos_token (`str` or `tokenizers.AddedToken`, *optional*):
            A special token representing the beginning of a sentence. Will be associated to `self.bos_token` and
            `self.bos_token_id`.
        eos_token (`str` or `tokenizers.AddedToken`, *optional*):
            A special token representing the end of a sentence. Will be associated to `self.eos_token` and
            `self.eos_token_id`.
        unk_token (`str` or `tokenizers.AddedToken`, *optional*):
            A special token representing an out-of-vocabulary token. Will be associated to `self.unk_token` and
            `self.unk_token_id`.
        sep_token (`str` or `tokenizers.AddedToken`, *optional*):
            A special token separating two different sentences in the same input (used by BERT for instance). Will be
            associated to `self.sep_token` and `self.sep_token_id`.
        pad_token (`str` or `tokenizers.AddedToken`, *optional*):
            A special token used to make arrays of tokens the same size for batching purpose. Will then be ignored by
            attention mechanisms or loss computation. Will be associated to `self.pad_token` and `self.pad_token_id`.
        cls_token (`str` or `tokenizers.AddedToken`, *optional*):
            A special token representing the class of the input (used by BERT for instance). Will be associated to
            `self.cls_token` and `self.cls_token_id`.
        mask_token (`str` or `tokenizers.AddedToken`, *optional*):
            A special token representing a masked token (used by masked-language modeling pretraining objectives, like
            BERT). Will be associated to `self.mask_token` and `self.mask_token_id`.
        additional_special_tokens (tuple or list of `str` or `tokenizers.AddedToken`, *optional*):
            A tuple or a list of additional special tokens. Add them here to ensure they are skipped when decoding with
            `skip_special_tokens` is set to True. If they are not part of the vocabulary, they will be added at the end
            of the vocabulary.
        clean_up_tokenization_spaces (`bool`, *optional*, defaults to `True`):
            Whether or not the model should cleanup the spaces that were added when splitting the input text during the
            tokenization process.
        split_special_tokens (`bool`, *optional*, defaults to `False`):
            Whether or not the special tokens should be split during the tokenization process. Passing will affect the
            internal state of the tokenizer. The default behavior is to not split special tokens. This means that if
            `<s>` is the `bos_token`, then `tokenizer.tokenize("<s>") = ['<s>`]. Otherwise, if
            `split_special_tokens=True`, then `tokenizer.tokenize("<s>")` will be give `['<','s', '>']`.
"""


@add_end_docstrings(INIT_TOKENIZER_DOCSTRING)
class PreTrainedTokenizerBase(SpecialTokensMixin, PushToHubMixin):
    """
    Base class for [`PreTrainedTokenizer`] and [`PreTrainedTokenizerFast`].

    Handles shared (mostly boiler plate) methods for those two classes.
    """

    vocab_files_names: Dict[str, str] = {}
    pretrained_vocab_files_map: Dict[str, Dict[str, str]] = {}
    _auto_class: Optional[str] = None

    # first name has to correspond to main model input name
    # to make sure `tokenizer.pad(...)` works correctly
    model_input_names: List[str] = ["input_ids", "token_type_ids", "attention_mask"]
    padding_side: str = "right"
    truncation_side: str = "right"
    slow_tokenizer_class = None

    def __init__(self, **kwargs):
        # inputs and kwargs for saving and re-loading (see ``from_pretrained`` and ``save_pretrained``)
        self.init_inputs = ()
        for key in kwargs:
            if hasattr(self, key) and callable(getattr(self, key)):
                raise AttributeError(f"{key} conflicts with the method {key} in {self.__class__.__name__}")

        self.init_kwargs = copy.deepcopy(kwargs)
        self.name_or_path = kwargs.pop("name_or_path", "")
        self._processor_class = kwargs.pop("processor_class", None)

        # For backward compatibility we fallback to set model_max_length from max_len if provided
        model_max_length = kwargs.pop("model_max_length", kwargs.pop("max_len", None))
        self.model_max_length = model_max_length if model_max_length is not None else VERY_LARGE_INTEGER

        # Padding and truncation side are right by default and overridden in subclasses. If specified in the kwargs, it
        # is changed.
        self.padding_side = kwargs.pop("padding_side", self.padding_side)
        if self.padding_side not in ["right", "left"]:
            raise ValueError(
                f"Padding side should be selected between 'right' and 'left', current value: {self.padding_side}"
            )

        self.truncation_side = kwargs.pop("truncation_side", self.truncation_side)
        if self.truncation_side not in ["right", "left"]:
            raise ValueError(
                f"Truncation side should be selected between 'right' and 'left', current value: {self.truncation_side}"
            )

        self.model_input_names = kwargs.pop("model_input_names", self.model_input_names)

        if "clean_up_tokenization_spaces" not in kwargs:
            warnings.warn(
                "`clean_up_tokenization_spaces` was not set. It will be set to `True` by default. This "
                "behavior will be deprecated in transformers v4.45, and will be then set to `False` by default. "
                "For more details check this issue: https://github.com/huggingface/transformers/issues/31884",
                FutureWarning,
            )

        # By default, cleaning tokenization spaces for both fast and slow tokenizers
        self.clean_up_tokenization_spaces = kwargs.pop("clean_up_tokenization_spaces", True)

        # By default, do not split special tokens for both fast and slow tokenizers
        self.split_special_tokens = kwargs.pop("split_special_tokens", False)

        self.deprecation_warnings = {}  # Use to store when we have already noticed a deprecation warning (avoid overlogging).
        self._in_target_context_manager = False

        # Stores a Jinja template that formats chat histories into tokenizable strings
        self.chat_template = kwargs.pop("chat_template", None)
        if isinstance(self.chat_template, (list, tuple)):
            # Chat templates are stored as lists of dicts with fixed key names,
            # we reconstruct that into a single dict while loading them.
            self.chat_template = {template["name"]: template["template"] for template in self.chat_template}

        super().__init__(**kwargs)

    @property
    def max_len_single_sentence(self) -> int:
        """
        `int`: The maximum length of a sentence that can be fed to the model.
        """
        return self.model_max_length - self.num_special_tokens_to_add(pair=False)

    @property
    def max_len_sentences_pair(self) -> int:
        """
        `int`: The maximum combined length of a pair of sentences that can be fed to the model.
        """
        return self.model_max_length - self.num_special_tokens_to_add(pair=True)

    @max_len_single_sentence.setter
    def max_len_single_sentence(self, value) -> int:
        # For backward compatibility, allow to try to setup 'max_len_single_sentence'.
        if value == self.model_max_length - self.num_special_tokens_to_add(pair=False) and self.verbose:
            if not self.deprecation_warnings.get("max_len_single_sentence", False):
                logger.warning(
                    "Setting 'max_len_single_sentence' is now deprecated. This value is automatically set up."
                )
            self.deprecation_warnings["max_len_single_sentence"] = True
        else:
            raise ValueError(
                "Setting 'max_len_single_sentence' is now deprecated. This value is automatically set up."
            )

    @max_len_sentences_pair.setter
    def max_len_sentences_pair(self, value) -> int:
        # For backward compatibility, allow to try to setup 'max_len_sentences_pair'.
        if value == self.model_max_length - self.num_special_tokens_to_add(pair=True) and self.verbose:
            if not self.deprecation_warnings.get("max_len_sentences_pair", False):
                logger.warning(
                    "Setting 'max_len_sentences_pair' is now deprecated. This value is automatically set up."
                )
            self.deprecation_warnings["max_len_sentences_pair"] = True
        else:
            raise ValueError("Setting 'max_len_sentences_pair' is now deprecated. This value is automatically set up.")

    def _set_processor_class(self, processor_class: str):
        """Sets processor class as an attribute."""
        self._processor_class = processor_class

    @property
    def added_tokens_decoder(self) -> Dict[int, AddedToken]:
        raise NotImplementedError()

    def __repr__(self) -> str:
        added_tokens_decoder_rep = "\n\t".join([f"{k}: {v.__repr__()}," for k, v in self.added_tokens_decoder.items()])
        return (
            f"{self.__class__.__name__}(name_or_path='{self.name_or_path}',"
            f" vocab_size={self.vocab_size}, model_max_length={self.model_max_length}, is_fast={self.is_fast},"
            f" padding_side='{self.padding_side}', truncation_side='{self.truncation_side}',"
            f" special_tokens={self.special_tokens_map}, clean_up_tokenization_spaces={self.clean_up_tokenization_spaces}), "
            " added_tokens_decoder={\n\t" + added_tokens_decoder_rep + "\n}"
        )

    def __len__(self) -> int:
        raise NotImplementedError()

    def get_vocab(self) -> Dict[str, int]:
        """
        Returns the vocabulary as a dictionary of token to index.

        `tokenizer.get_vocab()[token]` is equivalent to `tokenizer.convert_tokens_to_ids(token)` when `token` is in the
        vocab.

        Returns:
            `Dict[str, int]`: The vocabulary.
        """
        raise NotImplementedError()

    def apply_chat_template(
        self,
        conversation: Union[List[Dict[str, str]], List[List[Dict[str, str]]]],
        tools: Optional[List[Dict]] = None,
        documents: Optional[List[Dict[str, str]]] = None,
        chat_template: Optional[str] = None,
        add_generation_prompt: bool = False,
        tokenize: bool = True,
        padding: bool = False,
        truncation: bool = False,
        max_length: Optional[int] = None,
        return_tensors: Optional[Union[str, TensorType]] = None,
        return_dict: bool = False,
        return_assistant_tokens_mask: bool = False,
        tokenizer_kwargs: Optional[Dict[str, Any]] = None,
        **kwargs,
    ) -> Union[str, List[int], List[str], List[List[int]], BatchEncoding]:
        """
        Converts a list of dictionaries with `"role"` and `"content"` keys to a list of token
        ids. This method is intended for use with chat models, and will read the tokenizer's chat_template attribute to
        determine the format and control tokens to use when converting.

        Args:
            conversation (Union[List[Dict[str, str]], List[List[Dict[str, str]]]]): A list of dicts
                with "role" and "content" keys, representing the chat history so far.
            tools (`List[Dict]`, *optional*):
                A list of tools (callable functions) that will be accessible to the model. If the template does not
                support function calling, this argument will have no effect. Each tool should be passed as a JSON Schema,
                giving the name, description and argument types for the tool. See our
                [chat templating guide](https://huggingface.co/docs/transformers/main/en/chat_templating#automated-function-conversion-for-tool-use)
                for more information.
            documents (`List[Dict[str, str]]`, *optional*):
                A list of dicts representing documents that will be accessible to the model if it is performing RAG
                (retrieval-augmented generation). If the template does not support RAG, this argument will have no
                effect. We recommend that each document should be a dict containing "title" and "text" keys. Please
                see the RAG section of the [chat templating guide](https://huggingface.co/docs/transformers/main/en/chat_templating#arguments-for-RAG)
                for examples of passing documents with chat templates.
            chat_template (`str`, *optional*):
                A Jinja template to use for this conversion. It is usually not necessary to pass anything to this
                argument, as the model's template will be used by default.
            add_generation_prompt (bool, *optional*): Whether to end the prompt with the token(s) that indicate
                the start of an assistant message. This is useful when you want to generate a response from the model.
                Note that this argument will be passed to the chat template, and so it must be supported in the
                template for this argument to have any effect.
            tokenize (`bool`, defaults to `True`):
                Whether to tokenize the output. If `False`, the output will be a string.
            padding (`bool`, defaults to `False`):
                Whether to pad sequences to the maximum length. Has no effect if tokenize is `False`.
            truncation (`bool`, defaults to `False`):
                Whether to truncate sequences at the maximum length. Has no effect if tokenize is `False`.
            max_length (`int`, *optional*):
                Maximum length (in tokens) to use for padding or truncation. Has no effect if tokenize is `False`. If
                not specified, the tokenizer's `max_length` attribute will be used as a default.
            return_tensors (`str` or [`~utils.TensorType`], *optional*):
                If set, will return tensors of a particular framework. Has no effect if tokenize is `False`. Acceptable
                values are:
                - `'tf'`: Return TensorFlow `tf.Tensor` objects.
                - `'pt'`: Return PyTorch `torch.Tensor` objects.
                - `'np'`: Return NumPy `np.ndarray` objects.
                - `'jax'`: Return JAX `jnp.ndarray` objects.
            return_dict (`bool`, defaults to `False`):
                Whether to return a dictionary with named outputs. Has no effect if tokenize is `False`.
            tokenizer_kwargs (`Dict[str: Any]`, *optional*): Additional kwargs to pass to the tokenizer.
            return_assistant_tokens_mask (`bool`, defaults to `False`):
                Whether to return a mask of the assistant generated tokens. For tokens generated by the assistant,
                the mask will contain 1. For user and system tokens, the mask will contain 0.
                This functionality is only available for chat templates that support it via the `{% generation %}` keyword.
            **kwargs: Additional kwargs to pass to the template renderer. Will be accessible by the chat template.

        Returns:
            `Union[List[int], Dict]`: A list of token ids representing the tokenized chat so far, including control tokens. This
            output is ready to pass to the model, either directly or via methods like `generate()`. If `return_dict` is
            set, will return a dict of tokenizer outputs instead.
        """

        if return_dict and not tokenize:
            raise ValueError(
                "`return_dict=True` is incompatible with `tokenize=False`, because there is no dict "
                "of tokenizer outputs to return."
            )

        if return_assistant_tokens_mask and not return_dict:
            raise ValueError("`return_assistant_tokens_mask=True` is incompatible with `return_dict=False`")

        if tokenizer_kwargs is None:
            tokenizer_kwargs = {}

        chat_template = self.get_chat_template(chat_template, tools)

        if return_assistant_tokens_mask and not re.search(r"\{\%-?\s*generation\s*-?\%\}", chat_template):
            logger.warning_once(
                "return_assistant_tokens_mask==True but chat template does not contain `{% generation %}` keyword."
            )

        # Compilation function uses a cache to avoid recompiling the same template
        compiled_template = _compile_jinja_template(chat_template)

        if isinstance(conversation, (list, tuple)) and (
            isinstance(conversation[0], (list, tuple)) or hasattr(conversation[0], "messages")
        ):
            conversations = conversation
            is_batched = True
        else:
            conversations = [conversation]
            is_batched = False

        # We accept either JSON schemas or functions for tools. If we get functions, we convert them to schemas
        if tools is not None:
            tool_schemas = []
            for tool in tools:
                if isinstance(tool, dict):
                    tool_schemas.append(tool)
                elif isfunction(tool):
                    tool_schemas.append(get_json_schema(tool))
                else:
                    raise ValueError(
                        "Tools should either be a JSON schema, or a callable function with type hints "
                        "and a docstring suitable for auto-conversion to a schema."
                    )
        else:
            tool_schemas = None

        if documents is not None:
            for document in documents:
                if not isinstance(document, dict):
                    raise TypeError("Documents should be a list of dicts with 'title' and 'text' keys!")

        rendered = []
        all_generation_indices = []
        template_kwargs = {**self.special_tokens_map, **kwargs}  # kwargs overwrite special tokens if both are present
        for chat in conversations:
            if hasattr(chat, "messages"):
                # Indicates it's a Conversation object
                chat = chat.messages
            if return_assistant_tokens_mask:
                rendered_chat, generation_indices = _render_with_assistant_indices(
                    compiled_template=compiled_template,
                    messages=chat,
                    tools=tool_schemas,
                    documents=documents,
                    add_generation_prompt=add_generation_prompt,
                    **template_kwargs,
                )
                all_generation_indices.append(generation_indices)
            else:
                rendered_chat = compiled_template.render(
                    messages=chat,
                    tools=tool_schemas,
                    documents=documents,
                    add_generation_prompt=add_generation_prompt,
                    **template_kwargs,
                )
            rendered.append(rendered_chat)

        if not is_batched:
            rendered = rendered[0]

        if tokenize:
            out = self(
                rendered,
                padding=padding,
                truncation=truncation,
                max_length=max_length,
                add_special_tokens=False,
                return_tensors=return_tensors,
                **tokenizer_kwargs,
            )
            if return_dict:
                if return_assistant_tokens_mask:
                    assistant_masks = []
                    if is_batched or return_tensors:
                        input_ids = out["input_ids"]
                    else:
                        input_ids = [out["input_ids"]]
                    for i in range(len(input_ids)):
                        current_mask = [0] * len(input_ids[i])
                        for assistant_start_char, assistant_end_char in all_generation_indices[i]:
                            start_token = out.char_to_token(i, assistant_start_char)
                            end_token = out.char_to_token(i, assistant_end_char - 1)
                            if start_token is None:
                                # start_token is out of bounds maybe due to truncation.
                                break
                            for token_id in range(start_token, end_token + 1 if end_token else len(input_ids)):
                                current_mask[token_id] = 1
                        assistant_masks.append(current_mask)
                    out["assistant_masks"] = assistant_masks if is_batched else assistant_masks[0]
                return out
            else:
                return out["input_ids"]
        else:
            return rendered

    def get_chat_template(self, chat_template: Optional[str] = None, tools: Optional[List[Dict]] = None) -> str:
        """
        Retrieve the chat template string used for tokenizing chat messages. This template is used
        internally by the `apply_chat_template` method and can also be used externally to retrieve the model's chat
        template for better generation tracking.

        Args:
            chat_template (`str`, *optional*):
                A Jinja template or the name of a template to use for this conversion.
                It is usually not necessary to pass anything to this argument,
                as the model's template will be used by default.
            tools (`List[Dict]`, *optional*):
                A list of tools (callable functions) that will be accessible to the model. If the template does not
                support function calling, this argument will have no effect. Each tool should be passed as a JSON Schema,
                giving the name, description and argument types for the tool. See our
                [chat templating guide](https://huggingface.co/docs/transformers/main/en/chat_templating#automated-function-conversion-for-tool-use)
                for more information.

        Returns:
            `str`: The chat template string.
        """
        # First, handle the cases when the model has a dict of multiple templates
        if isinstance(self.chat_template, dict):
            template_dict = self.chat_template
            if chat_template is not None and chat_template in template_dict:
                # The user can pass the name of a template to the chat template argument instead of an entire template
                chat_template = template_dict[chat_template]
            elif chat_template is None:
                if tools is not None and "tool_use" in template_dict:
                    chat_template = template_dict["tool_use"]
                elif "default" in template_dict:
                    chat_template = template_dict["default"]
                else:
                    raise ValueError(
                        "This model has multiple chat templates with no default specified! Please either pass a chat "
                        "template or the name of the template you wish to use to the `chat_template` argument. Available "
                        f"template names are {sorted(template_dict.keys())}."
                    )

        elif chat_template is None:
            # These are the cases when the model has a single template
            # priority: `chat_template` argument > `tokenizer.chat_template`
            if self.chat_template is not None:
                chat_template = self.chat_template

            else:
                raise ValueError(
                    "Cannot use apply_chat_template() because tokenizer.chat_template is not set and no template "
                    "argument was passed! For information about writing templates and setting the "
                    "tokenizer.chat_template attribute, please see the documentation at "
                    "https://huggingface.co/docs/transformers/main/en/chat_templating"
                )

        return chat_template

    @classmethod
    def from_pretrained(
        cls,
        pretrained_model_name_or_path: Union[str, os.PathLike],
        *init_inputs,
        cache_dir: Optional[Union[str, os.PathLike]] = None,
        force_download: bool = False,
        local_files_only: bool = False,
        token: Optional[Union[str, bool]] = None,
        revision: str = "main",
        trust_remote_code=False,
        **kwargs,
    ):
        r"""
        Instantiate a [`~tokenization_utils_base.PreTrainedTokenizerBase`] (or a derived class) from a predefined
        tokenizer.

        Args:
            pretrained_model_name_or_path (`str` or `os.PathLike`):
                Can be either:

                - A string, the *model id* of a predefined tokenizer hosted inside a model repo on huggingface.co.
                - A path to a *directory* containing vocabulary files required by the tokenizer, for instance saved
                  using the [`~tokenization_utils_base.PreTrainedTokenizerBase.save_pretrained`] method, e.g.,
                  `./my_model_directory/`.
                - (**Deprecated**, not applicable to all derived classes) A path or url to a single saved vocabulary
                  file (if and only if the tokenizer only requires a single vocabulary file like Bert or XLNet), e.g.,
                  `./my_model_directory/vocab.txt`.
            cache_dir (`str` or `os.PathLike`, *optional*):
                Path to a directory in which a downloaded predefined tokenizer vocabulary files should be cached if the
                standard cache should not be used.
            force_download (`bool`, *optional*, defaults to `False`):
                Whether or not to force the (re-)download the vocabulary files and override the cached versions if they
                exist.
            resume_download:
                Deprecated and ignored. All downloads are now resumed by default when possible.
                Will be removed in v5 of Transformers.
            proxies (`Dict[str, str]`, *optional*):
                A dictionary of proxy servers to use by protocol or endpoint, e.g., `{'http': 'foo.bar:3128',
                'http://hostname': 'foo.bar:4012'}`. The proxies are used on each request.
            token (`str` or *bool*, *optional*):
                The token to use as HTTP bearer authorization for remote files. If `True`, will use the token generated
                when running `huggingface-cli login` (stored in `~/.huggingface`).
            local_files_only (`bool`, *optional*, defaults to `False`):
                Whether or not to only rely on local files and not to attempt to download any files.
            revision (`str`, *optional*, defaults to `"main"`):
                The specific model version to use. It can be a branch name, a tag name, or a commit id, since we use a
                git-based system for storing models and other artifacts on huggingface.co, so `revision` can be any
                identifier allowed by git.
            subfolder (`str`, *optional*):
                In case the relevant files are located inside a subfolder of the model repo on huggingface.co (e.g. for
                facebook/rag-token-base), specify it here.
            inputs (additional positional arguments, *optional*):
                Will be passed along to the Tokenizer `__init__` method.
            trust_remote_code (`bool`, *optional*, defaults to `False`):
                Whether or not to allow for custom models defined on the Hub in their own modeling files. This option
                should only be set to `True` for repositories you trust and in which you have read the code, as it will
                execute code present on the Hub on your local machine.
            kwargs (additional keyword arguments, *optional*):
                Will be passed to the Tokenizer `__init__` method. Can be used to set special tokens like `bos_token`,
                `eos_token`, `unk_token`, `sep_token`, `pad_token`, `cls_token`, `mask_token`,
                `additional_special_tokens`. See parameters in the `__init__` for more details.

        <Tip>

        Passing `token=True` is required when you want to use a private model.

        </Tip>

        Examples:

        ```python
        # We can't instantiate directly the base class *PreTrainedTokenizerBase* so let's show our examples on a derived class: BertTokenizer
        # Download vocabulary from huggingface.co and cache.
        tokenizer = BertTokenizer.from_pretrained("google-bert/bert-base-uncased")

        # Download vocabulary from huggingface.co (user-uploaded) and cache.
        tokenizer = BertTokenizer.from_pretrained("dbmdz/bert-base-german-cased")

        # If vocabulary files are in a directory (e.g. tokenizer was saved using *save_pretrained('./test/saved_model/')*)
        tokenizer = BertTokenizer.from_pretrained("./test/saved_model/")

        # If the tokenizer uses a single vocabulary file, you can point directly to this file
        tokenizer = BertTokenizer.from_pretrained("./test/saved_model/my_vocab.txt")

        # You can link tokens to special vocabulary when instantiating
        tokenizer = BertTokenizer.from_pretrained("google-bert/bert-base-uncased", unk_token="<unk>")
        # You should be sure '<unk>' is in the vocabulary when doing that.
        # Otherwise use tokenizer.add_special_tokens({'unk_token': '<unk>'}) instead)
        assert tokenizer.unk_token == "<unk>"
        ```"""
        resume_download = kwargs.pop("resume_download", None)
        proxies = kwargs.pop("proxies", None)
        use_auth_token = kwargs.pop("use_auth_token", None)
        subfolder = kwargs.pop("subfolder", None)
        from_pipeline = kwargs.pop("_from_pipeline", None)
        from_auto_class = kwargs.pop("_from_auto", False)
        commit_hash = kwargs.pop("_commit_hash", None)
        gguf_file = kwargs.get("gguf_file", None)

        if use_auth_token is not None:
            warnings.warn(
                "The `use_auth_token` argument is deprecated and will be removed in v5 of Transformers. Please use `token` instead.",
                FutureWarning,
            )
            if token is not None:
                raise ValueError(
                    "`token` and `use_auth_token` are both specified. Please set only the argument `token`."
                )
            token = use_auth_token

        user_agent = {"file_type": "tokenizer", "from_auto_class": from_auto_class, "is_fast": "Fast" in cls.__name__}
        if from_pipeline is not None:
            user_agent["using_pipeline"] = from_pipeline

        if is_offline_mode() and not local_files_only:
            logger.info("Offline mode: forcing local_files_only=True")
            local_files_only = True

        pretrained_model_name_or_path = str(pretrained_model_name_or_path)
        vocab_files = {}
        init_configuration = {}

        is_local = os.path.isdir(pretrained_model_name_or_path)
        single_file_id = None
        if os.path.isfile(pretrained_model_name_or_path) or is_remote_url(pretrained_model_name_or_path):
            if len(cls.vocab_files_names) > 1 and not gguf_file:
                raise ValueError(
                    f"Calling {cls.__name__}.from_pretrained() with the path to a single file or url is not "
                    "supported for this tokenizer. Use a model identifier or the path to a directory instead."
                )
            warnings.warn(
                f"Calling {cls.__name__}.from_pretrained() with the path to a single file or url is deprecated and "
                "won't be possible anymore in v5. Use a model identifier or the path to a directory instead.",
                FutureWarning,
            )
            file_id = list(cls.vocab_files_names.keys())[0]

            vocab_files[file_id] = pretrained_model_name_or_path
            single_file_id = file_id
        else:
            if gguf_file:
                vocab_files["vocab_file"] = gguf_file
            else:
                # At this point pretrained_model_name_or_path is either a directory or a model identifier name
                additional_files_names = {
                    "added_tokens_file": ADDED_TOKENS_FILE,  # kept only for legacy
                    "special_tokens_map_file": SPECIAL_TOKENS_MAP_FILE,  # kept only for legacy
                    "tokenizer_config_file": TOKENIZER_CONFIG_FILE,
                    # tokenizer_file used to initialize a slow from a fast. Properly copy the `addedTokens` instead of adding in random orders
                    "tokenizer_file": FULL_TOKENIZER_FILE,
                }
                vocab_files = {**cls.vocab_files_names, **additional_files_names}
                if "tokenizer_file" in vocab_files:
                    # Try to get the tokenizer config to see if there are versioned tokenizer files.
                    fast_tokenizer_file = FULL_TOKENIZER_FILE
                    resolved_config_file = cached_file(
                        pretrained_model_name_or_path,
                        TOKENIZER_CONFIG_FILE,
                        cache_dir=cache_dir,
                        force_download=force_download,
                        resume_download=resume_download,
                        proxies=proxies,
                        token=token,
                        revision=revision,
                        local_files_only=local_files_only,
                        subfolder=subfolder,
                        user_agent=user_agent,
                        _raise_exceptions_for_gated_repo=False,
                        _raise_exceptions_for_missing_entries=False,
                        _raise_exceptions_for_connection_errors=False,
                        _commit_hash=commit_hash,
                    )
                    commit_hash = extract_commit_hash(resolved_config_file, commit_hash)
                    if resolved_config_file is not None:
                        with open(resolved_config_file, encoding="utf-8") as reader:
                            tokenizer_config = json.load(reader)
                            if "fast_tokenizer_files" in tokenizer_config:
                                fast_tokenizer_file = get_fast_tokenizer_file(tokenizer_config["fast_tokenizer_files"])
                    vocab_files["tokenizer_file"] = fast_tokenizer_file

        # Get files from url, cache, or disk depending on the case
        resolved_vocab_files = {}
        unresolved_files = []
        for file_id, file_path in vocab_files.items():
            if file_path is None:
                resolved_vocab_files[file_id] = None
            elif single_file_id == file_id:
                if os.path.isfile(file_path):
                    resolved_vocab_files[file_id] = file_path
                elif is_remote_url(file_path):
                    resolved_vocab_files[file_id] = download_url(file_path, proxies=proxies)
            else:
                resolved_vocab_files[file_id] = cached_file(
                    pretrained_model_name_or_path,
                    file_path,
                    cache_dir=cache_dir,
                    force_download=force_download,
                    proxies=proxies,
                    resume_download=resume_download,
                    local_files_only=local_files_only,
                    token=token,
                    user_agent=user_agent,
                    revision=revision,
                    subfolder=subfolder,
                    _raise_exceptions_for_gated_repo=False,
                    _raise_exceptions_for_missing_entries=False,
                    _raise_exceptions_for_connection_errors=False,
                    _commit_hash=commit_hash,
                )
                commit_hash = extract_commit_hash(resolved_vocab_files[file_id], commit_hash)

        if len(unresolved_files) > 0:
            logger.info(
                f"Can't load following files from cache: {unresolved_files} and cannot check if these "
                "files are necessary for the tokenizer to operate."
            )

        # If one passes a GGUF file path to `gguf_file` there is no need for this check as the tokenizer will be
        # loaded directly from the GGUF file.
        if all(full_file_name is None for full_file_name in resolved_vocab_files.values()) and not gguf_file:
            raise EnvironmentError(
                f"Can't load tokenizer for '{pretrained_model_name_or_path}'. If you were trying to load it from "
                "'https://huggingface.co/models', make sure you don't have a local directory with the same name. "
                f"Otherwise, make sure '{pretrained_model_name_or_path}' is the correct path to a directory "
                f"containing all relevant files for a {cls.__name__} tokenizer."
            )

        for file_id, file_path in vocab_files.items():
            if file_id not in resolved_vocab_files:
                continue

            if is_local:
                logger.info(f"loading file {file_path}")
            else:
                logger.info(f"loading file {file_path} from cache at {resolved_vocab_files[file_id]}")

        return cls._from_pretrained(
            resolved_vocab_files,
            pretrained_model_name_or_path,
            init_configuration,
            *init_inputs,
            token=token,
            cache_dir=cache_dir,
            local_files_only=local_files_only,
            _commit_hash=commit_hash,
            _is_local=is_local,
            trust_remote_code=trust_remote_code,
            **kwargs,
        )

    @classmethod
    def _from_pretrained(
        cls,
        resolved_vocab_files,
        pretrained_model_name_or_path,
        init_configuration,
        *init_inputs,
        token=None,
        cache_dir=None,
        local_files_only=False,
        _commit_hash=None,
        _is_local=False,
        trust_remote_code=False,
        **kwargs,
    ):
        # We instantiate fast tokenizers based on a slow tokenizer if we don't have access to the tokenizer.json
        # file or if `from_slow` is set to True.
        from_slow = kwargs.get("from_slow", False)
        gguf_file = kwargs.get("gguf_file", None)
        has_tokenizer_file = resolved_vocab_files.get("tokenizer_file", None) is not None

        # If one passes a GGUF file path to `gguf_file` there is no need for this check as the tokenizer will be
        # loaded directly from the GGUF file.
        if (from_slow or not has_tokenizer_file) and cls.slow_tokenizer_class is not None and not gguf_file:
            slow_tokenizer = (cls.slow_tokenizer_class)._from_pretrained(
                copy.deepcopy(resolved_vocab_files),
                pretrained_model_name_or_path,
                copy.deepcopy(init_configuration),
                *init_inputs,
                token=token,
                cache_dir=cache_dir,
                local_files_only=local_files_only,
                _commit_hash=_commit_hash,
                **(copy.deepcopy(kwargs)),
            )
        else:
            slow_tokenizer = None

        # Prepare tokenizer initialization kwargs
        # Did we saved some inputs and kwargs to reload ?
        tokenizer_config_file = resolved_vocab_files.pop("tokenizer_config_file", None)
        if tokenizer_config_file is not None:
            with open(tokenizer_config_file, encoding="utf-8") as tokenizer_config_handle:
                init_kwargs = json.load(tokenizer_config_handle)
            # First attempt. We get tokenizer_class from tokenizer_config to check mismatch between tokenizers.
            config_tokenizer_class = init_kwargs.get("tokenizer_class")
            init_kwargs.pop("tokenizer_class", None)
            if not has_tokenizer_file:
                init_kwargs.pop("tokenizer_file", None)
            saved_init_inputs = init_kwargs.pop("init_inputs", ())
            if not init_inputs:
                init_inputs = saved_init_inputs
        else:
            config_tokenizer_class = None
            init_kwargs = init_configuration

        if not _is_local:
            if "auto_map" in init_kwargs:
                # For backward compatibility with odl format.
                if isinstance(init_kwargs["auto_map"], (tuple, list)):
                    init_kwargs["auto_map"] = {"AutoTokenizer": init_kwargs["auto_map"]}
                init_kwargs["auto_map"] = add_model_info_to_auto_map(
                    init_kwargs["auto_map"], pretrained_model_name_or_path
                )
            if "custom_pipelines" in init_kwargs:
                init_kwargs["custom_pipelines"] = add_model_info_to_custom_pipelines(
                    init_kwargs["custom_pipelines"], pretrained_model_name_or_path
                )

        if config_tokenizer_class is None:
            # Matt: This entire block is only used to decide if the tokenizer class matches the class in the repo.
            #       If not, it raises a warning, but otherwise continues. Since we mostly load tokenizers with
            #       AutoTokenizer these days, it seems like a lot of work (and a source of bugs) for little gain.
            #       Maybe we can just remove this entirely?
            from .models.auto.configuration_auto import AutoConfig  # tests_ignore

            # Second attempt. If we have not yet found tokenizer_class, let's try to use the config.
            try:
                config = AutoConfig.from_pretrained(
                    pretrained_model_name_or_path,
                    token=token,
                    cache_dir=cache_dir,
                    local_files_only=local_files_only,
                    trust_remote_code=trust_remote_code,
                    _commit_hash=_commit_hash,
                )
                config_tokenizer_class = config.tokenizer_class
            except (OSError, ValueError, KeyError):
                # skip if an error occurred.
                config = None
            if config_tokenizer_class is None:
                # Third attempt. If we have not yet found the original type of the tokenizer,
                # we are loading we see if we can infer it from the type of the configuration file
                from .models.auto.tokenization_auto import TOKENIZER_MAPPING_NAMES  # tests_ignore

                if hasattr(config, "model_type"):
                    model_type = config.model_type
                else:
                    # Fallback: use pattern matching on the string.
                    model_type = None
                    for pattern in TOKENIZER_MAPPING_NAMES.keys():
                        if pattern in str(pretrained_model_name_or_path):
                            model_type = pattern
                            break

                if model_type is not None:
                    config_tokenizer_class, config_tokenizer_class_fast = TOKENIZER_MAPPING_NAMES.get(
                        model_type, (None, None)
                    )
                    if config_tokenizer_class is None:
                        config_tokenizer_class = config_tokenizer_class_fast

        if config_tokenizer_class is not None:
            if cls.__name__.replace("Fast", "") != config_tokenizer_class.replace("Fast", ""):
                logger.warning(
                    "The tokenizer class you load from this checkpoint is not the same type as the class this"
                    " function is called from. It may result in unexpected tokenization. \nThe tokenizer class you"
                    f" load from this checkpoint is '{config_tokenizer_class}'. \nThe class this function is called"
                    f" from is '{cls.__name__}'."
                )

        # Update with newly provided kwargs
        init_kwargs.update(kwargs)

        # Merge resolved_vocab_files arguments in init_kwargs.
        added_tokens_file = resolved_vocab_files.pop("added_tokens_file", None)
        special_tokens_map_file = resolved_vocab_files.pop("special_tokens_map_file", None)
        for args_name, file_path in resolved_vocab_files.items():
            if args_name not in init_kwargs:
                init_kwargs[args_name] = file_path
        tokenizer_file = resolved_vocab_files.pop("tokenizer_file", None)

        if slow_tokenizer is not None:
            init_kwargs["__slow_tokenizer"] = slow_tokenizer
        init_kwargs["name_or_path"] = pretrained_model_name_or_path

        #### Handle tokenizer serialization of added and special tokens
        added_tokens_decoder: Dict[int, AddedToken] = {}
        added_tokens_map: Dict[str, AddedToken] = {}
        # if we have info on the slow added tokens
        if "added_tokens_decoder" in init_kwargs:
            for idx, token in init_kwargs["added_tokens_decoder"].items():
                if isinstance(token, dict):
                    token = AddedToken(**token)
                if isinstance(token, AddedToken):
                    added_tokens_decoder[int(idx)] = token
                    added_tokens_map[str(token)] = token
                else:
                    raise ValueError(
                        f"Found a {token.__class__} in the saved `added_tokens_decoder`, should be a dictionary or an AddedToken instance"
                    )
        else:
            # begin legacy: read the added_tokens_file and update kwargs with special_tokens_map if modified
            if special_tokens_map_file is not None:
                with open(special_tokens_map_file, encoding="utf-8") as special_tokens_map_handle:
                    special_tokens_map = json.load(special_tokens_map_handle)
                    for key, value in special_tokens_map.items():
                        if key in kwargs and kwargs[key]:
                            # This value has already been redefined by the kwargs
                            # We keep this new value and ignore the one stored in the special_tokens_map_file
                            continue
                        if isinstance(value, dict):
                            value["special"] = True
                            value = AddedToken(**value)
                        elif key == "additional_special_tokens" and isinstance(value, list):
                            additional_special_tokens = init_kwargs.pop("additional_special_tokens", []) or []
                            for token in value:
                                if isinstance(token, dict):
                                    token["special"] = True
                                    token = AddedToken(**token)
                                if token not in additional_special_tokens:
                                    additional_special_tokens.append(token)
                            value = additional_special_tokens
                        init_kwargs[key] = value

            # slow -> slow|fast, legacy: convert the `"added_tokens.json"` file to `added_tokens_decoder`.
            # this is for legacy purpose. We don't add the tokens after init for efficiency.
            if added_tokens_file is not None:
                special_tokens = []
                for key in cls.SPECIAL_TOKENS_ATTRIBUTES & init_kwargs.keys():
                    if init_kwargs[key] is not None:
                        if key == "additional_special_tokens":
                            special_tokens += [str(token) for token in init_kwargs[key]]
                        else:
                            special_tokens.append(str(init_kwargs[key]))

                with open(added_tokens_file, encoding="utf-8") as added_tokens_handle:
                    added_tok_encoder = json.load(added_tokens_handle)
                for str_token, index in added_tok_encoder.items():
                    # if index not in added_tokens_decoder and str_token not in added_tokens_map:
                    special = str_token in special_tokens
                    added_tokens_decoder[index] = AddedToken(
                        str_token, rstrip=False, lstrip=False, normalized=not special, special=special
                    )
                    added_tokens_map[str(token)] = added_tokens_decoder[index]

            # allows converting a fast -> slow: add the `tokenizer.json`'s `"added_tokens"` to the slow tokenizer
            # if `tokenizer_config.json` is `None`
            if tokenizer_file is not None:
                # This is for slow so can be done before
                with open(tokenizer_file, encoding="utf-8") as tokenizer_file_handle:
                    tokenizer_file_handle = json.load(tokenizer_file_handle)
                    added_tokens = tokenizer_file_handle.pop("added_tokens")
                for serialized_tokens in added_tokens:
                    idx = serialized_tokens.pop("id")
                    added_tokens_decoder[idx] = AddedToken(**serialized_tokens)
                    added_tokens_map[str(added_tokens_decoder[idx])] = added_tokens_decoder[idx]
            # end legacy

        # Passing AddedTokens and not strings to the class to prevent it from casting the string to a different AddedToken
        # convert {'__type': 'AddedToken', 'content': '<ent>', 'lstrip': False, 'normalized': True, ...} to AddedTokens
        init_kwargs["added_tokens_decoder"] = added_tokens_decoder
        init_kwargs = cls.convert_added_tokens(init_kwargs, save=False)
        for key in cls.SPECIAL_TOKENS_ATTRIBUTES & init_kwargs.keys():
            if added_tokens_map != {} and init_kwargs[key] is not None:
                if key != "additional_special_tokens":
                    init_kwargs[key] = added_tokens_map.get(str(init_kwargs[key]), init_kwargs[key])

        # Instantiate the tokenizer.
        try:
            tokenizer = cls(*init_inputs, **init_kwargs)
        except import_protobuf_decode_error():
            logger.info(
                "Unable to load tokenizer model from SPM, loading from TikToken will be attempted instead."
                "(Google protobuf error: Tried to load SPM model with non-SPM vocab file).",
            )
            return False
        except RuntimeError as e:
            if "sentencepiece_processor.cc" in str(e):
                logger.info(
                    "Unable to load tokenizer model from SPM, loading from TikToken will be attempted instead."
                    "(SentencePiece RuntimeError: Tried to load SPM model with non-SPM vocab file).",
                )
            return False
        except OSError:
            raise OSError(
                "Unable to load vocabulary from file. "
                "Please check that the provided vocabulary is accessible and not corrupted."
            )

        if added_tokens_decoder != {} and max(list(added_tokens_decoder.keys())[-1], 0) > tokenizer.vocab_size:
            logger.info(
                "Special tokens have been added in the vocabulary, make sure the associated word embeddings are"
                " fine-tuned or trained."
            )
        return tokenizer

    @staticmethod
    def _eventually_correct_t5_max_length(pretrained_model_name_or_path, max_model_length, init_max_model_length):
        # This method should be deleted in Transformers v5
        # Its only purpose is to potentially throw a warning
        # that incorrectly defined max lengths of T5's tokenizer are used
        # which we will correct in Transformers v5.
        return max_model_length

    @classmethod
    def convert_added_tokens(cls, obj: Union[AddedToken, Any], save=False, add_type_field=True):
        if isinstance(obj, dict) and "__type" in obj and obj["__type"] == "AddedToken":
            obj.pop("__type")
            return AddedToken(**obj)
        if isinstance(obj, AddedToken) and save:
            obj = obj.__getstate__()
            if add_type_field:
                obj["__type"] = "AddedToken"
            else:
                # Don't save "special" for previous tokenizers
                obj.pop("special")
            return obj
        elif isinstance(obj, (list, tuple)):
            return [cls.convert_added_tokens(o, save=save, add_type_field=add_type_field) for o in obj]
        elif isinstance(obj, dict):
            return {k: cls.convert_added_tokens(v, save=save, add_type_field=add_type_field) for k, v in obj.items()}
        return obj

    def save_pretrained(
        self,
        save_directory: Union[str, os.PathLike],
        legacy_format: Optional[bool] = None,
        filename_prefix: Optional[str] = None,
        push_to_hub: bool = False,
        **kwargs,
    ) -> Tuple[str]:
        """
        Save the full tokenizer state.


        This method make sure the full tokenizer can then be re-loaded using the
        [`~tokenization_utils_base.PreTrainedTokenizer.from_pretrained`] class method..

        Warning,None This won't save modifications you may have applied to the tokenizer after the instantiation (for
        instance, modifying `tokenizer.do_lower_case` after creation).

        Args:
            save_directory (`str` or `os.PathLike`): The path to a directory where the tokenizer will be saved.
            legacy_format (`bool`, *optional*):
                Only applicable for a fast tokenizer. If unset (default), will save the tokenizer in the unified JSON
                format as well as in legacy format if it exists, i.e. with tokenizer specific vocabulary and a separate
                added_tokens files.

                If `False`, will only save the tokenizer in the unified JSON format. This format is incompatible with
                "slow" tokenizers (not powered by the *tokenizers* library), so the tokenizer will not be able to be
                loaded in the corresponding "slow" tokenizer.

                If `True`, will save the tokenizer in legacy format. If the "slow" tokenizer doesn't exits, a value
                error is raised.
            filename_prefix (`str`, *optional*):
                A prefix to add to the names of the files saved by the tokenizer.
            push_to_hub (`bool`, *optional*, defaults to `False`):
                Whether or not to push your model to the Hugging Face model hub after saving it. You can specify the
                repository you want to push to with `repo_id` (will default to the name of `save_directory` in your
                namespace).
            kwargs (`Dict[str, Any]`, *optional*):
                Additional key word arguments passed along to the [`~utils.PushToHubMixin.push_to_hub`] method.

        Returns:
            A tuple of `str`: The files saved.
        """
        use_auth_token = kwargs.pop("use_auth_token", None)

        if use_auth_token is not None:
            warnings.warn(
                "The `use_auth_token` argument is deprecated and will be removed in v5 of Transformers. Please use `token` instead.",
                FutureWarning,
            )
            if kwargs.get("token", None) is not None:
                raise ValueError(
                    "`token` and `use_auth_token` are both specified. Please set only the argument `token`."
                )
            kwargs["token"] = use_auth_token

        if os.path.isfile(save_directory):
            logger.error(f"Provided path ({save_directory}) should be a directory, not a file")
            return

        os.makedirs(save_directory, exist_ok=True)

        if push_to_hub:
            commit_message = kwargs.pop("commit_message", None)
            repo_id = kwargs.pop("repo_id", save_directory.split(os.path.sep)[-1])
            repo_id = self._create_repo(repo_id, **kwargs)
            files_timestamps = self._get_files_timestamps(save_directory)

        special_tokens_map_file = os.path.join(
            save_directory, (filename_prefix + "-" if filename_prefix else "") + SPECIAL_TOKENS_MAP_FILE
        )
        tokenizer_config_file = os.path.join(
            save_directory, (filename_prefix + "-" if filename_prefix else "") + TOKENIZER_CONFIG_FILE
        )

        tokenizer_config = copy.deepcopy(self.init_kwargs)

        # Let's save the init kwargs
        target_keys = set(self.init_kwargs.keys())
        # Let's save the special tokens map (only the strings)
        target_keys.update(["model_max_length", "clean_up_tokenization_spaces"])

        for k in target_keys:
            if hasattr(self, k):
                tokenizer_config[k] = getattr(self, k)

        # Let's make sure we properly save the special tokens.
        tokenizer_config.update(self.special_tokens_map)

        if self.chat_template is not None:
            if isinstance(self.chat_template, dict):
                # Chat template dicts are saved to the config as lists of dicts with fixed key names.
                # They will be reconstructed as a single dict during loading.
                tokenizer_config["chat_template"] = [{"name": k, "template": v} for k, v in self.chat_template.items()]
            else:
                tokenizer_config["chat_template"] = self.chat_template

        if len(self.init_inputs) > 0:
            tokenizer_config["init_inputs"] = copy.deepcopy(self.init_inputs)
        for file_id in self.vocab_files_names.keys():
            tokenizer_config.pop(file_id, None)

        # no typefields, this way old fast and slow can load it
        tokenizer_config = self.convert_added_tokens(tokenizer_config, add_type_field=True, save=True)

        # Process added tokens seperatly: allows previous versions to ignore it!
        added_tokens = {}
        for key, value in self.added_tokens_decoder.items():
            added_tokens[key] = value.__getstate__()
        tokenizer_config["added_tokens_decoder"] = added_tokens

        # Add tokenizer class to the tokenizer config to be able to reload it with from_pretrained
        tokenizer_class = self.__class__.__name__
        # Remove the Fast at the end unless we have a special `PreTrainedTokenizerFast`
        if tokenizer_class.endswith("Fast") and tokenizer_class != "PreTrainedTokenizerFast":
            tokenizer_class = tokenizer_class[:-4]
        tokenizer_config["tokenizer_class"] = tokenizer_class
        if getattr(self, "_auto_map", None) is not None:
            tokenizer_config["auto_map"] = self._auto_map
        if getattr(self, "_processor_class", None) is not None:
            tokenizer_config["processor_class"] = self._processor_class

        # If we have a custom model, we copy the file defining it in the folder and set the attributes so it can be
        # loaded from the Hub.
        if self._auto_class is not None:
            custom_object_save(self, save_directory, config=tokenizer_config)

        # remove private information
        if "name_or_path" in tokenizer_config:
            tokenizer_config.pop("name_or_path")
            tokenizer_config.pop("special_tokens_map_file", None)
            tokenizer_config.pop("tokenizer_file", None)
        if "device_map" in tokenizer_config:
            tokenizer_config.pop("device_map")

        with open(tokenizer_config_file, "w", encoding="utf-8") as f:
            out_str = json.dumps(tokenizer_config, indent=2, sort_keys=True, ensure_ascii=False) + "\n"
            f.write(out_str)
        logger.info(f"tokenizer config file saved in {tokenizer_config_file}")

        # Sanitize AddedTokens in special_tokens_map

        # kept for forward compatibility, will be removed in transoformers 5. Typefields are not saved for FC, special should not be save either
        write_dict = self.convert_added_tokens(self.special_tokens_map_extended, save=True, add_type_field=False)
        with open(special_tokens_map_file, "w", encoding="utf-8") as f:
            out_str = json.dumps(write_dict, indent=2, sort_keys=True, ensure_ascii=False) + "\n"
            f.write(out_str)
        logger.info(f"Special tokens file saved in {special_tokens_map_file}")

        file_names = (tokenizer_config_file, special_tokens_map_file)

        save_files = self._save_pretrained(
            save_directory=save_directory,
            file_names=file_names,
            legacy_format=legacy_format,
            filename_prefix=filename_prefix,
        )

        if push_to_hub:
            self._upload_modified_files(
                save_directory,
                repo_id,
                files_timestamps,
                commit_message=commit_message,
                token=kwargs.get("token"),
            )

        return save_files

    def _save_pretrained(
        self,
        save_directory: Union[str, os.PathLike],
        file_names: Tuple[str],
        legacy_format: Optional[bool] = None,
        filename_prefix: Optional[str] = None,
    ) -> Tuple[str]:
        """
        Save a tokenizer using the slow-tokenizer/legacy format: vocabulary + added tokens.

        Fast tokenizers can also be saved in a unique JSON file containing {config + vocab + added-tokens} using the
        specific [`~tokenization_utils_fast.PreTrainedTokenizerFast._save_pretrained`]
        """
        if legacy_format is False:
            raise ValueError(
                "Only fast tokenizers (instances of PreTrainedTokenizerFast) can be saved in non legacy format."
            )

        save_directory = str(save_directory)

        added_tokens_file = os.path.join(
            save_directory, (filename_prefix + "-" if filename_prefix else "") + ADDED_TOKENS_FILE
        )
        # the new get_added_vocab() also returns special tokens and tokens that have an index < vocab_size
        added_vocab = {tok: index for tok, index in self.added_tokens_encoder.items() if index >= self.vocab_size}
        if added_vocab:
            with open(added_tokens_file, "w", encoding="utf-8") as f:
                out_str = json.dumps(added_vocab, indent=2, sort_keys=True, ensure_ascii=False) + "\n"
                f.write(out_str)
                logger.info(f"added tokens file saved in {added_tokens_file}")

        vocab_files = self.save_vocabulary(save_directory, filename_prefix=filename_prefix)

        return file_names + vocab_files + (added_tokens_file,)

    def save_vocabulary(self, save_directory: str, filename_prefix: Optional[str] = None) -> Tuple[str]:
        """
        Save only the vocabulary of the tokenizer (vocabulary + added tokens).

        This method won't save the configuration and special token mappings of the tokenizer. Use
        [`~PreTrainedTokenizerFast._save_pretrained`] to save the whole state of the tokenizer.

        Args:
            save_directory (`str`):
                The directory in which to save the vocabulary.
            filename_prefix (`str`, *optional*):
                An optional prefix to add to the named of the saved files.

        Returns:
            `Tuple(str)`: Paths to the files saved.
        """
        raise NotImplementedError

    def tokenize(self, text: str, pair: Optional[str] = None, add_special_tokens: bool = False, **kwargs) -> List[str]:
        """
        Converts a string into a sequence of tokens, replacing unknown tokens with the `unk_token`.

        Args:
            text (`str`):
                The sequence to be encoded.
            pair (`str`, *optional*):
                A second sequence to be encoded with the first.
            add_special_tokens (`bool`, *optional*, defaults to `False`):
                Whether or not to add the special tokens associated with the corresponding model.
            kwargs (additional keyword arguments, *optional*):
                Will be passed to the underlying model specific encode method. See details in
                [`~PreTrainedTokenizerBase.__call__`]

        Returns:
            `List[str]`: The list of tokens.
        """
        raise NotImplementedError

    @add_end_docstrings(
        ENCODE_KWARGS_DOCSTRING,
        """
            **kwargs: Passed along to the `.tokenize()` method.
        """,
        """
        Returns:
            `List[int]`, `torch.Tensor`, `tf.Tensor` or `np.ndarray`: The tokenized ids of the text.
        """,
    )
    def encode(
        self,
        text: Union[TextInput, PreTokenizedInput, EncodedInput],
        text_pair: Optional[Union[TextInput, PreTokenizedInput, EncodedInput]] = None,
        add_special_tokens: bool = True,
        padding: Union[bool, str, PaddingStrategy] = False,
        truncation: Union[bool, str, TruncationStrategy] = None,
        max_length: Optional[int] = None,
        stride: int = 0,
        return_tensors: Optional[Union[str, TensorType]] = None,
        **kwargs,
    ) -> List[int]:
        """
        Converts a string to a sequence of ids (integer), using the tokenizer and vocabulary.

        Same as doing `self.convert_tokens_to_ids(self.tokenize(text))`.

        Args:
            text (`str`, `List[str]` or `List[int]`):
                The first sequence to be encoded. This can be a string, a list of strings (tokenized string using the
                `tokenize` method) or a list of integers (tokenized string ids using the `convert_tokens_to_ids`
                method).
            text_pair (`str`, `List[str]` or `List[int]`, *optional*):
                Optional second sequence to be encoded. This can be a string, a list of strings (tokenized string using
                the `tokenize` method) or a list of integers (tokenized string ids using the `convert_tokens_to_ids`
                method).
        """
        encoded_inputs = self.encode_plus(
            text,
            text_pair=text_pair,
            add_special_tokens=add_special_tokens,
            padding=padding,
            truncation=truncation,
            max_length=max_length,
            stride=stride,
            return_tensors=return_tensors,
            **kwargs,
        )

        return encoded_inputs["input_ids"]

    def num_special_tokens_to_add(self, pair: bool = False) -> int:
        raise NotImplementedError

    def _get_padding_truncation_strategies(
        self, padding=False, truncation=None, max_length=None, pad_to_multiple_of=None, verbose=True, **kwargs
    ):
        """
        Find the correct padding/truncation strategy with backward compatibility for old arguments (truncation_strategy
        and pad_to_max_length) and behaviors.
        """
        old_truncation_strategy = kwargs.pop("truncation_strategy", "do_not_truncate")
        old_pad_to_max_length = kwargs.pop("pad_to_max_length", False)

        # Backward compatibility for previous behavior, maybe we should deprecate it:
        # If you only set max_length, it activates truncation for max_length
        if max_length is not None and padding is False and truncation is None:
            if verbose:
                if not self.deprecation_warnings.get("Truncation-not-explicitly-activated", False):
                    logger.warning(
                        "Truncation was not explicitly activated but `max_length` is provided a specific value, please"
                        " use `truncation=True` to explicitly truncate examples to max length. Defaulting to"
                        " 'longest_first' truncation strategy. If you encode pairs of sequences (GLUE-style) with the"
                        " tokenizer you can select this strategy more precisely by providing a specific strategy to"
                        " `truncation`."
                    )
                self.deprecation_warnings["Truncation-not-explicitly-activated"] = True
            truncation = "longest_first"

        # Get padding strategy
        if padding is False and old_pad_to_max_length:
            if verbose:
                warnings.warn(
                    "The `pad_to_max_length` argument is deprecated and will be removed in a future version, "
                    "use `padding=True` or `padding='longest'` to pad to the longest sequence in the batch, or "
                    "use `padding='max_length'` to pad to a max length. In this case, you can give a specific "
                    "length with `max_length` (e.g. `max_length=45`) or leave max_length to None to pad to the "
                    "maximal input size of the model (e.g. 512 for Bert).",
                    FutureWarning,
                )
            if max_length is None:
                padding_strategy = PaddingStrategy.LONGEST
            else:
                padding_strategy = PaddingStrategy.MAX_LENGTH
        elif padding is not False:
            if padding is True:
                if verbose:
                    if max_length is not None and (
                        truncation is None or truncation is False or truncation == "do_not_truncate"
                    ):
                        warnings.warn(
                            "`max_length` is ignored when `padding`=`True` and there is no truncation strategy. "
                            "To pad to max length, use `padding='max_length'`."
                        )
                    if old_pad_to_max_length is not False:
                        warnings.warn("Though `pad_to_max_length` = `True`, it is ignored because `padding`=`True`.")
                padding_strategy = PaddingStrategy.LONGEST  # Default to pad to the longest sequence in the batch
            elif not isinstance(padding, PaddingStrategy):
                padding_strategy = PaddingStrategy(padding)
            elif isinstance(padding, PaddingStrategy):
                padding_strategy = padding
        else:
            padding_strategy = PaddingStrategy.DO_NOT_PAD

        # Get truncation strategy
        if truncation is None and old_truncation_strategy != "do_not_truncate":
            if verbose:
                warnings.warn(
                    "The `truncation_strategy` argument is deprecated and will be removed in a future version, use"
                    " `truncation=True` to truncate examples to a max length. You can give a specific length with"
                    " `max_length` (e.g. `max_length=45`) or leave max_length to None to truncate to the maximal input"
                    " size of the model (e.g. 512 for Bert).  If you have pairs of inputs, you can give a specific"
                    " truncation strategy selected among `truncation='only_first'` (will only truncate the first"
                    " sentence in the pairs) `truncation='only_second'` (will only truncate the second sentence in the"
                    " pairs) or `truncation='longest_first'` (will iteratively remove tokens from the longest sentence"
                    " in the pairs).",
                    FutureWarning,
                )
            truncation_strategy = TruncationStrategy(old_truncation_strategy)
        elif truncation is not False and truncation is not None:
            if truncation is True:
                truncation_strategy = (
                    TruncationStrategy.LONGEST_FIRST
                )  # Default to truncate the longest sequences in pairs of inputs
            elif not isinstance(truncation, TruncationStrategy):
                truncation_strategy = TruncationStrategy(truncation)
            elif isinstance(truncation, TruncationStrategy):
                truncation_strategy = truncation
        else:
            truncation_strategy = TruncationStrategy.DO_NOT_TRUNCATE

        # Set max length if needed
        if max_length is None:
            if padding_strategy == PaddingStrategy.MAX_LENGTH:
                if self.model_max_length > LARGE_INTEGER:
                    if verbose:
                        if not self.deprecation_warnings.get("Asking-to-pad-to-max_length", False):
                            logger.warning(
                                "Asking to pad to max_length but no maximum length is provided and the model has no"
                                " predefined maximum length. Default to no padding."
                            )
                        self.deprecation_warnings["Asking-to-pad-to-max_length"] = True
                    padding_strategy = PaddingStrategy.DO_NOT_PAD
                else:
                    max_length = self.model_max_length

            if truncation_strategy != TruncationStrategy.DO_NOT_TRUNCATE:
                if self.model_max_length > LARGE_INTEGER:
                    if verbose:
                        if not self.deprecation_warnings.get("Asking-to-truncate-to-max_length", False):
                            logger.warning(
                                "Asking to truncate to max_length but no maximum length is provided and the model has"
                                " no predefined maximum length. Default to no truncation."
                            )
                        self.deprecation_warnings["Asking-to-truncate-to-max_length"] = True
                    truncation_strategy = TruncationStrategy.DO_NOT_TRUNCATE
                else:
                    max_length = self.model_max_length

        # Test if we have a padding token
        if padding_strategy != PaddingStrategy.DO_NOT_PAD and (self.pad_token is None or self.pad_token_id < 0):
            raise ValueError(
                "Asking to pad but the tokenizer does not have a padding token. "
                "Please select a token to use as `pad_token` `(tokenizer.pad_token = tokenizer.eos_token e.g.)` "
                "or add a new pad token via `tokenizer.add_special_tokens({'pad_token': '[PAD]'})`."
            )

        # Check that we will truncate to a multiple of pad_to_multiple_of if both are provided
        if (
            truncation_strategy != TruncationStrategy.DO_NOT_TRUNCATE
            and padding_strategy != PaddingStrategy.DO_NOT_PAD
            and pad_to_multiple_of is not None
            and max_length is not None
            and (max_length % pad_to_multiple_of != 0)
        ):
            raise ValueError(
                "Truncation and padding are both activated but "
                f"truncation length ({max_length}) is not a multiple of pad_to_multiple_of ({pad_to_multiple_of})."
            )

        return padding_strategy, truncation_strategy, max_length, kwargs

    @add_end_docstrings(ENCODE_KWARGS_DOCSTRING, ENCODE_PLUS_ADDITIONAL_KWARGS_DOCSTRING)
    def __call__(
        self,
        text: Union[TextInput, PreTokenizedInput, List[TextInput], List[PreTokenizedInput]] = None,
        text_pair: Optional[Union[TextInput, PreTokenizedInput, List[TextInput], List[PreTokenizedInput]]] = None,
        text_target: Union[TextInput, PreTokenizedInput, List[TextInput], List[PreTokenizedInput]] = None,
        text_pair_target: Optional[
            Union[TextInput, PreTokenizedInput, List[TextInput], List[PreTokenizedInput]]
        ] = None,
        add_special_tokens: bool = True,
        padding: Union[bool, str, PaddingStrategy] = False,
        truncation: Union[bool, str, TruncationStrategy] = None,
        max_length: Optional[int] = None,
        stride: int = 0,
        is_split_into_words: bool = False,
        pad_to_multiple_of: Optional[int] = None,
        return_tensors: Optional[Union[str, TensorType]] = None,
        return_token_type_ids: Optional[bool] = None,
        return_attention_mask: Optional[bool] = None,
        return_overflowing_tokens: bool = False,
        return_special_tokens_mask: bool = False,
        return_offsets_mapping: bool = False,
        return_length: bool = False,
        verbose: bool = True,
        **kwargs,
    ) -> BatchEncoding:
        """
        Main method to tokenize and prepare for the model one or several sequence(s) or one or several pair(s) of
        sequences.

        Args:
            text (`str`, `List[str]`, `List[List[str]]`, *optional*):
                The sequence or batch of sequences to be encoded. Each sequence can be a string or a list of strings
                (pretokenized string). If the sequences are provided as list of strings (pretokenized), you must set
                `is_split_into_words=True` (to lift the ambiguity with a batch of sequences).
            text_pair (`str`, `List[str]`, `List[List[str]]`, *optional*):
                The sequence or batch of sequences to be encoded. Each sequence can be a string or a list of strings
                (pretokenized string). If the sequences are provided as list of strings (pretokenized), you must set
                `is_split_into_words=True` (to lift the ambiguity with a batch of sequences).
            text_target (`str`, `List[str]`, `List[List[str]]`, *optional*):
                The sequence or batch of sequences to be encoded as target texts. Each sequence can be a string or a
                list of strings (pretokenized string). If the sequences are provided as list of strings (pretokenized),
                you must set `is_split_into_words=True` (to lift the ambiguity with a batch of sequences).
            text_pair_target (`str`, `List[str]`, `List[List[str]]`, *optional*):
                The sequence or batch of sequences to be encoded as target texts. Each sequence can be a string or a
                list of strings (pretokenized string). If the sequences are provided as list of strings (pretokenized),
                you must set `is_split_into_words=True` (to lift the ambiguity with a batch of sequences).
        """
        # To avoid duplicating
        all_kwargs = {
            "add_special_tokens": add_special_tokens,
            "padding": padding,
            "truncation": truncation,
            "max_length": max_length,
            "stride": stride,
            "is_split_into_words": is_split_into_words,
            "pad_to_multiple_of": pad_to_multiple_of,
            "return_tensors": return_tensors,
            "return_token_type_ids": return_token_type_ids,
            "return_attention_mask": return_attention_mask,
            "return_overflowing_tokens": return_overflowing_tokens,
            "return_special_tokens_mask": return_special_tokens_mask,
            "return_offsets_mapping": return_offsets_mapping,
            "return_length": return_length,
            "split_special_tokens": kwargs.pop("split_special_tokens", self.split_special_tokens),
            "verbose": verbose,
        }
        all_kwargs.update(kwargs)
        if text is None and text_target is None:
            raise ValueError("You need to specify either `text` or `text_target`.")
        if text is not None:
            # The context manager will send the inputs as normal texts and not text_target, but we shouldn't change the
            # input mode in this case.
            if not self._in_target_context_manager:
                self._switch_to_input_mode()
            encodings = self._call_one(text=text, text_pair=text_pair, **all_kwargs)
        if text_target is not None:
            self._switch_to_target_mode()
            target_encodings = self._call_one(text=text_target, text_pair=text_pair_target, **all_kwargs)
        # Leave back tokenizer in input mode
        self._switch_to_input_mode()

        if text_target is None:
            return encodings
        elif text is None:
            return target_encodings
        else:
            encodings["labels"] = target_encodings["input_ids"]
            return encodings

    def _call_one(
        self,
        text: Union[TextInput, PreTokenizedInput, List[TextInput], List[PreTokenizedInput]],
        text_pair: Optional[Union[TextInput, PreTokenizedInput, List[TextInput], List[PreTokenizedInput]]] = None,
        add_special_tokens: bool = True,
        padding: Union[bool, str, PaddingStrategy] = False,
        truncation: Union[bool, str, TruncationStrategy] = None,
        max_length: Optional[int] = None,
        stride: int = 0,
        is_split_into_words: bool = False,
        pad_to_multiple_of: Optional[int] = None,
        return_tensors: Optional[Union[str, TensorType]] = None,
        return_token_type_ids: Optional[bool] = None,
        return_attention_mask: Optional[bool] = None,
        return_overflowing_tokens: bool = False,
        return_special_tokens_mask: bool = False,
        return_offsets_mapping: bool = False,
        return_length: bool = False,
        verbose: bool = True,
        split_special_tokens: bool = False,
        **kwargs,
    ) -> BatchEncoding:
        # Input type checking for clearer error
        def _is_valid_text_input(t):
            if isinstance(t, str):
                # Strings are fine
                return True
            elif isinstance(t, (list, tuple)):
                # List are fine as long as they are...
                if len(t) == 0:
                    # ... empty
                    return True
                elif isinstance(t[0], str):
                    # ... list of strings
                    return True
                elif isinstance(t[0], (list, tuple)):
                    # ... list with an empty list or with a list of strings
                    return len(t[0]) == 0 or isinstance(t[0][0], str)
                else:
                    return False
            else:
                return False

        if not _is_valid_text_input(text):
            raise ValueError(
                "text input must be of type `str` (single example), `List[str]` (batch or single pretokenized example) "
                "or `List[List[str]]` (batch of pretokenized examples)."
            )

        if text_pair is not None and not _is_valid_text_input(text_pair):
            raise ValueError(
                "text input must be of type `str` (single example), `List[str]` (batch or single pretokenized example) "
                "or `List[List[str]]` (batch of pretokenized examples)."
            )

        if is_split_into_words:
            is_batched = isinstance(text, (list, tuple)) and text and isinstance(text[0], (list, tuple))
        else:
            is_batched = isinstance(text, (list, tuple))

        if is_batched:
            if isinstance(text_pair, str):
                raise TypeError(
                    "when tokenizing batches of text, `text_pair` must be a list or tuple with the same length as"
                    " `text`."
                )
            if text_pair is not None and len(text) != len(text_pair):
                raise ValueError(
                    f"batch length of `text`: {len(text)} does not match batch length of `text_pair`:"
                    f" {len(text_pair)}."
                )
            batch_text_or_text_pairs = list(zip(text, text_pair)) if text_pair is not None else text
            return self.batch_encode_plus(
                batch_text_or_text_pairs=batch_text_or_text_pairs,
                add_special_tokens=add_special_tokens,
                padding=padding,
                truncation=truncation,
                max_length=max_length,
                stride=stride,
                is_split_into_words=is_split_into_words,
                pad_to_multiple_of=pad_to_multiple_of,
                return_tensors=return_tensors,
                return_token_type_ids=return_token_type_ids,
                return_attention_mask=return_attention_mask,
                return_overflowing_tokens=return_overflowing_tokens,
                return_special_tokens_mask=return_special_tokens_mask,
                return_offsets_mapping=return_offsets_mapping,
                return_length=return_length,
                verbose=verbose,
                split_special_tokens=split_special_tokens,
                **kwargs,
            )
        else:
            return self.encode_plus(
                text=text,
                text_pair=text_pair,
                add_special_tokens=add_special_tokens,
                padding=padding,
                truncation=truncation,
                max_length=max_length,
                stride=stride,
                is_split_into_words=is_split_into_words,
                pad_to_multiple_of=pad_to_multiple_of,
                return_tensors=return_tensors,
                return_token_type_ids=return_token_type_ids,
                return_attention_mask=return_attention_mask,
                return_overflowing_tokens=return_overflowing_tokens,
                return_special_tokens_mask=return_special_tokens_mask,
                return_offsets_mapping=return_offsets_mapping,
                return_length=return_length,
                verbose=verbose,
                split_special_tokens=split_special_tokens,
                **kwargs,
            )

    @add_end_docstrings(ENCODE_KWARGS_DOCSTRING, ENCODE_PLUS_ADDITIONAL_KWARGS_DOCSTRING)
    def encode_plus(
        self,
        text: Union[TextInput, PreTokenizedInput, EncodedInput],
        text_pair: Optional[Union[TextInput, PreTokenizedInput, EncodedInput]] = None,
        add_special_tokens: bool = True,
        padding: Union[bool, str, PaddingStrategy] = False,
        truncation: Union[bool, str, TruncationStrategy] = None,
        max_length: Optional[int] = None,
        stride: int = 0,
        is_split_into_words: bool = False,
        pad_to_multiple_of: Optional[int] = None,
        return_tensors: Optional[Union[str, TensorType]] = None,
        return_token_type_ids: Optional[bool] = None,
        return_attention_mask: Optional[bool] = None,
        return_overflowing_tokens: bool = False,
        return_special_tokens_mask: bool = False,
        return_offsets_mapping: bool = False,
        return_length: bool = False,
        verbose: bool = True,
        **kwargs,
    ) -> BatchEncoding:
        """
        Tokenize and prepare for the model a sequence or a pair of sequences.

        <Tip warning={true}>

        This method is deprecated, `__call__` should be used instead.

        </Tip>

        Args:
            text (`str`, `List[str]` or (for non-fast tokenizers) `List[int]`):
                The first sequence to be encoded. This can be a string, a list of strings (tokenized string using the
                `tokenize` method) or a list of integers (tokenized string ids using the `convert_tokens_to_ids`
                method).
            text_pair (`str`, `List[str]` or `List[int]`, *optional*):
                Optional second sequence to be encoded. This can be a string, a list of strings (tokenized string using
                the `tokenize` method) or a list of integers (tokenized string ids using the `convert_tokens_to_ids`
                method).
        """

        # Backward compatibility for 'truncation_strategy', 'pad_to_max_length'
        padding_strategy, truncation_strategy, max_length, kwargs = self._get_padding_truncation_strategies(
            padding=padding,
            truncation=truncation,
            max_length=max_length,
            pad_to_multiple_of=pad_to_multiple_of,
            verbose=verbose,
            **kwargs,
        )

        return self._encode_plus(
            text=text,
            text_pair=text_pair,
            add_special_tokens=add_special_tokens,
            padding_strategy=padding_strategy,
            truncation_strategy=truncation_strategy,
            max_length=max_length,
            stride=stride,
            is_split_into_words=is_split_into_words,
            pad_to_multiple_of=pad_to_multiple_of,
            return_tensors=return_tensors,
            return_token_type_ids=return_token_type_ids,
            return_attention_mask=return_attention_mask,
            return_overflowing_tokens=return_overflowing_tokens,
            return_special_tokens_mask=return_special_tokens_mask,
            return_offsets_mapping=return_offsets_mapping,
            return_length=return_length,
            verbose=verbose,
            split_special_tokens=kwargs.pop("split_special_tokens", self.split_special_tokens),
            **kwargs,
        )

    def _encode_plus(
        self,
        text: Union[TextInput, PreTokenizedInput, EncodedInput],
        text_pair: Optional[Union[TextInput, PreTokenizedInput, EncodedInput]] = None,
        add_special_tokens: bool = True,
        padding_strategy: PaddingStrategy = PaddingStrategy.DO_NOT_PAD,
        truncation_strategy: TruncationStrategy = TruncationStrategy.DO_NOT_TRUNCATE,
        max_length: Optional[int] = None,
        stride: int = 0,
        is_split_into_words: bool = False,
        pad_to_multiple_of: Optional[int] = None,
        return_tensors: Optional[Union[str, TensorType]] = None,
        return_token_type_ids: Optional[bool] = None,
        return_attention_mask: Optional[bool] = None,
        return_overflowing_tokens: bool = False,
        return_special_tokens_mask: bool = False,
        return_offsets_mapping: bool = False,
        return_length: bool = False,
        verbose: bool = True,
        split_special_tokens: bool = False,
        **kwargs,
    ) -> BatchEncoding:
        raise NotImplementedError

    @add_end_docstrings(ENCODE_KWARGS_DOCSTRING, ENCODE_PLUS_ADDITIONAL_KWARGS_DOCSTRING)
    def batch_encode_plus(
        self,
        batch_text_or_text_pairs: Union[
            List[TextInput],
            List[TextInputPair],
            List[PreTokenizedInput],
            List[PreTokenizedInputPair],
            List[EncodedInput],
            List[EncodedInputPair],
        ],
        add_special_tokens: bool = True,
        padding: Union[bool, str, PaddingStrategy] = False,
        truncation: Union[bool, str, TruncationStrategy] = None,
        max_length: Optional[int] = None,
        stride: int = 0,
        is_split_into_words: bool = False,
        pad_to_multiple_of: Optional[int] = None,
        return_tensors: Optional[Union[str, TensorType]] = None,
        return_token_type_ids: Optional[bool] = None,
        return_attention_mask: Optional[bool] = None,
        return_overflowing_tokens: bool = False,
        return_special_tokens_mask: bool = False,
        return_offsets_mapping: bool = False,
        return_length: bool = False,
        verbose: bool = True,
        split_special_tokens: bool = False,
        **kwargs,
    ) -> BatchEncoding:
        """
        Tokenize and prepare for the model a list of sequences or a list of pairs of sequences.

        <Tip warning={true}>

        This method is deprecated, `__call__` should be used instead.

        </Tip>

        Args:
            batch_text_or_text_pairs (`List[str]`, `List[Tuple[str, str]]`, `List[List[str]]`, `List[Tuple[List[str], List[str]]]`, and for not-fast tokenizers, also `List[List[int]]`, `List[Tuple[List[int], List[int]]]`):
                Batch of sequences or pair of sequences to be encoded. This can be a list of
                string/string-sequences/int-sequences or a list of pair of string/string-sequences/int-sequence (see
                details in `encode_plus`).
        """

        # Backward compatibility for 'truncation_strategy', 'pad_to_max_length'
        padding_strategy, truncation_strategy, max_length, kwargs = self._get_padding_truncation_strategies(
            padding=padding,
            truncation=truncation,
            max_length=max_length,
            pad_to_multiple_of=pad_to_multiple_of,
            verbose=verbose,
            **kwargs,
        )

        return self._batch_encode_plus(
            batch_text_or_text_pairs=batch_text_or_text_pairs,
            add_special_tokens=add_special_tokens,
            padding_strategy=padding_strategy,
            truncation_strategy=truncation_strategy,
            max_length=max_length,
            stride=stride,
            is_split_into_words=is_split_into_words,
            pad_to_multiple_of=pad_to_multiple_of,
            return_tensors=return_tensors,
            return_token_type_ids=return_token_type_ids,
            return_attention_mask=return_attention_mask,
            return_overflowing_tokens=return_overflowing_tokens,
            return_special_tokens_mask=return_special_tokens_mask,
            return_offsets_mapping=return_offsets_mapping,
            return_length=return_length,
            verbose=verbose,
            split_special_tokens=split_special_tokens,
            **kwargs,
        )

    def _batch_encode_plus(
        self,
        batch_text_or_text_pairs: Union[
            List[TextInput],
            List[TextInputPair],
            List[PreTokenizedInput],
            List[PreTokenizedInputPair],
            List[EncodedInput],
            List[EncodedInputPair],
        ],
        add_special_tokens: bool = True,
        padding_strategy: PaddingStrategy = PaddingStrategy.DO_NOT_PAD,
        truncation_strategy: TruncationStrategy = TruncationStrategy.DO_NOT_TRUNCATE,
        max_length: Optional[int] = None,
        stride: int = 0,
        is_split_into_words: bool = False,
        pad_to_multiple_of: Optional[int] = None,
        return_tensors: Optional[Union[str, TensorType]] = None,
        return_token_type_ids: Optional[bool] = None,
        return_attention_mask: Optional[bool] = None,
        return_overflowing_tokens: bool = False,
        return_special_tokens_mask: bool = False,
        return_offsets_mapping: bool = False,
        return_length: bool = False,
        verbose: bool = True,
        split_special_tokens: bool = False,
        **kwargs,
    ) -> BatchEncoding:
        raise NotImplementedError

    def pad(
        self,
        encoded_inputs: Union[
            BatchEncoding,
            List[BatchEncoding],
            Dict[str, EncodedInput],
            Dict[str, List[EncodedInput]],
            List[Dict[str, EncodedInput]],
        ],
        padding: Union[bool, str, PaddingStrategy] = True,
        max_length: Optional[int] = None,
        pad_to_multiple_of: Optional[int] = None,
        return_attention_mask: Optional[bool] = None,
        return_tensors: Optional[Union[str, TensorType]] = None,
        verbose: bool = True,
    ) -> BatchEncoding:
        """
        Pad a single encoded input or a batch of encoded inputs up to predefined length or to the max sequence length
        in the batch.

        Padding side (left/right) padding token ids are defined at the tokenizer level (with `self.padding_side`,
        `self.pad_token_id` and `self.pad_token_type_id`).

        Please note that with a fast tokenizer, using the `__call__` method is faster than using a method to encode the
        text followed by a call to the `pad` method to get a padded encoding.

        <Tip>

        If the `encoded_inputs` passed are dictionary of numpy arrays, PyTorch tensors or TensorFlow tensors, the
        result will use the same type unless you provide a different tensor type with `return_tensors`. In the case of
        PyTorch tensors, you will lose the specific device of your tensors however.

        </Tip>

        Args:
            encoded_inputs ([`BatchEncoding`], list of [`BatchEncoding`], `Dict[str, List[int]]`, `Dict[str, List[List[int]]` or `List[Dict[str, List[int]]]`):
                Tokenized inputs. Can represent one input ([`BatchEncoding`] or `Dict[str, List[int]]`) or a batch of
                tokenized inputs (list of [`BatchEncoding`], *Dict[str, List[List[int]]]* or *List[Dict[str,
                List[int]]]*) so you can use this method during preprocessing as well as in a PyTorch Dataloader
                collate function.

                Instead of `List[int]` you can have tensors (numpy arrays, PyTorch tensors or TensorFlow tensors), see
                the note above for the return type.
            padding (`bool`, `str` or [`~utils.PaddingStrategy`], *optional*, defaults to `True`):
                 Select a strategy to pad the returned sequences (according to the model's padding side and padding
                 index) among:

                - `True` or `'longest'`: Pad to the longest sequence in the batch (or no padding if only a single
                  sequence if provided).
                - `'max_length'`: Pad to a maximum length specified with the argument `max_length` or to the maximum
                  acceptable input length for the model if that argument is not provided.
                - `False` or `'do_not_pad'` (default): No padding (i.e., can output a batch with sequences of different
                  lengths).
            max_length (`int`, *optional*):
                Maximum length of the returned list and optionally padding length (see above).
            pad_to_multiple_of (`int`, *optional*):
                If set will pad the sequence to a multiple of the provided value.

                This is especially useful to enable the use of Tensor Cores on NVIDIA hardware with compute capability
                `>= 7.5` (Volta).
            return_attention_mask (`bool`, *optional*):
                Whether to return the attention mask. If left to the default, will return the attention mask according
                to the specific tokenizer's default, defined by the `return_outputs` attribute.

                [What are attention masks?](../glossary#attention-mask)
            return_tensors (`str` or [`~utils.TensorType`], *optional*):
                If set, will return tensors instead of list of python integers. Acceptable values are:

                - `'tf'`: Return TensorFlow `tf.constant` objects.
                - `'pt'`: Return PyTorch `torch.Tensor` objects.
                - `'np'`: Return Numpy `np.ndarray` objects.
            verbose (`bool`, *optional*, defaults to `True`):
                Whether or not to print more information and warnings.
        """
        if self.__class__.__name__.endswith("Fast"):
            if not self.deprecation_warnings.get("Asking-to-pad-a-fast-tokenizer", False):
                logger.warning_advice(
                    f"You're using a {self.__class__.__name__} tokenizer. Please note that with a fast tokenizer,"
                    " using the `__call__` method is faster than using a method to encode the text followed by a call"
                    " to the `pad` method to get a padded encoding."
                )
                self.deprecation_warnings["Asking-to-pad-a-fast-tokenizer"] = True

        # If we have a list of dicts, let's convert it in a dict of lists
        # We do this to allow using this method as a collate_fn function in PyTorch Dataloader
        if isinstance(encoded_inputs, (list, tuple)) and isinstance(encoded_inputs[0], Mapping):
            encoded_inputs = {key: [example[key] for example in encoded_inputs] for key in encoded_inputs[0].keys()}

        # The model's main input name, usually `input_ids`, has be passed for padding
        if self.model_input_names[0] not in encoded_inputs:
            raise ValueError(
                "You should supply an encoding or a list of encodings to this method "
                f"that includes {self.model_input_names[0]}, but you provided {list(encoded_inputs.keys())}"
            )

        required_input = encoded_inputs[self.model_input_names[0]]

        if required_input is None or (isinstance(required_input, Sized) and len(required_input) == 0):
            if return_attention_mask:
                encoded_inputs["attention_mask"] = []
            return encoded_inputs

        # If we have PyTorch/TF/NumPy tensors/arrays as inputs, we cast them as python objects
        # and rebuild them afterwards if no return_tensors is specified
        # Note that we lose the specific device the tensor may be on for PyTorch

        first_element = required_input[0]
        if isinstance(first_element, (list, tuple)):
            # first_element might be an empty list/tuple in some edge cases so we grab the first non empty element.
            for item in required_input:
                if len(item) != 0:
                    first_element = item[0]
                    break
        # At this state, if `first_element` is still a list/tuple, it's an empty one so there is nothing to do.
        if not isinstance(first_element, (int, list, tuple)):
            if is_tf_tensor(first_element):
                return_tensors = "tf" if return_tensors is None else return_tensors
            elif is_torch_tensor(first_element):
                return_tensors = "pt" if return_tensors is None else return_tensors
            elif isinstance(first_element, np.ndarray):
                return_tensors = "np" if return_tensors is None else return_tensors
            else:
                raise ValueError(
                    f"type of {first_element} unknown: {type(first_element)}. "
                    "Should be one of a python, numpy, pytorch or tensorflow object."
                )

            for key, value in encoded_inputs.items():
                encoded_inputs[key] = to_py_obj(value)

        # Convert padding_strategy in PaddingStrategy
        padding_strategy, _, max_length, _ = self._get_padding_truncation_strategies(
            padding=padding, max_length=max_length, verbose=verbose
        )

        required_input = encoded_inputs[self.model_input_names[0]]
        if required_input and not isinstance(required_input[0], (list, tuple)):
            encoded_inputs = self._pad(
                encoded_inputs,
                max_length=max_length,
                padding_strategy=padding_strategy,
                pad_to_multiple_of=pad_to_multiple_of,
                return_attention_mask=return_attention_mask,
            )
            return BatchEncoding(encoded_inputs, tensor_type=return_tensors)

        batch_size = len(required_input)
        assert all(
            len(v) == batch_size for v in encoded_inputs.values()
        ), "Some items in the output dictionary have a different batch size than others."

        if padding_strategy == PaddingStrategy.LONGEST:
            max_length = max(len(inputs) for inputs in required_input)
            padding_strategy = PaddingStrategy.MAX_LENGTH

        batch_outputs = {}
        for i in range(batch_size):
            inputs = {k: v[i] for k, v in encoded_inputs.items()}
            outputs = self._pad(
                inputs,
                max_length=max_length,
                padding_strategy=padding_strategy,
                pad_to_multiple_of=pad_to_multiple_of,
                return_attention_mask=return_attention_mask,
            )

            for key, value in outputs.items():
                if key not in batch_outputs:
                    batch_outputs[key] = []
                batch_outputs[key].append(value)

        return BatchEncoding(batch_outputs, tensor_type=return_tensors)

    def create_token_type_ids_from_sequences(
        self, token_ids_0: List[int], token_ids_1: Optional[List[int]] = None
    ) -> List[int]:
        """
        Create the token type IDs corresponding to the sequences passed. [What are token type
        IDs?](../glossary#token-type-ids)

        Should be overridden in a subclass if the model has a special way of building those.

        Args:
            token_ids_0 (`List[int]`): The first tokenized sequence.
            token_ids_1 (`List[int]`, *optional*): The second tokenized sequence.

        Returns:
            `List[int]`: The token type ids.
        """
        if token_ids_1 is None:
            return len(token_ids_0) * [0]
        return [0] * len(token_ids_0) + [1] * len(token_ids_1)

    def build_inputs_with_special_tokens(
        self, token_ids_0: List[int], token_ids_1: Optional[List[int]] = None
    ) -> List[int]:
        """
        Build model inputs from a sequence or a pair of sequence for sequence classification tasks by concatenating and
        adding special tokens.

        This implementation does not add special tokens and this method should be overridden in a subclass.

        Args:
            token_ids_0 (`List[int]`): The first tokenized sequence.
            token_ids_1 (`List[int]`, *optional*): The second tokenized sequence.

        Returns:
            `List[int]`: The model input with special tokens.
        """
        if token_ids_1 is None:
            return token_ids_0
        return token_ids_0 + token_ids_1

    @add_end_docstrings(ENCODE_KWARGS_DOCSTRING, ENCODE_PLUS_ADDITIONAL_KWARGS_DOCSTRING)
    def prepare_for_model(
        self,
        ids: List[int],
        pair_ids: Optional[List[int]] = None,
        add_special_tokens: bool = True,
        padding: Union[bool, str, PaddingStrategy] = False,
        truncation: Union[bool, str, TruncationStrategy] = None,
        max_length: Optional[int] = None,
        stride: int = 0,
        pad_to_multiple_of: Optional[int] = None,
        return_tensors: Optional[Union[str, TensorType]] = None,
        return_token_type_ids: Optional[bool] = None,
        return_attention_mask: Optional[bool] = None,
        return_overflowing_tokens: bool = False,
        return_special_tokens_mask: bool = False,
        return_offsets_mapping: bool = False,
        return_length: bool = False,
        verbose: bool = True,
        prepend_batch_axis: bool = False,
        **kwargs,
    ) -> BatchEncoding:
        """
        Prepares a sequence of input id, or a pair of sequences of inputs ids so that it can be used by the model. It
        adds special tokens, truncates sequences if overflowing while taking into account the special tokens and
        manages a moving window (with user defined stride) for overflowing tokens. Please Note, for *pair_ids*
        different than `None` and *truncation_strategy = longest_first* or `True`, it is not possible to return
        overflowing tokens. Such a combination of arguments will raise an error.

        Args:
            ids (`List[int]`):
                Tokenized input ids of the first sequence. Can be obtained from a string by chaining the `tokenize` and
                `convert_tokens_to_ids` methods.
            pair_ids (`List[int]`, *optional*):
                Tokenized input ids of the second sequence. Can be obtained from a string by chaining the `tokenize`
                and `convert_tokens_to_ids` methods.
        """

        # Backward compatibility for 'truncation_strategy', 'pad_to_max_length'
        padding_strategy, truncation_strategy, max_length, kwargs = self._get_padding_truncation_strategies(
            padding=padding,
            truncation=truncation,
            max_length=max_length,
            pad_to_multiple_of=pad_to_multiple_of,
            verbose=verbose,
            **kwargs,
        )

        pair = bool(pair_ids is not None)
        len_ids = len(ids)
        len_pair_ids = len(pair_ids) if pair else 0

        if return_token_type_ids and not add_special_tokens:
            raise ValueError(
                "Asking to return token_type_ids while setting add_special_tokens to False "
                "results in an undefined behavior. Please set add_special_tokens to True or "
                "set return_token_type_ids to None."
            )

        if (
            return_overflowing_tokens
            and truncation_strategy == TruncationStrategy.LONGEST_FIRST
            and pair_ids is not None
        ):
            raise ValueError(
                "Not possible to return overflowing tokens for pair of sequences with the "
                "`longest_first`. Please select another truncation strategy than `longest_first`, "
                "for instance `only_second` or `only_first`."
            )

        # Load from model defaults
        if return_token_type_ids is None:
            return_token_type_ids = "token_type_ids" in self.model_input_names
        if return_attention_mask is None:
            return_attention_mask = "attention_mask" in self.model_input_names

        encoded_inputs = {}

        # Compute the total size of the returned encodings
        total_len = len_ids + len_pair_ids + (self.num_special_tokens_to_add(pair=pair) if add_special_tokens else 0)

        # Truncation: Handle max sequence length
        overflowing_tokens = []
        if truncation_strategy != TruncationStrategy.DO_NOT_TRUNCATE and max_length and total_len > max_length:
            ids, pair_ids, overflowing_tokens = self.truncate_sequences(
                ids,
                pair_ids=pair_ids,
                num_tokens_to_remove=total_len - max_length,
                truncation_strategy=truncation_strategy,
                stride=stride,
            )

        if return_overflowing_tokens:
            encoded_inputs["overflowing_tokens"] = overflowing_tokens
            encoded_inputs["num_truncated_tokens"] = total_len - max_length

        # Add special tokens
        if add_special_tokens:
            sequence = self.build_inputs_with_special_tokens(ids, pair_ids)
            token_type_ids = self.create_token_type_ids_from_sequences(ids, pair_ids)
        else:
            sequence = ids + pair_ids if pair else ids
            token_type_ids = [0] * len(ids) + ([0] * len(pair_ids) if pair else [])

        # Build output dictionary
        encoded_inputs["input_ids"] = sequence
        if return_token_type_ids:
            encoded_inputs["token_type_ids"] = token_type_ids
        if return_special_tokens_mask:
            if add_special_tokens:
                encoded_inputs["special_tokens_mask"] = self.get_special_tokens_mask(ids, pair_ids)
            else:
                encoded_inputs["special_tokens_mask"] = [0] * len(sequence)

        # Check lengths
        self._eventual_warn_about_too_long_sequence(encoded_inputs["input_ids"], max_length, verbose)

        # Padding
        if padding_strategy != PaddingStrategy.DO_NOT_PAD or return_attention_mask:
            encoded_inputs = self.pad(
                encoded_inputs,
                max_length=max_length,
                padding=padding_strategy.value,
                pad_to_multiple_of=pad_to_multiple_of,
                return_attention_mask=return_attention_mask,
            )

        if return_length:
            encoded_inputs["length"] = len(encoded_inputs["input_ids"])

        batch_outputs = BatchEncoding(
            encoded_inputs, tensor_type=return_tensors, prepend_batch_axis=prepend_batch_axis
        )

        return batch_outputs

    def truncate_sequences(
        self,
        ids: List[int],
        pair_ids: Optional[List[int]] = None,
        num_tokens_to_remove: int = 0,
        truncation_strategy: Union[str, TruncationStrategy] = "longest_first",
        stride: int = 0,
    ) -> Tuple[List[int], List[int], List[int]]:
        """
        Truncates a sequence pair in-place following the strategy.

        Args:
            ids (`List[int]`):
                Tokenized input ids of the first sequence. Can be obtained from a string by chaining the `tokenize` and
                `convert_tokens_to_ids` methods.
            pair_ids (`List[int]`, *optional*):
                Tokenized input ids of the second sequence. Can be obtained from a string by chaining the `tokenize`
                and `convert_tokens_to_ids` methods.
            num_tokens_to_remove (`int`, *optional*, defaults to 0):
                Number of tokens to remove using the truncation strategy.
            truncation_strategy (`str` or [`~tokenization_utils_base.TruncationStrategy`], *optional*, defaults to `'longest_first'`):
                The strategy to follow for truncation. Can be:

                - `'longest_first'`: Truncate to a maximum length specified with the argument `max_length` or to the
                  maximum acceptable input length for the model if that argument is not provided. This will truncate
                  token by token, removing a token from the longest sequence in the pair if a pair of sequences (or a
                  batch of pairs) is provided.
                - `'only_first'`: Truncate to a maximum length specified with the argument `max_length` or to the
                  maximum acceptable input length for the model if that argument is not provided. This will only
                  truncate the first sequence of a pair if a pair of sequences (or a batch of pairs) is provided.
                - `'only_second'`: Truncate to a maximum length specified with the argument `max_length` or to the
                  maximum acceptable input length for the model if that argument is not provided. This will only
                  truncate the second sequence of a pair if a pair of sequences (or a batch of pairs) is provided.
                - `'do_not_truncate'` (default): No truncation (i.e., can output batch with sequence lengths greater
                  than the model maximum admissible input size).
            stride (`int`, *optional*, defaults to 0):
                If set to a positive number, the overflowing tokens returned will contain some tokens from the main
                sequence returned. The value of this argument defines the number of additional tokens.

        Returns:
            `Tuple[List[int], List[int], List[int]]`: The truncated `ids`, the truncated `pair_ids` and the list of
            overflowing tokens. Note: The *longest_first* strategy returns empty list of overflowing tokens if a pair
            of sequences (or a batch of pairs) is provided.
        """
        if num_tokens_to_remove <= 0:
            return ids, pair_ids, []

        if not isinstance(truncation_strategy, TruncationStrategy):
            truncation_strategy = TruncationStrategy(truncation_strategy)

        overflowing_tokens = []
        if truncation_strategy == TruncationStrategy.ONLY_FIRST or (
            truncation_strategy == TruncationStrategy.LONGEST_FIRST and pair_ids is None
        ):
            if len(ids) > num_tokens_to_remove:
                window_len = min(len(ids), stride + num_tokens_to_remove)
                if self.truncation_side == "left":
                    overflowing_tokens = ids[:window_len]
                    ids = ids[num_tokens_to_remove:]
                elif self.truncation_side == "right":
                    overflowing_tokens = ids[-window_len:]
                    ids = ids[:-num_tokens_to_remove]
                else:
                    raise ValueError(f"invalid truncation strategy: {self.truncation_side}, use 'left' or 'right'.")

            else:
                error_msg = (
                    f"We need to remove {num_tokens_to_remove} to truncate the input "
                    f"but the first sequence has a length {len(ids)}. "
                )
                if truncation_strategy == TruncationStrategy.ONLY_FIRST:
                    error_msg = (
                        error_msg + "Please select another truncation strategy than "
                        f"{truncation_strategy}, for instance 'longest_first' or 'only_second'."
                    )
                logger.error(error_msg)
        elif truncation_strategy == TruncationStrategy.LONGEST_FIRST:
            logger.warning(
                "Be aware, overflowing tokens are not returned for the setting you have chosen,"
                f" i.e. sequence pairs with the '{TruncationStrategy.LONGEST_FIRST.value}' "
                "truncation strategy. So the returned list will always be empty even if some "
                "tokens have been removed."
            )
            len_pair_ids = len(pair_ids) if pair_ids is not None else 0
            len_ids = len(ids)
            first_remove = min(abs(len_pair_ids - len_ids), num_tokens_to_remove)
            second_remove = num_tokens_to_remove - first_remove
            if len_ids > len_pair_ids:
                ids_to_move = first_remove + second_remove // 2
                pair_ids_to_move = second_remove - second_remove // 2
            else:
                ids_to_move = second_remove // 2
                pair_ids_to_move = first_remove + second_remove - (second_remove // 2)

            if self.truncation_side == "right":
                ids = ids[:-ids_to_move] if ids_to_move > 0 else ids
                pair_ids = pair_ids[:-pair_ids_to_move] if pair_ids is not None and pair_ids_to_move > 0 else pair_ids
            elif self.truncation_side == "left":
                ids = ids[ids_to_move:]
                pair_ids = pair_ids[pair_ids_to_move:] if pair_ids is not None else None
            else:
                raise ValueError(f"invalid truncation strategy:{self.truncation_side}")

        elif truncation_strategy == TruncationStrategy.ONLY_SECOND and pair_ids is not None:
            if len(pair_ids) > num_tokens_to_remove:
                window_len = min(len(pair_ids), stride + num_tokens_to_remove)
                if self.truncation_side == "right":
                    overflowing_tokens = pair_ids[-window_len:]
                    pair_ids = pair_ids[:-num_tokens_to_remove]
                elif self.truncation_side == "left":
                    overflowing_tokens = pair_ids[:window_len]
                    pair_ids = pair_ids[num_tokens_to_remove:]
                else:
                    raise ValueError(f"invalid truncation strategy:{self.truncation_side}")
            else:
                logger.error(
                    f"We need to remove {num_tokens_to_remove} to truncate the input "
                    f"but the second sequence has a length {len(pair_ids)}. "
                    f"Please select another truncation strategy than {truncation_strategy}, "
                    "for instance 'longest_first' or 'only_first'."
                )

        return (ids, pair_ids, overflowing_tokens)

    def _pad(
        self,
        encoded_inputs: Union[Dict[str, EncodedInput], BatchEncoding],
        max_length: Optional[int] = None,
        padding_strategy: PaddingStrategy = PaddingStrategy.DO_NOT_PAD,
        pad_to_multiple_of: Optional[int] = None,
        return_attention_mask: Optional[bool] = None,
    ) -> dict:
        """
        Pad encoded inputs (on left/right and up to predefined length or max length in the batch)

        Args:
            encoded_inputs:
                Dictionary of tokenized inputs (`List[int]`) or batch of tokenized inputs (`List[List[int]]`).
            max_length: maximum length of the returned list and optionally padding length (see below).
                Will truncate by taking into account the special tokens.
            padding_strategy: PaddingStrategy to use for padding.

                - PaddingStrategy.LONGEST Pad to the longest sequence in the batch
                - PaddingStrategy.MAX_LENGTH: Pad to the max length (default)
                - PaddingStrategy.DO_NOT_PAD: Do not pad
                The tokenizer padding sides are defined in self.padding_side:

                    - 'left': pads on the left of the sequences
                    - 'right': pads on the right of the sequences
            pad_to_multiple_of: (optional) Integer if set will pad the sequence to a multiple of the provided value.
                This is especially useful to enable the use of Tensor Core on NVIDIA hardware with compute capability
                `>= 7.5` (Volta).
            return_attention_mask:
                (optional) Set to False to avoid returning attention mask (default: set to model specifics)
        """
        # Load from model defaults
        if return_attention_mask is None:
            return_attention_mask = "attention_mask" in self.model_input_names

        required_input = encoded_inputs[self.model_input_names[0]]

        if padding_strategy == PaddingStrategy.LONGEST:
            max_length = len(required_input)

        if max_length is not None and pad_to_multiple_of is not None and (max_length % pad_to_multiple_of != 0):
            max_length = ((max_length // pad_to_multiple_of) + 1) * pad_to_multiple_of

        needs_to_be_padded = padding_strategy != PaddingStrategy.DO_NOT_PAD and len(required_input) != max_length

        # Initialize attention mask if not present.
        if return_attention_mask and "attention_mask" not in encoded_inputs:
            encoded_inputs["attention_mask"] = [1] * len(required_input)

        if needs_to_be_padded:
            difference = max_length - len(required_input)

            if self.padding_side == "right":
                if return_attention_mask:
                    encoded_inputs["attention_mask"] = encoded_inputs["attention_mask"] + [0] * difference
                if "token_type_ids" in encoded_inputs:
                    encoded_inputs["token_type_ids"] = (
                        encoded_inputs["token_type_ids"] + [self.pad_token_type_id] * difference
                    )
                if "special_tokens_mask" in encoded_inputs:
                    encoded_inputs["special_tokens_mask"] = encoded_inputs["special_tokens_mask"] + [1] * difference
                encoded_inputs[self.model_input_names[0]] = required_input + [self.pad_token_id] * difference
            elif self.padding_side == "left":
                if return_attention_mask:
                    encoded_inputs["attention_mask"] = [0] * difference + encoded_inputs["attention_mask"]
                if "token_type_ids" in encoded_inputs:
                    encoded_inputs["token_type_ids"] = [self.pad_token_type_id] * difference + encoded_inputs[
                        "token_type_ids"
                    ]
                if "special_tokens_mask" in encoded_inputs:
                    encoded_inputs["special_tokens_mask"] = [1] * difference + encoded_inputs["special_tokens_mask"]
                encoded_inputs[self.model_input_names[0]] = [self.pad_token_id] * difference + required_input
            else:
                raise ValueError(f"Invalid padding strategy:{self.padding_side}")

        return encoded_inputs

    def convert_tokens_to_string(self, tokens: List[str]) -> str:
        """
        Converts a sequence of tokens in a single string. The most simple way to do it is `" ".join(tokens)` but we
        often want to remove sub-word tokenization artifacts at the same time.

        Args:
            tokens (`List[str]`): The token to join in a string.

        Returns:
            `str`: The joined tokens.
        """
        raise NotImplementedError

    def batch_decode(
        self,
        sequences: Union[List[int], List[List[int]], "np.ndarray", "torch.Tensor", "tf.Tensor"],
        skip_special_tokens: bool = False,
        clean_up_tokenization_spaces: bool = None,
        **kwargs,
    ) -> List[str]:
        """
        Convert a list of lists of token ids into a list of strings by calling decode.

        Args:
            sequences (`Union[List[int], List[List[int]], np.ndarray, torch.Tensor, tf.Tensor]`):
                List of tokenized input ids. Can be obtained using the `__call__` method.
            skip_special_tokens (`bool`, *optional*, defaults to `False`):
                Whether or not to remove special tokens in the decoding.
            clean_up_tokenization_spaces (`bool`, *optional*):
                Whether or not to clean up the tokenization spaces. If `None`, will default to
                `self.clean_up_tokenization_spaces`.
            kwargs (additional keyword arguments, *optional*):
                Will be passed to the underlying model specific decode method.

        Returns:
            `List[str]`: The list of decoded sentences.
        """
        return [
            self.decode(
                seq,
                skip_special_tokens=skip_special_tokens,
                clean_up_tokenization_spaces=clean_up_tokenization_spaces,
                **kwargs,
            )
            for seq in sequences
        ]

    def decode(
        self,
        token_ids: Union[int, List[int], "np.ndarray", "torch.Tensor", "tf.Tensor"],
        skip_special_tokens: bool = False,
        clean_up_tokenization_spaces: bool = None,
        **kwargs,
    ) -> str:
        """
        Converts a sequence of ids in a string, using the tokenizer and vocabulary with options to remove special
        tokens and clean up tokenization spaces.

        Similar to doing `self.convert_tokens_to_string(self.convert_ids_to_tokens(token_ids))`.

        Args:
            token_ids (`Union[int, List[int], np.ndarray, torch.Tensor, tf.Tensor]`):
                List of tokenized input ids. Can be obtained using the `__call__` method.
            skip_special_tokens (`bool`, *optional*, defaults to `False`):
                Whether or not to remove special tokens in the decoding.
            clean_up_tokenization_spaces (`bool`, *optional*):
                Whether or not to clean up the tokenization spaces. If `None`, will default to
                `self.clean_up_tokenization_spaces`.
            kwargs (additional keyword arguments, *optional*):
                Will be passed to the underlying model specific decode method.

        Returns:
            `str`: The decoded sentence.
        """
        # Convert inputs to python lists
        token_ids = to_py_obj(token_ids)

        return self._decode(
            token_ids=token_ids,
            skip_special_tokens=skip_special_tokens,
            clean_up_tokenization_spaces=clean_up_tokenization_spaces,
            **kwargs,
        )

    def _decode(
        self,
        token_ids: Union[int, List[int]],
        skip_special_tokens: bool = False,
        clean_up_tokenization_spaces: bool = None,
        **kwargs,
    ) -> str:
        raise NotImplementedError

    def get_special_tokens_mask(
        self, token_ids_0: List[int], token_ids_1: Optional[List[int]] = None, already_has_special_tokens: bool = False
    ) -> List[int]:
        """
        Retrieves sequence ids from a token list that has no special tokens added. This method is called when adding
        special tokens using the tokenizer `prepare_for_model` or `encode_plus` methods.

        Args:
            token_ids_0 (`List[int]`):
                List of ids of the first sequence.
            token_ids_1 (`List[int]`, *optional*):
                List of ids of the second sequence.
            already_has_special_tokens (`bool`, *optional*, defaults to `False`):
                Whether or not the token list is already formatted with special tokens for the model.

        Returns:
            A list of integers in the range [0, 1]: 1 for a special token, 0 for a sequence token.
        """
        assert already_has_special_tokens and token_ids_1 is None, (
            "You cannot use ``already_has_special_tokens=False`` with this tokenizer. "
            "Please use a slow (full python) tokenizer to activate this argument. "
            "Or set `return_special_tokens_mask=True` when calling the encoding method "
            "to get the special tokens mask in any tokenizer. "
        )

        all_special_ids = self.all_special_ids  # cache the property

        special_tokens_mask = [1 if token in all_special_ids else 0 for token in token_ids_0]

        return special_tokens_mask

    @staticmethod
    def clean_up_tokenization(out_string: str) -> str:
        """
        Clean up a list of simple English tokenization artifacts like spaces before punctuations and abbreviated forms.

        Args:
            out_string (`str`): The text to clean up.

        Returns:
            `str`: The cleaned-up string.
        """
        out_string = (
            out_string.replace(" .", ".")
            .replace(" ?", "?")
            .replace(" !", "!")
            .replace(" ,", ",")
            .replace(" ' ", "'")
            .replace(" n't", "n't")
            .replace(" 'm", "'m")
            .replace(" 's", "'s")
            .replace(" 've", "'ve")
            .replace(" 're", "'re")
        )
        return out_string

    def _eventual_warn_about_too_long_sequence(self, ids: List[int], max_length: Optional[int], verbose: bool):
        """
        Depending on the input and internal state we might trigger a warning about a sequence that is too long for its
        corresponding model

        Args:
            ids (`List[str]`): The ids produced by the tokenization
            max_length (`int`, *optional*): The max_length desired (does not trigger a warning if it is set)
            verbose (`bool`): Whether or not to print more information and warnings.

        """
        if max_length is None and len(ids) > self.model_max_length and verbose:
            if not self.deprecation_warnings.get("sequence-length-is-longer-than-the-specified-maximum", False):
                logger.warning(
                    "Token indices sequence length is longer than the specified maximum sequence length "
                    f"for this model ({len(ids)} > {self.model_max_length}). Running this sequence through the model "
                    "will result in indexing errors"
                )
            self.deprecation_warnings["sequence-length-is-longer-than-the-specified-maximum"] = True

    def _switch_to_input_mode(self):
        """
        Private method to put the tokenizer in input mode (when it has different modes for input/outputs)
        """
        pass

    def _switch_to_target_mode(self):
        """
        Private method to put the tokenizer in target mode (when it has different modes for input/outputs)
        """
        pass

    @contextmanager
    def as_target_tokenizer(self):
        """
        Temporarily sets the tokenizer for encoding the targets. Useful for tokenizer associated to
        sequence-to-sequence models that need a slightly different processing for the labels.
        """
        warnings.warn(
            "`as_target_tokenizer` is deprecated and will be removed in v5 of Transformers. You can tokenize your "
            "labels by using the argument `text_target` of the regular `__call__` method (either in the same call as "
            "your input texts if you use the same keyword arguments, or in a separate call."
        )
        self._switch_to_target_mode()
        self._in_target_context_manager = True
        yield
        self._in_target_context_manager = False
        self._switch_to_input_mode()

    @classmethod
    def register_for_auto_class(cls, auto_class="AutoTokenizer"):
        """
        Register this class with a given auto class. This should only be used for custom tokenizers as the ones in the
        library are already mapped with `AutoTokenizer`.

        <Tip warning={true}>

        This API is experimental and may have some slight breaking changes in the next releases.

        </Tip>

        Args:
            auto_class (`str` or `type`, *optional*, defaults to `"AutoTokenizer"`):
                The auto class to register this new tokenizer with.
        """
        if not isinstance(auto_class, str):
            auto_class = auto_class.__name__

        import transformers.models.auto as auto_module

        if not hasattr(auto_module, auto_class):
            raise ValueError(f"{auto_class} is not a valid auto class.")

        cls._auto_class = auto_class

    def prepare_seq2seq_batch(
        self,
        src_texts: List[str],
        tgt_texts: Optional[List[str]] = None,
        max_length: Optional[int] = None,
        max_target_length: Optional[int] = None,
        padding: str = "longest",
        return_tensors: str = None,
        truncation: bool = True,
        **kwargs,
    ) -> BatchEncoding:
        """
        Prepare model inputs for translation. For best performance, translate one sentence at a time.

        Arguments:
            src_texts (`List[str]`):
                List of documents to summarize or source language texts.
            tgt_texts (`list`, *optional*):
                List of summaries or target language texts.
            max_length (`int`, *optional*):
                Controls the maximum length for encoder inputs (documents to summarize or source language texts) If
                left unset or set to `None`, this will use the predefined model maximum length if a maximum length is
                required by one of the truncation/padding parameters. If the model has no specific maximum input length
                (like XLNet) truncation/padding to a maximum length will be deactivated.
            max_target_length (`int`, *optional*):
                Controls the maximum length of decoder inputs (target language texts or summaries) If left unset or set
                to `None`, this will use the max_length value.
            padding (`bool`, `str` or [`~utils.PaddingStrategy`], *optional*, defaults to `False`):
                Activates and controls padding. Accepts the following values:

                - `True` or `'longest'`: Pad to the longest sequence in the batch (or no padding if only a single
                  sequence if provided).
                - `'max_length'`: Pad to a maximum length specified with the argument `max_length` or to the maximum
                  acceptable input length for the model if that argument is not provided.
                - `False` or `'do_not_pad'` (default): No padding (i.e., can output a batch with sequences of different
                  lengths).
            return_tensors (`str` or [`~utils.TensorType`], *optional*):
                If set, will return tensors instead of list of python integers. Acceptable values are:

                - `'tf'`: Return TensorFlow `tf.constant` objects.
                - `'pt'`: Return PyTorch `torch.Tensor` objects.
                - `'np'`: Return Numpy `np.ndarray` objects.
            truncation (`bool`, `str` or [`~tokenization_utils_base.TruncationStrategy`], *optional*, defaults to `True`):
                Activates and controls truncation. Accepts the following values:

                - `True` or `'longest_first'`: Truncate to a maximum length specified with the argument `max_length` or
                  to the maximum acceptable input length for the model if that argument is not provided. This will
                  truncate token by token, removing a token from the longest sequence in the pair if a pair of
                  sequences (or a batch of pairs) is provided.
                - `'only_first'`: Truncate to a maximum length specified with the argument `max_length` or to the
                  maximum acceptable input length for the model if that argument is not provided. This will only
                  truncate the first sequence of a pair if a pair of sequences (or a batch of pairs) is provided.
                - `'only_second'`: Truncate to a maximum length specified with the argument `max_length` or to the
                  maximum acceptable input length for the model if that argument is not provided. This will only
                  truncate the second sequence of a pair if a pair of sequences (or a batch of pairs) is provided.
                - `False` or `'do_not_truncate'` (default): No truncation (i.e., can output batch with sequence lengths
                  greater than the model maximum admissible input size).
            **kwargs:
                Additional keyword arguments passed along to `self.__call__`.

        Return:
            [`BatchEncoding`]: A [`BatchEncoding`] with the following fields:

            - **input_ids** -- List of token ids to be fed to the encoder.
            - **attention_mask** -- List of indices specifying which tokens should be attended to by the model.
            - **labels** -- List of token ids for tgt_texts.

            The full set of keys `[input_ids, attention_mask, labels]`, will only be returned if tgt_texts is passed.
            Otherwise, input_ids, attention_mask will be the only keys.
        """
        # docstyle-ignore
        formatted_warning = """
`prepare_seq2seq_batch` is deprecated and will be removed in version 5 of HuggingFace Transformers. Use the regular
`__call__` method to prepare your inputs and targets.

Here is a short example:

model_inputs = tokenizer(src_texts, text_target=tgt_texts, ...)

If you either need to use different keyword arguments for the source and target texts, you should do two calls like
this:

model_inputs = tokenizer(src_texts, ...)
labels = tokenizer(text_target=tgt_texts, ...)
model_inputs["labels"] = labels["input_ids"]

See the documentation of your specific tokenizer for more details on the specific arguments to the tokenizer of choice.
For a more complete example, see the implementation of `prepare_seq2seq_batch`.
"""
        warnings.warn(formatted_warning, FutureWarning)
        # mBART-specific kwargs that should be ignored by other models.
        kwargs.pop("src_lang", None)
        kwargs.pop("tgt_lang", None)
        if max_length is None:
            max_length = self.model_max_length
        model_inputs = self(
            src_texts,
            add_special_tokens=True,
            return_tensors=return_tensors,
            max_length=max_length,
            padding=padding,
            truncation=truncation,
            **kwargs,
        )
        if tgt_texts is None:
            return model_inputs
        # Process tgt_texts
        if max_target_length is None:
            max_target_length = max_length
        with self.as_target_tokenizer():
            labels = self(
                tgt_texts,
                add_special_tokens=True,
                return_tensors=return_tensors,
                padding=padding,
                max_length=max_target_length,
                truncation=truncation,
                **kwargs,
            )
        model_inputs["labels"] = labels["input_ids"]
        return model_inputs


def get_fast_tokenizer_file(tokenization_files: List[str]) -> str:
    """
    Get the tokenization file to use for this version of transformers.

    Args:
        tokenization_files (`List[str]`): The list of available configuration files.

    Returns:
        `str`: The tokenization file to use.
    """
    tokenizer_files_map = {}
    for file_name in tokenization_files:
        search = _re_tokenizer_file.search(file_name)
        if search is not None:
            v = search.groups()[0]
            tokenizer_files_map[v] = file_name
    available_versions = sorted(tokenizer_files_map.keys())

    # Defaults to FULL_TOKENIZER_FILE and then try to look at some newer versions.
    tokenizer_file = FULL_TOKENIZER_FILE
    transformers_version = version.parse(__version__)
    for v in available_versions:
        if version.parse(v) <= transformers_version:
            tokenizer_file = tokenizer_files_map[v]
        else:
            # No point going further since the versions are sorted.
            break

    return tokenizer_file


# To update the docstring, we need to copy the method, otherwise we change the original docstring.
PreTrainedTokenizerBase.push_to_hub = copy_func(PreTrainedTokenizerBase.push_to_hub)
if PreTrainedTokenizerBase.push_to_hub.__doc__ is not None:
    PreTrainedTokenizerBase.push_to_hub.__doc__ = PreTrainedTokenizerBase.push_to_hub.__doc__.format(
        object="tokenizer", object_class="AutoTokenizer", object_files="tokenizer files"
    )<|MERGE_RESOLUTION|>--- conflicted
+++ resolved
@@ -65,11 +65,8 @@
     requires_backends,
     to_py_obj,
 )
-<<<<<<< HEAD
 from .utils.import_utils import PROTOBUF_IMPORT_ERROR
-=======
 from .utils.chat_template_utils import _compile_jinja_template, _render_with_assistant_indices
->>>>>>> 9578c259
 
 
 if TYPE_CHECKING:
