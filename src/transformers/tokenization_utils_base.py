# coding=utf-8
# Copyright 2020 The HuggingFace Inc. team.
#
# Licensed under the Apache License, Version 2.0 (the "License");
# you may not use this file except in compliance with the License.
# You may obtain a copy of the License at
#
#     http://www.apache.org/licenses/LICENSE-2.0
#
# Unless required by applicable law or agreed to in writing, software
# distributed under the License is distributed on an "AS IS" BASIS,
# WITHOUT WARRANTIES OR CONDITIONS OF ANY KIND, either express or implied.
# See the License for the specific language governing permissions and
# limitations under the License.
"""
Base classes common to both the slow and the fast tokenization classes: PreTrainedTokenizerBase (host all the user
fronting encoding methods) Special token mixing (host the special tokens logic) and BatchEncoding (wrap the dictionary
of output with special method for the Fast tokenizers)
"""

import copy
import json
import os
import re
import warnings
from collections import UserDict
from collections.abc import Mapping, Sized
from contextlib import contextmanager
from dataclasses import dataclass
from functools import lru_cache
from typing import TYPE_CHECKING, Any, Dict, List, NamedTuple, Optional, Sequence, Tuple, Union

import numpy as np
from packaging import version

from . import __version__
from .dynamic_module_utils import custom_object_save
from .utils import (
    ExplicitEnum,
    PaddingStrategy,
    PushToHubMixin,
    TensorType,
    add_end_docstrings,
    add_model_info_to_auto_map,
    cached_file,
    copy_func,
    download_url,
    extract_commit_hash,
    is_flax_available,
    is_jax_tensor,
    is_numpy_array,
    is_offline_mode,
    is_remote_url,
    is_tf_available,
    is_tf_tensor,
    is_tokenizers_available,
    is_torch_available,
    is_torch_device,
    is_torch_tensor,
    logging,
    requires_backends,
    to_py_obj,
)


if TYPE_CHECKING:
    if is_torch_available():
        import torch
    if is_tf_available():
        import tensorflow as tf
    if is_flax_available():
        import jax.numpy as jnp  # noqa: F401
    from .pipelines.conversational import Conversation


if is_tokenizers_available():
    from tokenizers import AddedToken
    from tokenizers import Encoding as EncodingFast
else:

    @dataclass(frozen=False, eq=True)
    class AddedToken:
        """
        AddedToken represents a token to be added to a Tokenizer An AddedToken can have special options defining the
        way it should behave.

        The `normalized` will default to `not special` if it is not specified, similarly to the definition in
        `tokenizers`.
        """

        def __init__(
            self, content: str, single_word=False, lstrip=False, rstrip=False, special=False, normalized=None
        ):
            self.content = content
            self.single_word = single_word
            self.lstrip = lstrip
            self.rstrip = rstrip
            self.special = special
            self.normalized = normalized if normalized is not None else not special

        def __getstate__(self):
            return self.__dict__

        def __str__(self):
            return self.content

    @dataclass
    class EncodingFast:
        """This is dummy class because without the `tokenizers` library we don't have these objects anyway"""

        pass


logger = logging.get_logger(__name__)

VERY_LARGE_INTEGER = int(1e30)  # This is used to set the max input length for a model with infinite size input
LARGE_INTEGER = int(1e20)  # This is used when we need something big but slightly smaller than VERY_LARGE_INTEGER

# Define type aliases and NamedTuples
TextInput = str
PreTokenizedInput = List[str]
EncodedInput = List[int]
TextInputPair = Tuple[str, str]
PreTokenizedInputPair = Tuple[List[str], List[str]]
EncodedInputPair = Tuple[List[int], List[int]]


# Slow tokenizers used to be saved in three separated files
SPECIAL_TOKENS_MAP_FILE = "special_tokens_map.json"
ADDED_TOKENS_FILE = "added_tokens.json"
TOKENIZER_CONFIG_FILE = "tokenizer_config.json"

# Fast tokenizers (provided by HuggingFace tokenizer's library) can be saved in a single file
FULL_TOKENIZER_FILE = "tokenizer.json"
_re_tokenizer_file = re.compile(r"tokenizer\.(.*)\.json")


class TruncationStrategy(ExplicitEnum):
    """
    Possible values for the `truncation` argument in [`PreTrainedTokenizerBase.__call__`]. Useful for tab-completion in
    an IDE.
    """

    ONLY_FIRST = "only_first"
    ONLY_SECOND = "only_second"
    LONGEST_FIRST = "longest_first"
    DO_NOT_TRUNCATE = "do_not_truncate"


class CharSpan(NamedTuple):
    """
    Character span in the original string.

    Args:
        start (`int`): Index of the first character in the original string.
        end (`int`): Index of the character following the last character in the original string.
    """

    start: int
    end: int


class TokenSpan(NamedTuple):
    """
    Token span in an encoded string (list of tokens).

    Args:
        start (`int`): Index of the first token in the span.
        end (`int`): Index of the token following the last token in the span.
    """

    start: int
    end: int


class BatchEncoding(UserDict):
    """
    Holds the output of the [`~tokenization_utils_base.PreTrainedTokenizerBase.__call__`],
    [`~tokenization_utils_base.PreTrainedTokenizerBase.encode_plus`] and
    [`~tokenization_utils_base.PreTrainedTokenizerBase.batch_encode_plus`] methods (tokens, attention_masks, etc).

    This class is derived from a python dictionary and can be used as a dictionary. In addition, this class exposes
    utility methods to map from word/character space to token space.

    Args:
        data (`dict`, *optional*):
            Dictionary of lists/arrays/tensors returned by the `__call__`/`encode_plus`/`batch_encode_plus` methods
            ('input_ids', 'attention_mask', etc.).
        encoding (`tokenizers.Encoding` or `Sequence[tokenizers.Encoding]`, *optional*):
            If the tokenizer is a fast tokenizer which outputs additional information like mapping from word/character
            space to token space the `tokenizers.Encoding` instance or list of instance (for batches) hold this
            information.
        tensor_type (`Union[None, str, TensorType]`, *optional*):
            You can give a tensor_type here to convert the lists of integers in PyTorch/TensorFlow/Numpy Tensors at
            initialization.
        prepend_batch_axis (`bool`, *optional*, defaults to `False`):
            Whether or not to add a batch axis when converting to tensors (see `tensor_type` above).
        n_sequences (`Optional[int]`, *optional*):
            You can give a tensor_type here to convert the lists of integers in PyTorch/TensorFlow/Numpy Tensors at
            initialization.
    """

    def __init__(
        self,
        data: Optional[Dict[str, Any]] = None,
        encoding: Optional[Union[EncodingFast, Sequence[EncodingFast]]] = None,
        tensor_type: Union[None, str, TensorType] = None,
        prepend_batch_axis: bool = False,
        n_sequences: Optional[int] = None,
    ):
        super().__init__(data)

        if isinstance(encoding, EncodingFast):
            encoding = [encoding]

        self._encodings = encoding

        if n_sequences is None and encoding is not None and len(encoding):
            n_sequences = encoding[0].n_sequences

        self._n_sequences = n_sequences

        self.convert_to_tensors(tensor_type=tensor_type, prepend_batch_axis=prepend_batch_axis)

    @property
    def n_sequences(self) -> Optional[int]:
        """
        `Optional[int]`: The number of sequences used to generate each sample from the batch encoded in this
        [`BatchEncoding`]. Currently can be one of `None` (unknown), `1` (a single sentence) or `2` (a pair of
        sentences)
        """
        return self._n_sequences

    @property
    def is_fast(self) -> bool:
        """
        `bool`: Indicate whether this [`BatchEncoding`] was generated from the result of a [`PreTrainedTokenizerFast`]
        or not.
        """
        return self._encodings is not None

    def __getitem__(self, item: Union[int, str]) -> Union[Any, EncodingFast]:
        """
        If the key is a string, returns the value of the dict associated to `key` ('input_ids', 'attention_mask',
        etc.).

        If the key is an integer, get the `tokenizers.Encoding` for batch item with index `key`.

        If the key is a slice, returns the value of the dict associated to `key` ('input_ids', 'attention_mask', etc.)
        with the constraint of slice.
        """
        if isinstance(item, str):
            return self.data[item]
        elif self._encodings is not None:
            return self._encodings[item]
        elif isinstance(item, slice):
            return {key: self.data[key][item] for key in self.data.keys()}
        else:
            raise KeyError(
                "Invalid key. Only three types of key are available: "
                "(1) string, (2) integers for backend Encoding, and (3) slices for data subsetting."
            )

    def __getattr__(self, item: str):
        try:
            return self.data[item]
        except KeyError:
            raise AttributeError

    def __getstate__(self):
        return {"data": self.data, "encodings": self._encodings}

    def __setstate__(self, state):
        if "data" in state:
            self.data = state["data"]

        if "encodings" in state:
            self._encodings = state["encodings"]

    def keys(self):
        return self.data.keys()

    def values(self):
        return self.data.values()

    def items(self):
        return self.data.items()

    # After this point:
    # Extended properties and methods only available for fast (Rust-based) tokenizers
    # provided by HuggingFace tokenizers library.

    @property
    def encodings(self) -> Optional[List[EncodingFast]]:
        """
        `Optional[List[tokenizers.Encoding]]`: The list all encodings from the tokenization process. Returns `None` if
        the input was tokenized through Python (i.e., not a fast) tokenizer.
        """
        return self._encodings

    def tokens(self, batch_index: int = 0) -> List[str]:
        """
        Return the list of tokens (sub-parts of the input strings after word/subword splitting and before conversion to
        integer indices) at a given batch index (only works for the output of a fast tokenizer).

        Args:
            batch_index (`int`, *optional*, defaults to 0): The index to access in the batch.

        Returns:
            `List[str]`: The list of tokens at that index.
        """
        if not self._encodings:
            raise ValueError(
                "tokens() is not available when using non-fast tokenizers (e.g. instance of a `XxxTokenizerFast`"
                " class)."
            )
        return self._encodings[batch_index].tokens

    def sequence_ids(self, batch_index: int = 0) -> List[Optional[int]]:
        """
        Return a list mapping the tokens to the id of their original sentences:

            - `None` for special tokens added around or between sequences,
            - `0` for tokens corresponding to words in the first sequence,
            - `1` for tokens corresponding to words in the second sequence when a pair of sequences was jointly
              encoded.

        Args:
            batch_index (`int`, *optional*, defaults to 0): The index to access in the batch.

        Returns:
            `List[Optional[int]]`: A list indicating the sequence id corresponding to each token. Special tokens added
            by the tokenizer are mapped to `None` and other tokens are mapped to the index of their corresponding
            sequence.
        """
        if not self._encodings:
            raise ValueError(
                "sequence_ids() is not available when using non-fast tokenizers (e.g. instance of a `XxxTokenizerFast`"
                " class)."
            )
        return self._encodings[batch_index].sequence_ids

    def words(self, batch_index: int = 0) -> List[Optional[int]]:
        """
        Return a list mapping the tokens to their actual word in the initial sentence for a fast tokenizer.

        Args:
            batch_index (`int`, *optional*, defaults to 0): The index to access in the batch.

        Returns:
            `List[Optional[int]]`: A list indicating the word corresponding to each token. Special tokens added by the
            tokenizer are mapped to `None` and other tokens are mapped to the index of their corresponding word
            (several tokens will be mapped to the same word index if they are parts of that word).
        """
        if not self._encodings:
            raise ValueError(
                "words() is not available when using non-fast tokenizers (e.g. instance of a `XxxTokenizerFast`"
                " class)."
            )
        warnings.warn(
            "`BatchEncoding.words()` property is deprecated and should be replaced with the identical, "
            "but more self-explanatory `BatchEncoding.word_ids()` property.",
            FutureWarning,
        )
        return self.word_ids(batch_index)

    def word_ids(self, batch_index: int = 0) -> List[Optional[int]]:
        """
        Return a list mapping the tokens to their actual word in the initial sentence for a fast tokenizer.

        Args:
            batch_index (`int`, *optional*, defaults to 0): The index to access in the batch.

        Returns:
            `List[Optional[int]]`: A list indicating the word corresponding to each token. Special tokens added by the
            tokenizer are mapped to `None` and other tokens are mapped to the index of their corresponding word
            (several tokens will be mapped to the same word index if they are parts of that word).
        """
        if not self._encodings:
            raise ValueError(
                "word_ids() is not available when using non-fast tokenizers (e.g. instance of a `XxxTokenizerFast`"
                " class)."
            )
        return self._encodings[batch_index].word_ids

    def token_to_sequence(self, batch_or_token_index: int, token_index: Optional[int] = None) -> int:
        """
        Get the index of the sequence represented by the given token. In the general use case, this method returns `0`
        for a single sequence or the first sequence of a pair, and `1` for the second sequence of a pair

        Can be called as:

        - `self.token_to_sequence(token_index)` if batch size is 1
        - `self.token_to_sequence(batch_index, token_index)` if batch size is greater than 1

        This method is particularly suited when the input sequences are provided as pre-tokenized sequences (i.e.,
        words are defined by the user). In this case it allows to easily associate encoded tokens with provided
        tokenized words.

        Args:
            batch_or_token_index (`int`):
                Index of the sequence in the batch. If the batch only comprises one sequence, this can be the index of
                the token in the sequence.
            token_index (`int`, *optional*):
                If a batch index is provided in *batch_or_token_index*, this can be the index of the token in the
                sequence.

        Returns:
            `int`: Index of the word in the input sequence.
        """

        if not self._encodings:
            raise ValueError("token_to_sequence() is not available when using Python based tokenizers")
        if token_index is not None:
            batch_index = batch_or_token_index
        else:
            batch_index = 0
            token_index = batch_or_token_index
        if batch_index < 0:
            batch_index = self._batch_size + batch_index
        if token_index < 0:
            token_index = self._seq_len + token_index
        return self._encodings[batch_index].token_to_sequence(token_index)

    def token_to_word(self, batch_or_token_index: int, token_index: Optional[int] = None) -> int:
        """
        Get the index of the word corresponding (i.e. comprising) to an encoded token in a sequence of the batch.

        Can be called as:

        - `self.token_to_word(token_index)` if batch size is 1
        - `self.token_to_word(batch_index, token_index)` if batch size is greater than 1

        This method is particularly suited when the input sequences are provided as pre-tokenized sequences (i.e.,
        words are defined by the user). In this case it allows to easily associate encoded tokens with provided
        tokenized words.

        Args:
            batch_or_token_index (`int`):
                Index of the sequence in the batch. If the batch only comprise one sequence, this can be the index of
                the token in the sequence.
            token_index (`int`, *optional*):
                If a batch index is provided in *batch_or_token_index*, this can be the index of the token in the
                sequence.

        Returns:
            `int`: Index of the word in the input sequence.
        """

        if not self._encodings:
            raise ValueError("token_to_word() is not available when using Python based tokenizers")
        if token_index is not None:
            batch_index = batch_or_token_index
        else:
            batch_index = 0
            token_index = batch_or_token_index
        if batch_index < 0:
            batch_index = self._batch_size + batch_index
        if token_index < 0:
            token_index = self._seq_len + token_index
        return self._encodings[batch_index].token_to_word(token_index)

    def word_to_tokens(
        self, batch_or_word_index: int, word_index: Optional[int] = None, sequence_index: int = 0
    ) -> Optional[TokenSpan]:
        """
        Get the encoded token span corresponding to a word in a sequence of the batch.

        Token spans are returned as a [`~tokenization_utils_base.TokenSpan`] with:

        - **start** -- Index of the first token.
        - **end** -- Index of the token following the last token.

        Can be called as:

        - `self.word_to_tokens(word_index, sequence_index: int = 0)` if batch size is 1
        - `self.word_to_tokens(batch_index, word_index, sequence_index: int = 0)` if batch size is greater or equal to
          1

        This method is particularly suited when the input sequences are provided as pre-tokenized sequences (i.e. words
        are defined by the user). In this case it allows to easily associate encoded tokens with provided tokenized
        words.

        Args:
            batch_or_word_index (`int`):
                Index of the sequence in the batch. If the batch only comprises one sequence, this can be the index of
                the word in the sequence.
            word_index (`int`, *optional*):
                If a batch index is provided in *batch_or_token_index*, this can be the index of the word in the
                sequence.
            sequence_index (`int`, *optional*, defaults to 0):
                If pair of sequences are encoded in the batch this can be used to specify which sequence in the pair (0
                or 1) the provided word index belongs to.

        Returns:
            ([`~tokenization_utils_base.TokenSpan`], *optional*): Span of tokens in the encoded sequence. Returns
            `None` if no tokens correspond to the word. This can happen especially when the token is a special token
            that has been used to format the tokenization. For example when we add a class token at the very beginning
            of the tokenization.
        """

        if not self._encodings:
            raise ValueError("word_to_tokens() is not available when using Python based tokenizers")
        if word_index is not None:
            batch_index = batch_or_word_index
        else:
            batch_index = 0
            word_index = batch_or_word_index
        if batch_index < 0:
            batch_index = self._batch_size + batch_index
        if word_index < 0:
            word_index = self._seq_len + word_index
        span = self._encodings[batch_index].word_to_tokens(word_index, sequence_index)
        return TokenSpan(*span) if span is not None else None

    def token_to_chars(self, batch_or_token_index: int, token_index: Optional[int] = None) -> CharSpan:
        """
        Get the character span corresponding to an encoded token in a sequence of the batch.

        Character spans are returned as a [`~tokenization_utils_base.CharSpan`] with:

        - **start** -- Index of the first character in the original string associated to the token.
        - **end** -- Index of the character following the last character in the original string associated to the
          token.

        Can be called as:

        - `self.token_to_chars(token_index)` if batch size is 1
        - `self.token_to_chars(batch_index, token_index)` if batch size is greater or equal to 1

        Args:
            batch_or_token_index (`int`):
                Index of the sequence in the batch. If the batch only comprise one sequence, this can be the index of
                the token in the sequence.
            token_index (`int`, *optional*):
                If a batch index is provided in *batch_or_token_index*, this can be the index of the token or tokens in
                the sequence.

        Returns:
            [`~tokenization_utils_base.CharSpan`]: Span of characters in the original string, or None, if the token
            (e.g. <s>, </s>) doesn't correspond to any chars in the origin string.
        """

        if not self._encodings:
            raise ValueError("token_to_chars() is not available when using Python based tokenizers")
        if token_index is not None:
            batch_index = batch_or_token_index
        else:
            batch_index = 0
            token_index = batch_or_token_index
        span_indices = self._encodings[batch_index].token_to_chars(token_index)

        return CharSpan(*span_indices) if span_indices is not None else None

    def char_to_token(
        self, batch_or_char_index: int, char_index: Optional[int] = None, sequence_index: int = 0
    ) -> int:
        """
        Get the index of the token in the encoded output comprising a character in the original string for a sequence
        of the batch.

        Can be called as:

        - `self.char_to_token(char_index)` if batch size is 1
        - `self.char_to_token(batch_index, char_index)` if batch size is greater or equal to 1

        This method is particularly suited when the input sequences are provided as pre-tokenized sequences (i.e. words
        are defined by the user). In this case it allows to easily associate encoded tokens with provided tokenized
        words.

        Args:
            batch_or_char_index (`int`):
                Index of the sequence in the batch. If the batch only comprise one sequence, this can be the index of
                the word in the sequence
            char_index (`int`, *optional*):
                If a batch index is provided in *batch_or_token_index*, this can be the index of the word in the
                sequence.
            sequence_index (`int`, *optional*, defaults to 0):
                If pair of sequences are encoded in the batch this can be used to specify which sequence in the pair (0
                or 1) the provided character index belongs to.


        Returns:
            `int`: Index of the token.
        """

        if not self._encodings:
            raise ValueError("char_to_token() is not available when using Python based tokenizers")
        if char_index is not None:
            batch_index = batch_or_char_index
        else:
            batch_index = 0
            char_index = batch_or_char_index
        return self._encodings[batch_index].char_to_token(char_index, sequence_index)

    def word_to_chars(
        self, batch_or_word_index: int, word_index: Optional[int] = None, sequence_index: int = 0
    ) -> CharSpan:
        """
        Get the character span in the original string corresponding to given word in a sequence of the batch.

        Character spans are returned as a CharSpan NamedTuple with:

        - start: index of the first character in the original string
        - end: index of the character following the last character in the original string

        Can be called as:

        - `self.word_to_chars(word_index)` if batch size is 1
        - `self.word_to_chars(batch_index, word_index)` if batch size is greater or equal to 1

        Args:
            batch_or_word_index (`int`):
                Index of the sequence in the batch. If the batch only comprise one sequence, this can be the index of
                the word in the sequence
            word_index (`int`, *optional*):
                If a batch index is provided in *batch_or_token_index*, this can be the index of the word in the
                sequence.
            sequence_index (`int`, *optional*, defaults to 0):
                If pair of sequences are encoded in the batch this can be used to specify which sequence in the pair (0
                or 1) the provided word index belongs to.

        Returns:
            `CharSpan` or `List[CharSpan]`: Span(s) of the associated character or characters in the string. CharSpan
            are NamedTuple with:

                - start: index of the first character associated to the token in the original string
                - end: index of the character following the last character associated to the token in the original
                  string
        """

        if not self._encodings:
            raise ValueError("word_to_chars() is not available when using Python based tokenizers")
        if word_index is not None:
            batch_index = batch_or_word_index
        else:
            batch_index = 0
            word_index = batch_or_word_index
        return CharSpan(*(self._encodings[batch_index].word_to_chars(word_index, sequence_index)))

    def char_to_word(self, batch_or_char_index: int, char_index: Optional[int] = None, sequence_index: int = 0) -> int:
        """
        Get the word in the original string corresponding to a character in the original string of a sequence of the
        batch.

        Can be called as:

        - `self.char_to_word(char_index)` if batch size is 1
        - `self.char_to_word(batch_index, char_index)` if batch size is greater than 1

        This method is particularly suited when the input sequences are provided as pre-tokenized sequences (i.e. words
        are defined by the user). In this case it allows to easily associate encoded tokens with provided tokenized
        words.

        Args:
            batch_or_char_index (`int`):
                Index of the sequence in the batch. If the batch only comprise one sequence, this can be the index of
                the character in the original string.
            char_index (`int`, *optional*):
                If a batch index is provided in *batch_or_token_index*, this can be the index of the character in the
                original string.
            sequence_index (`int`, *optional*, defaults to 0):
                If pair of sequences are encoded in the batch this can be used to specify which sequence in the pair (0
                or 1) the provided character index belongs to.


        Returns:
            `int` or `List[int]`: Index or indices of the associated encoded token(s).
        """

        if not self._encodings:
            raise ValueError("char_to_word() is not available when using Python based tokenizers")
        if char_index is not None:
            batch_index = batch_or_char_index
        else:
            batch_index = 0
            char_index = batch_or_char_index
        return self._encodings[batch_index].char_to_word(char_index, sequence_index)

    def convert_to_tensors(
        self, tensor_type: Optional[Union[str, TensorType]] = None, prepend_batch_axis: bool = False
    ):
        """
        Convert the inner content to tensors.

        Args:
            tensor_type (`str` or [`~utils.TensorType`], *optional*):
                The type of tensors to use. If `str`, should be one of the values of the enum [`~utils.TensorType`]. If
                `None`, no modification is done.
            prepend_batch_axis (`int`, *optional*, defaults to `False`):
                Whether or not to add the batch dimension during the conversion.
        """
        if tensor_type is None:
            return self

        # Convert to TensorType
        if not isinstance(tensor_type, TensorType):
            tensor_type = TensorType(tensor_type)

        # Get a function reference for the correct framework
        if tensor_type == TensorType.TENSORFLOW:
            if not is_tf_available():
                raise ImportError(
                    "Unable to convert output to TensorFlow tensors format, TensorFlow is not installed."
                )
            import tensorflow as tf

            as_tensor = tf.constant
            is_tensor = tf.is_tensor
        elif tensor_type == TensorType.PYTORCH:
            if not is_torch_available():
                raise ImportError("Unable to convert output to PyTorch tensors format, PyTorch is not installed.")
            import torch

            is_tensor = torch.is_tensor

            def as_tensor(value, dtype=None):
                if isinstance(value, list) and isinstance(value[0], np.ndarray):
                    return torch.tensor(np.array(value))
                return torch.tensor(value)

        elif tensor_type == TensorType.JAX:
            if not is_flax_available():
                raise ImportError("Unable to convert output to JAX tensors format, JAX is not installed.")
            import jax.numpy as jnp  # noqa: F811

            as_tensor = jnp.array
            is_tensor = is_jax_tensor
        else:

            def as_tensor(value, dtype=None):
                if isinstance(value, (list, tuple)) and isinstance(value[0], (list, tuple, np.ndarray)):
                    value_lens = [len(val) for val in value]
                    if len(set(value_lens)) > 1 and dtype is None:
                        # we have a ragged list so handle explicitly
                        value = as_tensor([np.asarray(val) for val in value], dtype=object)
                return np.asarray(value, dtype=dtype)

            is_tensor = is_numpy_array

        # Do the tensor conversion in batch
        for key, value in self.items():
            try:
                if prepend_batch_axis:
                    value = [value]

                if not is_tensor(value):
                    tensor = as_tensor(value)

                    # Removing this for now in favor of controlling the shape with `prepend_batch_axis`
                    # # at-least2d
                    # if tensor.ndim > 2:
                    #     tensor = tensor.squeeze(0)
                    # elif tensor.ndim < 2:
                    #     tensor = tensor[None, :]

                    self[key] = tensor
            except Exception as e:
                if key == "overflowing_tokens":
                    raise ValueError(
                        "Unable to create tensor returning overflowing tokens of different lengths. "
                        "Please see if a fast version of this tokenizer is available to have this feature available."
                    ) from e
                raise ValueError(
                    "Unable to create tensor, you should probably activate truncation and/or padding with"
                    " 'padding=True' 'truncation=True' to have batched tensors with the same length. Perhaps your"
                    f" features (`{key}` in this case) have excessive nesting (inputs type `list` where type `int` is"
                    " expected)."
                ) from e

        return self

    def to(self, device: Union[str, "torch.device"]) -> "BatchEncoding":
        """
        Send all values to device by calling `v.to(device)` (PyTorch only).

        Args:
            device (`str` or `torch.device`): The device to put the tensors on.

        Returns:
            [`BatchEncoding`]: The same instance after modification.
        """
        requires_backends(self, ["torch"])

        # This check catches things like APEX blindly calling "to" on all inputs to a module
        # Otherwise it passes the casts down and casts the LongTensor containing the token idxs
        # into a HalfTensor
        if isinstance(device, str) or is_torch_device(device) or isinstance(device, int):
            self.data = {k: v.to(device=device) for k, v in self.data.items()}
        else:
            logger.warning(f"Attempting to cast a BatchEncoding to type {str(device)}. This is not supported.")
        return self


class SpecialTokensMixin:
    """
    A mixin derived by [`PreTrainedTokenizer`] and [`PreTrainedTokenizerFast`] to handle specific behaviors related to
    special tokens. In particular, this class hold the attributes which can be used to directly access these special
    tokens in a model-independent manner and allow to set and update the special tokens.

    Args:
        bos_token (`str` or `tokenizers.AddedToken`, *optional*):
            A special token representing the beginning of a sentence.
        eos_token (`str` or `tokenizers.AddedToken`, *optional*):
            A special token representing the end of a sentence.
        unk_token (`str` or `tokenizers.AddedToken`, *optional*):
            A special token representing an out-of-vocabulary token.
        sep_token (`str` or `tokenizers.AddedToken`, *optional*):
            A special token separating two different sentences in the same input (used by BERT for instance).
        pad_token (`str` or `tokenizers.AddedToken`, *optional*):
            A special token used to make arrays of tokens the same size for batching purpose. Will then be ignored by
            attention mechanisms or loss computation.
        cls_token (`str` or `tokenizers.AddedToken`, *optional*):
            A special token representing the class of the input (used by BERT for instance).
        mask_token (`str` or `tokenizers.AddedToken`, *optional*):
            A special token representing a masked token (used by masked-language modeling pretraining objectives, like
            BERT).
        additional_special_tokens (tuple or list of `str` or `tokenizers.AddedToken`, *optional*):
            A tuple or a list of additional tokens, which will be marked as `special`, meaning that they will be
            skipped when decoding if `skip_special_tokens` is set to `True`.
    """

    SPECIAL_TOKENS_ATTRIBUTES = [
        "bos_token",
        "eos_token",
        "unk_token",
        "sep_token",
        "pad_token",
        "cls_token",
        "mask_token",
        "additional_special_tokens",
    ]

<<<<<<< HEAD
    def __init__(self, verbose=True, **kwargs):
        self._bos_token: AddedToken = None
        self._eos_token: AddedToken = None
        self._unk_token: AddedToken = None
        self._sep_token: AddedToken = None
        self._pad_token: AddedToken = None
        self._cls_token: AddedToken = None
        self._mask_token: AddedToken = None
=======
    def __init__(self, verbose=False, **kwargs):
        self._bos_token = None
        self._eos_token = None
        self._unk_token = None
        self._sep_token = None
        self._pad_token = None
        self._cls_token = None
        self._mask_token = None
>>>>>>> fe2877ce
        self._pad_token_type_id = 0
        self._additional_special_tokens: List[AddedToken] = []
        self.verbose = verbose

        # We directly set the hidden value to allow initialization with special tokens
        # which are not yet in the vocabulary. Necessary for serialization/de-serialization
        # TODO clean this up at some point (probably by switching to fast tokenizers)

        for key, value in kwargs.items():
            if value is None:
                continue
            if key in self.SPECIAL_TOKENS_ATTRIBUTES:
                if key == "additional_special_tokens":
                    assert isinstance(value, (list, tuple)), f"Value {value} is not a list or tuple"
                    assert all(
                        isinstance(t, (str, AddedToken)) for t in value
                    ), "One of the tokens is not a string or an AddedToken"
                    setattr(self, key, value)
                elif isinstance(value, (str, AddedToken)):
                    setattr(self, key, value)
                else:
                    raise TypeError(f"Special token {key} has to be either str or AddedToken but got: {type(value)}")

    def sanitize_special_tokens(self) -> int:
        """
        The `sanitize_special_tokens` is now deprecated kept for backward compatibility and will be removed in
        transformers v5.
        """
        logger.warning_once("The `sanitize_special_tokens` will be removed in transformers v5.")
        return self.add_tokens(self.all_special_tokens_extended, special_tokens=True)

    def add_special_tokens(
        self, special_tokens_dict: Dict[str, Union[str, AddedToken]], replace_additional_special_tokens=True
    ) -> int:
        """
        Add a dictionary of special tokens (eos, pad, cls, etc.) to the encoder and link them to class attributes. If
        special tokens are NOT in the vocabulary, they are added to it (indexed starting from the last index of the
        current vocabulary).

        When adding new tokens to the vocabulary, you should make sure to also resize the token embedding matrix of the
        model so that its embedding matrix matches the tokenizer.

        In order to do that, please use the [`~PreTrainedModel.resize_token_embeddings`] method.

        Using `add_special_tokens` will ensure your special tokens can be used in several ways:

        - Special tokens can be skipped when decoding using `skip_special_tokens = True`.
        - Special tokens are carefully handled by the tokenizer (they are never split), similar to `AddedTokens`.
        - You can easily refer to special tokens using tokenizer class attributes like `tokenizer.cls_token`. This
          makes it easy to develop model-agnostic training and fine-tuning scripts.

        When possible, special tokens are already registered for provided pretrained models (for instance
        [`BertTokenizer`] `cls_token` is already registered to be :obj*'[CLS]'* and XLM's one is also registered to be
        `'</s>'`).

        Args:
            special_tokens_dict (dictionary *str* to *str* or `tokenizers.AddedToken`):
                Keys should be in the list of predefined special attributes: [`bos_token`, `eos_token`, `unk_token`,
                `sep_token`, `pad_token`, `cls_token`, `mask_token`, `additional_special_tokens`].

                Tokens are only added if they are not already in the vocabulary (tested by checking if the tokenizer
                assign the index of the `unk_token` to them).
            replace_additional_special_tokens (`bool`, *optional*,, defaults to `True`):
                If `True`, the existing list of additional special tokens will be replaced by the list provided in
                `special_tokens_dict`. Otherwise, `self._additional_special_tokens` is just extended. In the former
                case, the tokens will NOT be removed from the tokenizer's full vocabulary - they are only being flagged
                as non-special tokens. Remember, this only affects which tokens are skipped during decoding, not the
                `added_tokens_encoder` and `added_tokens_decoder`. This means that the previous
                `additional_special_tokens` are still added tokens, and will not be split by the model.

        Returns:
            `int`: Number of tokens added to the vocabulary.

        Examples:

        ```python
        # Let's see how to add a new classification token to GPT-2
        tokenizer = GPT2Tokenizer.from_pretrained("gpt2")
        model = GPT2Model.from_pretrained("gpt2")

        special_tokens_dict = {"cls_token": "<CLS>"}

        num_added_toks = tokenizer.add_special_tokens(special_tokens_dict)
        print("We have added", num_added_toks, "tokens")
        # Notice: resize_token_embeddings expect to receive the full size of the new vocabulary, i.e., the length of the tokenizer.
        model.resize_token_embeddings(len(tokenizer))

        assert tokenizer.cls_token == "<CLS>"
        ```"""
        if not special_tokens_dict:
            return 0

        added_tokens = []
        for key, value in special_tokens_dict.items():
            assert key in self.SPECIAL_TOKENS_ATTRIBUTES, f"Key {key} is not a special token"

            if self.verbose:
                logger.info(f"Assigning {value} to the {key} key of the tokenizer")

            if key == "additional_special_tokens":
                assert isinstance(value, (list, tuple)) and all(
                    isinstance(t, (str, AddedToken)) for t in value
                ), f"Tokens {value} for key {key} should all be str or AddedToken instances"

                to_add = set()
                for token in value:
                    if isinstance(token, str):
                        # for legacy purpose we default to stripping. `test_add_tokens_tokenizer` depends on this
                        token = AddedToken(token, rstrip=False, lstrip=False, normalized=False, special=True)
                    if str(token) not in self.additional_special_tokens:
                        to_add.add(token)
                if replace_additional_special_tokens:
                    setattr(self, key, list(to_add))
                else:
                    self._additional_special_tokens.extend(to_add)
                added_tokens += to_add

            else:
                if not isinstance(value, (str, AddedToken)):
                    raise ValueError(f"Token {value} for key {key} should be a str or an AddedToken instance")
                if isinstance(value, (str)):
                    # for legacy purpose we default to stripping. `False` depends on this
                    value = AddedToken(value, rstrip=False, lstrip=False, normalized=False, special=True)
                if isinstance(value, AddedToken):
                    setattr(self, key, value)
                if value not in added_tokens:
                    added_tokens.append(value)

        # if we are adding tokens that were not part of the vocab, we ought to add them
        added_tokens = self.add_tokens(added_tokens, special_tokens=True)
        return added_tokens

    def add_tokens(
        self, new_tokens: Union[str, AddedToken, List[Union[str, AddedToken]]], special_tokens: bool = False
    ) -> int:
        """
        Add a list of new tokens to the tokenizer class. If the new tokens are not in the vocabulary, they are added to
        it with indices starting from length of the current vocabulary and and will be isolated before the tokenization
        algorithm is applied. Added tokens and tokens from the vocabulary of the tokenization algorithm are therefore
        not treated in the same way.

        Note, when adding new tokens to the vocabulary, you should make sure to also resize the token embedding matrix
        of the model so that its embedding matrix matches the tokenizer.

        In order to do that, please use the [`~PreTrainedModel.resize_token_embeddings`] method.

        Args:
            new_tokens (`str`, `tokenizers.AddedToken` or a list of *str* or `tokenizers.AddedToken`):
                Tokens are only added if they are not already in the vocabulary. `tokenizers.AddedToken` wraps a string
                token to let you personalize its behavior: whether this token should only match against a single word,
                whether this token should strip all potential whitespaces on the left side, whether this token should
                strip all potential whitespaces on the right side, etc.
            special_tokens (`bool`, *optional*, defaults to `False`):
                Can be used to specify if the token is a special token. This mostly change the normalization behavior
                (special tokens like CLS or [MASK] are usually not lower-cased for instance).

                See details for `tokenizers.AddedToken` in HuggingFace tokenizers library.

        Returns:
            `int`: Number of tokens added to the vocabulary.

        Examples:

        ```python
        # Let's see how to increase the vocabulary of Bert model and tokenizer
        tokenizer = BertTokenizerFast.from_pretrained("bert-base-uncased")
        model = BertModel.from_pretrained("bert-base-uncased")

        num_added_toks = tokenizer.add_tokens(["new_tok1", "my_new-tok2"])
        print("We have added", num_added_toks, "tokens")
        # Notice: resize_token_embeddings expect to receive the full size of the new vocabulary, i.e., the length of the tokenizer.
        model.resize_token_embeddings(len(tokenizer))
        ```"""
        if not new_tokens:
            return 0

        if not isinstance(new_tokens, (list, tuple)):
            new_tokens = [new_tokens]

        return self._add_tokens(new_tokens, special_tokens=special_tokens)

    def _add_tokens(self, new_tokens: Union[List[str], List[AddedToken]], special_tokens: bool = False) -> int:
        raise NotImplementedError

    @property
    def bos_token(self) -> str:
        """
        `str`: Beginning of sentence token. Log an error if used while not having been set.
        """
        if self._bos_token is None:
            if self.verbose:
                logger.error("Using bos_token, but it is not set yet.")
            return None
        return str(self._bos_token)

    @property
    def eos_token(self) -> str:
        """
        `str`: End of sentence token. Log an error if used while not having been set.
        """
        if self._eos_token is None:
            if self.verbose:
                logger.error("Using eos_token, but it is not set yet.")
            return None
        return str(self._eos_token)

    @property
    def unk_token(self) -> str:
        """
        `str`: Unknown token. Log an error if used while not having been set.
        """
        if self._unk_token is None:
            if self.verbose:
                logger.error("Using unk_token, but it is not set yet.")
            return None
        return str(self._unk_token)

    @property
    def sep_token(self) -> str:
        """
        `str`: Separation token, to separate context and query in an input sequence. Log an error if used while not
        having been set.
        """
        if self._sep_token is None:
            if self.verbose:
                logger.error("Using sep_token, but it is not set yet.")
            return None
        return str(self._sep_token)

    @property
    def pad_token(self) -> str:
        """
        `str`: Padding token. Log an error if used while not having been set.
        """
        if self._pad_token is None:
            if self.verbose:
                logger.error("Using pad_token, but it is not set yet.")
            return None
        return str(self._pad_token)

    @property
    def cls_token(self) -> str:
        """
        `str`: Classification token, to extract a summary of an input sequence leveraging self-attention along the full
        depth of the model. Log an error if used while not having been set.
        """
        if self._cls_token is None:
            if self.verbose:
                logger.error("Using cls_token, but it is not set yet.")
            return None
        return str(self._cls_token)

    @property
    def mask_token(self) -> str:
        """
        `str`: Mask token, to use when training a model with masked-language modeling. Log an error if used while not
        having been set.
        """
        if self._mask_token is None:
            if self.verbose:
                logger.error("Using mask_token, but it is not set yet.")
            return None
        return str(self._mask_token)

    @property
    def additional_special_tokens(self) -> List[str]:
        """
        `List[str]`: All the additional special tokens you may want to use. Log an error if used while not having been
        set.
        """
        if self._additional_special_tokens is None:
            if self.verbose:
                logger.error("Using additional_special_tokens, but it is not set yet.")
            return None
        return [str(tok) for tok in self._additional_special_tokens]

    @bos_token.setter
    def bos_token(self, value):
        if not isinstance(value, (str, AddedToken)) and value is not None:
            raise ValueError("Cannot set a non-string value as the BOS token")
        self._bos_token = value

    @eos_token.setter
    def eos_token(self, value):
        if not isinstance(value, (str, AddedToken)) and value is not None:
            raise ValueError("Cannot set a non-string value as the EOS token")
        self._eos_token = value

    @unk_token.setter
    def unk_token(self, value):
        if not isinstance(value, (str, AddedToken)) and value is not None:
            raise ValueError("Cannot set a non-string value as the UNK token")
        self._unk_token = value

    @sep_token.setter
    def sep_token(self, value):
        if not isinstance(value, (str, AddedToken)) and value is not None:
            raise ValueError("Cannot set a non-string value as the SEP token")
        self._sep_token = value

    @pad_token.setter
    def pad_token(self, value):
        if not isinstance(value, (str, AddedToken)) and value is not None:
            raise ValueError("Cannot set a non-string value as the PAD token")
        self._pad_token = value

    @cls_token.setter
    def cls_token(self, value):
        if not isinstance(value, (str, AddedToken)) and value is not None:
            raise ValueError("Cannot set a non-string value as the CLS token")
        self._cls_token = value

    @mask_token.setter
    def mask_token(self, value):
        if not isinstance(value, (str, AddedToken)) and value is not None:
            raise ValueError("Cannot set a non-string value as the MASK token")
        self._mask_token = value

    @additional_special_tokens.setter
    def additional_special_tokens(self, value):
<<<<<<< HEAD
        # this is going to be deprecated.
        self._additional_special_tokens = [] if value is not None else None
        if value is not None:
            for token in value:
                self._additional_special_tokens.append(token)
=======
        self._additional_special_tokens = value if value is not None else None
>>>>>>> fe2877ce

    @property
    def bos_token_id(self) -> Optional[int]:
        """
        `Optional[int]`: Id of the beginning of sentence token in the vocabulary. Returns `None` if the token has not
        been set.
        """
        if self._bos_token is None:
            return None
        return self.convert_tokens_to_ids(self.bos_token)

    @property
    def eos_token_id(self) -> Optional[int]:
        """
        `Optional[int]`: Id of the end of sentence token in the vocabulary. Returns `None` if the token has not been
        set.
        """
        if self._eos_token is None:
            return None
        return self.convert_tokens_to_ids(self.eos_token)

    @property
    def unk_token_id(self) -> Optional[int]:
        """
        `Optional[int]`: Id of the unknown token in the vocabulary. Returns `None` if the token has not been set.
        """
        if self._unk_token is None:
            return None
        return self.convert_tokens_to_ids(self.unk_token)

    @property
    def sep_token_id(self) -> Optional[int]:
        """
        `Optional[int]`: Id of the separation token in the vocabulary, to separate context and query in an input
        sequence. Returns `None` if the token has not been set.
        """
        if self._sep_token is None:
            return None
        return self.convert_tokens_to_ids(self.sep_token)

    @property
    def pad_token_id(self) -> Optional[int]:
        """
        `Optional[int]`: Id of the padding token in the vocabulary. Returns `None` if the token has not been set.
        """
        if self._pad_token is None:
            return None
        return self.convert_tokens_to_ids(self.pad_token)

    @property
    def pad_token_type_id(self) -> int:
        """
        `int`: Id of the padding token type in the vocabulary.
        """
        return self._pad_token_type_id

    @property
    def cls_token_id(self) -> Optional[int]:
        """
        `Optional[int]`: Id of the classification token in the vocabulary, to extract a summary of an input sequence
        leveraging self-attention along the full depth of the model.

        Returns `None` if the token has not been set.
        """
        if self._cls_token is None:
            return None
        return self.convert_tokens_to_ids(self.cls_token)

    @property
    def mask_token_id(self) -> Optional[int]:
        """
        `Optional[int]`: Id of the mask token in the vocabulary, used when training a model with masked-language
        modeling. Returns `None` if the token has not been set.
        """
        if self._mask_token is None:
            return None
        return self.convert_tokens_to_ids(self.mask_token)

    @property
    def additional_special_tokens_ids(self) -> List[int]:
        """
        `List[int]`: Ids of all the additional special tokens in the vocabulary. Log an error if used while not having
        been set.
        """
        return self.convert_tokens_to_ids(self.additional_special_tokens)

    @bos_token_id.setter
    def bos_token_id(self, value):
        self._bos_token = self.convert_ids_to_tokens(value) if value is not None else None

    @eos_token_id.setter
    def eos_token_id(self, value):
        self._eos_token = self.convert_ids_to_tokens(value) if value is not None else None

    @unk_token_id.setter
    def unk_token_id(self, value):
        self._unk_token = self.convert_ids_to_tokens(value) if value is not None else None

    @sep_token_id.setter
    def sep_token_id(self, value):
        self._sep_token = self.convert_ids_to_tokens(value) if value is not None else None

    @pad_token_id.setter
    def pad_token_id(self, value):
        self._pad_token = self.convert_ids_to_tokens(value) if value is not None else None

    @cls_token_id.setter
    def cls_token_id(self, value):
        self._cls_token = self.convert_ids_to_tokens(value) if value is not None else None

    @mask_token_id.setter
    def mask_token_id(self, value):
        self._mask_token = self.convert_ids_to_tokens(value) if value is not None else None

    @additional_special_tokens_ids.setter
    def additional_special_tokens_ids(self, values):
        self._additional_special_tokens = [self.convert_ids_to_tokens(value) for value in values]

    @property
    def special_tokens_map(self) -> Dict[str, Union[str, List[str]]]:
        """
        `Dict[str, Union[str, List[str]]]`: A dictionary mapping special token class attributes (`cls_token`,
        `unk_token`, etc.) to their values (`'<unk>'`, `'<cls>'`, etc.).

        Convert potential tokens of `tokenizers.AddedToken` type to string.
        """
        set_attr = {}
        for attr in self.SPECIAL_TOKENS_ATTRIBUTES:
            attr_value = getattr(self, attr)
            if attr_value:
                set_attr[attr] = attr_value
        return set_attr

    @property
    def special_tokens_map_extended(self) -> Dict[str, Union[str, AddedToken, List[Union[str, AddedToken]]]]:
        """
        `Dict[str, Union[str, tokenizers.AddedToken, List[Union[str, tokenizers.AddedToken]]]]`: A dictionary mapping
        special token class attributes (`cls_token`, `unk_token`, etc.) to their values (`'<unk>'`, `'<cls>'`, etc.).

        Don't convert tokens of `tokenizers.AddedToken` type to string so they can be used to control more finely how
        special tokens are tokenized.
        """
        set_attr = {}
        for attr in self.SPECIAL_TOKENS_ATTRIBUTES:
            attr_value = getattr(self, "_" + attr)
            if attr_value:
                set_attr[attr] = attr_value
        return set_attr

    @property
    def all_special_tokens_extended(self) -> List[Union[str, AddedToken]]:
        """
        `List[Union[str, tokenizers.AddedToken]]`: All the special tokens (`'<unk>'`, `'<cls>'`, etc.), the order has
        nothing to do with the index of each tokens. If you want to know the correct indices, check
        `self.added_tokens_encoder`. We can't create an order anymore as the keys are `AddedTokens` and not `Strings`.

        Don't convert tokens of `tokenizers.AddedToken` type to string so they can be used to control more finely how
        special tokens are tokenized.
        """
        return [tok for tok in self.added_tokens_decoder.values() if tok.special]

    @property
    def all_special_tokens(self) -> List[str]:
        """
        `List[str]`: A list of the unique special tokens (`'<unk>'`, `'<cls>'`, ..., etc.).

        Convert tokens of `tokenizers.AddedToken` type to string.
        """
        all_toks = [str(tok) for tok in self.added_tokens_decoder.values() if tok.special]
        return all_toks

    @property
    def all_special_ids(self) -> List[int]:
        """
        `List[int]`: List the ids of the special tokens(`'<unk>'`, `'<cls>'`, etc.) mapped to class attributes.
        """
        all_toks = self.all_special_tokens
        all_ids = self.convert_tokens_to_ids(all_toks)
        return all_ids


ENCODE_KWARGS_DOCSTRING = r"""
            add_special_tokens (`bool`, *optional*, defaults to `True`):
                Whether or not to add special tokens when encoding the sequences. This will use the underlying
                `PretrainedTokenizerBase.build_inputs_with_special_tokens` function, which defines which tokens are
                automatically added to the input ids. This is usefull if you want to add `bos` or `eos` tokens
                automatically.
            padding (`bool`, `str` or [`~utils.PaddingStrategy`], *optional*, defaults to `False`):
                Activates and controls padding. Accepts the following values:

                - `True` or `'longest'`: Pad to the longest sequence in the batch (or no padding if only a single
                  sequence if provided).
                - `'max_length'`: Pad to a maximum length specified with the argument `max_length` or to the maximum
                  acceptable input length for the model if that argument is not provided.
                - `False` or `'do_not_pad'` (default): No padding (i.e., can output a batch with sequences of different
                  lengths).
            truncation (`bool`, `str` or [`~tokenization_utils_base.TruncationStrategy`], *optional*, defaults to `False`):
                Activates and controls truncation. Accepts the following values:

                - `True` or `'longest_first'`: Truncate to a maximum length specified with the argument `max_length` or
                  to the maximum acceptable input length for the model if that argument is not provided. This will
                  truncate token by token, removing a token from the longest sequence in the pair if a pair of
                  sequences (or a batch of pairs) is provided.
                - `'only_first'`: Truncate to a maximum length specified with the argument `max_length` or to the
                  maximum acceptable input length for the model if that argument is not provided. This will only
                  truncate the first sequence of a pair if a pair of sequences (or a batch of pairs) is provided.
                - `'only_second'`: Truncate to a maximum length specified with the argument `max_length` or to the
                  maximum acceptable input length for the model if that argument is not provided. This will only
                  truncate the second sequence of a pair if a pair of sequences (or a batch of pairs) is provided.
                - `False` or `'do_not_truncate'` (default): No truncation (i.e., can output batch with sequence lengths
                  greater than the model maximum admissible input size).
            max_length (`int`, *optional*):
                Controls the maximum length to use by one of the truncation/padding parameters.

                If left unset or set to `None`, this will use the predefined model maximum length if a maximum length
                is required by one of the truncation/padding parameters. If the model has no specific maximum input
                length (like XLNet) truncation/padding to a maximum length will be deactivated.
            stride (`int`, *optional*, defaults to 0):
                If set to a number along with `max_length`, the overflowing tokens returned when
                `return_overflowing_tokens=True` will contain some tokens from the end of the truncated sequence
                returned to provide some overlap between truncated and overflowing sequences. The value of this
                argument defines the number of overlapping tokens.
            is_split_into_words (`bool`, *optional*, defaults to `False`):
                Whether or not the input is already pre-tokenized (e.g., split into words). If set to `True`, the
                tokenizer assumes the input is already split into words (for instance, by splitting it on whitespace)
                which it will tokenize. This is useful for NER or token classification.
            pad_to_multiple_of (`int`, *optional*):
                If set will pad the sequence to a multiple of the provided value. Requires `padding` to be activated.
                This is especially useful to enable the use of Tensor Cores on NVIDIA hardware with compute capability
                `>= 7.5` (Volta).
            return_tensors (`str` or [`~utils.TensorType`], *optional*):
                If set, will return tensors instead of list of python integers. Acceptable values are:

                - `'tf'`: Return TensorFlow `tf.constant` objects.
                - `'pt'`: Return PyTorch `torch.Tensor` objects.
                - `'np'`: Return Numpy `np.ndarray` objects.
"""

ENCODE_PLUS_ADDITIONAL_KWARGS_DOCSTRING = r"""
            return_token_type_ids (`bool`, *optional*):
                Whether to return token type IDs. If left to the default, will return the token type IDs according to
                the specific tokenizer's default, defined by the `return_outputs` attribute.

                [What are token type IDs?](../glossary#token-type-ids)
            return_attention_mask (`bool`, *optional*):
                Whether to return the attention mask. If left to the default, will return the attention mask according
                to the specific tokenizer's default, defined by the `return_outputs` attribute.

                [What are attention masks?](../glossary#attention-mask)
            return_overflowing_tokens (`bool`, *optional*, defaults to `False`):
                Whether or not to return overflowing token sequences. If a pair of sequences of input ids (or a batch
                of pairs) is provided with `truncation_strategy = longest_first` or `True`, an error is raised instead
                of returning overflowing tokens.
            return_special_tokens_mask (`bool`, *optional*, defaults to `False`):
                Whether or not to return special tokens mask information.
            return_offsets_mapping (`bool`, *optional*, defaults to `False`):
                Whether or not to return `(char_start, char_end)` for each token.

                This is only available on fast tokenizers inheriting from [`PreTrainedTokenizerFast`], if using
                Python's tokenizer, this method will raise `NotImplementedError`.
            return_length  (`bool`, *optional*, defaults to `False`):
                Whether or not to return the lengths of the encoded inputs.
            verbose (`bool`, *optional*, defaults to `True`):
                Whether or not to print more information and warnings.
            **kwargs: passed to the `self.tokenize()` method

        Return:
            [`BatchEncoding`]: A [`BatchEncoding`] with the following fields:

            - **input_ids** -- List of token ids to be fed to a model.

              [What are input IDs?](../glossary#input-ids)

            - **token_type_ids** -- List of token type ids to be fed to a model (when `return_token_type_ids=True` or
              if *"token_type_ids"* is in `self.model_input_names`).

              [What are token type IDs?](../glossary#token-type-ids)

            - **attention_mask** -- List of indices specifying which tokens should be attended to by the model (when
              `return_attention_mask=True` or if *"attention_mask"* is in `self.model_input_names`).

              [What are attention masks?](../glossary#attention-mask)

            - **overflowing_tokens** -- List of overflowing tokens sequences (when a `max_length` is specified and
              `return_overflowing_tokens=True`).
            - **num_truncated_tokens** -- Number of tokens truncated (when a `max_length` is specified and
              `return_overflowing_tokens=True`).
            - **special_tokens_mask** -- List of 0s and 1s, with 1 specifying added special tokens and 0 specifying
              regular sequence tokens (when `add_special_tokens=True` and `return_special_tokens_mask=True`).
            - **length** -- The length of the inputs (when `return_length=True`)
"""


INIT_TOKENIZER_DOCSTRING = r"""
    Class attributes (overridden by derived classes)

        - **vocab_files_names** (`Dict[str, str]`) -- A dictionary with, as keys, the `__init__` keyword name of each
          vocabulary file required by the model, and as associated values, the filename for saving the associated file
          (string).
        - **pretrained_vocab_files_map** (`Dict[str, Dict[str, str]]`) -- A dictionary of dictionaries, with the
          high-level keys being the `__init__` keyword name of each vocabulary file required by the model, the
          low-level being the `short-cut-names` of the pretrained models with, as associated values, the `url` to the
          associated pretrained vocabulary file.
        - **max_model_input_sizes** (`Dict[str, Optional[int]]`) -- A dictionary with, as keys, the `short-cut-names`
          of the pretrained models, and as associated values, the maximum length of the sequence inputs of this model,
          or `None` if the model has no maximum input size.
        - **pretrained_init_configuration** (`Dict[str, Dict[str, Any]]`) -- A dictionary with, as keys, the
          `short-cut-names` of the pretrained models, and as associated values, a dictionary of specific arguments to
          pass to the `__init__` method of the tokenizer class for this pretrained model when loading the tokenizer
          with the [`~tokenization_utils_base.PreTrainedTokenizerBase.from_pretrained`] method.
        - **model_input_names** (`List[str]`) -- A list of inputs expected in the forward pass of the model.
        - **padding_side** (`str`) -- The default value for the side on which the model should have padding applied.
          Should be `'right'` or `'left'`.
        - **truncation_side** (`str`) -- The default value for the side on which the model should have truncation
          applied. Should be `'right'` or `'left'`.

    Args:
        model_max_length (`int`, *optional*):
            The maximum length (in number of tokens) for the inputs to the transformer model. When the tokenizer is
            loaded with [`~tokenization_utils_base.PreTrainedTokenizerBase.from_pretrained`], this will be set to the
            value stored for the associated model in `max_model_input_sizes` (see above). If no value is provided, will
            default to VERY_LARGE_INTEGER (`int(1e30)`).
        padding_side (`str`, *optional*):
            The side on which the model should have padding applied. Should be selected between ['right', 'left'].
            Default value is picked from the class attribute of the same name.
        truncation_side (`str`, *optional*):
            The side on which the model should have truncation applied. Should be selected between ['right', 'left'].
            Default value is picked from the class attribute of the same name.
        chat_template (`str`, *optional*):
            A Jinja template string that will be used to format lists of chat messages. See
            https://huggingface.co/docs/transformers/chat_templating for a full description.
        model_input_names (`List[string]`, *optional*):
            The list of inputs accepted by the forward pass of the model (like `"token_type_ids"` or
            `"attention_mask"`). Default value is picked from the class attribute of the same name.
        bos_token (`str` or `tokenizers.AddedToken`, *optional*):
            A special token representing the beginning of a sentence. Will be associated to `self.bos_token` and
            `self.bos_token_id`.
        eos_token (`str` or `tokenizers.AddedToken`, *optional*):
            A special token representing the end of a sentence. Will be associated to `self.eos_token` and
            `self.eos_token_id`.
        unk_token (`str` or `tokenizers.AddedToken`, *optional*):
            A special token representing an out-of-vocabulary token. Will be associated to `self.unk_token` and
            `self.unk_token_id`.
        sep_token (`str` or `tokenizers.AddedToken`, *optional*):
            A special token separating two different sentences in the same input (used by BERT for instance). Will be
            associated to `self.sep_token` and `self.sep_token_id`.
        pad_token (`str` or `tokenizers.AddedToken`, *optional*):
            A special token used to make arrays of tokens the same size for batching purpose. Will then be ignored by
            attention mechanisms or loss computation. Will be associated to `self.pad_token` and `self.pad_token_id`.
        cls_token (`str` or `tokenizers.AddedToken`, *optional*):
            A special token representing the class of the input (used by BERT for instance). Will be associated to
            `self.cls_token` and `self.cls_token_id`.
        mask_token (`str` or `tokenizers.AddedToken`, *optional*):
            A special token representing a masked token (used by masked-language modeling pretraining objectives, like
            BERT). Will be associated to `self.mask_token` and `self.mask_token_id`.
        additional_special_tokens (tuple or list of `str` or `tokenizers.AddedToken`, *optional*):
            A tuple or a list of additional special tokens. Add them here to ensure they are skipped when decoding with
            `skip_special_tokens` is set to True. If they are not part of the vocabulary, they will be added at the end
            of the vocabulary.
        clean_up_tokenization_spaces (`bool`, *optional*, defaults to `True`):
            Whether or not the model should cleanup the spaces that were added when splitting the input text during the
            tokenization process.
        split_special_tokens (`bool`, *optional*, defaults to `False`):
            Whether or not the special tokens should be split during the tokenization process. The default behavior is
            to not split special tokens. This means that if `<s>` is the `bos_token`, then `tokenizer.tokenize("<s>") =
            ['<s>`]. Otherwise, if `split_special_tokens=True`, then `tokenizer.tokenize("<s>")` will be give `['<',
            's', '>']`. This argument is only supported for `slow` tokenizers for the moment.
"""


@add_end_docstrings(INIT_TOKENIZER_DOCSTRING)
class PreTrainedTokenizerBase(SpecialTokensMixin, PushToHubMixin):
    """
    Base class for [`PreTrainedTokenizer`] and [`PreTrainedTokenizerFast`].

    Handles shared (mostly boiler plate) methods for those two classes.
    """

    vocab_files_names: Dict[str, str] = {}
    pretrained_vocab_files_map: Dict[str, Dict[str, str]] = {}
    pretrained_init_configuration: Dict[str, Dict[str, Any]] = {}
    max_model_input_sizes: Dict[str, Optional[int]] = {}
    _auto_class: Optional[str] = None

    # first name has to correspond to main model input name
    # to make sure `tokenizer.pad(...)` works correctly
    model_input_names: List[str] = ["input_ids", "token_type_ids", "attention_mask"]
    padding_side: str = "right"
    truncation_side: str = "right"
    slow_tokenizer_class = None

    def __init__(self, **kwargs):
        # inputs and kwargs for saving and re-loading (see ``from_pretrained`` and ``save_pretrained``)
        self.init_inputs = ()
        self.init_kwargs = copy.deepcopy(kwargs)
        self.name_or_path = kwargs.pop("name_or_path", "")
        self._processor_class = kwargs.pop("processor_class", None)

        # For backward compatibility we fallback to set model_max_length from max_len if provided
        model_max_length = kwargs.pop("model_max_length", kwargs.pop("max_len", None))
        self.model_max_length = model_max_length if model_max_length is not None else VERY_LARGE_INTEGER

        # Padding and truncation side are right by default and overridden in subclasses. If specified in the kwargs, it
        # is changed.
        self.padding_side = kwargs.pop("padding_side", self.padding_side)
        if self.padding_side not in ["right", "left"]:
            raise ValueError(
                f"Padding side should be selected between 'right' and 'left', current value: {self.padding_side}"
            )

        self.truncation_side = kwargs.pop("truncation_side", self.truncation_side)
        if self.truncation_side not in ["right", "left"]:
            raise ValueError(
                f"Padding side should be selected between 'right' and 'left', current value: {self.truncation_side}"
            )

        self.model_input_names = kwargs.pop("model_input_names", self.model_input_names)

        # By default, cleaning tokenization spaces for both fast and slow tokenizers
        self.clean_up_tokenization_spaces = kwargs.pop("clean_up_tokenization_spaces", True)

        # By default, do not split special tokens for both fast and slow tokenizers
        self.split_special_tokens = kwargs.pop("split_special_tokens", False)

        self.deprecation_warnings = (
            {}
        )  # Use to store when we have already noticed a deprecation warning (avoid overlogging).
        self._in_target_context_manager = False

        # Stores a Jinja template that formats chat histories into tokenizable strings
        self.chat_template = kwargs.pop("chat_template", None)

        super().__init__(**kwargs)

    @property
    def max_len_single_sentence(self) -> int:
        """
        `int`: The maximum length of a sentence that can be fed to the model.
        """
        return self.model_max_length - self.num_special_tokens_to_add(pair=False)

    @property
    def max_len_sentences_pair(self) -> int:
        """
        `int`: The maximum combined length of a pair of sentences that can be fed to the model.
        """
        return self.model_max_length - self.num_special_tokens_to_add(pair=True)

    @max_len_single_sentence.setter
    def max_len_single_sentence(self, value) -> int:
        # For backward compatibility, allow to try to setup 'max_len_single_sentence'.
        if value == self.model_max_length - self.num_special_tokens_to_add(pair=False) and self.verbose:
            if not self.deprecation_warnings.get("max_len_single_sentence", False):
                logger.warning(
                    "Setting 'max_len_single_sentence' is now deprecated. This value is automatically set up."
                )
            self.deprecation_warnings["max_len_single_sentence"] = True
        else:
            raise ValueError(
                "Setting 'max_len_single_sentence' is now deprecated. This value is automatically set up."
            )

    @max_len_sentences_pair.setter
    def max_len_sentences_pair(self, value) -> int:
        # For backward compatibility, allow to try to setup 'max_len_sentences_pair'.
        if value == self.model_max_length - self.num_special_tokens_to_add(pair=True) and self.verbose:
            if not self.deprecation_warnings.get("max_len_sentences_pair", False):
                logger.warning(
                    "Setting 'max_len_sentences_pair' is now deprecated. This value is automatically set up."
                )
            self.deprecation_warnings["max_len_sentences_pair"] = True
        else:
            raise ValueError("Setting 'max_len_sentences_pair' is now deprecated. This value is automatically set up.")

    def _set_processor_class(self, processor_class: str):
        """Sets processor class as an attribute."""
        self._processor_class = processor_class

    @property
    def added_tokens_decoder(self) -> Dict[int, AddedToken]:
        raise NotImplementedError()

    def __repr__(self) -> str:
        added_tokens_decoder_rep = "\n\t".join([f"{k}: {v.__repr__()}," for k, v in self.added_tokens_decoder.items()])
        return (
            f"{self.__class__.__name__}(name_or_path='{self.name_or_path}',"
            f" vocab_size={self.vocab_size}, model_max_length={self.model_max_length}, is_fast={self.is_fast},"
            f" padding_side='{self.padding_side}', truncation_side='{self.truncation_side}',"
            f" special_tokens={self.special_tokens_map}, clean_up_tokenization_spaces={self.clean_up_tokenization_spaces}), "
            " added_tokens_decoder={\n\t" + added_tokens_decoder_rep + "\n}"
        )

    def __len__(self) -> int:
        raise NotImplementedError()

    def get_vocab(self) -> Dict[str, int]:
        """
        Returns the vocabulary as a dictionary of token to index.

        `tokenizer.get_vocab()[token]` is equivalent to `tokenizer.convert_tokens_to_ids(token)` when `token` is in the
        vocab.

        Returns:
            `Dict[str, int]`: The vocabulary.
        """
        raise NotImplementedError()

    def apply_chat_template(
        self,
        conversation: Union[List[Dict[str, str]], "Conversation"],
        chat_template: Optional[str] = None,
        add_generation_prompt: bool = False,
        tokenize: bool = True,
        padding: bool = False,
        truncation: bool = False,
        max_length: Optional[int] = None,
        return_tensors: Optional[Union[str, TensorType]] = None,
        **tokenizer_kwargs,
    ) -> Union[str, List[int]]:
        """
        Converts a Conversation object or a list of dictionaries with `"role"` and `"content"` keys to a list of token
        ids. This method is intended for use with chat models, and will read the tokenizer's chat_template attribute to
        determine the format and control tokens to use when converting. When chat_template is None, it will fall back
        to the default_chat_template specified at the class level.

        Args:
            conversation (Union[List[Dict[str, str]], "Conversation"]): A Conversation object or list of dicts
                with "role" and "content" keys, representing the chat history so far.
            chat_template (str, *optional*): A Jinja template to use for this conversion. If
                this is not passed, the model's default chat template will be used instead.
            add_generation_prompt (bool, *optional*): Whether to end the prompt with the token(s) that indicate
                the start of an assistant message. This is useful when you want to generate a response from the model.
                Note that this argument will be passed to the chat template, and so it must be supported in the
                template for this argument to have any effect.
            tokenize (`bool`, defaults to `True`):
                Whether to tokenize the output. If `False`, the output will be a string.
            padding (`bool`, defaults to `False`):
                Whether to pad sequences to the maximum length. Has no effect if tokenize is `False`.
            truncation (`bool`, defaults to `False`):
                Whether to truncate sequences at the maximum length. Has no effect if tokenize is `False`.
            max_length (`int`, *optional*):
                Maximum length (in tokens) to use for padding or truncation. Has no effect if tokenize is `False`. If
                not specified, the tokenizer's `max_length` attribute will be used as a default.
            return_tensors (`str` or [`~utils.TensorType`], *optional*):
                If set, will return tensors of a particular framework. Has no effect if tokenize is `False`. Acceptable
                values are:
                - `'tf'`: Return TensorFlow `tf.Tensor` objects.
                - `'pt'`: Return PyTorch `torch.Tensor` objects.
                - `'np'`: Return NumPy `np.ndarray` objects.
                - `'jax'`: Return JAX `jnp.ndarray` objects.
            **tokenizer_kwargs: Additional kwargs to pass to the tokenizer.

        Returns:
            `List[int]`: A list of token ids representing the tokenized chat so far, including control tokens. This
            output is ready to pass to the model, either directly or via methods like `generate()`.
        """

        if hasattr(conversation, "messages"):
            # Indicates it's a Conversation object
            conversation = conversation.messages

        # priority: `chat_template` argument > `tokenizer.chat_template` > `tokenizer.default_chat_template`
        if chat_template is None:
            if self.chat_template is not None:
                chat_template = self.chat_template
            else:
                chat_template = self.default_chat_template

        # Compilation function uses a cache to avoid recompiling the same template
        compiled_template = self._compile_jinja_template(chat_template)

        rendered = compiled_template.render(
            messages=conversation, add_generation_prompt=add_generation_prompt, **self.special_tokens_map
        )

        if padding is True:
            padding = "max_length"  # There's only one sequence here, so "longest" makes no sense
        if tokenize:
            return self.encode(
                rendered,
                add_special_tokens=False,
                padding=padding,
                truncation=truncation,
                max_length=max_length,
                return_tensors=return_tensors,
                **tokenizer_kwargs,
            )
        else:
            return rendered

    @lru_cache
    def _compile_jinja_template(self, chat_template):
        try:
            from jinja2.exceptions import TemplateError
            from jinja2.sandbox import ImmutableSandboxedEnvironment
        except ImportError:
            raise ImportError("apply_chat_template requires jinja2 to be installed.")

        def raise_exception(message):
            raise TemplateError(message)

        jinja_env = ImmutableSandboxedEnvironment(trim_blocks=True, lstrip_blocks=True)
        jinja_env.globals["raise_exception"] = raise_exception
        return jinja_env.from_string(chat_template)

    @property
    def default_chat_template(self):
        """
        This template formats inputs in the standard ChatML format. See
        https://github.com/openai/openai-python/blob/main/chatml.md
        """
        logger.warning_once(
            "\nNo chat template is defined for this tokenizer - using a default chat template "
            "that implements the ChatML format. If the default is not appropriate for "
            "your model, please set `tokenizer.chat_template` to an appropriate template. "
            "See https://huggingface.co/docs/transformers/main/chat_templating for more information.\n"
        )
        return (
            "{% for message in messages %}"
            "{{'<|im_start|>' + message['role'] + '\n' + message['content'] + '<|im_end|>' + '\n'}}"
            "{% endfor %}"
            "{% if add_generation_prompt %}"
            "{{ '<|im_start|>assistant\n' }}"
            "{% endif %}"
        )

    @classmethod
    def from_pretrained(
        cls,
        pretrained_model_name_or_path: Union[str, os.PathLike],
        *init_inputs,
        cache_dir: Optional[Union[str, os.PathLike]] = None,
        force_download: bool = False,
        local_files_only: bool = False,
        token: Optional[Union[str, bool]] = None,
        revision: str = "main",
        **kwargs,
    ):
        r"""
        Instantiate a [`~tokenization_utils_base.PreTrainedTokenizerBase`] (or a derived class) from a predefined
        tokenizer.

        Args:
            pretrained_model_name_or_path (`str` or `os.PathLike`):
                Can be either:

                - A string, the *model id* of a predefined tokenizer hosted inside a model repo on huggingface.co.
                  Valid model ids can be located at the root-level, like `bert-base-uncased`, or namespaced under a
                  user or organization name, like `dbmdz/bert-base-german-cased`.
                - A path to a *directory* containing vocabulary files required by the tokenizer, for instance saved
                  using the [`~tokenization_utils_base.PreTrainedTokenizerBase.save_pretrained`] method, e.g.,
                  `./my_model_directory/`.
                - (**Deprecated**, not applicable to all derived classes) A path or url to a single saved vocabulary
                  file (if and only if the tokenizer only requires a single vocabulary file like Bert or XLNet), e.g.,
                  `./my_model_directory/vocab.txt`.
            cache_dir (`str` or `os.PathLike`, *optional*):
                Path to a directory in which a downloaded predefined tokenizer vocabulary files should be cached if the
                standard cache should not be used.
            force_download (`bool`, *optional*, defaults to `False`):
                Whether or not to force the (re-)download the vocabulary files and override the cached versions if they
                exist.
            resume_download (`bool`, *optional*, defaults to `False`):
                Whether or not to delete incompletely received files. Attempt to resume the download if such a file
                exists.
            proxies (`Dict[str, str]`, *optional*):
                A dictionary of proxy servers to use by protocol or endpoint, e.g., `{'http': 'foo.bar:3128',
                'http://hostname': 'foo.bar:4012'}`. The proxies are used on each request.
            token (`str` or *bool*, *optional*):
                The token to use as HTTP bearer authorization for remote files. If `True`, will use the token generated
                when running `huggingface-cli login` (stored in `~/.huggingface`).
            local_files_only (`bool`, *optional*, defaults to `False`):
                Whether or not to only rely on local files and not to attempt to download any files.
            revision (`str`, *optional*, defaults to `"main"`):
                The specific model version to use. It can be a branch name, a tag name, or a commit id, since we use a
                git-based system for storing models and other artifacts on huggingface.co, so `revision` can be any
                identifier allowed by git.
            subfolder (`str`, *optional*):
                In case the relevant files are located inside a subfolder of the model repo on huggingface.co (e.g. for
                facebook/rag-token-base), specify it here.
            inputs (additional positional arguments, *optional*):
                Will be passed along to the Tokenizer `__init__` method.
            kwargs (additional keyword arguments, *optional*):
                Will be passed to the Tokenizer `__init__` method. Can be used to set special tokens like `bos_token`,
                `eos_token`, `unk_token`, `sep_token`, `pad_token`, `cls_token`, `mask_token`,
                `additional_special_tokens`. See parameters in the `__init__` for more details.

        <Tip>

        Passing `token=True` is required when you want to use a private model.

        </Tip>

        Examples:

        ```python
        # We can't instantiate directly the base class *PreTrainedTokenizerBase* so let's show our examples on a derived class: BertTokenizer
        # Download vocabulary from huggingface.co and cache.
        tokenizer = BertTokenizer.from_pretrained("bert-base-uncased")

        # Download vocabulary from huggingface.co (user-uploaded) and cache.
        tokenizer = BertTokenizer.from_pretrained("dbmdz/bert-base-german-cased")

        # If vocabulary files are in a directory (e.g. tokenizer was saved using *save_pretrained('./test/saved_model/')*)
        tokenizer = BertTokenizer.from_pretrained("./test/saved_model/")

        # If the tokenizer uses a single vocabulary file, you can point directly to this file
        tokenizer = BertTokenizer.from_pretrained("./test/saved_model/my_vocab.txt")

        # You can link tokens to special vocabulary when instantiating
        tokenizer = BertTokenizer.from_pretrained("bert-base-uncased", unk_token="<unk>")
        # You should be sure '<unk>' is in the vocabulary when doing that.
        # Otherwise use tokenizer.add_special_tokens({'unk_token': '<unk>'}) instead)
        assert tokenizer.unk_token == "<unk>"
        ```"""
        resume_download = kwargs.pop("resume_download", False)
        proxies = kwargs.pop("proxies", None)
        use_auth_token = kwargs.pop("use_auth_token", None)
        subfolder = kwargs.pop("subfolder", None)
        from_pipeline = kwargs.pop("_from_pipeline", None)
        from_auto_class = kwargs.pop("_from_auto", False)
        commit_hash = kwargs.pop("_commit_hash", None)

        if use_auth_token is not None:
            warnings.warn(
                "The `use_auth_token` argument is deprecated and will be removed in v5 of Transformers.", FutureWarning
            )
            if token is not None:
                raise ValueError(
                    "`token` and `use_auth_token` are both specified. Please set only the argument `token`."
                )
            token = use_auth_token

        user_agent = {"file_type": "tokenizer", "from_auto_class": from_auto_class, "is_fast": "Fast" in cls.__name__}
        if from_pipeline is not None:
            user_agent["using_pipeline"] = from_pipeline

        if is_offline_mode() and not local_files_only:
            logger.info("Offline mode: forcing local_files_only=True")
            local_files_only = True

        pretrained_model_name_or_path = str(pretrained_model_name_or_path)
        vocab_files = {}
        init_configuration = {}

        is_local = os.path.isdir(pretrained_model_name_or_path)
        single_file_id = None
        if os.path.isfile(pretrained_model_name_or_path) or is_remote_url(pretrained_model_name_or_path):
            if len(cls.vocab_files_names) > 1:
                raise ValueError(
                    f"Calling {cls.__name__}.from_pretrained() with the path to a single file or url is not "
                    "supported for this tokenizer. Use a model identifier or the path to a directory instead."
                )
            warnings.warn(
                f"Calling {cls.__name__}.from_pretrained() with the path to a single file or url is deprecated and "
                "won't be possible anymore in v5. Use a model identifier or the path to a directory instead.",
                FutureWarning,
            )
            file_id = list(cls.vocab_files_names.keys())[0]

            vocab_files[file_id] = pretrained_model_name_or_path
            single_file_id = file_id
        else:
            # At this point pretrained_model_name_or_path is either a directory or a model identifier name
            additional_files_names = {
                "added_tokens_file": ADDED_TOKENS_FILE,  # kept only for legacy
                "special_tokens_map_file": SPECIAL_TOKENS_MAP_FILE,  # kept only for legacy
                "tokenizer_config_file": TOKENIZER_CONFIG_FILE,
                # tokenizer_file used to initialize a slow from a fast. Properly copy the `addedTokens` instead of adding in random orders
                "tokenizer_file": FULL_TOKENIZER_FILE,
            }
            vocab_files = {**cls.vocab_files_names, **additional_files_names}
            if "tokenizer_file" in vocab_files:
                # Try to get the tokenizer config to see if there are versioned tokenizer files.
                fast_tokenizer_file = FULL_TOKENIZER_FILE
                resolved_config_file = cached_file(
                    pretrained_model_name_or_path,
                    TOKENIZER_CONFIG_FILE,
                    cache_dir=cache_dir,
                    force_download=force_download,
                    resume_download=resume_download,
                    proxies=proxies,
                    token=token,
                    revision=revision,
                    local_files_only=local_files_only,
                    subfolder=subfolder,
                    user_agent=user_agent,
                    _raise_exceptions_for_missing_entries=False,
                    _raise_exceptions_for_connection_errors=False,
                    _commit_hash=commit_hash,
                )
                commit_hash = extract_commit_hash(resolved_config_file, commit_hash)
                if resolved_config_file is not None:
                    with open(resolved_config_file, encoding="utf-8") as reader:
                        tokenizer_config = json.load(reader)
                        if "fast_tokenizer_files" in tokenizer_config:
                            fast_tokenizer_file = get_fast_tokenizer_file(tokenizer_config["fast_tokenizer_files"])
                vocab_files["tokenizer_file"] = fast_tokenizer_file

        # Get files from url, cache, or disk depending on the case
        resolved_vocab_files = {}
        unresolved_files = []
        for file_id, file_path in vocab_files.items():
            if file_path is None:
                resolved_vocab_files[file_id] = None
            elif single_file_id == file_id:
                if os.path.isfile(file_path):
                    resolved_vocab_files[file_id] = file_path
                elif is_remote_url(file_path):
                    resolved_vocab_files[file_id] = download_url(file_path, proxies=proxies)
            else:
                resolved_vocab_files[file_id] = cached_file(
                    pretrained_model_name_or_path,
                    file_path,
                    cache_dir=cache_dir,
                    force_download=force_download,
                    proxies=proxies,
                    resume_download=resume_download,
                    local_files_only=local_files_only,
                    token=token,
                    user_agent=user_agent,
                    revision=revision,
                    subfolder=subfolder,
                    _raise_exceptions_for_missing_entries=False,
                    _raise_exceptions_for_connection_errors=False,
                    _commit_hash=commit_hash,
                )
                commit_hash = extract_commit_hash(resolved_vocab_files[file_id], commit_hash)

        if len(unresolved_files) > 0:
            logger.info(
                f"Can't load following files from cache: {unresolved_files} and cannot check if these "
                "files are necessary for the tokenizer to operate."
            )

        if all(full_file_name is None for full_file_name in resolved_vocab_files.values()):
            raise EnvironmentError(
                f"Can't load tokenizer for '{pretrained_model_name_or_path}'. If you were trying to load it from "
                "'https://huggingface.co/models', make sure you don't have a local directory with the same name. "
                f"Otherwise, make sure '{pretrained_model_name_or_path}' is the correct path to a directory "
                f"containing all relevant files for a {cls.__name__} tokenizer."
            )

        for file_id, file_path in vocab_files.items():
            if file_id not in resolved_vocab_files:
                continue

            if is_local:
                logger.info(f"loading file {file_path}")
            else:
                logger.info(f"loading file {file_path} from cache at {resolved_vocab_files[file_id]}")

        return cls._from_pretrained(
            resolved_vocab_files,
            pretrained_model_name_or_path,
            init_configuration,
            *init_inputs,
            token=token,
            cache_dir=cache_dir,
            local_files_only=local_files_only,
            _commit_hash=commit_hash,
            _is_local=is_local,
            **kwargs,
        )

    @classmethod
    def _from_pretrained(
        cls,
        resolved_vocab_files,
        pretrained_model_name_or_path,
        init_configuration,
        *init_inputs,
        token=None,
        cache_dir=None,
        local_files_only=False,
        _commit_hash=None,
        _is_local=False,
        **kwargs,
    ):
        # We instantiate fast tokenizers based on a slow tokenizer if we don't have access to the tokenizer.json
        # file or if `from_slow` is set to True.
        from_slow = kwargs.get("from_slow", False)
        has_tokenizer_file = resolved_vocab_files.get("tokenizer_file", None) is not None
        if (from_slow or not has_tokenizer_file) and cls.slow_tokenizer_class is not None:
            slow_tokenizer = (cls.slow_tokenizer_class)._from_pretrained(
                copy.deepcopy(resolved_vocab_files),
                pretrained_model_name_or_path,
                copy.deepcopy(init_configuration),
                *init_inputs,
                token=token,
                cache_dir=cache_dir,
                local_files_only=local_files_only,
                _commit_hash=_commit_hash,
                **(copy.deepcopy(kwargs)),
            )
        else:
            slow_tokenizer = None

        # Prepare tokenizer initialization kwargs
        # Did we saved some inputs and kwargs to reload ?
        tokenizer_config_file = resolved_vocab_files.pop("tokenizer_config_file", None)
        if tokenizer_config_file is not None:
            with open(tokenizer_config_file, encoding="utf-8") as tokenizer_config_handle:
                init_kwargs = json.load(tokenizer_config_handle)
            # First attempt. We get tokenizer_class from tokenizer_config to check mismatch between tokenizers.
            config_tokenizer_class = init_kwargs.get("tokenizer_class")
            init_kwargs.pop("tokenizer_class", None)
            if not has_tokenizer_file:
                init_kwargs.pop("tokenizer_file", None)
            saved_init_inputs = init_kwargs.pop("init_inputs", ())
            if not init_inputs:
                init_inputs = saved_init_inputs
        else:
            config_tokenizer_class = None
            init_kwargs = init_configuration

        if "auto_map" in init_kwargs and not _is_local:
            # For backward compatibility with odl format.
            if isinstance(init_kwargs["auto_map"], (tuple, list)):
                init_kwargs["auto_map"] = {"AutoTokenizer": init_kwargs["auto_map"]}
            init_kwargs["auto_map"] = add_model_info_to_auto_map(
                init_kwargs["auto_map"], pretrained_model_name_or_path
            )

        if config_tokenizer_class is None:
            from .models.auto.configuration_auto import AutoConfig  # tests_ignore

            # Second attempt. If we have not yet found tokenizer_class, let's try to use the config.
            try:
                config = AutoConfig.from_pretrained(
                    pretrained_model_name_or_path,
                    token=token,
                    cache_dir=cache_dir,
                    local_files_only=local_files_only,
                    _commit_hash=_commit_hash,
                )
                config_tokenizer_class = config.tokenizer_class
            except (OSError, ValueError, KeyError):
                # skip if an error occurred.
                config = None
            if config_tokenizer_class is None:
                # Third attempt. If we have not yet found the original type of the tokenizer,
                # we are loading we see if we can infer it from the type of the configuration file
                from .models.auto.tokenization_auto import TOKENIZER_MAPPING_NAMES  # tests_ignore

                if hasattr(config, "model_type"):
                    model_type = config.model_type
                else:
                    # Fallback: use pattern matching on the string.
                    model_type = None
                    for pattern in TOKENIZER_MAPPING_NAMES.keys():
                        if pattern in str(pretrained_model_name_or_path):
                            model_type = pattern
                            break

                if model_type is not None:
                    config_tokenizer_class, config_tokenizer_class_fast = TOKENIZER_MAPPING_NAMES.get(
                        model_type, (None, None)
                    )
                    if config_tokenizer_class is None:
                        config_tokenizer_class = config_tokenizer_class_fast

        if config_tokenizer_class is not None:
            if cls.__name__.replace("Fast", "") != config_tokenizer_class.replace("Fast", ""):
                logger.warning(
                    "The tokenizer class you load from this checkpoint is not the same type as the class this"
                    " function is called from. It may result in unexpected tokenization. \nThe tokenizer class you"
                    f" load from this checkpoint is '{config_tokenizer_class}'. \nThe class this function is called"
                    f" from is '{cls.__name__}'."
                )

        # Update with newly provided kwargs
        init_kwargs.update(kwargs)

        # Set max length if needed
        if pretrained_model_name_or_path in cls.max_model_input_sizes:
            # if we're using a pretrained model, ensure the tokenizer
            # wont index sequences longer than the number of positional embeddings

            model_max_length = cls.max_model_input_sizes[pretrained_model_name_or_path]
            if model_max_length is not None and isinstance(model_max_length, (int, float)):
                model_max_length = min(init_kwargs.get("model_max_length", int(1e30)), model_max_length)
                # TODO(PVP) - uncomment following line in Transformers v5
                # init_kwargs["model_max_length"] = model_max_length
                # TODO(PVP) - remove in Transformers v5
                # ---
                init_kwargs["model_max_length"] = cls._eventually_correct_t5_max_length(
                    pretrained_model_name_or_path, model_max_length, init_kwargs.get("model_max_length")
                )
                # ---

        # Merge resolved_vocab_files arguments in init_kwargs.
        added_tokens_file = resolved_vocab_files.pop("added_tokens_file", None)
        special_tokens_map_file = resolved_vocab_files.pop("special_tokens_map_file", None)
        for args_name, file_path in resolved_vocab_files.items():
            if args_name not in init_kwargs:
                init_kwargs[args_name] = file_path
        tokenizer_file = resolved_vocab_files.pop("tokenizer_file", None)

        if slow_tokenizer is not None:
            init_kwargs["__slow_tokenizer"] = slow_tokenizer
        init_kwargs["name_or_path"] = pretrained_model_name_or_path

<<<<<<< HEAD
        additional_special_tokens = init_kwargs.pop("additional_special_tokens", None) or []
        # The additional special tokens will be added if they don't exist. Only saved as init_kwargs not added_tokens anymore

        added_tokens_decoder = {}
        legacy_saved = "added_tokens_decoder" not in init_kwargs
        if not legacy_saved:
=======
        #### Handle tokenizer serialization of added and special tokens
        added_tokens_decoder: Dict[int, AddedToken] = {}
        added_tokens_map: Dict[str, AddedToken] = {}
        # if we have info on the slow added tokens
        if "added_tokens_decoder" in init_kwargs:
>>>>>>> fe2877ce
            for idx, token in init_kwargs["added_tokens_decoder"].items():
                if isinstance(token, dict):
                    token = AddedToken(**token)
                if isinstance(token, AddedToken):
                    added_tokens_decoder[int(idx)] = token
<<<<<<< HEAD
=======
                    added_tokens_map[str(token)] = token
>>>>>>> fe2877ce
                else:
                    raise ValueError(
                        f"Found a {token.__class__} in the saved `added_tokens_decoder`, should be a dictionary or an AddedToken instance"
                    )
        else:
            # begin legacy: read the added_tokens_file and update kwargs with special_tokens_map if modified
            if special_tokens_map_file is not None:
                with open(special_tokens_map_file, encoding="utf-8") as special_tokens_map_handle:
                    special_tokens_map = json.load(special_tokens_map_handle)
                    for key, value in special_tokens_map.items():
                        if key in kwargs and kwargs[key]:
                            # This value has already been redefined by the kwargs
                            # We keep this new value and ignore the one stored in the special_tokens_map_file
                            continue
                        if isinstance(value, dict):
                            value = AddedToken(**value, special=True)
                        elif key == "additional_special_tokens" and isinstance(value, list):
                            additional_special_tokens = init_kwargs.pop("additional_special_tokens", []) or []
                            for token in value:
                                token = AddedToken(**token, special=True) if isinstance(token, dict) else token
                                if token not in additional_special_tokens:
                                    additional_special_tokens.append(token)
<<<<<<< HEAD
                        else:
                            init_kwargs[key] = value
            all_special_strings = [str(token) for token in additional_special_tokens]
=======
                            value = additional_special_tokens
                        init_kwargs[key] = value

>>>>>>> fe2877ce
            # slow -> slow|fast, legacy: convert the `"added_tokens.json"` file to `added_tokens_decoder`.
            # this is for legacy purpose. We don't add the tokens after init for efficiency.
            if added_tokens_file is not None:
                special_tokens = []
                for key in cls.SPECIAL_TOKENS_ATTRIBUTES & init_kwargs.keys():
                    if init_kwargs[key] is not None:
                        if key == "additional_special_tokens":
                            special_tokens += [str(token) for token in init_kwargs[key]]
                        else:
                            special_tokens.append(str(init_kwargs[key]))

                with open(added_tokens_file, encoding="utf-8") as added_tokens_handle:
                    added_tok_encoder = json.load(added_tokens_handle)
<<<<<<< HEAD
                # legacy: we have to init with (rstrip=True, lstrip=True)
                strip = True if "Fast" not in cls.__name__ else False
                added_tokens_decoder = {
                    index: AddedToken(token, rstrip=strip, lstrip=strip, special=token in all_special_strings)
                    for token, index in added_tok_encoder.items()
                }
=======
                for str_token, index in added_tok_encoder.items():
                    # if index not in added_tokens_decoder and str_token not in added_tokens_map:
                    special = str_token in special_tokens
                    added_tokens_decoder[index] = AddedToken(
                        str_token, rstrip=False, lstrip=False, normalized=not special, special=special
                    )
                    added_tokens_map[str(token)] = added_tokens_decoder[index]

            # allows converting a fast -> slow: add the `tokenizer.json`'s `"added_tokens"` to the slow tokenizer
            # if `tokenizer_config.json` is `None`
            if "Fast" not in cls.__name__ and tokenizer_file is not None:
                # This is for slow so can be done before
                with open(tokenizer_file, encoding="utf-8") as tokenizer_file_handle:
                    tokenizer_file_handle = json.load(tokenizer_file_handle)
                    added_tokens = tokenizer_file_handle.pop("added_tokens")
                for serialized_tokens in added_tokens:
                    idx = serialized_tokens.pop("id")
                    added_tokens_decoder[idx] = AddedToken(**serialized_tokens)
                    added_tokens_map[str(added_tokens_decoder[idx])] = added_tokens_decoder[idx]
>>>>>>> fe2877ce
            # end legacy

        # Passing AddedTokens and not strings to the class to prevent it from casting the string to a different AddedToken
        for key in cls.SPECIAL_TOKENS_ATTRIBUTES & init_kwargs.keys():
            if added_tokens_map != {} and init_kwargs[key] is not None:
                if key != "additional_special_tokens":
                    init_kwargs[key] = added_tokens_map.get(init_kwargs[key], init_kwargs[key])

        init_kwargs["added_tokens_decoder"] = added_tokens_decoder
        # convert {'__type': 'AddedToken', 'content': '<ent>', 'lstrip': False, 'normalized': True, ...} to AddedTokens
<<<<<<< HEAD
        init_kwargs = cls.convert_added_tokens(init_kwargs, save = False)
=======
        init_kwargs = cls.convert_added_tokens(init_kwargs, save=False)
>>>>>>> fe2877ce
        # Instantiate the tokenizer.
        try:
            tokenizer = cls(*init_inputs, **init_kwargs)
        except OSError:
            raise OSError(
                "Unable to load vocabulary from file. "
                "Please check that the provided vocabulary is accessible and not corrupted."
            )

<<<<<<< HEAD
        # allows converting a fast -> slow: add the `tokenizer.json`'s `"added_tokens"` to the slow tokenizer
        # if `added_tokens_decoder` not in `tokenizer_config.json` and  `added_tokens.json` is `None`
        tokenizer_file = resolved_vocab_files.pop("tokenizer_file", None)
        if legacy_saved and "Fast" not in cls.__name__ and added_tokens_file is None and tokenizer_file is not None:
            all_special_strings = [str(token) for token in additional_special_tokens]
            tokens_to_add_from_fast = []
            with open(tokenizer_file, encoding="utf-8") as tokenizer_file_handle:
                tokenizer_file_handle = json.load(tokenizer_file_handle)
                added_tokens = tokenizer_file_handle.pop("added_tokens")
            for serialized_tokens in added_tokens:
                serialized_tokens.pop("id")
                # for legacy purpose, we ignore whether or not these tokens are special.
                serialized_tokens.pop("special")
                # however we check the additional_special_tokens
                tokens_to_add_from_fast.append(AddedToken(**serialized_tokens, special=token in all_special_strings))
            tokenizer.add_tokens(tokens_to_add_from_fast)

        # allows converting a slow -> fast, non-legacy: if the `tokenizer.json` does not have all the added tokens
        # uses the information stored in `added_tokens_decoder`. Checks after addition that we have the same ids
        if init_kwargs.get("slow_to_fast", False):
            tokenizer.add_tokens([token for _, token in sorted(added_tokens_decoder.items(), key=lambda x: x[0])])
            # finally we add all the special_tokens to make sure eveything is initialized
            tokenizer.add_tokens(tokenizer.all_special_tokens_extended, special_tokens=True)

        if len(added_tokens_decoder) > 0:
=======
        if added_tokens_decoder != {} and max(list(added_tokens_decoder.keys())[-1], 0) > tokenizer.vocab_size:
>>>>>>> fe2877ce
            logger.warning_advice(
                "Special tokens have been added in the vocabulary, make sure the associated word embeddings are"
                " fine-tuned or trained."
            )
        return tokenizer

    @staticmethod
    def _eventually_correct_t5_max_length(pretrained_model_name_or_path, max_model_length, init_max_model_length):
        # This method should be deleted in Transformers v5
        # Its only purpose is to potentially throw a warning
        # that incorrectly defined max lengths of T5's tokenizer are used
        # which we will correct in Transformers v5.
        return max_model_length

    @classmethod
<<<<<<< HEAD
    def convert_added_tokens(cls, obj: Union[AddedToken, Any], save = False, add_type_field=True):
=======
    def convert_added_tokens(cls, obj: Union[AddedToken, Any], save=False, add_type_field=True):
>>>>>>> fe2877ce
        if isinstance(obj, dict) and "__type" in obj and obj["__type"] == "AddedToken":
            obj.pop("__type")
            return AddedToken(**obj)
        if isinstance(obj, AddedToken) and save:
            obj = obj.__getstate__()
            if add_type_field:
                obj["__type"] = "AddedToken"
            else:
                # Don't save "special" for previous tokenizers
                obj.pop("special")
<<<<<<< HEAD

=======
>>>>>>> fe2877ce
            return obj
        elif isinstance(obj, (list, tuple)):
            return [cls.convert_added_tokens(o, save=save, add_type_field=add_type_field) for o in obj]
        elif isinstance(obj, dict):
            return {k: cls.convert_added_tokens(v, save=save, add_type_field=add_type_field) for k, v in obj.items()}
        return obj

    def save_pretrained(
        self,
        save_directory: Union[str, os.PathLike],
        legacy_format: Optional[bool] = None,
        filename_prefix: Optional[str] = None,
        push_to_hub: bool = False,
        **kwargs,
    ) -> Tuple[str]:
        """
        Save the full tokenizer state.


        This method make sure the full tokenizer can then be re-loaded using the
        [`~tokenization_utils_base.PreTrainedTokenizer.from_pretrained`] class method..

        Warning,None This won't save modifications you may have applied to the tokenizer after the instantiation (for
        instance, modifying `tokenizer.do_lower_case` after creation).

        Args:
            save_directory (`str` or `os.PathLike`): The path to a directory where the tokenizer will be saved.
            legacy_format (`bool`, *optional*):
                Only applicable for a fast tokenizer. If unset (default), will save the tokenizer in the unified JSON
                format as well as in legacy format if it exists, i.e. with tokenizer specific vocabulary and a separate
                added_tokens files.

                If `False`, will only save the tokenizer in the unified JSON format. This format is incompatible with
                "slow" tokenizers (not powered by the *tokenizers* library), so the tokenizer will not be able to be
                loaded in the corresponding "slow" tokenizer.

                If `True`, will save the tokenizer in legacy format. If the "slow" tokenizer doesn't exits, a value
                error is raised.
            filename_prefix (`str`, *optional*):
                A prefix to add to the names of the files saved by the tokenizer.
            push_to_hub (`bool`, *optional*, defaults to `False`):
                Whether or not to push your model to the Hugging Face model hub after saving it. You can specify the
                repository you want to push to with `repo_id` (will default to the name of `save_directory` in your
                namespace).
            kwargs (`Dict[str, Any]`, *optional*):
                Additional key word arguments passed along to the [`~utils.PushToHubMixin.push_to_hub`] method.

        Returns:
            A tuple of `str`: The files saved.
        """
        use_auth_token = kwargs.pop("use_auth_token", None)

        if use_auth_token is not None:
            warnings.warn(
                "The `use_auth_token` argument is deprecated and will be removed in v5 of Transformers.", FutureWarning
            )
            if kwargs.get("token", None) is not None:
                raise ValueError(
                    "`token` and `use_auth_token` are both specified. Please set only the argument `token`."
                )
            kwargs["token"] = use_auth_token

        if os.path.isfile(save_directory):
            logger.error(f"Provided path ({save_directory}) should be a directory, not a file")
            return

        os.makedirs(save_directory, exist_ok=True)

        if push_to_hub:
            commit_message = kwargs.pop("commit_message", None)
            repo_id = kwargs.pop("repo_id", save_directory.split(os.path.sep)[-1])
            repo_id = self._create_repo(repo_id, **kwargs)
            files_timestamps = self._get_files_timestamps(save_directory)

        special_tokens_map_file = os.path.join(
            save_directory, (filename_prefix + "-" if filename_prefix else "") + SPECIAL_TOKENS_MAP_FILE
        )
        tokenizer_config_file = os.path.join(
            save_directory, (filename_prefix + "-" if filename_prefix else "") + TOKENIZER_CONFIG_FILE
        )

        tokenizer_config = copy.deepcopy(self.init_kwargs)

<<<<<<< HEAD
        # Let's make sure we properly save the special AddedToken.
        tokenizer_config.update(self.special_tokens_map_extended)

=======
>>>>>>> fe2877ce
        # Let's save the init kwargs
        target_keys = set(self.init_kwargs.keys())
        # Let's save the special tokens map (only the strings)
        target_keys.update(["model_max_length", "clean_up_tokenization_spaces"])

        for k in target_keys:
            if hasattr(self, k):
                tokenizer_config[k] = getattr(self, k)

        # Let's make sure we properly save the special tokens.
        tokenizer_config.update(self.special_tokens_map)

        if self.chat_template is not None:
            tokenizer_config["chat_template"] = self.chat_template

        if len(self.init_inputs) > 0:
            tokenizer_config["init_inputs"] = copy.deepcopy(self.init_inputs)
        for file_id in self.vocab_files_names.keys():
            tokenizer_config.pop(file_id, None)

        # no typefields, this way old fast and slow can load it
<<<<<<< HEAD
        tokenizer_config = self.convert_added_tokens(tokenizer_config, add_type_field=True)
=======
        tokenizer_config = self.convert_added_tokens(tokenizer_config, add_type_field=True, save=True)
>>>>>>> fe2877ce

        # Process added tokens seperatly: allows previous versions to ignore it!
        added_tokens = {}
        for key, value in self.added_tokens_decoder.items():
            added_tokens[key] = value.__getstate__()
        tokenizer_config["added_tokens_decoder"] = added_tokens

        # Add tokenizer class to the tokenizer config to be able to reload it with from_pretrained
        tokenizer_class = self.__class__.__name__
        # Remove the Fast at the end unless we have a special `PreTrainedTokenizerFast`
        if tokenizer_class.endswith("Fast") and tokenizer_class != "PreTrainedTokenizerFast":
            tokenizer_class = tokenizer_class[:-4]
        tokenizer_config["tokenizer_class"] = tokenizer_class
        if getattr(self, "_auto_map", None) is not None:
            tokenizer_config["auto_map"] = self._auto_map
        if getattr(self, "_processor_class", None) is not None:
            tokenizer_config["processor_class"] = self._processor_class

        # If we have a custom model, we copy the file defining it in the folder and set the attributes so it can be
        # loaded from the Hub.
        if self._auto_class is not None:
            custom_object_save(self, save_directory, config=tokenizer_config)

        # remove private information
        if "name_or_path" in tokenizer_config:
            tokenizer_config.pop("name_or_path")
            tokenizer_config.pop("special_tokens_map_file", None)
            tokenizer_config.pop("tokenizer_file", None)

        with open(tokenizer_config_file, "w", encoding="utf-8") as f:
            out_str = json.dumps(tokenizer_config, indent=2, sort_keys=True, ensure_ascii=False) + "\n"
            f.write(out_str)
        logger.info(f"tokenizer config file saved in {tokenizer_config_file}")

        # Sanitize AddedTokens in special_tokens_map

        # kept for forward compatibility, will be removed in transoformers 5. Typefields are not saved for FC, special should not be save either
<<<<<<< HEAD
        write_dict = self.convert_added_tokens(self.special_tokens_map_extended, save = True, add_type_field=False)
=======
        write_dict = self.convert_added_tokens(self.special_tokens_map_extended, save=True, add_type_field=False)
>>>>>>> fe2877ce
        with open(special_tokens_map_file, "w", encoding="utf-8") as f:
            out_str = json.dumps(write_dict, indent=2, sort_keys=True, ensure_ascii=False) + "\n"
            f.write(out_str)
        logger.info(f"Special tokens file saved in {special_tokens_map_file}")

        file_names = (tokenizer_config_file, special_tokens_map_file)

        save_files = self._save_pretrained(
            save_directory=save_directory,
            file_names=file_names,
            legacy_format=legacy_format,
            filename_prefix=filename_prefix,
        )

        if push_to_hub:
            self._upload_modified_files(
                save_directory,
                repo_id,
                files_timestamps,
                commit_message=commit_message,
                token=kwargs.get("token"),
            )

        return save_files

    def _save_pretrained(
        self,
        save_directory: Union[str, os.PathLike],
        file_names: Tuple[str],
        legacy_format: Optional[bool] = None,
        filename_prefix: Optional[str] = None,
    ) -> Tuple[str]:
        """
        Save a tokenizer using the slow-tokenizer/legacy format: vocabulary + added tokens.

        Fast tokenizers can also be saved in a unique JSON file containing {config + vocab + added-tokens} using the
        specific [`~tokenization_utils_fast.PreTrainedTokenizerFast._save_pretrained`]
        """
        if legacy_format is False:
            raise ValueError(
                "Only fast tokenizers (instances of PreTrainedTokenizerFast) can be saved in non legacy format."
            )

        save_directory = str(save_directory)

        added_tokens_file = os.path.join(
            save_directory, (filename_prefix + "-" if filename_prefix else "") + ADDED_TOKENS_FILE
        )
        # the new get_added_vocab() also returns special tokens and tokens that have an index < vocab_size
<<<<<<< HEAD
        added_vocab = {tok: index for tok, index in self.added_tokens_encoder.items() if index > self.vocab_size}
=======
        added_vocab = {tok: index for tok, index in self.added_tokens_encoder.items() if index >= self.vocab_size}
>>>>>>> fe2877ce
        if added_vocab:
            with open(added_tokens_file, "w", encoding="utf-8") as f:
                out_str = json.dumps(added_vocab, indent=2, sort_keys=True, ensure_ascii=False) + "\n"
                f.write(out_str)
                logger.info(f"added tokens file saved in {added_tokens_file}")

        vocab_files = self.save_vocabulary(save_directory, filename_prefix=filename_prefix)

        return file_names + vocab_files + (added_tokens_file,)

    def save_vocabulary(self, save_directory: str, filename_prefix: Optional[str] = None) -> Tuple[str]:
        """
        Save only the vocabulary of the tokenizer (vocabulary + added tokens).

        This method won't save the configuration and special token mappings of the tokenizer. Use
        [`~PreTrainedTokenizerFast._save_pretrained`] to save the whole state of the tokenizer.

        Args:
            save_directory (`str`):
                The directory in which to save the vocabulary.
            filename_prefix (`str`, *optional*):
                An optional prefix to add to the named of the saved files.

        Returns:
            `Tuple(str)`: Paths to the files saved.
        """
        raise NotImplementedError

    def tokenize(self, text: str, pair: Optional[str] = None, add_special_tokens: bool = False, **kwargs) -> List[str]:
        """
        Converts a string in a sequence of tokens, replacing unknown tokens with the `unk_token`.

        Args:
            text (`str`):
                The sequence to be encoded.
            pair (`str`, *optional*):
                A second sequence to be encoded with the first.
            add_special_tokens (`bool`, *optional*, defaults to `False`):
                Whether or not to add the special tokens associated with the corresponding model.
            kwargs (additional keyword arguments, *optional*):
                Will be passed to the underlying model specific encode method. See details in
                [`~PreTrainedTokenizerBase.__call__`]

        Returns:
            `List[str]`: The list of tokens.
        """
        raise NotImplementedError

    @add_end_docstrings(
        ENCODE_KWARGS_DOCSTRING,
        """
            **kwargs: Passed along to the `.tokenize()` method.
        """,
        """
        Returns:
            `List[int]`, `torch.Tensor`, `tf.Tensor` or `np.ndarray`: The tokenized ids of the text.
        """,
    )
    def encode(
        self,
        text: Union[TextInput, PreTokenizedInput, EncodedInput],
        text_pair: Optional[Union[TextInput, PreTokenizedInput, EncodedInput]] = None,
        add_special_tokens: bool = True,
        padding: Union[bool, str, PaddingStrategy] = False,
        truncation: Union[bool, str, TruncationStrategy] = None,
        max_length: Optional[int] = None,
        stride: int = 0,
        return_tensors: Optional[Union[str, TensorType]] = None,
        **kwargs,
    ) -> List[int]:
        """
        Converts a string to a sequence of ids (integer), using the tokenizer and vocabulary.

        Same as doing `self.convert_tokens_to_ids(self.tokenize(text))`.

        Args:
            text (`str`, `List[str]` or `List[int]`):
                The first sequence to be encoded. This can be a string, a list of strings (tokenized string using the
                `tokenize` method) or a list of integers (tokenized string ids using the `convert_tokens_to_ids`
                method).
            text_pair (`str`, `List[str]` or `List[int]`, *optional*):
                Optional second sequence to be encoded. This can be a string, a list of strings (tokenized string using
                the `tokenize` method) or a list of integers (tokenized string ids using the `convert_tokens_to_ids`
                method).
        """
        encoded_inputs = self.encode_plus(
            text,
            text_pair=text_pair,
            add_special_tokens=add_special_tokens,
            padding=padding,
            truncation=truncation,
            max_length=max_length,
            stride=stride,
            return_tensors=return_tensors,
            **kwargs,
        )

        return encoded_inputs["input_ids"]

    def num_special_tokens_to_add(self, pair: bool = False) -> int:
        raise NotImplementedError

    def _get_padding_truncation_strategies(
        self, padding=False, truncation=None, max_length=None, pad_to_multiple_of=None, verbose=True, **kwargs
    ):
        """
        Find the correct padding/truncation strategy with backward compatibility for old arguments (truncation_strategy
        and pad_to_max_length) and behaviors.
        """
        old_truncation_strategy = kwargs.pop("truncation_strategy", "do_not_truncate")
        old_pad_to_max_length = kwargs.pop("pad_to_max_length", False)

        # Backward compatibility for previous behavior, maybe we should deprecate it:
        # If you only set max_length, it activates truncation for max_length
        if max_length is not None and padding is False and truncation is None:
            if verbose:
                if not self.deprecation_warnings.get("Truncation-not-explicitly-activated", False):
                    logger.warning(
                        "Truncation was not explicitly activated but `max_length` is provided a specific value, please"
                        " use `truncation=True` to explicitly truncate examples to max length. Defaulting to"
                        " 'longest_first' truncation strategy. If you encode pairs of sequences (GLUE-style) with the"
                        " tokenizer you can select this strategy more precisely by providing a specific strategy to"
                        " `truncation`."
                    )
                self.deprecation_warnings["Truncation-not-explicitly-activated"] = True
            truncation = "longest_first"

        # Get padding strategy
        if padding is False and old_pad_to_max_length:
            if verbose:
                warnings.warn(
                    "The `pad_to_max_length` argument is deprecated and will be removed in a future version, "
                    "use `padding=True` or `padding='longest'` to pad to the longest sequence in the batch, or "
                    "use `padding='max_length'` to pad to a max length. In this case, you can give a specific "
                    "length with `max_length` (e.g. `max_length=45`) or leave max_length to None to pad to the "
                    "maximal input size of the model (e.g. 512 for Bert).",
                    FutureWarning,
                )
            if max_length is None:
                padding_strategy = PaddingStrategy.LONGEST
            else:
                padding_strategy = PaddingStrategy.MAX_LENGTH
        elif padding is not False:
            if padding is True:
                if verbose:
                    if max_length is not None and (
                        truncation is None or truncation is False or truncation == "do_not_truncate"
                    ):
                        warnings.warn(
                            "`max_length` is ignored when `padding`=`True` and there is no truncation strategy. "
                            "To pad to max length, use `padding='max_length'`."
                        )
                    if old_pad_to_max_length is not False:
                        warnings.warn("Though `pad_to_max_length` = `True`, it is ignored because `padding`=`True`.")
                padding_strategy = PaddingStrategy.LONGEST  # Default to pad to the longest sequence in the batch
            elif not isinstance(padding, PaddingStrategy):
                padding_strategy = PaddingStrategy(padding)
            elif isinstance(padding, PaddingStrategy):
                padding_strategy = padding
        else:
            padding_strategy = PaddingStrategy.DO_NOT_PAD

        # Get truncation strategy
        if truncation is None and old_truncation_strategy != "do_not_truncate":
            if verbose:
                warnings.warn(
                    "The `truncation_strategy` argument is deprecated and will be removed in a future version, use"
                    " `truncation=True` to truncate examples to a max length. You can give a specific length with"
                    " `max_length` (e.g. `max_length=45`) or leave max_length to None to truncate to the maximal input"
                    " size of the model (e.g. 512 for Bert).  If you have pairs of inputs, you can give a specific"
                    " truncation strategy selected among `truncation='only_first'` (will only truncate the first"
                    " sentence in the pairs) `truncation='only_second'` (will only truncate the second sentence in the"
                    " pairs) or `truncation='longest_first'` (will iteratively remove tokens from the longest sentence"
                    " in the pairs).",
                    FutureWarning,
                )
            truncation_strategy = TruncationStrategy(old_truncation_strategy)
        elif truncation is not False and truncation is not None:
            if truncation is True:
                truncation_strategy = (
                    TruncationStrategy.LONGEST_FIRST
                )  # Default to truncate the longest sequences in pairs of inputs
            elif not isinstance(truncation, TruncationStrategy):
                truncation_strategy = TruncationStrategy(truncation)
            elif isinstance(truncation, TruncationStrategy):
                truncation_strategy = truncation
        else:
            truncation_strategy = TruncationStrategy.DO_NOT_TRUNCATE

        # Set max length if needed
        if max_length is None:
            if padding_strategy == PaddingStrategy.MAX_LENGTH:
                if self.model_max_length > LARGE_INTEGER:
                    if verbose:
                        if not self.deprecation_warnings.get("Asking-to-pad-to-max_length", False):
                            logger.warning(
                                "Asking to pad to max_length but no maximum length is provided and the model has no"
                                " predefined maximum length. Default to no padding."
                            )
                        self.deprecation_warnings["Asking-to-pad-to-max_length"] = True
                    padding_strategy = PaddingStrategy.DO_NOT_PAD
                else:
                    max_length = self.model_max_length

            if truncation_strategy != TruncationStrategy.DO_NOT_TRUNCATE:
                if self.model_max_length > LARGE_INTEGER:
                    if verbose:
                        if not self.deprecation_warnings.get("Asking-to-truncate-to-max_length", False):
                            logger.warning(
                                "Asking to truncate to max_length but no maximum length is provided and the model has"
                                " no predefined maximum length. Default to no truncation."
                            )
                        self.deprecation_warnings["Asking-to-truncate-to-max_length"] = True
                    truncation_strategy = TruncationStrategy.DO_NOT_TRUNCATE
                else:
                    max_length = self.model_max_length

        # Test if we have a padding token
        if padding_strategy != PaddingStrategy.DO_NOT_PAD and (self.pad_token is None or self.pad_token_id < 0):
            raise ValueError(
                "Asking to pad but the tokenizer does not have a padding token. "
                "Please select a token to use as `pad_token` `(tokenizer.pad_token = tokenizer.eos_token e.g.)` "
                "or add a new pad token via `tokenizer.add_special_tokens({'pad_token': '[PAD]'})`."
            )

        # Check that we will truncate to a multiple of pad_to_multiple_of if both are provided
        if (
            truncation_strategy != TruncationStrategy.DO_NOT_TRUNCATE
            and padding_strategy != PaddingStrategy.DO_NOT_PAD
            and pad_to_multiple_of is not None
            and max_length is not None
            and (max_length % pad_to_multiple_of != 0)
        ):
            raise ValueError(
                "Truncation and padding are both activated but "
                f"truncation length ({max_length}) is not a multiple of pad_to_multiple_of ({pad_to_multiple_of})."
            )

        return padding_strategy, truncation_strategy, max_length, kwargs

    @add_end_docstrings(ENCODE_KWARGS_DOCSTRING, ENCODE_PLUS_ADDITIONAL_KWARGS_DOCSTRING)
    def __call__(
        self,
        text: Union[TextInput, PreTokenizedInput, List[TextInput], List[PreTokenizedInput]] = None,
        text_pair: Optional[Union[TextInput, PreTokenizedInput, List[TextInput], List[PreTokenizedInput]]] = None,
        text_target: Union[TextInput, PreTokenizedInput, List[TextInput], List[PreTokenizedInput]] = None,
        text_pair_target: Optional[
            Union[TextInput, PreTokenizedInput, List[TextInput], List[PreTokenizedInput]]
        ] = None,
        add_special_tokens: bool = True,
        padding: Union[bool, str, PaddingStrategy] = False,
        truncation: Union[bool, str, TruncationStrategy] = None,
        max_length: Optional[int] = None,
        stride: int = 0,
        is_split_into_words: bool = False,
        pad_to_multiple_of: Optional[int] = None,
        return_tensors: Optional[Union[str, TensorType]] = None,
        return_token_type_ids: Optional[bool] = None,
        return_attention_mask: Optional[bool] = None,
        return_overflowing_tokens: bool = False,
        return_special_tokens_mask: bool = False,
        return_offsets_mapping: bool = False,
        return_length: bool = False,
        verbose: bool = True,
        **kwargs,
    ) -> BatchEncoding:
        """
        Main method to tokenize and prepare for the model one or several sequence(s) or one or several pair(s) of
        sequences.

        Args:
            text (`str`, `List[str]`, `List[List[str]]`, *optional*):
                The sequence or batch of sequences to be encoded. Each sequence can be a string or a list of strings
                (pretokenized string). If the sequences are provided as list of strings (pretokenized), you must set
                `is_split_into_words=True` (to lift the ambiguity with a batch of sequences).
            text_pair (`str`, `List[str]`, `List[List[str]]`, *optional*):
                The sequence or batch of sequences to be encoded. Each sequence can be a string or a list of strings
                (pretokenized string). If the sequences are provided as list of strings (pretokenized), you must set
                `is_split_into_words=True` (to lift the ambiguity with a batch of sequences).
            text_target (`str`, `List[str]`, `List[List[str]]`, *optional*):
                The sequence or batch of sequences to be encoded as target texts. Each sequence can be a string or a
                list of strings (pretokenized string). If the sequences are provided as list of strings (pretokenized),
                you must set `is_split_into_words=True` (to lift the ambiguity with a batch of sequences).
            text_pair_target (`str`, `List[str]`, `List[List[str]]`, *optional*):
                The sequence or batch of sequences to be encoded as target texts. Each sequence can be a string or a
                list of strings (pretokenized string). If the sequences are provided as list of strings (pretokenized),
                you must set `is_split_into_words=True` (to lift the ambiguity with a batch of sequences).
        """
        # To avoid duplicating
        all_kwargs = {
            "add_special_tokens": add_special_tokens,
            "padding": padding,
            "truncation": truncation,
            "max_length": max_length,
            "stride": stride,
            "is_split_into_words": is_split_into_words,
            "pad_to_multiple_of": pad_to_multiple_of,
            "return_tensors": return_tensors,
            "return_token_type_ids": return_token_type_ids,
            "return_attention_mask": return_attention_mask,
            "return_overflowing_tokens": return_overflowing_tokens,
            "return_special_tokens_mask": return_special_tokens_mask,
            "return_offsets_mapping": return_offsets_mapping,
            "return_length": return_length,
            "verbose": verbose,
        }
        all_kwargs.update(kwargs)
        if text is None and text_target is None:
            raise ValueError("You need to specify either `text` or `text_target`.")
        if text is not None:
            # The context manager will send the inputs as normal texts and not text_target, but we shouldn't change the
            # input mode in this case.
            if not self._in_target_context_manager:
                self._switch_to_input_mode()
            encodings = self._call_one(text=text, text_pair=text_pair, **all_kwargs)
        if text_target is not None:
            self._switch_to_target_mode()
            target_encodings = self._call_one(text=text_target, text_pair=text_pair_target, **all_kwargs)
        # Leave back tokenizer in input mode
        self._switch_to_input_mode()

        if text_target is None:
            return encodings
        elif text is None:
            return target_encodings
        else:
            encodings["labels"] = target_encodings["input_ids"]
            return encodings

    def _call_one(
        self,
        text: Union[TextInput, PreTokenizedInput, List[TextInput], List[PreTokenizedInput]],
        text_pair: Optional[Union[TextInput, PreTokenizedInput, List[TextInput], List[PreTokenizedInput]]] = None,
        add_special_tokens: bool = True,
        padding: Union[bool, str, PaddingStrategy] = False,
        truncation: Union[bool, str, TruncationStrategy] = None,
        max_length: Optional[int] = None,
        stride: int = 0,
        is_split_into_words: bool = False,
        pad_to_multiple_of: Optional[int] = None,
        return_tensors: Optional[Union[str, TensorType]] = None,
        return_token_type_ids: Optional[bool] = None,
        return_attention_mask: Optional[bool] = None,
        return_overflowing_tokens: bool = False,
        return_special_tokens_mask: bool = False,
        return_offsets_mapping: bool = False,
        return_length: bool = False,
        verbose: bool = True,
        **kwargs,
    ) -> BatchEncoding:
        # Input type checking for clearer error
        def _is_valid_text_input(t):
            if isinstance(t, str):
                # Strings are fine
                return True
            elif isinstance(t, (list, tuple)):
                # List are fine as long as they are...
                if len(t) == 0:
                    # ... empty
                    return True
                elif isinstance(t[0], str):
                    # ... list of strings
                    return True
                elif isinstance(t[0], (list, tuple)):
                    # ... list with an empty list or with a list of strings
                    return len(t[0]) == 0 or isinstance(t[0][0], str)
                else:
                    return False
            else:
                return False

        if not _is_valid_text_input(text):
            raise ValueError(
                "text input must of type `str` (single example), `List[str]` (batch or single pretokenized example) "
                "or `List[List[str]]` (batch of pretokenized examples)."
            )

        if text_pair is not None and not _is_valid_text_input(text_pair):
            raise ValueError(
                "text input must of type `str` (single example), `List[str]` (batch or single pretokenized example) "
                "or `List[List[str]]` (batch of pretokenized examples)."
            )

        if is_split_into_words:
            is_batched = isinstance(text, (list, tuple)) and text and isinstance(text[0], (list, tuple))
        else:
            is_batched = isinstance(text, (list, tuple))

        if is_batched:
            if isinstance(text_pair, str):
                raise TypeError(
                    "when tokenizing batches of text, `text_pair` must be a list or tuple with the same length as"
                    " `text`."
                )
            if text_pair is not None and len(text) != len(text_pair):
                raise ValueError(
                    f"batch length of `text`: {len(text)} does not match batch length of `text_pair`:"
                    f" {len(text_pair)}."
                )
            batch_text_or_text_pairs = list(zip(text, text_pair)) if text_pair is not None else text
            return self.batch_encode_plus(
                batch_text_or_text_pairs=batch_text_or_text_pairs,
                add_special_tokens=add_special_tokens,
                padding=padding,
                truncation=truncation,
                max_length=max_length,
                stride=stride,
                is_split_into_words=is_split_into_words,
                pad_to_multiple_of=pad_to_multiple_of,
                return_tensors=return_tensors,
                return_token_type_ids=return_token_type_ids,
                return_attention_mask=return_attention_mask,
                return_overflowing_tokens=return_overflowing_tokens,
                return_special_tokens_mask=return_special_tokens_mask,
                return_offsets_mapping=return_offsets_mapping,
                return_length=return_length,
                verbose=verbose,
                **kwargs,
            )
        else:
            return self.encode_plus(
                text=text,
                text_pair=text_pair,
                add_special_tokens=add_special_tokens,
                padding=padding,
                truncation=truncation,
                max_length=max_length,
                stride=stride,
                is_split_into_words=is_split_into_words,
                pad_to_multiple_of=pad_to_multiple_of,
                return_tensors=return_tensors,
                return_token_type_ids=return_token_type_ids,
                return_attention_mask=return_attention_mask,
                return_overflowing_tokens=return_overflowing_tokens,
                return_special_tokens_mask=return_special_tokens_mask,
                return_offsets_mapping=return_offsets_mapping,
                return_length=return_length,
                verbose=verbose,
                **kwargs,
            )

    @add_end_docstrings(ENCODE_KWARGS_DOCSTRING, ENCODE_PLUS_ADDITIONAL_KWARGS_DOCSTRING)
    def encode_plus(
        self,
        text: Union[TextInput, PreTokenizedInput, EncodedInput],
        text_pair: Optional[Union[TextInput, PreTokenizedInput, EncodedInput]] = None,
        add_special_tokens: bool = True,
        padding: Union[bool, str, PaddingStrategy] = False,
        truncation: Union[bool, str, TruncationStrategy] = None,
        max_length: Optional[int] = None,
        stride: int = 0,
        is_split_into_words: bool = False,
        pad_to_multiple_of: Optional[int] = None,
        return_tensors: Optional[Union[str, TensorType]] = None,
        return_token_type_ids: Optional[bool] = None,
        return_attention_mask: Optional[bool] = None,
        return_overflowing_tokens: bool = False,
        return_special_tokens_mask: bool = False,
        return_offsets_mapping: bool = False,
        return_length: bool = False,
        verbose: bool = True,
        **kwargs,
    ) -> BatchEncoding:
        """
        Tokenize and prepare for the model a sequence or a pair of sequences.

        <Tip warning={true}>

        This method is deprecated, `__call__` should be used instead.

        </Tip>

        Args:
            text (`str`, `List[str]` or `List[int]` (the latter only for not-fast tokenizers)):
                The first sequence to be encoded. This can be a string, a list of strings (tokenized string using the
                `tokenize` method) or a list of integers (tokenized string ids using the `convert_tokens_to_ids`
                method).
            text_pair (`str`, `List[str]` or `List[int]`, *optional*):
                Optional second sequence to be encoded. This can be a string, a list of strings (tokenized string using
                the `tokenize` method) or a list of integers (tokenized string ids using the `convert_tokens_to_ids`
                method).
        """

        # Backward compatibility for 'truncation_strategy', 'pad_to_max_length'
        padding_strategy, truncation_strategy, max_length, kwargs = self._get_padding_truncation_strategies(
            padding=padding,
            truncation=truncation,
            max_length=max_length,
            pad_to_multiple_of=pad_to_multiple_of,
            verbose=verbose,
            **kwargs,
        )

        return self._encode_plus(
            text=text,
            text_pair=text_pair,
            add_special_tokens=add_special_tokens,
            padding_strategy=padding_strategy,
            truncation_strategy=truncation_strategy,
            max_length=max_length,
            stride=stride,
            is_split_into_words=is_split_into_words,
            pad_to_multiple_of=pad_to_multiple_of,
            return_tensors=return_tensors,
            return_token_type_ids=return_token_type_ids,
            return_attention_mask=return_attention_mask,
            return_overflowing_tokens=return_overflowing_tokens,
            return_special_tokens_mask=return_special_tokens_mask,
            return_offsets_mapping=return_offsets_mapping,
            return_length=return_length,
            verbose=verbose,
            **kwargs,
        )

    def _encode_plus(
        self,
        text: Union[TextInput, PreTokenizedInput, EncodedInput],
        text_pair: Optional[Union[TextInput, PreTokenizedInput, EncodedInput]] = None,
        add_special_tokens: bool = True,
        padding_strategy: PaddingStrategy = PaddingStrategy.DO_NOT_PAD,
        truncation_strategy: TruncationStrategy = TruncationStrategy.DO_NOT_TRUNCATE,
        max_length: Optional[int] = None,
        stride: int = 0,
        is_split_into_words: bool = False,
        pad_to_multiple_of: Optional[int] = None,
        return_tensors: Optional[Union[str, TensorType]] = None,
        return_token_type_ids: Optional[bool] = None,
        return_attention_mask: Optional[bool] = None,
        return_overflowing_tokens: bool = False,
        return_special_tokens_mask: bool = False,
        return_offsets_mapping: bool = False,
        return_length: bool = False,
        verbose: bool = True,
        **kwargs,
    ) -> BatchEncoding:
        raise NotImplementedError

    @add_end_docstrings(ENCODE_KWARGS_DOCSTRING, ENCODE_PLUS_ADDITIONAL_KWARGS_DOCSTRING)
    def batch_encode_plus(
        self,
        batch_text_or_text_pairs: Union[
            List[TextInput],
            List[TextInputPair],
            List[PreTokenizedInput],
            List[PreTokenizedInputPair],
            List[EncodedInput],
            List[EncodedInputPair],
        ],
        add_special_tokens: bool = True,
        padding: Union[bool, str, PaddingStrategy] = False,
        truncation: Union[bool, str, TruncationStrategy] = None,
        max_length: Optional[int] = None,
        stride: int = 0,
        is_split_into_words: bool = False,
        pad_to_multiple_of: Optional[int] = None,
        return_tensors: Optional[Union[str, TensorType]] = None,
        return_token_type_ids: Optional[bool] = None,
        return_attention_mask: Optional[bool] = None,
        return_overflowing_tokens: bool = False,
        return_special_tokens_mask: bool = False,
        return_offsets_mapping: bool = False,
        return_length: bool = False,
        verbose: bool = True,
        **kwargs,
    ) -> BatchEncoding:
        """
        Tokenize and prepare for the model a list of sequences or a list of pairs of sequences.

        <Tip warning={true}>

        This method is deprecated, `__call__` should be used instead.

        </Tip>

        Args:
            batch_text_or_text_pairs (`List[str]`, `List[Tuple[str, str]]`, `List[List[str]]`, `List[Tuple[List[str], List[str]]]`, and for not-fast tokenizers, also `List[List[int]]`, `List[Tuple[List[int], List[int]]]`):
                Batch of sequences or pair of sequences to be encoded. This can be a list of
                string/string-sequences/int-sequences or a list of pair of string/string-sequences/int-sequence (see
                details in `encode_plus`).
        """

        # Backward compatibility for 'truncation_strategy', 'pad_to_max_length'
        padding_strategy, truncation_strategy, max_length, kwargs = self._get_padding_truncation_strategies(
            padding=padding,
            truncation=truncation,
            max_length=max_length,
            pad_to_multiple_of=pad_to_multiple_of,
            verbose=verbose,
            **kwargs,
        )

        return self._batch_encode_plus(
            batch_text_or_text_pairs=batch_text_or_text_pairs,
            add_special_tokens=add_special_tokens,
            padding_strategy=padding_strategy,
            truncation_strategy=truncation_strategy,
            max_length=max_length,
            stride=stride,
            is_split_into_words=is_split_into_words,
            pad_to_multiple_of=pad_to_multiple_of,
            return_tensors=return_tensors,
            return_token_type_ids=return_token_type_ids,
            return_attention_mask=return_attention_mask,
            return_overflowing_tokens=return_overflowing_tokens,
            return_special_tokens_mask=return_special_tokens_mask,
            return_offsets_mapping=return_offsets_mapping,
            return_length=return_length,
            verbose=verbose,
            **kwargs,
        )

    def _batch_encode_plus(
        self,
        batch_text_or_text_pairs: Union[
            List[TextInput],
            List[TextInputPair],
            List[PreTokenizedInput],
            List[PreTokenizedInputPair],
            List[EncodedInput],
            List[EncodedInputPair],
        ],
        add_special_tokens: bool = True,
        padding_strategy: PaddingStrategy = PaddingStrategy.DO_NOT_PAD,
        truncation_strategy: TruncationStrategy = TruncationStrategy.DO_NOT_TRUNCATE,
        max_length: Optional[int] = None,
        stride: int = 0,
        is_split_into_words: bool = False,
        pad_to_multiple_of: Optional[int] = None,
        return_tensors: Optional[Union[str, TensorType]] = None,
        return_token_type_ids: Optional[bool] = None,
        return_attention_mask: Optional[bool] = None,
        return_overflowing_tokens: bool = False,
        return_special_tokens_mask: bool = False,
        return_offsets_mapping: bool = False,
        return_length: bool = False,
        verbose: bool = True,
        **kwargs,
    ) -> BatchEncoding:
        raise NotImplementedError

    def pad(
        self,
        encoded_inputs: Union[
            BatchEncoding,
            List[BatchEncoding],
            Dict[str, EncodedInput],
            Dict[str, List[EncodedInput]],
            List[Dict[str, EncodedInput]],
        ],
        padding: Union[bool, str, PaddingStrategy] = True,
        max_length: Optional[int] = None,
        pad_to_multiple_of: Optional[int] = None,
        return_attention_mask: Optional[bool] = None,
        return_tensors: Optional[Union[str, TensorType]] = None,
        verbose: bool = True,
    ) -> BatchEncoding:
        """
        Pad a single encoded input or a batch of encoded inputs up to predefined length or to the max sequence length
        in the batch.

        Padding side (left/right) padding token ids are defined at the tokenizer level (with `self.padding_side`,
        `self.pad_token_id` and `self.pad_token_type_id`).

        Please note that with a fast tokenizer, using the `__call__` method is faster than using a method to encode the
        text followed by a call to the `pad` method to get a padded encoding.

        <Tip>

        If the `encoded_inputs` passed are dictionary of numpy arrays, PyTorch tensors or TensorFlow tensors, the
        result will use the same type unless you provide a different tensor type with `return_tensors`. In the case of
        PyTorch tensors, you will lose the specific device of your tensors however.

        </Tip>

        Args:
            encoded_inputs ([`BatchEncoding`], list of [`BatchEncoding`], `Dict[str, List[int]]`, `Dict[str, List[List[int]]` or `List[Dict[str, List[int]]]`):
                Tokenized inputs. Can represent one input ([`BatchEncoding`] or `Dict[str, List[int]]`) or a batch of
                tokenized inputs (list of [`BatchEncoding`], *Dict[str, List[List[int]]]* or *List[Dict[str,
                List[int]]]*) so you can use this method during preprocessing as well as in a PyTorch Dataloader
                collate function.

                Instead of `List[int]` you can have tensors (numpy arrays, PyTorch tensors or TensorFlow tensors), see
                the note above for the return type.
            padding (`bool`, `str` or [`~utils.PaddingStrategy`], *optional*, defaults to `True`):
                 Select a strategy to pad the returned sequences (according to the model's padding side and padding
                 index) among:

                - `True` or `'longest'`: Pad to the longest sequence in the batch (or no padding if only a single
                  sequence if provided).
                - `'max_length'`: Pad to a maximum length specified with the argument `max_length` or to the maximum
                  acceptable input length for the model if that argument is not provided.
                - `False` or `'do_not_pad'` (default): No padding (i.e., can output a batch with sequences of different
                  lengths).
            max_length (`int`, *optional*):
                Maximum length of the returned list and optionally padding length (see above).
            pad_to_multiple_of (`int`, *optional*):
                If set will pad the sequence to a multiple of the provided value.

                This is especially useful to enable the use of Tensor Cores on NVIDIA hardware with compute capability
                `>= 7.5` (Volta).
            return_attention_mask (`bool`, *optional*):
                Whether to return the attention mask. If left to the default, will return the attention mask according
                to the specific tokenizer's default, defined by the `return_outputs` attribute.

                [What are attention masks?](../glossary#attention-mask)
            return_tensors (`str` or [`~utils.TensorType`], *optional*):
                If set, will return tensors instead of list of python integers. Acceptable values are:

                - `'tf'`: Return TensorFlow `tf.constant` objects.
                - `'pt'`: Return PyTorch `torch.Tensor` objects.
                - `'np'`: Return Numpy `np.ndarray` objects.
            verbose (`bool`, *optional*, defaults to `True`):
                Whether or not to print more information and warnings.
        """
        if self.__class__.__name__.endswith("Fast"):
            if not self.deprecation_warnings.get("Asking-to-pad-a-fast-tokenizer", False):
                logger.warning_advice(
                    f"You're using a {self.__class__.__name__} tokenizer. Please note that with a fast tokenizer,"
                    " using the `__call__` method is faster than using a method to encode the text followed by a call"
                    " to the `pad` method to get a padded encoding."
                )
                self.deprecation_warnings["Asking-to-pad-a-fast-tokenizer"] = True

        # If we have a list of dicts, let's convert it in a dict of lists
        # We do this to allow using this method as a collate_fn function in PyTorch Dataloader
        if isinstance(encoded_inputs, (list, tuple)) and isinstance(encoded_inputs[0], Mapping):
            encoded_inputs = {key: [example[key] for example in encoded_inputs] for key in encoded_inputs[0].keys()}

        # The model's main input name, usually `input_ids`, has be passed for padding
        if self.model_input_names[0] not in encoded_inputs:
            raise ValueError(
                "You should supply an encoding or a list of encodings to this method "
                f"that includes {self.model_input_names[0]}, but you provided {list(encoded_inputs.keys())}"
            )

        required_input = encoded_inputs[self.model_input_names[0]]

        if required_input is None or (isinstance(required_input, Sized) and len(required_input) == 0):
            if return_attention_mask:
                encoded_inputs["attention_mask"] = []
            return encoded_inputs

        # If we have PyTorch/TF/NumPy tensors/arrays as inputs, we cast them as python objects
        # and rebuild them afterwards if no return_tensors is specified
        # Note that we lose the specific device the tensor may be on for PyTorch

        first_element = required_input[0]
        if isinstance(first_element, (list, tuple)):
            # first_element might be an empty list/tuple in some edge cases so we grab the first non empty element.
            for item in required_input:
                if len(item) != 0:
                    first_element = item[0]
                    break
        # At this state, if `first_element` is still a list/tuple, it's an empty one so there is nothing to do.
        if not isinstance(first_element, (int, list, tuple)):
            if is_tf_tensor(first_element):
                return_tensors = "tf" if return_tensors is None else return_tensors
            elif is_torch_tensor(first_element):
                return_tensors = "pt" if return_tensors is None else return_tensors
            elif isinstance(first_element, np.ndarray):
                return_tensors = "np" if return_tensors is None else return_tensors
            else:
                raise ValueError(
                    f"type of {first_element} unknown: {type(first_element)}. "
                    "Should be one of a python, numpy, pytorch or tensorflow object."
                )

            for key, value in encoded_inputs.items():
                encoded_inputs[key] = to_py_obj(value)

        # Convert padding_strategy in PaddingStrategy
        padding_strategy, _, max_length, _ = self._get_padding_truncation_strategies(
            padding=padding, max_length=max_length, verbose=verbose
        )

        required_input = encoded_inputs[self.model_input_names[0]]
        if required_input and not isinstance(required_input[0], (list, tuple)):
            encoded_inputs = self._pad(
                encoded_inputs,
                max_length=max_length,
                padding_strategy=padding_strategy,
                pad_to_multiple_of=pad_to_multiple_of,
                return_attention_mask=return_attention_mask,
            )
            return BatchEncoding(encoded_inputs, tensor_type=return_tensors)

        batch_size = len(required_input)
        assert all(
            len(v) == batch_size for v in encoded_inputs.values()
        ), "Some items in the output dictionary have a different batch size than others."

        if padding_strategy == PaddingStrategy.LONGEST:
            max_length = max(len(inputs) for inputs in required_input)
            padding_strategy = PaddingStrategy.MAX_LENGTH

        batch_outputs = {}
        for i in range(batch_size):
            inputs = {k: v[i] for k, v in encoded_inputs.items()}
            outputs = self._pad(
                inputs,
                max_length=max_length,
                padding_strategy=padding_strategy,
                pad_to_multiple_of=pad_to_multiple_of,
                return_attention_mask=return_attention_mask,
            )

            for key, value in outputs.items():
                if key not in batch_outputs:
                    batch_outputs[key] = []
                batch_outputs[key].append(value)

        return BatchEncoding(batch_outputs, tensor_type=return_tensors)

    def create_token_type_ids_from_sequences(
        self, token_ids_0: List[int], token_ids_1: Optional[List[int]] = None
    ) -> List[int]:
        """
        Create the token type IDs corresponding to the sequences passed. [What are token type
        IDs?](../glossary#token-type-ids)

        Should be overridden in a subclass if the model has a special way of building those.

        Args:
            token_ids_0 (`List[int]`): The first tokenized sequence.
            token_ids_1 (`List[int]`, *optional*): The second tokenized sequence.

        Returns:
            `List[int]`: The token type ids.
        """
        if token_ids_1 is None:
            return len(token_ids_0) * [0]
        return [0] * len(token_ids_0) + [1] * len(token_ids_1)

    def build_inputs_with_special_tokens(
        self, token_ids_0: List[int], token_ids_1: Optional[List[int]] = None
    ) -> List[int]:
        """
        Build model inputs from a sequence or a pair of sequence for sequence classification tasks by concatenating and
        adding special tokens.

        This implementation does not add special tokens and this method should be overridden in a subclass.

        Args:
            token_ids_0 (`List[int]`): The first tokenized sequence.
            token_ids_1 (`List[int]`, *optional*): The second tokenized sequence.

        Returns:
            `List[int]`: The model input with special tokens.
        """
        if token_ids_1 is None:
            return token_ids_0
        return token_ids_0 + token_ids_1

    @add_end_docstrings(ENCODE_KWARGS_DOCSTRING, ENCODE_PLUS_ADDITIONAL_KWARGS_DOCSTRING)
    def prepare_for_model(
        self,
        ids: List[int],
        pair_ids: Optional[List[int]] = None,
        add_special_tokens: bool = True,
        padding: Union[bool, str, PaddingStrategy] = False,
        truncation: Union[bool, str, TruncationStrategy] = None,
        max_length: Optional[int] = None,
        stride: int = 0,
        pad_to_multiple_of: Optional[int] = None,
        return_tensors: Optional[Union[str, TensorType]] = None,
        return_token_type_ids: Optional[bool] = None,
        return_attention_mask: Optional[bool] = None,
        return_overflowing_tokens: bool = False,
        return_special_tokens_mask: bool = False,
        return_offsets_mapping: bool = False,
        return_length: bool = False,
        verbose: bool = True,
        prepend_batch_axis: bool = False,
        **kwargs,
    ) -> BatchEncoding:
        """
        Prepares a sequence of input id, or a pair of sequences of inputs ids so that it can be used by the model. It
        adds special tokens, truncates sequences if overflowing while taking into account the special tokens and
        manages a moving window (with user defined stride) for overflowing tokens. Please Note, for *pair_ids*
        different than `None` and *truncation_strategy = longest_first* or `True`, it is not possible to return
        overflowing tokens. Such a combination of arguments will raise an error.

        Args:
            ids (`List[int]`):
                Tokenized input ids of the first sequence. Can be obtained from a string by chaining the `tokenize` and
                `convert_tokens_to_ids` methods.
            pair_ids (`List[int]`, *optional*):
                Tokenized input ids of the second sequence. Can be obtained from a string by chaining the `tokenize`
                and `convert_tokens_to_ids` methods.
        """

        # Backward compatibility for 'truncation_strategy', 'pad_to_max_length'
        padding_strategy, truncation_strategy, max_length, kwargs = self._get_padding_truncation_strategies(
            padding=padding,
            truncation=truncation,
            max_length=max_length,
            pad_to_multiple_of=pad_to_multiple_of,
            verbose=verbose,
            **kwargs,
        )

        pair = bool(pair_ids is not None)
        len_ids = len(ids)
        len_pair_ids = len(pair_ids) if pair else 0

        if return_token_type_ids and not add_special_tokens:
            raise ValueError(
                "Asking to return token_type_ids while setting add_special_tokens to False "
                "results in an undefined behavior. Please set add_special_tokens to True or "
                "set return_token_type_ids to None."
            )

        if (
            return_overflowing_tokens
            and truncation_strategy == TruncationStrategy.LONGEST_FIRST
            and pair_ids is not None
        ):
            raise ValueError(
                "Not possible to return overflowing tokens for pair of sequences with the "
                "`longest_first`. Please select another truncation strategy than `longest_first`, "
                "for instance `only_second` or `only_first`."
            )

        # Load from model defaults
        if return_token_type_ids is None:
            return_token_type_ids = "token_type_ids" in self.model_input_names
        if return_attention_mask is None:
            return_attention_mask = "attention_mask" in self.model_input_names

        encoded_inputs = {}

        # Compute the total size of the returned encodings
        total_len = len_ids + len_pair_ids + (self.num_special_tokens_to_add(pair=pair) if add_special_tokens else 0)

        # Truncation: Handle max sequence length
        overflowing_tokens = []
        if truncation_strategy != TruncationStrategy.DO_NOT_TRUNCATE and max_length and total_len > max_length:
            ids, pair_ids, overflowing_tokens = self.truncate_sequences(
                ids,
                pair_ids=pair_ids,
                num_tokens_to_remove=total_len - max_length,
                truncation_strategy=truncation_strategy,
                stride=stride,
            )

        if return_overflowing_tokens:
            encoded_inputs["overflowing_tokens"] = overflowing_tokens
            encoded_inputs["num_truncated_tokens"] = total_len - max_length

        # Add special tokens
        if add_special_tokens:
            sequence = self.build_inputs_with_special_tokens(ids, pair_ids)
            token_type_ids = self.create_token_type_ids_from_sequences(ids, pair_ids)
        else:
            sequence = ids + pair_ids if pair else ids
            token_type_ids = [0] * len(ids) + ([0] * len(pair_ids) if pair else [])

        # Build output dictionary
        encoded_inputs["input_ids"] = sequence
        if return_token_type_ids:
            encoded_inputs["token_type_ids"] = token_type_ids
        if return_special_tokens_mask:
            if add_special_tokens:
                encoded_inputs["special_tokens_mask"] = self.get_special_tokens_mask(ids, pair_ids)
            else:
                encoded_inputs["special_tokens_mask"] = [0] * len(sequence)

        # Check lengths
        self._eventual_warn_about_too_long_sequence(encoded_inputs["input_ids"], max_length, verbose)

        # Padding
        if padding_strategy != PaddingStrategy.DO_NOT_PAD or return_attention_mask:
            encoded_inputs = self.pad(
                encoded_inputs,
                max_length=max_length,
                padding=padding_strategy.value,
                pad_to_multiple_of=pad_to_multiple_of,
                return_attention_mask=return_attention_mask,
            )

        if return_length:
            encoded_inputs["length"] = len(encoded_inputs["input_ids"])

        batch_outputs = BatchEncoding(
            encoded_inputs, tensor_type=return_tensors, prepend_batch_axis=prepend_batch_axis
        )

        return batch_outputs

    def truncate_sequences(
        self,
        ids: List[int],
        pair_ids: Optional[List[int]] = None,
        num_tokens_to_remove: int = 0,
        truncation_strategy: Union[str, TruncationStrategy] = "longest_first",
        stride: int = 0,
    ) -> Tuple[List[int], List[int], List[int]]:
        """
        Truncates a sequence pair in-place following the strategy.

        Args:
            ids (`List[int]`):
                Tokenized input ids of the first sequence. Can be obtained from a string by chaining the `tokenize` and
                `convert_tokens_to_ids` methods.
            pair_ids (`List[int]`, *optional*):
                Tokenized input ids of the second sequence. Can be obtained from a string by chaining the `tokenize`
                and `convert_tokens_to_ids` methods.
            num_tokens_to_remove (`int`, *optional*, defaults to 0):
                Number of tokens to remove using the truncation strategy.
            truncation_strategy (`str` or [`~tokenization_utils_base.TruncationStrategy`], *optional*, defaults to `False`):
                The strategy to follow for truncation. Can be:

                - `'longest_first'`: Truncate to a maximum length specified with the argument `max_length` or to the
                  maximum acceptable input length for the model if that argument is not provided. This will truncate
                  token by token, removing a token from the longest sequence in the pair if a pair of sequences (or a
                  batch of pairs) is provided.
                - `'only_first'`: Truncate to a maximum length specified with the argument `max_length` or to the
                  maximum acceptable input length for the model if that argument is not provided. This will only
                  truncate the first sequence of a pair if a pair of sequences (or a batch of pairs) is provided.
                - `'only_second'`: Truncate to a maximum length specified with the argument `max_length` or to the
                  maximum acceptable input length for the model if that argument is not provided. This will only
                  truncate the second sequence of a pair if a pair of sequences (or a batch of pairs) is provided.
                - `'do_not_truncate'` (default): No truncation (i.e., can output batch with sequence lengths greater
                  than the model maximum admissible input size).
            stride (`int`, *optional*, defaults to 0):
                If set to a positive number, the overflowing tokens returned will contain some tokens from the main
                sequence returned. The value of this argument defines the number of additional tokens.

        Returns:
            `Tuple[List[int], List[int], List[int]]`: The truncated `ids`, the truncated `pair_ids` and the list of
            overflowing tokens. Note: The *longest_first* strategy returns empty list of overflowing tokens if a pair
            of sequences (or a batch of pairs) is provided.
        """
        if num_tokens_to_remove <= 0:
            return ids, pair_ids, []

        if not isinstance(truncation_strategy, TruncationStrategy):
            truncation_strategy = TruncationStrategy(truncation_strategy)

        overflowing_tokens = []
        if truncation_strategy == TruncationStrategy.ONLY_FIRST or (
            truncation_strategy == TruncationStrategy.LONGEST_FIRST and pair_ids is None
        ):
            if len(ids) > num_tokens_to_remove:
                window_len = min(len(ids), stride + num_tokens_to_remove)
                if self.truncation_side == "left":
                    overflowing_tokens = ids[:window_len]
                    ids = ids[num_tokens_to_remove:]
                elif self.truncation_side == "right":
                    overflowing_tokens = ids[-window_len:]
                    ids = ids[:-num_tokens_to_remove]
                else:
                    raise ValueError(f"invalid truncation strategy: {self.truncation_side}, use 'left' or 'right'.")

            else:
                error_msg = (
                    f"We need to remove {num_tokens_to_remove} to truncate the input "
                    f"but the first sequence has a length {len(ids)}. "
                )
                if truncation_strategy == TruncationStrategy.ONLY_FIRST:
                    error_msg = (
                        error_msg + "Please select another truncation strategy than "
                        f"{truncation_strategy}, for instance 'longest_first' or 'only_second'."
                    )
                logger.error(error_msg)
        elif truncation_strategy == TruncationStrategy.LONGEST_FIRST:
            logger.warning(
                "Be aware, overflowing tokens are not returned for the setting you have chosen,"
                f" i.e. sequence pairs with the '{TruncationStrategy.LONGEST_FIRST.value}' "
                "truncation strategy. So the returned list will always be empty even if some "
                "tokens have been removed."
            )
            for _ in range(num_tokens_to_remove):
                if pair_ids is None or len(ids) > len(pair_ids):
                    if self.truncation_side == "right":
                        ids = ids[:-1]
                    elif self.truncation_side == "left":
                        ids = ids[1:]
                    else:
                        raise ValueError("invalid truncation strategy:" + str(self.truncation_side))
                else:
                    if self.truncation_side == "right":
                        pair_ids = pair_ids[:-1]
                    elif self.truncation_side == "left":
                        pair_ids = pair_ids[1:]
                    else:
                        raise ValueError("invalid truncation strategy:" + str(self.truncation_side))
        elif truncation_strategy == TruncationStrategy.ONLY_SECOND and pair_ids is not None:
            if len(pair_ids) > num_tokens_to_remove:
                window_len = min(len(pair_ids), stride + num_tokens_to_remove)
                if self.truncation_side == "right":
                    overflowing_tokens = pair_ids[-window_len:]
                    pair_ids = pair_ids[:-num_tokens_to_remove]
                elif self.truncation_side == "left":
                    overflowing_tokens = pair_ids[:window_len]
                    pair_ids = pair_ids[num_tokens_to_remove:]
                else:
                    raise ValueError("invalid truncation strategy:" + str(self.truncation_side))
            else:
                logger.error(
                    f"We need to remove {num_tokens_to_remove} to truncate the input "
                    f"but the second sequence has a length {len(pair_ids)}. "
                    f"Please select another truncation strategy than {truncation_strategy}, "
                    "for instance 'longest_first' or 'only_first'."
                )

        return (ids, pair_ids, overflowing_tokens)

    def _pad(
        self,
        encoded_inputs: Union[Dict[str, EncodedInput], BatchEncoding],
        max_length: Optional[int] = None,
        padding_strategy: PaddingStrategy = PaddingStrategy.DO_NOT_PAD,
        pad_to_multiple_of: Optional[int] = None,
        return_attention_mask: Optional[bool] = None,
    ) -> dict:
        """
        Pad encoded inputs (on left/right and up to predefined length or max length in the batch)

        Args:
            encoded_inputs:
                Dictionary of tokenized inputs (`List[int]`) or batch of tokenized inputs (`List[List[int]]`).
            max_length: maximum length of the returned list and optionally padding length (see below).
                Will truncate by taking into account the special tokens.
            padding_strategy: PaddingStrategy to use for padding.

                - PaddingStrategy.LONGEST Pad to the longest sequence in the batch
                - PaddingStrategy.MAX_LENGTH: Pad to the max length (default)
                - PaddingStrategy.DO_NOT_PAD: Do not pad
                The tokenizer padding sides are defined in self.padding_side:

                    - 'left': pads on the left of the sequences
                    - 'right': pads on the right of the sequences
            pad_to_multiple_of: (optional) Integer if set will pad the sequence to a multiple of the provided value.
                This is especially useful to enable the use of Tensor Core on NVIDIA hardware with compute capability
                `>= 7.5` (Volta).
            return_attention_mask:
                (optional) Set to False to avoid returning attention mask (default: set to model specifics)
        """
        # Load from model defaults
        if return_attention_mask is None:
            return_attention_mask = "attention_mask" in self.model_input_names

        required_input = encoded_inputs[self.model_input_names[0]]

        if padding_strategy == PaddingStrategy.LONGEST:
            max_length = len(required_input)

        if max_length is not None and pad_to_multiple_of is not None and (max_length % pad_to_multiple_of != 0):
            max_length = ((max_length // pad_to_multiple_of) + 1) * pad_to_multiple_of

        needs_to_be_padded = padding_strategy != PaddingStrategy.DO_NOT_PAD and len(required_input) != max_length

        # Initialize attention mask if not present.
        if return_attention_mask and "attention_mask" not in encoded_inputs:
            encoded_inputs["attention_mask"] = [1] * len(required_input)

        if needs_to_be_padded:
            difference = max_length - len(required_input)

            if self.padding_side == "right":
                if return_attention_mask:
                    encoded_inputs["attention_mask"] = encoded_inputs["attention_mask"] + [0] * difference
                if "token_type_ids" in encoded_inputs:
                    encoded_inputs["token_type_ids"] = (
                        encoded_inputs["token_type_ids"] + [self.pad_token_type_id] * difference
                    )
                if "special_tokens_mask" in encoded_inputs:
                    encoded_inputs["special_tokens_mask"] = encoded_inputs["special_tokens_mask"] + [1] * difference
                encoded_inputs[self.model_input_names[0]] = required_input + [self.pad_token_id] * difference
            elif self.padding_side == "left":
                if return_attention_mask:
                    encoded_inputs["attention_mask"] = [0] * difference + encoded_inputs["attention_mask"]
                if "token_type_ids" in encoded_inputs:
                    encoded_inputs["token_type_ids"] = [self.pad_token_type_id] * difference + encoded_inputs[
                        "token_type_ids"
                    ]
                if "special_tokens_mask" in encoded_inputs:
                    encoded_inputs["special_tokens_mask"] = [1] * difference + encoded_inputs["special_tokens_mask"]
                encoded_inputs[self.model_input_names[0]] = [self.pad_token_id] * difference + required_input
            else:
                raise ValueError("Invalid padding strategy:" + str(self.padding_side))

        return encoded_inputs

    def convert_tokens_to_string(self, tokens: List[str]) -> str:
        """
        Converts a sequence of tokens in a single string. The most simple way to do it is `" ".join(tokens)` but we
        often want to remove sub-word tokenization artifacts at the same time.

        Args:
            tokens (`List[str]`): The token to join in a string.

        Returns:
            `str`: The joined tokens.
        """
        raise NotImplementedError

    def batch_decode(
        self,
        sequences: Union[List[int], List[List[int]], "np.ndarray", "torch.Tensor", "tf.Tensor"],
        skip_special_tokens: bool = False,
        clean_up_tokenization_spaces: bool = None,
        **kwargs,
    ) -> List[str]:
        """
        Convert a list of lists of token ids into a list of strings by calling decode.

        Args:
            sequences (`Union[List[int], List[List[int]], np.ndarray, torch.Tensor, tf.Tensor]`):
                List of tokenized input ids. Can be obtained using the `__call__` method.
            skip_special_tokens (`bool`, *optional*, defaults to `False`):
                Whether or not to remove special tokens in the decoding.
            clean_up_tokenization_spaces (`bool`, *optional*):
                Whether or not to clean up the tokenization spaces. If `None`, will default to
                `self.clean_up_tokenization_spaces`.
            kwargs (additional keyword arguments, *optional*):
                Will be passed to the underlying model specific decode method.

        Returns:
            `List[str]`: The list of decoded sentences.
        """
        return [
            self.decode(
                seq,
                skip_special_tokens=skip_special_tokens,
                clean_up_tokenization_spaces=clean_up_tokenization_spaces,
                **kwargs,
            )
            for seq in sequences
        ]

    def decode(
        self,
        token_ids: Union[int, List[int], "np.ndarray", "torch.Tensor", "tf.Tensor"],
        skip_special_tokens: bool = False,
        clean_up_tokenization_spaces: bool = None,
        **kwargs,
    ) -> str:
        """
        Converts a sequence of ids in a string, using the tokenizer and vocabulary with options to remove special
        tokens and clean up tokenization spaces.

        Similar to doing `self.convert_tokens_to_string(self.convert_ids_to_tokens(token_ids))`.

        Args:
            token_ids (`Union[int, List[int], np.ndarray, torch.Tensor, tf.Tensor]`):
                List of tokenized input ids. Can be obtained using the `__call__` method.
            skip_special_tokens (`bool`, *optional*, defaults to `False`):
                Whether or not to remove special tokens in the decoding.
            clean_up_tokenization_spaces (`bool`, *optional*):
                Whether or not to clean up the tokenization spaces. If `None`, will default to
                `self.clean_up_tokenization_spaces`.
            kwargs (additional keyword arguments, *optional*):
                Will be passed to the underlying model specific decode method.

        Returns:
            `str`: The decoded sentence.
        """
        # Convert inputs to python lists
        token_ids = to_py_obj(token_ids)

        return self._decode(
            token_ids=token_ids,
            skip_special_tokens=skip_special_tokens,
            clean_up_tokenization_spaces=clean_up_tokenization_spaces,
            **kwargs,
        )

    def _decode(
        self,
        token_ids: Union[int, List[int]],
        skip_special_tokens: bool = False,
        clean_up_tokenization_spaces: bool = None,
        **kwargs,
    ) -> str:
        raise NotImplementedError

    def get_special_tokens_mask(
        self, token_ids_0: List[int], token_ids_1: Optional[List[int]] = None, already_has_special_tokens: bool = False
    ) -> List[int]:
        """
        Retrieves sequence ids from a token list that has no special tokens added. This method is called when adding
        special tokens using the tokenizer `prepare_for_model` or `encode_plus` methods.

        Args:
            token_ids_0 (`List[int]`):
                List of ids of the first sequence.
            token_ids_1 (`List[int]`, *optional*):
                List of ids of the second sequence.
            already_has_special_tokens (`bool`, *optional*, defaults to `False`):
                Whether or not the token list is already formatted with special tokens for the model.

        Returns:
            A list of integers in the range [0, 1]: 1 for a special token, 0 for a sequence token.
        """
        assert already_has_special_tokens and token_ids_1 is None, (
            "You cannot use ``already_has_special_tokens=False`` with this tokenizer. "
            "Please use a slow (full python) tokenizer to activate this argument. "
            "Or set `return_special_tokens_mask=True` when calling the encoding method "
            "to get the special tokens mask in any tokenizer. "
        )

        all_special_ids = self.all_special_ids  # cache the property

        special_tokens_mask = [1 if token in all_special_ids else 0 for token in token_ids_0]

        return special_tokens_mask

    @staticmethod
    def clean_up_tokenization(out_string: str) -> str:
        """
        Clean up a list of simple English tokenization artifacts like spaces before punctuations and abbreviated forms.

        Args:
            out_string (`str`): The text to clean up.

        Returns:
            `str`: The cleaned-up string.
        """
        out_string = (
            out_string.replace(" .", ".")
            .replace(" ?", "?")
            .replace(" !", "!")
            .replace(" ,", ",")
            .replace(" ' ", "'")
            .replace(" n't", "n't")
            .replace(" 'm", "'m")
            .replace(" 's", "'s")
            .replace(" 've", "'ve")
            .replace(" 're", "'re")
        )
        return out_string

    def _eventual_warn_about_too_long_sequence(self, ids: List[int], max_length: Optional[int], verbose: bool):
        """
        Depending on the input and internal state we might trigger a warning about a sequence that is too long for its
        corresponding model

        Args:
            ids (`List[str]`): The ids produced by the tokenization
            max_length (`int`, *optional*): The max_length desired (does not trigger a warning if it is set)
            verbose (`bool`): Whether or not to print more information and warnings.

        """
        if max_length is None and len(ids) > self.model_max_length and verbose:
            if not self.deprecation_warnings.get("sequence-length-is-longer-than-the-specified-maximum", False):
                logger.warning(
                    "Token indices sequence length is longer than the specified maximum sequence length "
                    f"for this model ({len(ids)} > {self.model_max_length}). Running this sequence through the model "
                    "will result in indexing errors"
                )
            self.deprecation_warnings["sequence-length-is-longer-than-the-specified-maximum"] = True

    def _switch_to_input_mode(self):
        """
        Private method to put the tokenizer in input mode (when it has different modes for input/outputs)
        """
        pass

    def _switch_to_target_mode(self):
        """
        Private method to put the tokenizer in target mode (when it has different modes for input/outputs)
        """
        pass

    @contextmanager
    def as_target_tokenizer(self):
        """
        Temporarily sets the tokenizer for encoding the targets. Useful for tokenizer associated to
        sequence-to-sequence models that need a slightly different processing for the labels.
        """
        warnings.warn(
            "`as_target_tokenizer` is deprecated and will be removed in v5 of Transformers. You can tokenize your "
            "labels by using the argument `text_target` of the regular `__call__` method (either in the same call as "
            "your input texts if you use the same keyword arguments, or in a separate call."
        )
        self._switch_to_target_mode()
        self._in_target_context_manager = True
        yield
        self._in_target_context_manager = False
        self._switch_to_input_mode()

    @classmethod
    def register_for_auto_class(cls, auto_class="AutoTokenizer"):
        """
        Register this class with a given auto class. This should only be used for custom tokenizers as the ones in the
        library are already mapped with `AutoTokenizer`.

        <Tip warning={true}>

        This API is experimental and may have some slight breaking changes in the next releases.

        </Tip>

        Args:
            auto_class (`str` or `type`, *optional*, defaults to `"AutoTokenizer"`):
                The auto class to register this new tokenizer with.
        """
        if not isinstance(auto_class, str):
            auto_class = auto_class.__name__

        import transformers.models.auto as auto_module

        if not hasattr(auto_module, auto_class):
            raise ValueError(f"{auto_class} is not a valid auto class.")

        cls._auto_class = auto_class

    def prepare_seq2seq_batch(
        self,
        src_texts: List[str],
        tgt_texts: Optional[List[str]] = None,
        max_length: Optional[int] = None,
        max_target_length: Optional[int] = None,
        padding: str = "longest",
        return_tensors: str = None,
        truncation: bool = True,
        **kwargs,
    ) -> BatchEncoding:
        """
        Prepare model inputs for translation. For best performance, translate one sentence at a time.

        Arguments:
            src_texts (`List[str]`):
                List of documents to summarize or source language texts.
            tgt_texts (`list`, *optional*):
                List of summaries or target language texts.
            max_length (`int`, *optional*):
                Controls the maximum length for encoder inputs (documents to summarize or source language texts) If
                left unset or set to `None`, this will use the predefined model maximum length if a maximum length is
                required by one of the truncation/padding parameters. If the model has no specific maximum input length
                (like XLNet) truncation/padding to a maximum length will be deactivated.
            max_target_length (`int`, *optional*):
                Controls the maximum length of decoder inputs (target language texts or summaries) If left unset or set
                to `None`, this will use the max_length value.
            padding (`bool`, `str` or [`~utils.PaddingStrategy`], *optional*, defaults to `False`):
                Activates and controls padding. Accepts the following values:

                - `True` or `'longest'`: Pad to the longest sequence in the batch (or no padding if only a single
                  sequence if provided).
                - `'max_length'`: Pad to a maximum length specified with the argument `max_length` or to the maximum
                  acceptable input length for the model if that argument is not provided.
                - `False` or `'do_not_pad'` (default): No padding (i.e., can output a batch with sequences of different
                  lengths).
            return_tensors (`str` or [`~utils.TensorType`], *optional*):
                If set, will return tensors instead of list of python integers. Acceptable values are:

                - `'tf'`: Return TensorFlow `tf.constant` objects.
                - `'pt'`: Return PyTorch `torch.Tensor` objects.
                - `'np'`: Return Numpy `np.ndarray` objects.
            truncation (`bool`, `str` or [`~tokenization_utils_base.TruncationStrategy`], *optional*, defaults to `True`):
                Activates and controls truncation. Accepts the following values:

                - `True` or `'longest_first'`: Truncate to a maximum length specified with the argument `max_length` or
                  to the maximum acceptable input length for the model if that argument is not provided. This will
                  truncate token by token, removing a token from the longest sequence in the pair if a pair of
                  sequences (or a batch of pairs) is provided.
                - `'only_first'`: Truncate to a maximum length specified with the argument `max_length` or to the
                  maximum acceptable input length for the model if that argument is not provided. This will only
                  truncate the first sequence of a pair if a pair of sequences (or a batch of pairs) is provided.
                - `'only_second'`: Truncate to a maximum length specified with the argument `max_length` or to the
                  maximum acceptable input length for the model if that argument is not provided. This will only
                  truncate the second sequence of a pair if a pair of sequences (or a batch of pairs) is provided.
                - `False` or `'do_not_truncate'` (default): No truncation (i.e., can output batch with sequence lengths
                  greater than the model maximum admissible input size).
            **kwargs:
                Additional keyword arguments passed along to `self.__call__`.

        Return:
            [`BatchEncoding`]: A [`BatchEncoding`] with the following fields:

            - **input_ids** -- List of token ids to be fed to the encoder.
            - **attention_mask** -- List of indices specifying which tokens should be attended to by the model.
            - **labels** -- List of token ids for tgt_texts.

            The full set of keys `[input_ids, attention_mask, labels]`, will only be returned if tgt_texts is passed.
            Otherwise, input_ids, attention_mask will be the only keys.
        """
        # docstyle-ignore
        formatted_warning = """
`prepare_seq2seq_batch` is deprecated and will be removed in version 5 of HuggingFace Transformers. Use the regular
`__call__` method to prepare your inputs and targets.

Here is a short example:

model_inputs = tokenizer(src_texts, text_target=tgt_texts, ...)

If you either need to use different keyword arguments for the source and target texts, you should do two calls like
this:

model_inputs = tokenizer(src_texts, ...)
labels = tokenizer(text_target=tgt_texts, ...)
model_inputs["labels"] = labels["input_ids"]

See the documentation of your specific tokenizer for more details on the specific arguments to the tokenizer of choice.
For a more complete example, see the implementation of `prepare_seq2seq_batch`.
"""
        warnings.warn(formatted_warning, FutureWarning)
        # mBART-specific kwargs that should be ignored by other models.
        kwargs.pop("src_lang", None)
        kwargs.pop("tgt_lang", None)
        if max_length is None:
            max_length = self.model_max_length
        model_inputs = self(
            src_texts,
            add_special_tokens=True,
            return_tensors=return_tensors,
            max_length=max_length,
            padding=padding,
            truncation=truncation,
            **kwargs,
        )
        if tgt_texts is None:
            return model_inputs
        # Process tgt_texts
        if max_target_length is None:
            max_target_length = max_length
        with self.as_target_tokenizer():
            labels = self(
                tgt_texts,
                add_special_tokens=True,
                return_tensors=return_tensors,
                padding=padding,
                max_length=max_target_length,
                truncation=truncation,
                **kwargs,
            )
        model_inputs["labels"] = labels["input_ids"]
        return model_inputs


def get_fast_tokenizer_file(tokenization_files: List[str]) -> str:
    """
    Get the tokenization file to use for this version of transformers.

    Args:
        tokenization_files (`List[str]`): The list of available configuration files.

    Returns:
        `str`: The tokenization file to use.
    """
    tokenizer_files_map = {}
    for file_name in tokenization_files:
        search = _re_tokenizer_file.search(file_name)
        if search is not None:
            v = search.groups()[0]
            tokenizer_files_map[v] = file_name
    available_versions = sorted(tokenizer_files_map.keys())

    # Defaults to FULL_TOKENIZER_FILE and then try to look at some newer versions.
    tokenizer_file = FULL_TOKENIZER_FILE
    transformers_version = version.parse(__version__)
    for v in available_versions:
        if version.parse(v) <= transformers_version:
            tokenizer_file = tokenizer_files_map[v]
        else:
            # No point going further since the versions are sorted.
            break

    return tokenizer_file


# To update the docstring, we need to copy the method, otherwise we change the original docstring.
PreTrainedTokenizerBase.push_to_hub = copy_func(PreTrainedTokenizerBase.push_to_hub)
if PreTrainedTokenizerBase.push_to_hub.__doc__ is not None:
    PreTrainedTokenizerBase.push_to_hub.__doc__ = PreTrainedTokenizerBase.push_to_hub.__doc__.format(
        object="tokenizer", object_class="AutoTokenizer", object_files="tokenizer files"
    )<|MERGE_RESOLUTION|>--- conflicted
+++ resolved
@@ -831,16 +831,6 @@
         "additional_special_tokens",
     ]
 
-<<<<<<< HEAD
-    def __init__(self, verbose=True, **kwargs):
-        self._bos_token: AddedToken = None
-        self._eos_token: AddedToken = None
-        self._unk_token: AddedToken = None
-        self._sep_token: AddedToken = None
-        self._pad_token: AddedToken = None
-        self._cls_token: AddedToken = None
-        self._mask_token: AddedToken = None
-=======
     def __init__(self, verbose=False, **kwargs):
         self._bos_token = None
         self._eos_token = None
@@ -849,7 +839,6 @@
         self._pad_token = None
         self._cls_token = None
         self._mask_token = None
->>>>>>> fe2877ce
         self._pad_token_type_id = 0
         self._additional_special_tokens: List[AddedToken] = []
         self.verbose = verbose
@@ -1170,15 +1159,7 @@
 
     @additional_special_tokens.setter
     def additional_special_tokens(self, value):
-<<<<<<< HEAD
-        # this is going to be deprecated.
-        self._additional_special_tokens = [] if value is not None else None
-        if value is not None:
-            for token in value:
-                self._additional_special_tokens.append(token)
-=======
         self._additional_special_tokens = value if value is not None else None
->>>>>>> fe2877ce
 
     @property
     def bos_token_id(self) -> Optional[int]:
@@ -2181,29 +2162,17 @@
             init_kwargs["__slow_tokenizer"] = slow_tokenizer
         init_kwargs["name_or_path"] = pretrained_model_name_or_path
 
-<<<<<<< HEAD
-        additional_special_tokens = init_kwargs.pop("additional_special_tokens", None) or []
-        # The additional special tokens will be added if they don't exist. Only saved as init_kwargs not added_tokens anymore
-
-        added_tokens_decoder = {}
-        legacy_saved = "added_tokens_decoder" not in init_kwargs
-        if not legacy_saved:
-=======
         #### Handle tokenizer serialization of added and special tokens
         added_tokens_decoder: Dict[int, AddedToken] = {}
         added_tokens_map: Dict[str, AddedToken] = {}
         # if we have info on the slow added tokens
         if "added_tokens_decoder" in init_kwargs:
->>>>>>> fe2877ce
             for idx, token in init_kwargs["added_tokens_decoder"].items():
                 if isinstance(token, dict):
                     token = AddedToken(**token)
                 if isinstance(token, AddedToken):
                     added_tokens_decoder[int(idx)] = token
-<<<<<<< HEAD
-=======
                     added_tokens_map[str(token)] = token
->>>>>>> fe2877ce
                 else:
                     raise ValueError(
                         f"Found a {token.__class__} in the saved `added_tokens_decoder`, should be a dictionary or an AddedToken instance"
@@ -2226,15 +2195,9 @@
                                 token = AddedToken(**token, special=True) if isinstance(token, dict) else token
                                 if token not in additional_special_tokens:
                                     additional_special_tokens.append(token)
-<<<<<<< HEAD
-                        else:
-                            init_kwargs[key] = value
-            all_special_strings = [str(token) for token in additional_special_tokens]
-=======
                             value = additional_special_tokens
                         init_kwargs[key] = value
 
->>>>>>> fe2877ce
             # slow -> slow|fast, legacy: convert the `"added_tokens.json"` file to `added_tokens_decoder`.
             # this is for legacy purpose. We don't add the tokens after init for efficiency.
             if added_tokens_file is not None:
@@ -2248,14 +2211,6 @@
 
                 with open(added_tokens_file, encoding="utf-8") as added_tokens_handle:
                     added_tok_encoder = json.load(added_tokens_handle)
-<<<<<<< HEAD
-                # legacy: we have to init with (rstrip=True, lstrip=True)
-                strip = True if "Fast" not in cls.__name__ else False
-                added_tokens_decoder = {
-                    index: AddedToken(token, rstrip=strip, lstrip=strip, special=token in all_special_strings)
-                    for token, index in added_tok_encoder.items()
-                }
-=======
                 for str_token, index in added_tok_encoder.items():
                     # if index not in added_tokens_decoder and str_token not in added_tokens_map:
                     special = str_token in special_tokens
@@ -2275,7 +2230,6 @@
                     idx = serialized_tokens.pop("id")
                     added_tokens_decoder[idx] = AddedToken(**serialized_tokens)
                     added_tokens_map[str(added_tokens_decoder[idx])] = added_tokens_decoder[idx]
->>>>>>> fe2877ce
             # end legacy
 
         # Passing AddedTokens and not strings to the class to prevent it from casting the string to a different AddedToken
@@ -2286,11 +2240,7 @@
 
         init_kwargs["added_tokens_decoder"] = added_tokens_decoder
         # convert {'__type': 'AddedToken', 'content': '<ent>', 'lstrip': False, 'normalized': True, ...} to AddedTokens
-<<<<<<< HEAD
-        init_kwargs = cls.convert_added_tokens(init_kwargs, save = False)
-=======
         init_kwargs = cls.convert_added_tokens(init_kwargs, save=False)
->>>>>>> fe2877ce
         # Instantiate the tokenizer.
         try:
             tokenizer = cls(*init_inputs, **init_kwargs)
@@ -2300,35 +2250,7 @@
                 "Please check that the provided vocabulary is accessible and not corrupted."
             )
 
-<<<<<<< HEAD
-        # allows converting a fast -> slow: add the `tokenizer.json`'s `"added_tokens"` to the slow tokenizer
-        # if `added_tokens_decoder` not in `tokenizer_config.json` and  `added_tokens.json` is `None`
-        tokenizer_file = resolved_vocab_files.pop("tokenizer_file", None)
-        if legacy_saved and "Fast" not in cls.__name__ and added_tokens_file is None and tokenizer_file is not None:
-            all_special_strings = [str(token) for token in additional_special_tokens]
-            tokens_to_add_from_fast = []
-            with open(tokenizer_file, encoding="utf-8") as tokenizer_file_handle:
-                tokenizer_file_handle = json.load(tokenizer_file_handle)
-                added_tokens = tokenizer_file_handle.pop("added_tokens")
-            for serialized_tokens in added_tokens:
-                serialized_tokens.pop("id")
-                # for legacy purpose, we ignore whether or not these tokens are special.
-                serialized_tokens.pop("special")
-                # however we check the additional_special_tokens
-                tokens_to_add_from_fast.append(AddedToken(**serialized_tokens, special=token in all_special_strings))
-            tokenizer.add_tokens(tokens_to_add_from_fast)
-
-        # allows converting a slow -> fast, non-legacy: if the `tokenizer.json` does not have all the added tokens
-        # uses the information stored in `added_tokens_decoder`. Checks after addition that we have the same ids
-        if init_kwargs.get("slow_to_fast", False):
-            tokenizer.add_tokens([token for _, token in sorted(added_tokens_decoder.items(), key=lambda x: x[0])])
-            # finally we add all the special_tokens to make sure eveything is initialized
-            tokenizer.add_tokens(tokenizer.all_special_tokens_extended, special_tokens=True)
-
-        if len(added_tokens_decoder) > 0:
-=======
         if added_tokens_decoder != {} and max(list(added_tokens_decoder.keys())[-1], 0) > tokenizer.vocab_size:
->>>>>>> fe2877ce
             logger.warning_advice(
                 "Special tokens have been added in the vocabulary, make sure the associated word embeddings are"
                 " fine-tuned or trained."
@@ -2344,11 +2266,7 @@
         return max_model_length
 
     @classmethod
-<<<<<<< HEAD
-    def convert_added_tokens(cls, obj: Union[AddedToken, Any], save = False, add_type_field=True):
-=======
     def convert_added_tokens(cls, obj: Union[AddedToken, Any], save=False, add_type_field=True):
->>>>>>> fe2877ce
         if isinstance(obj, dict) and "__type" in obj and obj["__type"] == "AddedToken":
             obj.pop("__type")
             return AddedToken(**obj)
@@ -2359,10 +2277,6 @@
             else:
                 # Don't save "special" for previous tokenizers
                 obj.pop("special")
-<<<<<<< HEAD
-
-=======
->>>>>>> fe2877ce
             return obj
         elif isinstance(obj, (list, tuple)):
             return [cls.convert_added_tokens(o, save=save, add_type_field=add_type_field) for o in obj]
@@ -2446,12 +2360,6 @@
 
         tokenizer_config = copy.deepcopy(self.init_kwargs)
 
-<<<<<<< HEAD
-        # Let's make sure we properly save the special AddedToken.
-        tokenizer_config.update(self.special_tokens_map_extended)
-
-=======
->>>>>>> fe2877ce
         # Let's save the init kwargs
         target_keys = set(self.init_kwargs.keys())
         # Let's save the special tokens map (only the strings)
@@ -2473,11 +2381,7 @@
             tokenizer_config.pop(file_id, None)
 
         # no typefields, this way old fast and slow can load it
-<<<<<<< HEAD
-        tokenizer_config = self.convert_added_tokens(tokenizer_config, add_type_field=True)
-=======
         tokenizer_config = self.convert_added_tokens(tokenizer_config, add_type_field=True, save=True)
->>>>>>> fe2877ce
 
         # Process added tokens seperatly: allows previous versions to ignore it!
         added_tokens = {}
@@ -2515,11 +2419,7 @@
         # Sanitize AddedTokens in special_tokens_map
 
         # kept for forward compatibility, will be removed in transoformers 5. Typefields are not saved for FC, special should not be save either
-<<<<<<< HEAD
-        write_dict = self.convert_added_tokens(self.special_tokens_map_extended, save = True, add_type_field=False)
-=======
         write_dict = self.convert_added_tokens(self.special_tokens_map_extended, save=True, add_type_field=False)
->>>>>>> fe2877ce
         with open(special_tokens_map_file, "w", encoding="utf-8") as f:
             out_str = json.dumps(write_dict, indent=2, sort_keys=True, ensure_ascii=False) + "\n"
             f.write(out_str)
@@ -2569,11 +2469,7 @@
             save_directory, (filename_prefix + "-" if filename_prefix else "") + ADDED_TOKENS_FILE
         )
         # the new get_added_vocab() also returns special tokens and tokens that have an index < vocab_size
-<<<<<<< HEAD
-        added_vocab = {tok: index for tok, index in self.added_tokens_encoder.items() if index > self.vocab_size}
-=======
         added_vocab = {tok: index for tok, index in self.added_tokens_encoder.items() if index >= self.vocab_size}
->>>>>>> fe2877ce
         if added_vocab:
             with open(added_tokens_file, "w", encoding="utf-8") as f:
                 out_str = json.dumps(added_vocab, indent=2, sort_keys=True, ensure_ascii=False) + "\n"
