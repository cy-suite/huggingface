--- conflicted
+++ resolved
@@ -56,11 +56,8 @@
     FBGEMM_FP8 = "fbgemm_fp8"
     TORCHAO = "torchao"
     BITNET = "bitnet"
-<<<<<<< HEAD
     SPQR = "spqr"
-=======
     FP8 = "fp8"
->>>>>>> 6397916d
 
 
 class AWQLinearVersion(str, Enum):
@@ -1556,7 +1553,6 @@
 
 
 @dataclass
-<<<<<<< HEAD
 class SpQRConfig(QuantizationConfigMixin):
     """
     This is a wrapper class about `spqr` parameters. Refer to the original publication for more details.
@@ -1577,24 +1573,10 @@
             Defaults to None.
         kwargs (`Dict[str, Any]`, *optional*):
             Additional parameters from which to initialize the configuration object.
-=======
-class FineGrainedFP8Config(QuantizationConfigMixin):
-    """
-    FineGrainedFP8Config is a configuration class for fine-grained FP8 quantization used mainly for deepseek models.
-
-    Args:
-        activation_scheme (`str`, *optional*, defaults to `"dynamic"`):
-            The scheme used for activation, the defaults and only support scheme for now is "dynamic".
-        weight_block_size (`typing.Tuple[int, int]`, *optional*, defaults to `(128, 128)`):
-            The size of the weight blocks for quantization, default is (128, 128).
-        modules_to_not_convert (`list`, *optional*):
-            A list of module names that should not be converted during quantization.
->>>>>>> 6397916d
     """
 
     def __init__(
         self,
-<<<<<<< HEAD
         bits: int = 3,
         beta1: int = 16,
         beta2: int = 16,
@@ -1612,7 +1594,49 @@
         if modules_to_not_convert is None:
             modules_to_not_convert = []
         self.modules_to_not_convert = modules_to_not_convert
-=======
+        self.post_init()
+
+    def post_init(self):
+        r"""
+        Safety checker that arguments are correct - also replaces some NoneType arguments with their default values.
+        """
+        if not isinstance(self.bits, int):
+            raise TypeError("bits must be an int")
+        if not isinstance(self.beta1, int):
+            raise TypeError("beta1 must be an int")
+        if not isinstance(self.beta2, int):
+            raise TypeError("beta2 must be an int")
+
+        if self.bits != 3:
+            raise ValueError("SpQR currently only supports bits = 3")
+        if self.beta1 != 16:
+            raise ValueError("SpQR currently only supports beta1 = 16")
+        if self.beta2 != 16:
+            raise ValueError("SpQR currently only supports beta2 = 16")
+
+        if self.modules_to_not_convert is not None and not isinstance(self.modules_to_not_convert, list):
+            raise ValueError("modules_to_not_convert must be a list of strings")
+
+        if not isinstance(self.shapes, dict):
+            raise TypeError("shapes must be a dict")
+
+
+@dataclass
+class FineGrainedFP8Config(QuantizationConfigMixin):
+    """
+    FineGrainedFP8Config is a configuration class for fine-grained FP8 quantization used mainly for deepseek models.
+
+    Args:
+        activation_scheme (`str`, *optional*, defaults to `"dynamic"`):
+            The scheme used for activation, the defaults and only support scheme for now is "dynamic".
+        weight_block_size (`typing.Tuple[int, int]`, *optional*, defaults to `(128, 128)`):
+            The size of the weight blocks for quantization, default is (128, 128).
+        modules_to_not_convert (`list`, *optional*):
+            A list of module names that should not be converted during quantization.
+    """
+
+    def __init__(
+        self,
         activation_scheme: str = "dynamic",
         weight_block_size: Tuple[int, int] = (128, 128),
         modules_to_not_convert: Optional[List] = None,
@@ -1622,34 +1646,10 @@
         self.modules_to_not_convert = modules_to_not_convert
         self.activation_scheme = activation_scheme
         self.weight_block_size = weight_block_size
->>>>>>> 6397916d
         self.post_init()
 
     def post_init(self):
         r"""
-<<<<<<< HEAD
-        Safety checker that arguments are correct - also replaces some NoneType arguments with their default values.
-        """
-        if not isinstance(self.bits, int):
-            raise TypeError("bits must be an int")
-        if not isinstance(self.beta1, int):
-            raise TypeError("beta1 must be an int")
-        if not isinstance(self.beta2, int):
-            raise TypeError("beta2 must be an int")
-
-        if self.bits != 3:
-            raise ValueError("SpQR currently only supports bits = 3")
-        if self.beta1 != 16:
-            raise ValueError("SpQR currently only supports beta1 = 16")
-        if self.beta2 != 16:
-            raise ValueError("SpQR currently only supports beta2 = 16")
-
-        if self.modules_to_not_convert is not None and not isinstance(self.modules_to_not_convert, list):
-            raise ValueError("modules_to_not_convert must be a list of strings")
-
-        if not isinstance(self.shapes, dict):
-            raise TypeError("shapes must be a dict")
-=======
         Safety checker that arguments are correct
         """
         self.activation_scheme = self.activation_scheme.lower()
@@ -1658,5 +1658,4 @@
         if len(self.weight_block_size) != 2:
             raise ValueError("weight_block_size must be a tuple of two integers")
         if self.weight_block_size[0] <= 0 or self.weight_block_size[1] <= 0:
-            raise ValueError("weight_block_size must be a tuple of two positive integers")
->>>>>>> 6397916d
+            raise ValueError("weight_block_size must be a tuple of two positive integers")