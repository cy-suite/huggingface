#!/usr/bin/env python
# coding=utf-8

# Copyright 2021 The HuggingFace Inc. team. All rights reserved.
#
# Licensed under the Apache License, Version 2.0 (the "License");
# you may not use this file except in compliance with the License.
# You may obtain a copy of the License at
#
#     http://www.apache.org/licenses/LICENSE-2.0
#
# Unless required by applicable law or agreed to in writing, software
# distributed under the License is distributed on an "AS IS" BASIS,
# WITHOUT WARRANTIES OR CONDITIONS OF ANY KIND, either express or implied.
# See the License for the specific language governing permissions and
# limitations under the License.

from functools import lru_cache
from typing import FrozenSet

from huggingface_hub import get_full_repo_name  # for backward compatibility
from huggingface_hub.constants import HF_HUB_DISABLE_TELEMETRY as DISABLE_TELEMETRY  # for backward compatibility
from packaging import version

from .. import __version__
from .backbone_utils import BackboneConfigMixin, BackboneMixin
from .chat_template_utils import DocstringParsingException, TypeHintParsingException, get_json_schema
from .constants import IMAGENET_DEFAULT_MEAN, IMAGENET_DEFAULT_STD, IMAGENET_STANDARD_MEAN, IMAGENET_STANDARD_STD
from .doc import (
    add_code_sample_docstrings,
    add_end_docstrings,
    add_start_docstrings,
    add_start_docstrings_to_model_forward,
    copy_func,
    replace_return_docstrings,
)
from .generic import (
    ContextManagers,
    ExplicitEnum,
    LossKwargs,
    ModelOutput,
    PaddingStrategy,
    TensorType,
    add_model_info_to_auto_map,
    add_model_info_to_custom_pipelines,
    cached_property,
    can_return_loss,
    expand_dims,
    filter_out_non_signature_kwargs,
    find_labels,
    flatten_dict,
    infer_framework,
    is_jax_tensor,
    is_numpy_array,
    is_tensor,
    is_tf_symbolic_tensor,
    is_tf_tensor,
    is_timm_config_dict,
    is_timm_local_checkpoint,
    is_torch_device,
    is_torch_dtype,
    is_torch_tensor,
    reshape,
    squeeze,
    strtobool,
    tensor_size,
    to_numpy,
    to_py_obj,
    torch_float,
    torch_int,
    transpose,
    working_or_temp_dir,
)
from .hub import (
    CLOUDFRONT_DISTRIB_PREFIX,
    HF_MODULES_CACHE,
    HUGGINGFACE_CO_PREFIX,
    HUGGINGFACE_CO_RESOLVE_ENDPOINT,
    PYTORCH_PRETRAINED_BERT_CACHE,
    PYTORCH_TRANSFORMERS_CACHE,
    S3_BUCKET_PREFIX,
    TRANSFORMERS_CACHE,
    TRANSFORMERS_DYNAMIC_MODULE_NAME,
    EntryNotFoundError,
    PushInProgress,
    PushToHubMixin,
    RepositoryNotFoundError,
    RevisionNotFoundError,
    cached_file,
    default_cache_path,
    define_sagemaker_information,
    download_url,
    extract_commit_hash,
    get_cached_models,
    get_file_from_repo,
    has_file,
    http_user_agent,
    is_offline_mode,
    is_remote_url,
    move_cache,
    send_example_telemetry,
    try_to_load_from_cache,
)
from .import_utils import (
    ACCELERATE_MIN_VERSION,
    ENV_VARS_TRUE_AND_AUTO_VALUES,
    ENV_VARS_TRUE_VALUES,
    GGUF_MIN_VERSION,
    TORCH_FX_REQUIRED_VERSION,
    USE_JAX,
    USE_TF,
    USE_TORCH,
    XLA_FSDPV2_MIN_VERSION,
    DummyObject,
    OptionalDependencyNotAvailable,
    _LazyModule,
    ccl_version,
    direct_transformers_import,
    get_torch_version,
    is_accelerate_available,
    is_apex_available,
    is_aqlm_available,
    is_auto_awq_available,
    is_auto_gptq_available,
    is_av_available,
    is_bitsandbytes_available,
    is_bitsandbytes_multi_backend_available,
    is_bs4_available,
    is_coloredlogs_available,
    is_compressed_tensors_available,
    is_cv2_available,
    is_cython_available,
    is_datasets_available,
    is_decord_available,
    is_detectron2_available,
    is_eetq_available,
    is_essentia_available,
    is_faiss_available,
    is_fbgemm_gpu_available,
    is_flash_attn_2_available,
    is_flash_attn_greater_or_equal,
    is_flash_attn_greater_or_equal_2_10,
    is_flax_available,
    is_flute_available,
    is_fsdp_available,
    is_ftfy_available,
    is_g2p_en_available,
    is_galore_torch_available,
    is_gguf_available,
    is_gptqmodel_available,
    is_grokadamw_available,
    is_hadamard_available,
    is_hqq_available,
    is_in_notebook,
    is_ipex_available,
    is_jieba_available,
    is_jinja_available,
    is_jumanpp_available,
    is_kenlm_available,
    is_keras_nlp_available,
    is_levenshtein_available,
    is_librosa_available,
    is_liger_kernel_available,
    is_lomo_available,
    is_mlx_available,
    is_natten_available,
    is_ninja_available,
    is_nltk_available,
    is_onnx_available,
    is_openai_available,
    is_optimum_available,
    is_optimum_quanto_available,
    is_pandas_available,
    is_peft_available,
    is_phonemizer_available,
    is_pretty_midi_available,
    is_protobuf_available,
    is_psutil_available,
    is_py3nvml_available,
    is_pyctcdecode_available,
    is_pytesseract_available,
    is_pytest_available,
    is_pytorch_quantization_available,
    is_rjieba_available,
    is_sacremoses_available,
    is_safetensors_available,
    is_sagemaker_dp_enabled,
    is_sagemaker_mp_enabled,
    is_schedulefree_available,
    is_scipy_available,
    is_sentencepiece_available,
    is_seqio_available,
    is_sklearn_available,
    is_soundfile_available,
    is_spacy_available,
    is_speech_available,
    is_sudachi_available,
    is_sudachi_projection_available,
    is_tensorflow_probability_available,
    is_tensorflow_text_available,
    is_tf2onnx_available,
    is_tf_available,
    is_tiktoken_available,
    is_timm_available,
    is_tokenizers_available,
    is_torch_available,
    is_torch_bf16_available,
    is_torch_bf16_available_on_device,
    is_torch_bf16_cpu_available,
    is_torch_bf16_gpu_available,
    is_torch_compile_available,
    is_torch_cuda_available,
    is_torch_deterministic,
    is_torch_flex_attn_available,
    is_torch_fp16_available_on_device,
    is_torch_fx_available,
    is_torch_fx_proxy,
    is_torch_greater_or_equal,
    is_torch_mlu_available,
    is_torch_mps_available,
    is_torch_musa_available,
    is_torch_neuroncore_available,
    is_torch_npu_available,
    is_torch_sdpa_available,
    is_torch_tensorrt_fx_available,
    is_torch_tf32_available,
    is_torch_tpu_available,
    is_torch_xla_available,
    is_torch_xpu_available,
    is_torchao_available,
    is_torchaudio_available,
    is_torchdistx_available,
    is_torchdynamo_available,
    is_torchdynamo_compiling,
    is_torchvision_available,
    is_torchvision_v2_available,
    is_training_run_on_sagemaker,
    is_uroman_available,
    is_vision_available,
<<<<<<< HEAD
=======
    is_vptq_available,
>>>>>>> 99e0ab6e
    is_yt_dlp_available,
    requires_backends,
    torch_only_method,
)
from .peft_utils import (
    ADAPTER_CONFIG_NAME,
    ADAPTER_SAFE_WEIGHTS_NAME,
    ADAPTER_WEIGHTS_NAME,
    check_peft_version,
    find_adapter_config_file,
)


WEIGHTS_NAME = "pytorch_model.bin"
WEIGHTS_INDEX_NAME = "pytorch_model.bin.index.json"
TF2_WEIGHTS_NAME = "tf_model.h5"
TF2_WEIGHTS_INDEX_NAME = "tf_model.h5.index.json"
TF_WEIGHTS_NAME = "model.ckpt"
FLAX_WEIGHTS_NAME = "flax_model.msgpack"
FLAX_WEIGHTS_INDEX_NAME = "flax_model.msgpack.index.json"
SAFE_WEIGHTS_NAME = "model.safetensors"
SAFE_WEIGHTS_INDEX_NAME = "model.safetensors.index.json"
CONFIG_NAME = "config.json"
FEATURE_EXTRACTOR_NAME = "preprocessor_config.json"
IMAGE_PROCESSOR_NAME = FEATURE_EXTRACTOR_NAME
PROCESSOR_NAME = "processor_config.json"
CHAT_TEMPLATE_NAME = "chat_template.json"
GENERATION_CONFIG_NAME = "generation_config.json"
MODEL_CARD_NAME = "modelcard.json"

SENTENCEPIECE_UNDERLINE = "▁"
SPIECE_UNDERLINE = SENTENCEPIECE_UNDERLINE  # Kept for backward compatibility

MULTIPLE_CHOICE_DUMMY_INPUTS = [
    [[0, 1, 0, 1], [1, 0, 0, 1]]
] * 2  # Needs to have 0s and 1s only since XLM uses it for langs too.
DUMMY_INPUTS = [[7, 6, 0, 0, 1], [1, 2, 3, 0, 0], [0, 0, 0, 4, 5]]
DUMMY_MASK = [[1, 1, 1, 1, 1], [1, 1, 1, 0, 0], [0, 0, 0, 1, 1]]


def check_min_version(min_version):
    if version.parse(__version__) < version.parse(min_version):
        if "dev" in min_version:
            error_message = (
                "This example requires a source install from HuggingFace Transformers (see "
                "`https://huggingface.co/docs/transformers/installation#install-from-source`),"
            )
        else:
            error_message = f"This example requires a minimum version of {min_version},"
        error_message += f" but the version found is {__version__}.\n"
        raise ImportError(
            error_message
            + "Check out https://github.com/huggingface/transformers/tree/main/examples#important-note for the examples corresponding to other "
            "versions of HuggingFace Transformers."
        )


@lru_cache()
def get_available_devices() -> FrozenSet[str]:
    """
    Returns a frozenset of devices available for the current PyTorch installation.
    """
    devices = {"cpu"}  # `cpu` is always supported as a device in PyTorch

    if is_torch_cuda_available():
        devices.add("cuda")

    if is_torch_mps_available():
        devices.add("mps")

    if is_torch_xpu_available():
        devices.add("xpu")

    if is_torch_npu_available():
        devices.add("npu")

    if is_torch_mlu_available():
        devices.add("mlu")

    if is_torch_musa_available():
        devices.add("musa")

    return frozenset(devices)<|MERGE_RESOLUTION|>--- conflicted
+++ resolved
@@ -237,10 +237,7 @@
     is_training_run_on_sagemaker,
     is_uroman_available,
     is_vision_available,
-<<<<<<< HEAD
-=======
     is_vptq_available,
->>>>>>> 99e0ab6e
     is_yt_dlp_available,
     requires_backends,
     torch_only_method,
