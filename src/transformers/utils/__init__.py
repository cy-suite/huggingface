--- conflicted
+++ resolved
@@ -236,11 +236,8 @@
     is_training_run_on_sagemaker,
     is_uroman_available,
     is_vision_available,
-<<<<<<< HEAD
     is_yt_dlp_available,
-=======
     is_vptq_available,
->>>>>>> d1681ec2
     requires_backends,
     torch_only_method,
 )
