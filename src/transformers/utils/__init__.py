#!/usr/bin/env python
# coding=utf-8

# Copyright 2021 The HuggingFace Inc. team. All rights reserved.
#
# Licensed under the Apache License, Version 2.0 (the "License");
# you may not use this file except in compliance with the License.
# You may obtain a copy of the License at
#
#     http://www.apache.org/licenses/LICENSE-2.0
#
# Unless required by applicable law or agreed to in writing, software
# distributed under the License is distributed on an "AS IS" BASIS,
# WITHOUT WARRANTIES OR CONDITIONS OF ANY KIND, either express or implied.
# See the License for the specific language governing permissions and
# limitations under the License.

from functools import lru_cache
from typing import FrozenSet

from huggingface_hub import get_full_repo_name  # for backward compatibility
from huggingface_hub.constants import HF_HUB_DISABLE_TELEMETRY as DISABLE_TELEMETRY  # for backward compatibility
from packaging import version

from .. import __version__
from .backbone_utils import BackboneConfigMixin, BackboneMixin
from .chat_template_utils import DocstringParsingException, TypeHintParsingException, get_json_schema
from .constants import IMAGENET_DEFAULT_MEAN, IMAGENET_DEFAULT_STD, IMAGENET_STANDARD_MEAN, IMAGENET_STANDARD_STD
from .doc import (
    add_code_sample_docstrings,
    add_end_docstrings,
    add_start_docstrings,
    add_start_docstrings_to_model_forward,
    copy_func,
    replace_return_docstrings,
)
from .generic import (
    ContextManagers,
    ExplicitEnum,
    LossKwargs,
    ModelOutput,
    PaddingStrategy,
    TensorType,
    add_model_info_to_auto_map,
    add_model_info_to_custom_pipelines,
    cached_property,
    can_return_loss,
    expand_dims,
    filter_out_non_signature_kwargs,
    find_labels,
    flatten_dict,
    infer_framework,
    is_jax_tensor,
    is_numpy_array,
    is_tensor,
    is_tf_symbolic_tensor,
    is_tf_tensor,
    is_timm_config_dict,
    is_timm_local_checkpoint,
    is_torch_device,
    is_torch_dtype,
    is_torch_tensor,
    reshape,
    squeeze,
    strtobool,
    tensor_size,
    to_numpy,
    to_py_obj,
    torch_float,
    torch_int,
    transpose,
    working_or_temp_dir,
)
from .hub import (
    CLOUDFRONT_DISTRIB_PREFIX,
    HF_MODULES_CACHE,
    HUGGINGFACE_CO_PREFIX,
    HUGGINGFACE_CO_RESOLVE_ENDPOINT,
    PYTORCH_PRETRAINED_BERT_CACHE,
    PYTORCH_TRANSFORMERS_CACHE,
    S3_BUCKET_PREFIX,
    TRANSFORMERS_CACHE,
    TRANSFORMERS_DYNAMIC_MODULE_NAME,
    EntryNotFoundError,
    PushInProgress,
    PushToHubMixin,
    RepositoryNotFoundError,
    RevisionNotFoundError,
    cached_file,
    default_cache_path,
    define_sagemaker_information,
    download_url,
    extract_commit_hash,
    get_file_from_repo,
    has_file,
    http_user_agent,
    is_offline_mode,
    is_remote_url,
    send_example_telemetry,
    try_to_load_from_cache,
)
from .import_utils import (
    ACCELERATE_MIN_VERSION,
    ENV_VARS_TRUE_AND_AUTO_VALUES,
    ENV_VARS_TRUE_VALUES,
    GGUF_MIN_VERSION,
    TORCH_FX_REQUIRED_VERSION,
    USE_JAX,
    USE_TF,
    USE_TORCH,
    XLA_FSDPV2_MIN_VERSION,
    DummyObject,
    OptionalDependencyNotAvailable,
    _LazyModule,
    ccl_version,
    direct_transformers_import,
    get_torch_version,
    is_accelerate_available,
    is_apex_available,
    is_apollo_torch_available,
    is_aqlm_available,
    is_auto_awq_available,
    is_auto_gptq_available,
    is_av_available,
    is_bitsandbytes_available,
    is_bitsandbytes_multi_backend_available,
    is_bs4_available,
    is_coloredlogs_available,
    is_compressed_tensors_available,
    is_cv2_available,
    is_cython_available,
    is_datasets_available,
<<<<<<< HEAD
    is_deepspeed_available,
=======
    is_decord_available,
>>>>>>> 9985d06a
    is_detectron2_available,
    is_eetq_available,
    is_essentia_available,
    is_faiss_available,
    is_fbgemm_gpu_available,
    is_flash_attn_2_available,
    is_flash_attn_greater_or_equal,
    is_flash_attn_greater_or_equal_2_10,
    is_flax_available,
    is_flute_available,
    is_fsdp_available,
    is_ftfy_available,
    is_g2p_en_available,
    is_galore_torch_available,
    is_gguf_available,
    is_gptqmodel_available,
    is_grokadamw_available,
    is_hadamard_available,
    is_hqq_available,
    is_in_notebook,
    is_ipex_available,
    is_jieba_available,
    is_jinja_available,
    is_jumanpp_available,
    is_kenlm_available,
    is_keras_nlp_available,
    is_levenshtein_available,
    is_librosa_available,
    is_liger_kernel_available,
    is_lomo_available,
    is_mlx_available,
    is_natten_available,
    is_ninja_available,
    is_nltk_available,
    is_onnx_available,
    is_openai_available,
    is_optimum_available,
    is_optimum_quanto_available,
    is_pandas_available,
    is_peft_available,
    is_phonemizer_available,
    is_pretty_midi_available,
    is_protobuf_available,
    is_psutil_available,
    is_py3nvml_available,
    is_pyctcdecode_available,
    is_pytesseract_available,
    is_pytest_available,
    is_pytorch_quantization_available,
    is_rjieba_available,
    is_sacremoses_available,
    is_safetensors_available,
    is_sagemaker_dp_enabled,
    is_sagemaker_mp_enabled,
    is_schedulefree_available,
    is_scipy_available,
    is_sentencepiece_available,
    is_seqio_available,
    is_sklearn_available,
    is_soundfile_available,
    is_spacy_available,
    is_speech_available,
    is_sudachi_available,
    is_sudachi_projection_available,
    is_tensorflow_probability_available,
    is_tensorflow_text_available,
    is_tf2onnx_available,
    is_tf_available,
    is_tiktoken_available,
    is_timm_available,
    is_tokenizers_available,
    is_torch_available,
    is_torch_bf16_available,
    is_torch_bf16_available_on_device,
    is_torch_bf16_cpu_available,
    is_torch_bf16_gpu_available,
    is_torch_compile_available,
    is_torch_cuda_available,
    is_torch_deterministic,
    is_torch_flex_attn_available,
    is_torch_fp16_available_on_device,
    is_torch_fx_available,
    is_torch_fx_proxy,
    is_torch_greater_or_equal,
    is_torch_mlu_available,
    is_torch_mps_available,
    is_torch_musa_available,
    is_torch_neuroncore_available,
    is_torch_npu_available,
    is_torch_sdpa_available,
    is_torch_tensorrt_fx_available,
    is_torch_tf32_available,
    is_torch_tpu_available,
    is_torch_xla_available,
    is_torch_xpu_available,
    is_torchao_available,
    is_torchaudio_available,
    is_torchdistx_available,
    is_torchdynamo_available,
    is_torchdynamo_compiling,
    is_torchvision_available,
    is_torchvision_v2_available,
    is_training_run_on_sagemaker,
    is_uroman_available,
    is_vision_available,
    is_vptq_available,
    is_yt_dlp_available,
    requires_backends,
    torch_only_method,
)
from .peft_utils import (
    ADAPTER_CONFIG_NAME,
    ADAPTER_SAFE_WEIGHTS_NAME,
    ADAPTER_WEIGHTS_NAME,
    check_peft_version,
    find_adapter_config_file,
)


WEIGHTS_NAME = "pytorch_model.bin"
WEIGHTS_INDEX_NAME = "pytorch_model.bin.index.json"
TF2_WEIGHTS_NAME = "tf_model.h5"
TF2_WEIGHTS_INDEX_NAME = "tf_model.h5.index.json"
TF_WEIGHTS_NAME = "model.ckpt"
FLAX_WEIGHTS_NAME = "flax_model.msgpack"
FLAX_WEIGHTS_INDEX_NAME = "flax_model.msgpack.index.json"
SAFE_WEIGHTS_NAME = "model.safetensors"
SAFE_WEIGHTS_INDEX_NAME = "model.safetensors.index.json"
CONFIG_NAME = "config.json"
FEATURE_EXTRACTOR_NAME = "preprocessor_config.json"
IMAGE_PROCESSOR_NAME = FEATURE_EXTRACTOR_NAME
PROCESSOR_NAME = "processor_config.json"
CHAT_TEMPLATE_NAME = "chat_template.json"
GENERATION_CONFIG_NAME = "generation_config.json"
MODEL_CARD_NAME = "modelcard.json"

SENTENCEPIECE_UNDERLINE = "▁"
SPIECE_UNDERLINE = SENTENCEPIECE_UNDERLINE  # Kept for backward compatibility

MULTIPLE_CHOICE_DUMMY_INPUTS = [
    [[0, 1, 0, 1], [1, 0, 0, 1]]
] * 2  # Needs to have 0s and 1s only since XLM uses it for langs too.
DUMMY_INPUTS = [[7, 6, 0, 0, 1], [1, 2, 3, 0, 0], [0, 0, 0, 4, 5]]
DUMMY_MASK = [[1, 1, 1, 1, 1], [1, 1, 1, 0, 0], [0, 0, 0, 1, 1]]


def check_min_version(min_version):
    if version.parse(__version__) < version.parse(min_version):
        if "dev" in min_version:
            error_message = (
                "This example requires a source install from HuggingFace Transformers (see "
                "`https://huggingface.co/docs/transformers/installation#install-from-source`),"
            )
        else:
            error_message = f"This example requires a minimum version of {min_version},"
        error_message += f" but the version found is {__version__}.\n"
        raise ImportError(
            error_message
            + "Check out https://github.com/huggingface/transformers/tree/main/examples#important-note for the examples corresponding to other "
            "versions of HuggingFace Transformers."
        )


@lru_cache()
def get_available_devices() -> FrozenSet[str]:
    """
    Returns a frozenset of devices available for the current PyTorch installation.
    """
    devices = {"cpu"}  # `cpu` is always supported as a device in PyTorch

    if is_torch_cuda_available():
        devices.add("cuda")

    if is_torch_mps_available():
        devices.add("mps")

    if is_torch_xpu_available():
        devices.add("xpu")

    if is_torch_npu_available():
        devices.add("npu")

    if is_torch_mlu_available():
        devices.add("mlu")

    if is_torch_musa_available():
        devices.add("musa")

    return frozenset(devices)<|MERGE_RESOLUTION|>--- conflicted
+++ resolved
@@ -130,11 +130,7 @@
     is_cv2_available,
     is_cython_available,
     is_datasets_available,
-<<<<<<< HEAD
-    is_deepspeed_available,
-=======
     is_decord_available,
->>>>>>> 9985d06a
     is_detectron2_available,
     is_eetq_available,
     is_essentia_available,
