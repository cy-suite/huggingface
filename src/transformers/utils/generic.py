--- conflicted
+++ resolved
@@ -26,11 +26,7 @@
 from dataclasses import fields, is_dataclass
 from enum import Enum
 from functools import partial, wraps
-<<<<<<< HEAD
-from typing import Any, ContextManager, Iterable, List, Optional, Tuple, TypedDict, Union
-=======
-from typing import Any, ContextManager, Dict, Iterable, List, Optional, Tuple, TypedDict
->>>>>>> a9ccdfd8
+from typing import Any, ContextManager, Iterable, List, Optional, Tuple, TypedDict, Union, Dict
 
 import numpy as np
 import torch
@@ -877,7 +873,6 @@
     num_items_in_batch: Optional[int]
 
 
-<<<<<<< HEAD
 class KwargsForCausalLM(FlashAttentionKwargs, LossKwargs):
     input_ids: torch.LongTensor = None
     attention_mask: Optional[torch.Tensor] = None
@@ -924,7 +919,8 @@
         return func(*args, **validated_kwargs)
 
     return wrapper
-=======
+
+  
 def is_timm_config_dict(config_dict: Dict[str, Any]) -> bool:
     """Checks whether a config dict is a timm config dict."""
     return "pretrained_cfg" in config_dict
@@ -955,5 +951,4 @@
             config_dict = json.load(f)
         return is_timm_config_dict(config_dict)
 
-    return False
->>>>>>> a9ccdfd8
+    return False