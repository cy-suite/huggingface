# This file is autogenerated by the command `make fix-copies`, do not edit.
from ..utils import DummyObject, requires_backends


class BaseImageProcessorFast(metaclass=DummyObject):
    _backends = ["torchvision"]

    def __init__(self, *args, **kwargs):
        requires_backends(self, ["torchvision"])


class BlipImageProcessorFast(metaclass=DummyObject):
    _backends = ["torchvision"]

    def __init__(self, *args, **kwargs):
        requires_backends(self, ["torchvision"])


class CLIPImageProcessorFast(metaclass=DummyObject):
    _backends = ["torchvision"]

    def __init__(self, *args, **kwargs):
        requires_backends(self, ["torchvision"])


class ConvNextImageProcessorFast(metaclass=DummyObject):
    _backends = ["torchvision"]

    def __init__(self, *args, **kwargs):
        requires_backends(self, ["torchvision"])


class DeformableDetrImageProcessorFast(metaclass=DummyObject):
    _backends = ["torchvision"]

    def __init__(self, *args, **kwargs):
        requires_backends(self, ["torchvision"])


class DeiTImageProcessorFast(metaclass=DummyObject):
    _backends = ["torchvision"]

    def __init__(self, *args, **kwargs):
        requires_backends(self, ["torchvision"])


class DepthProImageProcessorFast(metaclass=DummyObject):
    _backends = ["torchvision"]

    def __init__(self, *args, **kwargs):
        requires_backends(self, ["torchvision"])


class DetrImageProcessorFast(metaclass=DummyObject):
    _backends = ["torchvision"]

    def __init__(self, *args, **kwargs):
        requires_backends(self, ["torchvision"])


<<<<<<< HEAD
class Kosmos2_5ImageProcessorFast(metaclass=DummyObject):
=======
class Gemma3ImageProcessorFast(metaclass=DummyObject):
    _backends = ["torchvision"]

    def __init__(self, *args, **kwargs):
        requires_backends(self, ["torchvision"])


class GotOcr2ImageProcessorFast(metaclass=DummyObject):
>>>>>>> 91455c18
    _backends = ["torchvision"]

    def __init__(self, *args, **kwargs):
        requires_backends(self, ["torchvision"])


class LlavaImageProcessorFast(metaclass=DummyObject):
    _backends = ["torchvision"]

    def __init__(self, *args, **kwargs):
        requires_backends(self, ["torchvision"])


class LlavaNextImageProcessorFast(metaclass=DummyObject):
    _backends = ["torchvision"]

    def __init__(self, *args, **kwargs):
        requires_backends(self, ["torchvision"])


class LlavaOnevisionImageProcessorFast(metaclass=DummyObject):
    _backends = ["torchvision"]

    def __init__(self, *args, **kwargs):
        requires_backends(self, ["torchvision"])


class PixtralImageProcessorFast(metaclass=DummyObject):
    _backends = ["torchvision"]

    def __init__(self, *args, **kwargs):
        requires_backends(self, ["torchvision"])


class Qwen2VLImageProcessorFast(metaclass=DummyObject):
    _backends = ["torchvision"]

    def __init__(self, *args, **kwargs):
        requires_backends(self, ["torchvision"])


class RTDetrImageProcessorFast(metaclass=DummyObject):
    _backends = ["torchvision"]

    def __init__(self, *args, **kwargs):
        requires_backends(self, ["torchvision"])


class SiglipImageProcessorFast(metaclass=DummyObject):
    _backends = ["torchvision"]

    def __init__(self, *args, **kwargs):
        requires_backends(self, ["torchvision"])


class Siglip2ImageProcessorFast(metaclass=DummyObject):
    _backends = ["torchvision"]

    def __init__(self, *args, **kwargs):
        requires_backends(self, ["torchvision"])


class ViTImageProcessorFast(metaclass=DummyObject):
    _backends = ["torchvision"]

    def __init__(self, *args, **kwargs):
        requires_backends(self, ["torchvision"])<|MERGE_RESOLUTION|>--- conflicted
+++ resolved
@@ -58,9 +58,6 @@
         requires_backends(self, ["torchvision"])
 
 
-<<<<<<< HEAD
-class Kosmos2_5ImageProcessorFast(metaclass=DummyObject):
-=======
 class Gemma3ImageProcessorFast(metaclass=DummyObject):
     _backends = ["torchvision"]
 
@@ -69,7 +66,13 @@
 
 
 class GotOcr2ImageProcessorFast(metaclass=DummyObject):
->>>>>>> 91455c18
+    _backends = ["torchvision"]
+
+    def __init__(self, *args, **kwargs):
+        requires_backends(self, ["torchvision"])
+
+
+class Kosmos2_5ImageProcessorFast(metaclass=DummyObject):
     _backends = ["torchvision"]
 
     def __init__(self, *args, **kwargs):
