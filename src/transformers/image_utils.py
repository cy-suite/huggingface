--- conflicted
+++ resolved
@@ -402,7 +402,6 @@
     return image
 
 
-<<<<<<< HEAD
 def get_uniform_frame_indices(total_num_frames: int, num_frames: Optional[int] = None):
     """
     Creates a numpy array for uniform sampling of `num_frame` frames from `total_num_frames`
@@ -599,7 +598,7 @@
     video_decoder = VIDEO_DECODERS[backend]
     video = video_decoder(file_obj)
     return video
-=======
+
 def load_images(
     images: Union[List, Tuple, str, "PIL.Image.Image"], timeout: Optional[float] = None
 ) -> Union["PIL.Image.Image", List["PIL.Image.Image"], List[List["PIL.Image.Image"]]]:
@@ -619,7 +618,6 @@
             return [load_image(image, timeout=timeout) for image in images]
     else:
         return load_image(images, timeout=timeout)
->>>>>>> ef976a7e
 
 
 def validate_preprocess_arguments(
