--- conflicted
+++ resolved
@@ -18,11 +18,7 @@
 from contextlib import redirect_stdout
 from dataclasses import dataclass
 from io import BytesIO
-<<<<<<< HEAD
-from typing import Callable, Dict, Iterable, List, Optional, Tuple, Union
-=======
-from typing import TYPE_CHECKING, Callable, Optional, Union
->>>>>>> 2b8a15cc
+from typing import Callable, Optional, Union
 
 import numpy as np
 import requests
