# Copyright 2021 The HuggingFace Team. All rights reserved.
#
# Licensed under the Apache License, Version 2.0 (the "License");
# you may not use this file except in compliance with the License.
# You may obtain a copy of the License at
#
#     http://www.apache.org/licenses/LICENSE-2.0
#
# Unless required by applicable law or agreed to in writing, software
# distributed under the License is distributed on an "AS IS" BASIS,
# WITHOUT WARRANTIES OR CONDITIONS OF ANY KIND, either express or implied.
# See the License for the specific language governing permissions and
# limitations under the License.
from collections import defaultdict
from typing import TYPE_CHECKING, Dict, Optional, Union

import numpy as np
import requests

from ..utils import is_torch_available, logging
from .audio_utils import ffmpeg_read
from .base import ChunkPipeline


if TYPE_CHECKING:
    from pyctcdecode import BeamSearchDecoderCTC

    from ...feature_extraction_sequence_utils import SequenceFeatureExtractor

logger = logging.get_logger(__name__)

if is_torch_available():
    from ..models.auto.modeling_auto import MODEL_FOR_CTC_MAPPING, MODEL_FOR_SPEECH_SEQ_2_SEQ_MAPPING


def rescale_stride(stride, ratio):
    """
    Rescales the stride values from audio space to tokens/logits space.

    (160_000, 16_000, 16_000) -> (2000, 200, 200) for instance.
    """
    # Shape is [B, SEQ] for tokens
    # [B, SEQ, V] for logits

    new_strides = []
    for input_n, left, right in stride:
        token_n = int(round(input_n * ratio))
        left = int(round(left / input_n * token_n))
        right = int(round(right / input_n * token_n))
        new_stride = (token_n, left, right)
        new_strides.append(new_stride)

    return new_strides


def chunk_iter(inputs, feature_extractor, chunk_len, stride_left, stride_right, rescale=True, dtype=None):
    inputs_len = inputs.shape[0]
    step = chunk_len - stride_left - stride_right
    for chunk_start_idx in range(0, inputs_len, step):
        chunk_end_idx = chunk_start_idx + chunk_len
        chunk = inputs[chunk_start_idx:chunk_end_idx]
        processed = feature_extractor(chunk, sampling_rate=feature_extractor.sampling_rate, return_tensors="pt")
        if dtype is not None:
            processed = processed.to(dtype=dtype)
        _stride_left = 0 if chunk_start_idx == 0 else stride_left
        # all right strides must be full, otherwise it is the last item
        is_last = chunk_end_idx > inputs_len if stride_right > 0 else chunk_end_idx >= inputs_len
        _stride_right = 0 if is_last else stride_right

        chunk_len = chunk.shape[0]
        stride = (chunk_len, _stride_left, _stride_right)
        if "input_features" in processed:
            processed_len = processed["input_features"].shape[-1]
        elif "input_values" in processed:
            processed_len = processed["input_values"].shape[-1]
        if processed_len != chunk.shape[-1] and rescale:
            ratio = processed_len / chunk_len
            stride = rescale_stride([stride], ratio)[0]
        if chunk.shape[0] > _stride_left:
            yield {"is_last": is_last, "stride": stride, **processed}
<<<<<<< HEAD


def _find_timestamp_sequence(sequences, tokenizer, feature_extractor, max_source_positions):
    """
    Computes the final sequences by merging the end of the nth sequence with the beginning of the n+1th sequence. Since
    `WhisperForConditionalGeneration` produces the timestamps pairwise, we filter the consecutive timestamps and only
    iterate over them. We keep track of the `time` which indicates the actual starting time of the chunk that is
    processed. We need to make sure to offset the timestamps tokens by the `time` in order for the tokenizer to
    properly compute the final `offset`.
    """
    # index of the first timestamp token
    timestamp_begin = tokenizer.convert_tokens_to_ids("<|notimestamps|>") + 1
    items = []
    # approximation of the token to time ratio : ~0.2seconds
    time_precision = feature_extractor.chunk_length / max_source_positions
    time = 0
    for seq_idx, item in enumerate(sequences):
        sequence, stride = item
        if isinstance(sequence, list):
            sequence = np.array(sequence)
        chunk_len, stride_left, stride_right = stride
        sequence = sequence.squeeze(0)
        # get rid of the `forced_decoder_idx` that are use to parametrize the generation
        begin_idx = np.where(sequence == timestamp_begin)[0][0] if timestamp_begin in sequence else 0
        sequence = sequence[begin_idx:]

        timestamp_tokens = sequence >= timestamp_begin
        if seq_idx != 0 and sum(timestamp_tokens) > 0:
            consecutive = np.where(timestamp_tokens[:-1] & timestamp_tokens[1:])[0] + 1
            last_timestamp = np.where(timestamp_tokens)[0][-1]
            consecutive = np.append(consecutive, last_timestamp) if last_timestamp not in consecutive else consecutive
            time -= stride_left + stride_right
            offset = int((time / feature_extractor.sampling_rate) / time_precision)
            overlap_time = int((stride_left / feature_extractor.sampling_rate) / time_precision)
            # relevant timestamps are in the overlapping part
            relevant_timestamp = np.where(sequence[consecutive] >= timestamp_begin + overlap_time)[0]
            if relevant_timestamp.shape[0] > 0:
                relevant_timestamp = (
                    consecutive[relevant_timestamp[0] - 1] if relevant_timestamp[0] > 0 else consecutive[0]
                )
                # if a big stride is used, we need to check some of the previous items for the best overlap
                best_match = 0
                sliced_sequence = []
                for idx, previous_sequence in enumerate(reversed(items)):
                    previous_tokens = previous_sequence[1:-1]
                    if previous_sequence[0] < (timestamp_begin + offset - overlap_time) and idx != 0:
                        break  # the previous sequence is too far in the past
                    if len(previous_tokens) > 0:
                        # find the longest common sequence between the overlapping parts
                        index_left, index_right, match_length = _fast_find_longest_common_sequence(
                            sequence[1:relevant_timestamp], previous_tokens
                        )
                        # don't do anything if only 1 token was matched
                        if match_length > 1 and match_length > best_match:
                            best_match = match_length
                            best_idx = idx
                            end_of_curr_sequence_idx = (
                                np.where(sequence[index_left + 1 :] >= timestamp_begin)[0][0] + 1
                            )
                            end_of_curr_sequence_idx = end_of_curr_sequence_idx + 1 + index_left
                            # if all the tokens are matched, suffix
                            if index_left == 0 and match_length == len(previous_tokens):
                                sliced_sequence = np.insert(
                                    sequence[index_left + 1 : end_of_curr_sequence_idx], 0, previous_sequence[0]
                                )
                                sliced_sequence[-1] = previous_sequence[-1]
                            # if part of the previous sequence is not taken
                            elif index_left >= 0:
                                sliced_sequence = sequence[index_left + 1 : end_of_curr_sequence_idx]
                                # let's insert the missing part of the previous sequence
                                previous_slice = (
                                    previous_sequence[: index_right + 1] if index_right > 0 else [previous_sequence[0]]
                                )
                                sliced_sequence = np.insert(sliced_sequence, 0, previous_slice)
                                sliced_sequence[-1] += offset

                if len(sliced_sequence) > 0:
                    items[len(items) - best_idx - 1] = sliced_sequence
                    items = items[: len(items) - best_idx]
                    sequence = sequence[end_of_curr_sequence_idx:]

        # sequence might have changed
        timestamp_tokens = sequence >= timestamp_begin
        consecutive = np.where(timestamp_tokens[:-1] & timestamp_tokens[1:])[0] + 1
        if sum(timestamp_tokens) > 0:
            last_timestamp = np.where(timestamp_tokens)[0][-1]
            consecutive = (
                np.append(consecutive, last_timestamp + 1) if last_timestamp not in consecutive else consecutive
            )

        if len(consecutive) > 0:
            last_slice = 0
            for current_slice in consecutive:
                actual_offset = items[-1][-1] if seq_idx != 0 or last_slice != 0 else sequence[0]
                sliced_tokens = sequence[last_slice:current_slice]
                duration = sliced_tokens[-1] - sliced_tokens[0]
                sliced_tokens[0] = actual_offset
                sliced_tokens[-1] = actual_offset + duration
                items.append(sliced_tokens)
                last_slice = current_slice

        time += chunk_len
    result = []
    for i in range(len(items)):
        result += items[i].tolist()
    return result
=======
        if is_last:
            break
>>>>>>> 2beabd24


def _fast_find_longest_common_sequence(sequence_left, sequence_right):
    seq_len_left = len(sequence_left)
    seq_len_right = len(sequence_right)
    counter = [[0] * (seq_len_right + 1) for _ in range(seq_len_left + 1)]
    longest = 0
    for i in range(seq_len_left):
        for j in range(seq_len_right):
            if sequence_left[i] == sequence_right[j]:
                previous_counter = counter[i][j] + 1
                counter[i + 1][j + 1] = previous_counter
                if previous_counter > longest:
                    longest = previous_counter

    counter = np.array(counter)
    # we return the idx of the first element of the longest common sequence in the left sequence
    index_left = np.argwhere(counter == longest)[-1][0] - longest if longest != 0 else -1
    index_right = np.argwhere(counter == longest)[-1][1] - longest if longest != 0 else -1
    return index_left, index_right, longest


def _find_longest_common_sequence(sequences, tokenizer):
    # TODO  Use a faster algorithm this can probably be done in O(n)
    # using suffix array.
    # It might be tedious to do because of fault tolerance.
    # We actually have a really good property which is that the total sequence
    # MUST be those subsequences in order.
    # Also the algorithm should be more tolerant to errors.
    sequence = [tok_id for tok_id in sequences[0][0].tolist() if tok_id not in tokenizer.all_special_ids]
    for new_seq in sequences[1:]:
        new_sequence = [tok_id for tok_id in new_seq[0].tolist() if tok_id not in tokenizer.all_special_ids]

        index = 0
        max_ = 0.0
        for i in range(1, len(new_sequence) + 1):
            # epsilon to favor long perfect matches
            eps = i / 10000.0
            matches = np.sum(np.array(sequence[-i:]) == np.array(new_sequence[:i]))
            matching = matches / i + eps
            if matches > 1 and matching > max_:
                index = i
                max_ = matching
        sequence.extend(new_sequence[index:])
    return np.array(sequence)


class AutomaticSpeechRecognitionPipeline(ChunkPipeline):
    """
    Pipeline that aims at extracting spoken text contained within some audio.

    The input can be either a raw waveform or a audio file. In case of the audio file, ffmpeg should be installed for
    to support multiple audio formats

    Example:

    ```python
    >>> from transformers import pipeline

    >>> transcriber = pipeline(model="openai/whisper-base")
    >>> transcriber("https://huggingface.co/datasets/Narsil/asr_dummy/resolve/main/1.flac")
    {'text': ' He hoped there would be stew for dinner, turnips and carrots and bruised potatoes and fat mutton pieces to be ladled out in thick, peppered flour-fatten sauce.'}
    ```

    Learn more about the basics of using a pipeline in the [pipeline tutorial](../pipeline_tutorial)

    Arguments:
        model ([`PreTrainedModel`] or [`TFPreTrainedModel`]):
            The model that will be used by the pipeline to make predictions. This needs to be a model inheriting from
            [`PreTrainedModel`] for PyTorch and [`TFPreTrainedModel`] for TensorFlow.
        tokenizer ([`PreTrainedTokenizer`]):
            The tokenizer that will be used by the pipeline to encode data for the model. This object inherits from
            [`PreTrainedTokenizer`].
        feature_extractor ([`SequenceFeatureExtractor`]):
            The feature extractor that will be used by the pipeline to encode waveform for the model.
        chunk_length_s (`float`, *optional*, defaults to 0):
            The input length for in each chunk. If `chunk_length_s = 0` then chunking is disabled (default). Only
            available for CTC models, e.g. [`Wav2Vec2ForCTC`].

            <Tip>

            For more information on how to effectively use `chunk_length_s`, please have a look at the [ASR chunking
            blog post](https://huggingface.co/blog/asr-chunking).

            </Tip>

        stride_length_s (`float`, *optional*, defaults to `chunk_length_s / 6`):
            The length of stride on the left and right of each chunk. Used only with `chunk_length_s > 0`. This enables
            the model to *see* more context and infer letters better than without this context but the pipeline
            discards the stride bits at the end to make the final reconstitution as perfect as possible.

            <Tip>

            For more information on how to effectively use `stride_length_s`, please have a look at the [ASR chunking
            blog post](https://huggingface.co/blog/asr-chunking).

            </Tip>

        framework (`str`, *optional*):
            The framework to use, either `"pt"` for PyTorch or `"tf"` for TensorFlow. The specified framework must be
            installed. If no framework is specified, will default to the one currently installed. If no framework is
            specified and both frameworks are installed, will default to the framework of the `model`, or to PyTorch if
            no model is provided.
        device (Union[`int`, `torch.device`], *optional*):
            Device ordinal for CPU/GPU supports. Setting this to `None` will leverage CPU, a positive will run the
            model on the associated CUDA device id.
        decoder (`pyctcdecode.BeamSearchDecoderCTC`, *optional*):
            [PyCTCDecode's
            BeamSearchDecoderCTC](https://github.com/kensho-technologies/pyctcdecode/blob/2fd33dc37c4111417e08d89ccd23d28e9b308d19/pyctcdecode/decoder.py#L180)
            can be passed for language model boosted decoding. See [`Wav2Vec2ProcessorWithLM`] for more information.

    """

    def __init__(
        self,
        feature_extractor: Union["SequenceFeatureExtractor", str],
        *,
        decoder: Optional[Union["BeamSearchDecoderCTC", str]] = None,
        **kwargs,
    ):
        super().__init__(**kwargs)
        self.feature_extractor = feature_extractor

        if self.model.config.model_type == "whisper":
            self.type = "seq2seq_whisper"
        elif self.model.__class__ in MODEL_FOR_SPEECH_SEQ_2_SEQ_MAPPING.values():
            self.type = "seq2seq"
        elif (
            feature_extractor._processor_class
            and feature_extractor._processor_class.endswith("WithLM")
            and decoder is not None
        ):
            self.decoder = decoder
            self.type = "ctc_with_lm"
        else:
            self.type = "ctc"

        if self.framework == "tf":
            raise ValueError("The AutomaticSpeechRecognitionPipeline is only available in PyTorch.")

        self.check_model_type(dict(MODEL_FOR_SPEECH_SEQ_2_SEQ_MAPPING.items() + MODEL_FOR_CTC_MAPPING.items()))

    def __call__(
        self,
        inputs: Union[np.ndarray, bytes, str],
        **kwargs,
    ):
        """
        Transcribe the audio sequence(s) given as inputs to text. See the [`AutomaticSpeechRecognitionPipeline`]
        documentation for more information.

        Args:
            inputs (`np.ndarray` or `bytes` or `str` or `dict`):
                The inputs is either :
                    - `str` that is the filename of the audio file, the file will be read at the correct sampling rate
                      to get the waveform using *ffmpeg*. This requires *ffmpeg* to be installed on the system.
                    - `bytes` it is supposed to be the content of an audio file and is interpreted by *ffmpeg* in the
                      same way.
                    - (`np.ndarray` of shape (n, ) of type `np.float32` or `np.float64`)
                        Raw audio at the correct sampling rate (no further check will be done)
                    - `dict` form can be used to pass raw audio sampled at arbitrary `sampling_rate` and let this
                      pipeline do the resampling. The dict must be in the format `{"sampling_rate": int, "raw":
                      np.array}` with optionally a `"stride": (left: int, right: int)` than can ask the pipeline to
                      treat the first `left` samples and last `right` samples to be ignored in decoding (but used at
                      inference to provide more context to the model). Only use `stride` with CTC models.
            return_timestamps (*optional*, `str`):
                Only available for pure CTC models. If set to `"char"`, the pipeline will return `timestamps` along the
                text for every character in the text. For instance if you get `[{"text": "h", "timestamps": (0.5,0.6),
                {"text": "i", "timestamps": (0.7, .9)}]`, then it means the model predicts that the letter "h" was
                pronounced after `0.5` and before `0.6` seconds. If set to `"word"`, the pipeline will return
                `timestamps` along the text for every word in the text. For instance if you get `[{"text": "hi ",
                "timestamps": (0.5,0.9), {"text": "there", "timestamps": (1.0, .1.5)}]`, then it means the model
                predicts that the word "hi" was pronounced after `0.5` and before `0.9` seconds.
            generate_kwargs (`dict`, *optional*):
                The dictionary of ad-hoc parametrization of `generate_config` to be used for the generation call. For a
                complete overview of generate, check the [following
                guide](https://huggingface.co/docs/transformers/en/main_classes/text_generation).
            max_new_tokens (`int`, *optional*):
                The maximum numbers of tokens to generate, ignoring the number of tokens in the prompt.

        Return:
            `Dict`: A dictionary with the following keys:
                - **text** (`str` ) -- The recognized text.
                - **chunks** (*optional(, `List[Dict]`)
                        When using `return_timestamps`, the `chunks` will become a list containing all the various text
                        chunks identified by the model, *e.g.* `[{"text": "hi ", "timestamps": (0.5,0.9), {"text":
                        "there", "timestamps": (1.0, 1.5)}]`. The original full text can roughly be recovered by doing
                        `"".join(chunk["text"] for chunk in output["chunks"])`.
        """
        return super().__call__(inputs, **kwargs)

    def _sanitize_parameters(
        self,
        chunk_length_s=None,
        stride_length_s=None,
        ignore_warning=None,
        decoder_kwargs=None,
        return_timestamps=None,
        return_language=None,
        generate_kwargs=None,
        max_new_tokens=None,
    ):
        # No parameters on this pipeline right now
        preprocess_params = {}
        if chunk_length_s is not None:
            preprocess_params["chunk_length_s"] = chunk_length_s
        if stride_length_s is not None:
            preprocess_params["stride_length_s"] = stride_length_s
        if ignore_warning is not None:
            preprocess_params["ignore_warning"] = ignore_warning

        forward_params = defaultdict(dict)
        if max_new_tokens is not None:
            forward_params["generate_kwargs"]["max_new_tokens"] = max_new_tokens
        if generate_kwargs is not None:
            if max_new_tokens is not None and "max_new_tokens" in generate_kwargs:
                raise ValueError(
                    "`max_new_tokens` is defined both as an argument and inside `generate_kwargs` argument, please use"
                    " only 1 version"
                )
            forward_params["generate_kwargs"].update(generate_kwargs)

        postprocess_params = {}
        if decoder_kwargs is not None:
            postprocess_params["decoder_kwargs"] = decoder_kwargs
        if return_timestamps is not None:
            forward_params["return_timestamps"] = return_timestamps
            postprocess_params["return_timestamps"] = return_timestamps
        if return_language is not None:
            postprocess_params["return_language"] = return_language

        return preprocess_params, forward_params, postprocess_params

    def preprocess(self, inputs, chunk_length_s=0, stride_length_s=None, ignore_warning=False):
        if isinstance(inputs, str):
            if inputs.startswith("http://") or inputs.startswith("https://"):
                # We need to actually check for a real protocol, otherwise it's impossible to use a local file
                # like http_huggingface_co.png
                inputs = requests.get(inputs).content
            else:
                with open(inputs, "rb") as f:
                    inputs = f.read()

        if isinstance(inputs, bytes):
            inputs = ffmpeg_read(inputs, self.feature_extractor.sampling_rate)

        stride = None
        extra = {}
        if isinstance(inputs, dict):
            stride = inputs.pop("stride", None)
            # Accepting `"array"` which is the key defined in `datasets` for
            # better integration
            if not ("sampling_rate" in inputs and ("raw" in inputs or "array" in inputs)):
                raise ValueError(
                    "When passing a dictionary to AutomaticSpeechRecognitionPipeline, the dict needs to contain a "
                    '"raw" key containing the numpy array representing the audio and a "sampling_rate" key, '
                    "containing the sampling_rate associated with that array"
                )

            _inputs = inputs.pop("raw", None)
            if _inputs is None:
                # Remove path which will not be used from `datasets`.
                inputs.pop("path", None)
                _inputs = inputs.pop("array", None)
            in_sampling_rate = inputs.pop("sampling_rate")
            extra = inputs
            inputs = _inputs
            if in_sampling_rate != self.feature_extractor.sampling_rate:
                import torch
                from torchaudio import functional as F

                inputs = F.resample(
                    torch.from_numpy(inputs), in_sampling_rate, self.feature_extractor.sampling_rate
                ).numpy()
                ratio = self.feature_extractor.sampling_rate / in_sampling_rate
            else:
                ratio = 1
            if stride is not None:
                if stride[0] + stride[1] > inputs.shape[0]:
                    raise ValueError("Stride is too large for input")

                # Stride needs to get the chunk length here, it's going to get
                # swallowed by the `feature_extractor` later, and then batching
                # can add extra data in the inputs, so we need to keep track
                # of the original length in the stride so we can cut properly.
                stride = (inputs.shape[0], int(round(stride[0] * ratio)), int(round(stride[1] * ratio)))
        if not isinstance(inputs, np.ndarray):
            raise ValueError(f"We expect a numpy ndarray as input, got `{type(inputs)}`")
        if len(inputs.shape) != 1:
            raise ValueError("We expect a single channel audio input for AutomaticSpeechRecognitionPipeline")

        if chunk_length_s:
            if self.type == "seq2seq" and not ignore_warning:
                logger.warning(
                    "Using `chunk_length_s` is very experimental with seq2seq models. The results will not necessarily"
                    " be entirely accurate and will have caveats. More information:"
                    " https://github.com/huggingface/transformers/pull/20104. Ignore this warning with pipeline(...,"
                    " ignore_warning=True)"
                )
                self._preprocess_params["ignore_warning"] = True
            if stride_length_s is None:
                stride_length_s = chunk_length_s / 6

            if isinstance(stride_length_s, (int, float)):
                stride_length_s = [stride_length_s, stride_length_s]

            # XXX: Carefuly, this variable will not exist in `seq2seq` setting.
            # Currently chunking is not possible at this level for `seq2seq` so
            # it's ok.
            align_to = getattr(self.model.config, "inputs_to_logits_ratio", 1)
            chunk_len = int(round(chunk_length_s * self.feature_extractor.sampling_rate / align_to) * align_to)
            stride_left = int(round(stride_length_s[0] * self.feature_extractor.sampling_rate / align_to) * align_to)
            stride_right = int(round(stride_length_s[1] * self.feature_extractor.sampling_rate / align_to) * align_to)

            if chunk_len < stride_left + stride_right:
                raise ValueError("Chunk length must be superior to stride length")

            rescale = self.type != "seq2seq_whisper"
            # make sure that
            for item in chunk_iter(
                inputs, self.feature_extractor, chunk_len, stride_left, stride_right, rescale, self.torch_dtype
            ):
                yield item
        else:
            processed = self.feature_extractor(
                inputs, sampling_rate=self.feature_extractor.sampling_rate, return_tensors="pt"
            )
            if self.torch_dtype is not None:
                processed = processed.to(dtype=self.torch_dtype)
            if stride is not None:
                if self.type == "seq2seq":
                    raise ValueError("Stride is only usable with CTC models, try removing it !")

                processed["stride"] = stride
            yield {"is_last": True, **processed, **extra}

    def _forward(self, model_inputs, return_timestamps=False, generate_kwargs=None):
        if generate_kwargs is None:
            generate_kwargs = {}
        if return_timestamps and self.type == "seq2seq_whisper":
            generate_kwargs["return_timestamps"] = return_timestamps
        is_last = model_inputs.pop("is_last")

        if self.type in {"seq2seq", "seq2seq_whisper"}:
            encoder = self.model.get_encoder()
            # Consume values so we can let extra information flow freely through
            # the pipeline (important for `partial` in microphone)
            if "input_features" in model_inputs:
                inputs = model_inputs.pop("input_features")
            elif "input_values" in model_inputs:
                inputs = model_inputs.pop("input_values")
            else:
                raise ValueError(
                    "Seq2Seq speech recognition model requires either a "
                    f"`input_features` or `input_values` key, but only has {model_inputs.keys()}"
                )

            # we need to pass `processed.get("attention_mask")` here since audio encoder
            # attention mask  length is different from expected text decoder `encoder_attention_mask` length
            # `generate` magic to create the mask automatically won't work, we basically need to help
            # it here.
            attention_mask = model_inputs.pop("attention_mask", None)
            tokens = self.model.generate(
                encoder_outputs=encoder(inputs, attention_mask=attention_mask),
                attention_mask=attention_mask,
                **generate_kwargs,
            )
            out = {"tokens": tokens}
            if self.type == "seq2seq_whisper":
                stride = model_inputs.pop("stride", None)
                if stride is not None:
                    out["stride"] = stride

        else:
            stride = model_inputs.pop("stride", None)
            input_values = model_inputs.pop("input_values")
            attention_mask = model_inputs.pop("attention_mask", None)
            outputs = self.model(input_values=input_values, attention_mask=attention_mask)
            logits = outputs.logits

            if self.type == "ctc_with_lm":
                out = {"logits": logits}
            else:
                out = {"tokens": logits.argmax(dim=-1)}
            if stride is not None:
                # Send stride to `postprocess`.
                # it needs to be handled there where
                # the pieces are to be concatenated.
                ratio = 1 / self.model.config.inputs_to_logits_ratio
                if isinstance(stride, tuple):
                    out["stride"] = rescale_stride([stride], ratio)[0]
                else:
                    out["stride"] = rescale_stride(stride, ratio)
        # Leftover
        extra = model_inputs
        return {"is_last": is_last, **out, **extra}

    def postprocess(
        self, model_outputs, decoder_kwargs: Optional[Dict] = None, return_timestamps=None, return_language=None
    ):
        # Optional return types
        optional = {}

        if return_timestamps and self.type == "seq2seq":
            raise ValueError("We cannot return_timestamps yet on non-ctc models apart from Whisper !")
        if return_timestamps == "char" and self.type == "ctc_with_lm":
            raise ValueError("CTC with LM cannot return `char` timestamps, only `words`")
        if return_timestamps in {"char", "words"} and self.type == "seq2seq_whisper":
            raise ValueError("Whisper cannot return `char` nor `words` timestamps, use `True` instead.")

        if return_language is not None and self.type != "seq2seq_whisper":
            raise ValueError("Only whisper can return language for now.")

        final_items = []
        key = "logits" if self.type == "ctc_with_lm" else "tokens"
        stride = None
        for outputs in model_outputs:
            items = outputs[key].numpy()
            stride = outputs.get("stride", None)
            if stride is not None and self.type in {"ctc", "ctc_with_lm"}:
                total_n, left, right = stride
                # Total_n might be < logits.shape[1]
                # because of padding, that's why
                # we need to reconstruct this information
                # This won't work with left padding (which doesn't exist right now)
                right_n = total_n - right
                items = items[:, left:right_n]
            final_items.append(items)

        if stride and self.type == "seq2seq":
            items = _find_longest_common_sequence(final_items, self.tokenizer)
        elif self.type == "seq2seq_whisper":
            time_precision = self.feature_extractor.chunk_length / self.model.config.max_source_positions
            # Send the chunking back to seconds, it's easier to handle in whisper
            sampling_rate = self.feature_extractor.sampling_rate
            for output in model_outputs:
                if "stride" in output:
                    chunk_len, stride_left, stride_right = output["stride"]
                    # Go back in seconds
                    chunk_len /= sampling_rate
                    stride_left /= sampling_rate
                    stride_right /= sampling_rate
                    output["stride"] = chunk_len, stride_left, stride_right

            text, optional = self.tokenizer._decode_asr(
                model_outputs,
                return_timestamps=return_timestamps,
                return_language=return_language,
                time_precision=time_precision,
            )
        else:
            items = np.concatenate(final_items, axis=1)
            items = items.squeeze(0)

        if self.type == "ctc_with_lm":
            if decoder_kwargs is None:
                decoder_kwargs = {}
            beams = self.decoder.decode_beams(items, **decoder_kwargs)
            text = beams[0][0]
            if return_timestamps:
                # Simply cast from pyctcdecode format to wav2vec2 format to leverage
                # pre-existing code later
                chunk_offset = beams[0][2]
                offsets = []
                for word, (start_offset, end_offset) in chunk_offset:
                    offsets.append({"word": word, "start_offset": start_offset, "end_offset": end_offset})
        elif self.type != "seq2seq_whisper":
            skip_special_tokens = self.type != "ctc"
            text = self.tokenizer.decode(items, skip_special_tokens=skip_special_tokens)
            if return_timestamps:
                offsets = self.tokenizer.decode(
                    items, skip_special_tokens=skip_special_tokens, output_char_offsets=True
                )["char_offsets"]
                if return_timestamps == "word":
                    offsets = self.tokenizer._get_word_offsets(offsets, self.tokenizer.replace_word_delimiter_char)

        if return_timestamps and self.type not in {"seq2seq", "seq2seq_whisper"}:
            chunks = []
            for item in offsets:
                start = item["start_offset"] * self.model.config.inputs_to_logits_ratio
                start /= self.feature_extractor.sampling_rate

                stop = item["end_offset"] * self.model.config.inputs_to_logits_ratio
                stop /= self.feature_extractor.sampling_rate

                chunks.append({"text": item[return_timestamps], "timestamp": (start, stop)})
            optional["chunks"] = chunks

        extra = defaultdict(list)
        for output in model_outputs:
            output.pop("tokens", None)
            output.pop("logits", None)
            output.pop("is_last", None)
            output.pop("stride", None)
            for k, v in output.items():
                extra[k].append(v)
        return {"text": text, **optional, **extra}


def _find_timestamp_sequence(sequences, tokenizer, feature_extractor, max_source_positions):
    """
    Computes the final sequences by merging the end of the nth sequence with the beginning of the n+1th sequence. Since
    `WhisperForConditionalGeneration` produces the timestamps pairwise, we filter the consecutive timestamps and only
    iterate over them. We keep track of the `time` which indicates the actual starting time of the chunk that is
    processed. We need to make sure to offset the timestamps tokens by the `time` in order for the tokenizer to
    properly compute the final `offset`.
    """
    # index of the first timestamp token
    timestamp_begin = tokenizer.convert_tokens_to_ids("<|notimestamps|>") + 1
    items = []
    # approximation of the token to time ratio : ~0.2seconds
    time_precision = feature_extractor.chunk_length / max_source_positions
    time = 0
    for seq_idx, item in enumerate(sequences):
        sequence, stride = item
        if isinstance(sequence, list):
            sequence = np.array(sequence)
        chunk_len, stride_left, stride_right = stride
        sequence = sequence.squeeze(0)
        # get rid of the `forced_decoder_idx` that are use to parametrize the generation
        begin_idx = np.where(sequence == timestamp_begin)[0][0] if timestamp_begin in sequence else 0
        sequence = sequence[begin_idx:]

        timestamp_tokens = sequence >= timestamp_begin
        if seq_idx != 0 and sum(timestamp_tokens) > 0:
            consecutive = np.where(timestamp_tokens[:-1] & timestamp_tokens[1:])[0] + 1
            last_timestamp = np.where(timestamp_tokens)[0][-1]
            consecutive = np.append(consecutive, last_timestamp) if last_timestamp not in consecutive else consecutive
            time -= stride_left + stride_right
            offset = int((time / feature_extractor.sampling_rate) / time_precision)
            overlap_time = int((stride_left / feature_extractor.sampling_rate) / time_precision)
            # relevant timestamps are in the overlapping part
            relevant_timestamp = np.where(sequence[consecutive] >= timestamp_begin + overlap_time)[0]
            if relevant_timestamp.shape[0] > 0:
                relevant_timestamp = (
                    consecutive[relevant_timestamp[0] - 1] if relevant_timestamp[0] > 0 else consecutive[0]
                )
                # if a big stride is used, we need to check some of the previous items for the best overlap
                best_match = 0
                sliced_sequence = []
                for idx, previous_sequence in enumerate(reversed(items)):
                    previous_tokens = previous_sequence[1:-1]
                    if previous_sequence[0] < (timestamp_begin + offset - overlap_time) and idx != 0:
                        break  # the previous sequence is too far in the past
                    if len(previous_tokens) > 0:
                        # find the longest common sequence between the overlapping parts
                        index_left, index_right, match_length = _fast_find_longest_common_sequence(
                            sequence[1:relevant_timestamp], previous_tokens
                        )
                        # don't do anything if only 1 token was matched
                        if match_length > 1 and match_length > best_match:
                            best_match = match_length
                            best_idx = idx
                            end_of_curr_sequence_idx = (
                                np.where(sequence[index_left + 1 :] >= timestamp_begin)[0][0] + 1
                            )
                            end_of_curr_sequence_idx = end_of_curr_sequence_idx + 1 + index_left
                            # if all the tokens are matched, suffix
                            if index_left == 0 and match_length == len(previous_tokens):
                                sliced_sequence = np.insert(
                                    sequence[index_left + 1 : end_of_curr_sequence_idx], 0, previous_sequence[0]
                                )
                                sliced_sequence[-1] = previous_sequence[-1]
                            # if part of the previous sequence is not taken
                            elif index_left >= 0:
                                sliced_sequence = sequence[index_left + 1 : end_of_curr_sequence_idx]
                                # let's insert the missing part of the previous sequence
                                previous_slice = (
                                    previous_sequence[: index_right + 1] if index_right > 0 else [previous_sequence[0]]
                                )
                                sliced_sequence = np.insert(sliced_sequence, 0, previous_slice)
                                sliced_sequence[-1] += offset

                if len(sliced_sequence) > 0:
                    items[len(items) - best_idx - 1] = sliced_sequence
                    items = items[: len(items) - best_idx]
                    sequence = sequence[end_of_curr_sequence_idx:]

        # sequence might have changed
        timestamp_tokens = sequence >= timestamp_begin
        consecutive = np.where(timestamp_tokens[:-1] & timestamp_tokens[1:])[0] + 1
        if sum(timestamp_tokens) > 0:
            last_timestamp = np.where(timestamp_tokens)[0][-1]
            consecutive = (
                np.append(consecutive, last_timestamp + 1) if last_timestamp not in consecutive else consecutive
            )

        if len(consecutive) > 0:
            last_slice = 0
            for current_slice in consecutive:
                actual_offset = items[-1][-1] if seq_idx != 0 or last_slice != 0 else sequence[0]
                sliced_tokens = sequence[last_slice:current_slice]
                duration = sliced_tokens[-1] - sliced_tokens[0]
                sliced_tokens[0] = actual_offset
                sliced_tokens[-1] = actual_offset + duration
                items.append(sliced_tokens)
                last_slice = current_slice

        time += chunk_len
    result = []
    for i in range(len(items)):
        result += items[i].tolist()
    return result<|MERGE_RESOLUTION|>--- conflicted
+++ resolved
@@ -78,7 +78,505 @@
             stride = rescale_stride([stride], ratio)[0]
         if chunk.shape[0] > _stride_left:
             yield {"is_last": is_last, "stride": stride, **processed}
-<<<<<<< HEAD
+        if is_last:
+            break
+
+
+def _fast_find_longest_common_sequence(sequence_left, sequence_right):
+    seq_len_left = len(sequence_left)
+    seq_len_right = len(sequence_right)
+    counter = [[0] * (seq_len_right + 1) for _ in range(seq_len_left + 1)]
+    longest = 0
+    for i in range(seq_len_left):
+        for j in range(seq_len_right):
+            if sequence_left[i] == sequence_right[j]:
+                previous_counter = counter[i][j] + 1
+                counter[i + 1][j + 1] = previous_counter
+                if previous_counter > longest:
+                    longest = previous_counter
+
+    counter = np.array(counter)
+    # we return the idx of the first element of the longest common sequence in the left sequence
+    index_left = np.argwhere(counter == longest)[-1][0] - longest if longest != 0 else -1
+    index_right = np.argwhere(counter == longest)[-1][1] - longest if longest != 0 else -1
+    return index_left, index_right, longest
+
+
+def _find_longest_common_sequence(sequences, tokenizer):
+    # TODO  Use a faster algorithm this can probably be done in O(n)
+    # using suffix array.
+    # It might be tedious to do because of fault tolerance.
+    # We actually have a really good property which is that the total sequence
+    # MUST be those subsequences in order.
+    # Also the algorithm should be more tolerant to errors.
+    sequence = [tok_id for tok_id in sequences[0][0].tolist() if tok_id not in tokenizer.all_special_ids]
+    for new_seq in sequences[1:]:
+        new_sequence = [tok_id for tok_id in new_seq[0].tolist() if tok_id not in tokenizer.all_special_ids]
+
+        index = 0
+        max_ = 0.0
+        for i in range(1, len(new_sequence) + 1):
+            # epsilon to favor long perfect matches
+            eps = i / 10000.0
+            matches = np.sum(np.array(sequence[-i:]) == np.array(new_sequence[:i]))
+            matching = matches / i + eps
+            if matches > 1 and matching > max_:
+                index = i
+                max_ = matching
+        sequence.extend(new_sequence[index:])
+    return np.array(sequence)
+
+
+class AutomaticSpeechRecognitionPipeline(ChunkPipeline):
+    """
+    Pipeline that aims at extracting spoken text contained within some audio.
+
+    The input can be either a raw waveform or a audio file. In case of the audio file, ffmpeg should be installed for
+    to support multiple audio formats
+
+    Example:
+
+    ```python
+    >>> from transformers import pipeline
+
+    >>> transcriber = pipeline(model="openai/whisper-base")
+    >>> transcriber("https://huggingface.co/datasets/Narsil/asr_dummy/resolve/main/1.flac")
+    {'text': ' He hoped there would be stew for dinner, turnips and carrots and bruised potatoes and fat mutton pieces to be ladled out in thick, peppered flour-fatten sauce.'}
+    ```
+
+    Learn more about the basics of using a pipeline in the [pipeline tutorial](../pipeline_tutorial)
+
+    Arguments:
+        model ([`PreTrainedModel`] or [`TFPreTrainedModel`]):
+            The model that will be used by the pipeline to make predictions. This needs to be a model inheriting from
+            [`PreTrainedModel`] for PyTorch and [`TFPreTrainedModel`] for TensorFlow.
+        tokenizer ([`PreTrainedTokenizer`]):
+            The tokenizer that will be used by the pipeline to encode data for the model. This object inherits from
+            [`PreTrainedTokenizer`].
+        feature_extractor ([`SequenceFeatureExtractor`]):
+            The feature extractor that will be used by the pipeline to encode waveform for the model.
+        chunk_length_s (`float`, *optional*, defaults to 0):
+            The input length for in each chunk. If `chunk_length_s = 0` then chunking is disabled (default). Only
+            available for CTC models, e.g. [`Wav2Vec2ForCTC`].
+
+            <Tip>
+
+            For more information on how to effectively use `chunk_length_s`, please have a look at the [ASR chunking
+            blog post](https://huggingface.co/blog/asr-chunking).
+
+            </Tip>
+
+        stride_length_s (`float`, *optional*, defaults to `chunk_length_s / 6`):
+            The length of stride on the left and right of each chunk. Used only with `chunk_length_s > 0`. This enables
+            the model to *see* more context and infer letters better than without this context but the pipeline
+            discards the stride bits at the end to make the final reconstitution as perfect as possible.
+
+            <Tip>
+
+            For more information on how to effectively use `stride_length_s`, please have a look at the [ASR chunking
+            blog post](https://huggingface.co/blog/asr-chunking).
+
+            </Tip>
+
+        framework (`str`, *optional*):
+            The framework to use, either `"pt"` for PyTorch or `"tf"` for TensorFlow. The specified framework must be
+            installed. If no framework is specified, will default to the one currently installed. If no framework is
+            specified and both frameworks are installed, will default to the framework of the `model`, or to PyTorch if
+            no model is provided.
+        device (Union[`int`, `torch.device`], *optional*):
+            Device ordinal for CPU/GPU supports. Setting this to `None` will leverage CPU, a positive will run the
+            model on the associated CUDA device id.
+        decoder (`pyctcdecode.BeamSearchDecoderCTC`, *optional*):
+            [PyCTCDecode's
+            BeamSearchDecoderCTC](https://github.com/kensho-technologies/pyctcdecode/blob/2fd33dc37c4111417e08d89ccd23d28e9b308d19/pyctcdecode/decoder.py#L180)
+            can be passed for language model boosted decoding. See [`Wav2Vec2ProcessorWithLM`] for more information.
+
+    """
+
+    def __init__(
+        self,
+        feature_extractor: Union["SequenceFeatureExtractor", str],
+        *,
+        decoder: Optional[Union["BeamSearchDecoderCTC", str]] = None,
+        **kwargs,
+    ):
+        super().__init__(**kwargs)
+        self.feature_extractor = feature_extractor
+
+        if self.model.config.model_type == "whisper":
+            self.type = "seq2seq_whisper"
+        elif self.model.__class__ in MODEL_FOR_SPEECH_SEQ_2_SEQ_MAPPING.values():
+            self.type = "seq2seq"
+        elif (
+            feature_extractor._processor_class
+            and feature_extractor._processor_class.endswith("WithLM")
+            and decoder is not None
+        ):
+            self.decoder = decoder
+            self.type = "ctc_with_lm"
+        else:
+            self.type = "ctc"
+
+        if self.framework == "tf":
+            raise ValueError("The AutomaticSpeechRecognitionPipeline is only available in PyTorch.")
+
+        self.check_model_type(dict(MODEL_FOR_SPEECH_SEQ_2_SEQ_MAPPING.items() + MODEL_FOR_CTC_MAPPING.items()))
+
+    def __call__(
+        self,
+        inputs: Union[np.ndarray, bytes, str],
+        **kwargs,
+    ):
+        """
+        Transcribe the audio sequence(s) given as inputs to text. See the [`AutomaticSpeechRecognitionPipeline`]
+        documentation for more information.
+
+        Args:
+            inputs (`np.ndarray` or `bytes` or `str` or `dict`):
+                The inputs is either :
+                    - `str` that is the filename of the audio file, the file will be read at the correct sampling rate
+                      to get the waveform using *ffmpeg*. This requires *ffmpeg* to be installed on the system.
+                    - `bytes` it is supposed to be the content of an audio file and is interpreted by *ffmpeg* in the
+                      same way.
+                    - (`np.ndarray` of shape (n, ) of type `np.float32` or `np.float64`)
+                        Raw audio at the correct sampling rate (no further check will be done)
+                    - `dict` form can be used to pass raw audio sampled at arbitrary `sampling_rate` and let this
+                      pipeline do the resampling. The dict must be in the format `{"sampling_rate": int, "raw":
+                      np.array}` with optionally a `"stride": (left: int, right: int)` than can ask the pipeline to
+                      treat the first `left` samples and last `right` samples to be ignored in decoding (but used at
+                      inference to provide more context to the model). Only use `stride` with CTC models.
+            return_timestamps (*optional*, `str`):
+                Only available for pure CTC models. If set to `"char"`, the pipeline will return `timestamps` along the
+                text for every character in the text. For instance if you get `[{"text": "h", "timestamps": (0.5,0.6),
+                {"text": "i", "timestamps": (0.7, .9)}]`, then it means the model predicts that the letter "h" was
+                pronounced after `0.5` and before `0.6` seconds. If set to `"word"`, the pipeline will return
+                `timestamps` along the text for every word in the text. For instance if you get `[{"text": "hi ",
+                "timestamps": (0.5,0.9), {"text": "there", "timestamps": (1.0, .1.5)}]`, then it means the model
+                predicts that the word "hi" was pronounced after `0.5` and before `0.9` seconds.
+            generate_kwargs (`dict`, *optional*):
+                The dictionary of ad-hoc parametrization of `generate_config` to be used for the generation call. For a
+                complete overview of generate, check the [following
+                guide](https://huggingface.co/docs/transformers/en/main_classes/text_generation).
+            max_new_tokens (`int`, *optional*):
+                The maximum numbers of tokens to generate, ignoring the number of tokens in the prompt.
+
+        Return:
+            `Dict`: A dictionary with the following keys:
+                - **text** (`str` ) -- The recognized text.
+                - **chunks** (*optional(, `List[Dict]`)
+                        When using `return_timestamps`, the `chunks` will become a list containing all the various text
+                        chunks identified by the model, *e.g.* `[{"text": "hi ", "timestamps": (0.5,0.9), {"text":
+                        "there", "timestamps": (1.0, 1.5)}]`. The original full text can roughly be recovered by doing
+                        `"".join(chunk["text"] for chunk in output["chunks"])`.
+        """
+        return super().__call__(inputs, **kwargs)
+
+    def _sanitize_parameters(
+        self,
+        chunk_length_s=None,
+        stride_length_s=None,
+        ignore_warning=None,
+        decoder_kwargs=None,
+        return_timestamps=None,
+        return_language=None,
+        generate_kwargs=None,
+        max_new_tokens=None,
+    ):
+        # No parameters on this pipeline right now
+        preprocess_params = {}
+        if chunk_length_s is not None:
+            preprocess_params["chunk_length_s"] = chunk_length_s
+        if stride_length_s is not None:
+            preprocess_params["stride_length_s"] = stride_length_s
+        if ignore_warning is not None:
+            preprocess_params["ignore_warning"] = ignore_warning
+
+        forward_params = defaultdict(dict)
+        if max_new_tokens is not None:
+            forward_params["generate_kwargs"]["max_new_tokens"] = max_new_tokens
+        if generate_kwargs is not None:
+            if max_new_tokens is not None and "max_new_tokens" in generate_kwargs:
+                raise ValueError(
+                    "`max_new_tokens` is defined both as an argument and inside `generate_kwargs` argument, please use"
+                    " only 1 version"
+                )
+            forward_params["generate_kwargs"].update(generate_kwargs)
+
+        postprocess_params = {}
+        if decoder_kwargs is not None:
+            postprocess_params["decoder_kwargs"] = decoder_kwargs
+        if return_timestamps is not None:
+            forward_params["return_timestamps"] = return_timestamps
+            postprocess_params["return_timestamps"] = return_timestamps
+        if return_language is not None:
+            postprocess_params["return_language"] = return_language
+
+        return preprocess_params, forward_params, postprocess_params
+
+    def preprocess(self, inputs, chunk_length_s=0, stride_length_s=None, ignore_warning=False):
+        if isinstance(inputs, str):
+            if inputs.startswith("http://") or inputs.startswith("https://"):
+                # We need to actually check for a real protocol, otherwise it's impossible to use a local file
+                # like http_huggingface_co.png
+                inputs = requests.get(inputs).content
+            else:
+                with open(inputs, "rb") as f:
+                    inputs = f.read()
+
+        if isinstance(inputs, bytes):
+            inputs = ffmpeg_read(inputs, self.feature_extractor.sampling_rate)
+
+        stride = None
+        extra = {}
+        if isinstance(inputs, dict):
+            stride = inputs.pop("stride", None)
+            # Accepting `"array"` which is the key defined in `datasets` for
+            # better integration
+            if not ("sampling_rate" in inputs and ("raw" in inputs or "array" in inputs)):
+                raise ValueError(
+                    "When passing a dictionary to AutomaticSpeechRecognitionPipeline, the dict needs to contain a "
+                    '"raw" key containing the numpy array representing the audio and a "sampling_rate" key, '
+                    "containing the sampling_rate associated with that array"
+                )
+
+            _inputs = inputs.pop("raw", None)
+            if _inputs is None:
+                # Remove path which will not be used from `datasets`.
+                inputs.pop("path", None)
+                _inputs = inputs.pop("array", None)
+            in_sampling_rate = inputs.pop("sampling_rate")
+            extra = inputs
+            inputs = _inputs
+            if in_sampling_rate != self.feature_extractor.sampling_rate:
+                import torch
+                from torchaudio import functional as F
+
+                inputs = F.resample(
+                    torch.from_numpy(inputs), in_sampling_rate, self.feature_extractor.sampling_rate
+                ).numpy()
+                ratio = self.feature_extractor.sampling_rate / in_sampling_rate
+            else:
+                ratio = 1
+            if stride is not None:
+                if stride[0] + stride[1] > inputs.shape[0]:
+                    raise ValueError("Stride is too large for input")
+
+                # Stride needs to get the chunk length here, it's going to get
+                # swallowed by the `feature_extractor` later, and then batching
+                # can add extra data in the inputs, so we need to keep track
+                # of the original length in the stride so we can cut properly.
+                stride = (inputs.shape[0], int(round(stride[0] * ratio)), int(round(stride[1] * ratio)))
+        if not isinstance(inputs, np.ndarray):
+            raise ValueError(f"We expect a numpy ndarray as input, got `{type(inputs)}`")
+        if len(inputs.shape) != 1:
+            raise ValueError("We expect a single channel audio input for AutomaticSpeechRecognitionPipeline")
+
+        if chunk_length_s:
+            if self.type == "seq2seq" and not ignore_warning:
+                logger.warning(
+                    "Using `chunk_length_s` is very experimental with seq2seq models. The results will not necessarily"
+                    " be entirely accurate and will have caveats. More information:"
+                    " https://github.com/huggingface/transformers/pull/20104. Ignore this warning with pipeline(...,"
+                    " ignore_warning=True)"
+                )
+                self._preprocess_params["ignore_warning"] = True
+            if stride_length_s is None:
+                stride_length_s = chunk_length_s / 6
+
+            if isinstance(stride_length_s, (int, float)):
+                stride_length_s = [stride_length_s, stride_length_s]
+
+            # XXX: Carefuly, this variable will not exist in `seq2seq` setting.
+            # Currently chunking is not possible at this level for `seq2seq` so
+            # it's ok.
+            align_to = getattr(self.model.config, "inputs_to_logits_ratio", 1)
+            chunk_len = int(round(chunk_length_s * self.feature_extractor.sampling_rate / align_to) * align_to)
+            stride_left = int(round(stride_length_s[0] * self.feature_extractor.sampling_rate / align_to) * align_to)
+            stride_right = int(round(stride_length_s[1] * self.feature_extractor.sampling_rate / align_to) * align_to)
+
+            if chunk_len < stride_left + stride_right:
+                raise ValueError("Chunk length must be superior to stride length")
+
+            rescale = self.type != "seq2seq_whisper"
+            # make sure that
+            for item in chunk_iter(
+                inputs, self.feature_extractor, chunk_len, stride_left, stride_right, rescale, self.torch_dtype
+            ):
+                yield item
+        else:
+            processed = self.feature_extractor(
+                inputs, sampling_rate=self.feature_extractor.sampling_rate, return_tensors="pt"
+            )
+            if self.torch_dtype is not None:
+                processed = processed.to(dtype=self.torch_dtype)
+            if stride is not None:
+                if self.type == "seq2seq":
+                    raise ValueError("Stride is only usable with CTC models, try removing it !")
+
+                processed["stride"] = stride
+            yield {"is_last": True, **processed, **extra}
+
+    def _forward(self, model_inputs, return_timestamps=False, generate_kwargs=None):
+        if generate_kwargs is None:
+            generate_kwargs = {}
+        if return_timestamps and self.type == "seq2seq_whisper":
+            generate_kwargs["return_timestamps"] = return_timestamps
+        is_last = model_inputs.pop("is_last")
+
+        if self.type in {"seq2seq", "seq2seq_whisper"}:
+            encoder = self.model.get_encoder()
+            # Consume values so we can let extra information flow freely through
+            # the pipeline (important for `partial` in microphone)
+            if "input_features" in model_inputs:
+                inputs = model_inputs.pop("input_features")
+            elif "input_values" in model_inputs:
+                inputs = model_inputs.pop("input_values")
+            else:
+                raise ValueError(
+                    "Seq2Seq speech recognition model requires either a "
+                    f"`input_features` or `input_values` key, but only has {model_inputs.keys()}"
+                )
+
+            # we need to pass `processed.get("attention_mask")` here since audio encoder
+            # attention mask  length is different from expected text decoder `encoder_attention_mask` length
+            # `generate` magic to create the mask automatically won't work, we basically need to help
+            # it here.
+            attention_mask = model_inputs.pop("attention_mask", None)
+            tokens = self.model.generate(
+                encoder_outputs=encoder(inputs, attention_mask=attention_mask),
+                attention_mask=attention_mask,
+                **generate_kwargs,
+            )
+            out = {"tokens": tokens}
+            if self.type == "seq2seq_whisper":
+                stride = model_inputs.pop("stride", None)
+                if stride is not None:
+                    out["stride"] = stride
+
+        else:
+            stride = model_inputs.pop("stride", None)
+            input_values = model_inputs.pop("input_values")
+            attention_mask = model_inputs.pop("attention_mask", None)
+            outputs = self.model(input_values=input_values, attention_mask=attention_mask)
+            logits = outputs.logits
+
+            if self.type == "ctc_with_lm":
+                out = {"logits": logits}
+            else:
+                out = {"tokens": logits.argmax(dim=-1)}
+            if stride is not None:
+                # Send stride to `postprocess`.
+                # it needs to be handled there where
+                # the pieces are to be concatenated.
+                ratio = 1 / self.model.config.inputs_to_logits_ratio
+                if isinstance(stride, tuple):
+                    out["stride"] = rescale_stride([stride], ratio)[0]
+                else:
+                    out["stride"] = rescale_stride(stride, ratio)
+        # Leftover
+        extra = model_inputs
+        return {"is_last": is_last, **out, **extra}
+
+    def postprocess(
+        self, model_outputs, decoder_kwargs: Optional[Dict] = None, return_timestamps=None, return_language=None
+    ):
+        # Optional return types
+        optional = {}
+
+        if return_timestamps and self.type == "seq2seq":
+            raise ValueError("We cannot return_timestamps yet on non-ctc models apart from Whisper !")
+        if return_timestamps == "char" and self.type == "ctc_with_lm":
+            raise ValueError("CTC with LM cannot return `char` timestamps, only `words`")
+        if return_timestamps in {"char", "words"} and self.type == "seq2seq_whisper":
+            raise ValueError("Whisper cannot return `char` nor `words` timestamps, use `True` instead.")
+
+        if return_language is not None and self.type != "seq2seq_whisper":
+            raise ValueError("Only whisper can return language for now.")
+
+        final_items = []
+        key = "logits" if self.type == "ctc_with_lm" else "tokens"
+        stride = None
+        for outputs in model_outputs:
+            items = outputs[key].numpy()
+            stride = outputs.get("stride", None)
+            if stride is not None and self.type in {"ctc", "ctc_with_lm"}:
+                total_n, left, right = stride
+                # Total_n might be < logits.shape[1]
+                # because of padding, that's why
+                # we need to reconstruct this information
+                # This won't work with left padding (which doesn't exist right now)
+                right_n = total_n - right
+                items = items[:, left:right_n]
+            final_items.append(items)
+
+        if stride and self.type == "seq2seq":
+            items = _find_longest_common_sequence(final_items, self.tokenizer)
+        elif self.type == "seq2seq_whisper":
+            time_precision = self.feature_extractor.chunk_length / self.model.config.max_source_positions
+            # Send the chunking back to seconds, it's easier to handle in whisper
+            sampling_rate = self.feature_extractor.sampling_rate
+            for output in model_outputs:
+                if "stride" in output:
+                    chunk_len, stride_left, stride_right = output["stride"]
+                    # Go back in seconds
+                    chunk_len /= sampling_rate
+                    stride_left /= sampling_rate
+                    stride_right /= sampling_rate
+                    output["stride"] = chunk_len, stride_left, stride_right
+
+            text, optional = self.tokenizer._decode_asr(
+                model_outputs,
+                return_timestamps=return_timestamps,
+                return_language=return_language,
+                time_precision=time_precision,
+            )
+        else:
+            items = np.concatenate(final_items, axis=1)
+            items = items.squeeze(0)
+
+        if self.type == "ctc_with_lm":
+            if decoder_kwargs is None:
+                decoder_kwargs = {}
+            beams = self.decoder.decode_beams(items, **decoder_kwargs)
+            text = beams[0][0]
+            if return_timestamps:
+                # Simply cast from pyctcdecode format to wav2vec2 format to leverage
+                # pre-existing code later
+                chunk_offset = beams[0][2]
+                offsets = []
+                for word, (start_offset, end_offset) in chunk_offset:
+                    offsets.append({"word": word, "start_offset": start_offset, "end_offset": end_offset})
+        elif self.type != "seq2seq_whisper":
+            skip_special_tokens = self.type != "ctc"
+            text = self.tokenizer.decode(items, skip_special_tokens=skip_special_tokens)
+            if return_timestamps:
+                offsets = self.tokenizer.decode(
+                    items, skip_special_tokens=skip_special_tokens, output_char_offsets=True
+                )["char_offsets"]
+                if return_timestamps == "word":
+                    offsets = self.tokenizer._get_word_offsets(offsets, self.tokenizer.replace_word_delimiter_char)
+
+        if return_timestamps and self.type not in {"seq2seq", "seq2seq_whisper"}:
+            chunks = []
+            for item in offsets:
+                start = item["start_offset"] * self.model.config.inputs_to_logits_ratio
+                start /= self.feature_extractor.sampling_rate
+
+                stop = item["end_offset"] * self.model.config.inputs_to_logits_ratio
+                stop /= self.feature_extractor.sampling_rate
+
+                chunks.append({"text": item[return_timestamps], "timestamp": (start, stop)})
+            optional["chunks"] = chunks
+
+        extra = defaultdict(list)
+        for output in model_outputs:
+            output.pop("tokens", None)
+            output.pop("logits", None)
+            output.pop("is_last", None)
+            output.pop("stride", None)
+            for k, v in output.items():
+                extra[k].append(v)
+        return {"text": text, **optional, **extra}
 
 
 def _find_timestamp_sequence(sequences, tokenizer, feature_extractor, max_source_positions):
@@ -184,611 +682,4 @@
     result = []
     for i in range(len(items)):
         result += items[i].tolist()
-    return result
-=======
-        if is_last:
-            break
->>>>>>> 2beabd24
-
-
-def _fast_find_longest_common_sequence(sequence_left, sequence_right):
-    seq_len_left = len(sequence_left)
-    seq_len_right = len(sequence_right)
-    counter = [[0] * (seq_len_right + 1) for _ in range(seq_len_left + 1)]
-    longest = 0
-    for i in range(seq_len_left):
-        for j in range(seq_len_right):
-            if sequence_left[i] == sequence_right[j]:
-                previous_counter = counter[i][j] + 1
-                counter[i + 1][j + 1] = previous_counter
-                if previous_counter > longest:
-                    longest = previous_counter
-
-    counter = np.array(counter)
-    # we return the idx of the first element of the longest common sequence in the left sequence
-    index_left = np.argwhere(counter == longest)[-1][0] - longest if longest != 0 else -1
-    index_right = np.argwhere(counter == longest)[-1][1] - longest if longest != 0 else -1
-    return index_left, index_right, longest
-
-
-def _find_longest_common_sequence(sequences, tokenizer):
-    # TODO  Use a faster algorithm this can probably be done in O(n)
-    # using suffix array.
-    # It might be tedious to do because of fault tolerance.
-    # We actually have a really good property which is that the total sequence
-    # MUST be those subsequences in order.
-    # Also the algorithm should be more tolerant to errors.
-    sequence = [tok_id for tok_id in sequences[0][0].tolist() if tok_id not in tokenizer.all_special_ids]
-    for new_seq in sequences[1:]:
-        new_sequence = [tok_id for tok_id in new_seq[0].tolist() if tok_id not in tokenizer.all_special_ids]
-
-        index = 0
-        max_ = 0.0
-        for i in range(1, len(new_sequence) + 1):
-            # epsilon to favor long perfect matches
-            eps = i / 10000.0
-            matches = np.sum(np.array(sequence[-i:]) == np.array(new_sequence[:i]))
-            matching = matches / i + eps
-            if matches > 1 and matching > max_:
-                index = i
-                max_ = matching
-        sequence.extend(new_sequence[index:])
-    return np.array(sequence)
-
-
-class AutomaticSpeechRecognitionPipeline(ChunkPipeline):
-    """
-    Pipeline that aims at extracting spoken text contained within some audio.
-
-    The input can be either a raw waveform or a audio file. In case of the audio file, ffmpeg should be installed for
-    to support multiple audio formats
-
-    Example:
-
-    ```python
-    >>> from transformers import pipeline
-
-    >>> transcriber = pipeline(model="openai/whisper-base")
-    >>> transcriber("https://huggingface.co/datasets/Narsil/asr_dummy/resolve/main/1.flac")
-    {'text': ' He hoped there would be stew for dinner, turnips and carrots and bruised potatoes and fat mutton pieces to be ladled out in thick, peppered flour-fatten sauce.'}
-    ```
-
-    Learn more about the basics of using a pipeline in the [pipeline tutorial](../pipeline_tutorial)
-
-    Arguments:
-        model ([`PreTrainedModel`] or [`TFPreTrainedModel`]):
-            The model that will be used by the pipeline to make predictions. This needs to be a model inheriting from
-            [`PreTrainedModel`] for PyTorch and [`TFPreTrainedModel`] for TensorFlow.
-        tokenizer ([`PreTrainedTokenizer`]):
-            The tokenizer that will be used by the pipeline to encode data for the model. This object inherits from
-            [`PreTrainedTokenizer`].
-        feature_extractor ([`SequenceFeatureExtractor`]):
-            The feature extractor that will be used by the pipeline to encode waveform for the model.
-        chunk_length_s (`float`, *optional*, defaults to 0):
-            The input length for in each chunk. If `chunk_length_s = 0` then chunking is disabled (default). Only
-            available for CTC models, e.g. [`Wav2Vec2ForCTC`].
-
-            <Tip>
-
-            For more information on how to effectively use `chunk_length_s`, please have a look at the [ASR chunking
-            blog post](https://huggingface.co/blog/asr-chunking).
-
-            </Tip>
-
-        stride_length_s (`float`, *optional*, defaults to `chunk_length_s / 6`):
-            The length of stride on the left and right of each chunk. Used only with `chunk_length_s > 0`. This enables
-            the model to *see* more context and infer letters better than without this context but the pipeline
-            discards the stride bits at the end to make the final reconstitution as perfect as possible.
-
-            <Tip>
-
-            For more information on how to effectively use `stride_length_s`, please have a look at the [ASR chunking
-            blog post](https://huggingface.co/blog/asr-chunking).
-
-            </Tip>
-
-        framework (`str`, *optional*):
-            The framework to use, either `"pt"` for PyTorch or `"tf"` for TensorFlow. The specified framework must be
-            installed. If no framework is specified, will default to the one currently installed. If no framework is
-            specified and both frameworks are installed, will default to the framework of the `model`, or to PyTorch if
-            no model is provided.
-        device (Union[`int`, `torch.device`], *optional*):
-            Device ordinal for CPU/GPU supports. Setting this to `None` will leverage CPU, a positive will run the
-            model on the associated CUDA device id.
-        decoder (`pyctcdecode.BeamSearchDecoderCTC`, *optional*):
-            [PyCTCDecode's
-            BeamSearchDecoderCTC](https://github.com/kensho-technologies/pyctcdecode/blob/2fd33dc37c4111417e08d89ccd23d28e9b308d19/pyctcdecode/decoder.py#L180)
-            can be passed for language model boosted decoding. See [`Wav2Vec2ProcessorWithLM`] for more information.
-
-    """
-
-    def __init__(
-        self,
-        feature_extractor: Union["SequenceFeatureExtractor", str],
-        *,
-        decoder: Optional[Union["BeamSearchDecoderCTC", str]] = None,
-        **kwargs,
-    ):
-        super().__init__(**kwargs)
-        self.feature_extractor = feature_extractor
-
-        if self.model.config.model_type == "whisper":
-            self.type = "seq2seq_whisper"
-        elif self.model.__class__ in MODEL_FOR_SPEECH_SEQ_2_SEQ_MAPPING.values():
-            self.type = "seq2seq"
-        elif (
-            feature_extractor._processor_class
-            and feature_extractor._processor_class.endswith("WithLM")
-            and decoder is not None
-        ):
-            self.decoder = decoder
-            self.type = "ctc_with_lm"
-        else:
-            self.type = "ctc"
-
-        if self.framework == "tf":
-            raise ValueError("The AutomaticSpeechRecognitionPipeline is only available in PyTorch.")
-
-        self.check_model_type(dict(MODEL_FOR_SPEECH_SEQ_2_SEQ_MAPPING.items() + MODEL_FOR_CTC_MAPPING.items()))
-
-    def __call__(
-        self,
-        inputs: Union[np.ndarray, bytes, str],
-        **kwargs,
-    ):
-        """
-        Transcribe the audio sequence(s) given as inputs to text. See the [`AutomaticSpeechRecognitionPipeline`]
-        documentation for more information.
-
-        Args:
-            inputs (`np.ndarray` or `bytes` or `str` or `dict`):
-                The inputs is either :
-                    - `str` that is the filename of the audio file, the file will be read at the correct sampling rate
-                      to get the waveform using *ffmpeg*. This requires *ffmpeg* to be installed on the system.
-                    - `bytes` it is supposed to be the content of an audio file and is interpreted by *ffmpeg* in the
-                      same way.
-                    - (`np.ndarray` of shape (n, ) of type `np.float32` or `np.float64`)
-                        Raw audio at the correct sampling rate (no further check will be done)
-                    - `dict` form can be used to pass raw audio sampled at arbitrary `sampling_rate` and let this
-                      pipeline do the resampling. The dict must be in the format `{"sampling_rate": int, "raw":
-                      np.array}` with optionally a `"stride": (left: int, right: int)` than can ask the pipeline to
-                      treat the first `left` samples and last `right` samples to be ignored in decoding (but used at
-                      inference to provide more context to the model). Only use `stride` with CTC models.
-            return_timestamps (*optional*, `str`):
-                Only available for pure CTC models. If set to `"char"`, the pipeline will return `timestamps` along the
-                text for every character in the text. For instance if you get `[{"text": "h", "timestamps": (0.5,0.6),
-                {"text": "i", "timestamps": (0.7, .9)}]`, then it means the model predicts that the letter "h" was
-                pronounced after `0.5` and before `0.6` seconds. If set to `"word"`, the pipeline will return
-                `timestamps` along the text for every word in the text. For instance if you get `[{"text": "hi ",
-                "timestamps": (0.5,0.9), {"text": "there", "timestamps": (1.0, .1.5)}]`, then it means the model
-                predicts that the word "hi" was pronounced after `0.5` and before `0.9` seconds.
-            generate_kwargs (`dict`, *optional*):
-                The dictionary of ad-hoc parametrization of `generate_config` to be used for the generation call. For a
-                complete overview of generate, check the [following
-                guide](https://huggingface.co/docs/transformers/en/main_classes/text_generation).
-            max_new_tokens (`int`, *optional*):
-                The maximum numbers of tokens to generate, ignoring the number of tokens in the prompt.
-
-        Return:
-            `Dict`: A dictionary with the following keys:
-                - **text** (`str` ) -- The recognized text.
-                - **chunks** (*optional(, `List[Dict]`)
-                        When using `return_timestamps`, the `chunks` will become a list containing all the various text
-                        chunks identified by the model, *e.g.* `[{"text": "hi ", "timestamps": (0.5,0.9), {"text":
-                        "there", "timestamps": (1.0, 1.5)}]`. The original full text can roughly be recovered by doing
-                        `"".join(chunk["text"] for chunk in output["chunks"])`.
-        """
-        return super().__call__(inputs, **kwargs)
-
-    def _sanitize_parameters(
-        self,
-        chunk_length_s=None,
-        stride_length_s=None,
-        ignore_warning=None,
-        decoder_kwargs=None,
-        return_timestamps=None,
-        return_language=None,
-        generate_kwargs=None,
-        max_new_tokens=None,
-    ):
-        # No parameters on this pipeline right now
-        preprocess_params = {}
-        if chunk_length_s is not None:
-            preprocess_params["chunk_length_s"] = chunk_length_s
-        if stride_length_s is not None:
-            preprocess_params["stride_length_s"] = stride_length_s
-        if ignore_warning is not None:
-            preprocess_params["ignore_warning"] = ignore_warning
-
-        forward_params = defaultdict(dict)
-        if max_new_tokens is not None:
-            forward_params["generate_kwargs"]["max_new_tokens"] = max_new_tokens
-        if generate_kwargs is not None:
-            if max_new_tokens is not None and "max_new_tokens" in generate_kwargs:
-                raise ValueError(
-                    "`max_new_tokens` is defined both as an argument and inside `generate_kwargs` argument, please use"
-                    " only 1 version"
-                )
-            forward_params["generate_kwargs"].update(generate_kwargs)
-
-        postprocess_params = {}
-        if decoder_kwargs is not None:
-            postprocess_params["decoder_kwargs"] = decoder_kwargs
-        if return_timestamps is not None:
-            forward_params["return_timestamps"] = return_timestamps
-            postprocess_params["return_timestamps"] = return_timestamps
-        if return_language is not None:
-            postprocess_params["return_language"] = return_language
-
-        return preprocess_params, forward_params, postprocess_params
-
-    def preprocess(self, inputs, chunk_length_s=0, stride_length_s=None, ignore_warning=False):
-        if isinstance(inputs, str):
-            if inputs.startswith("http://") or inputs.startswith("https://"):
-                # We need to actually check for a real protocol, otherwise it's impossible to use a local file
-                # like http_huggingface_co.png
-                inputs = requests.get(inputs).content
-            else:
-                with open(inputs, "rb") as f:
-                    inputs = f.read()
-
-        if isinstance(inputs, bytes):
-            inputs = ffmpeg_read(inputs, self.feature_extractor.sampling_rate)
-
-        stride = None
-        extra = {}
-        if isinstance(inputs, dict):
-            stride = inputs.pop("stride", None)
-            # Accepting `"array"` which is the key defined in `datasets` for
-            # better integration
-            if not ("sampling_rate" in inputs and ("raw" in inputs or "array" in inputs)):
-                raise ValueError(
-                    "When passing a dictionary to AutomaticSpeechRecognitionPipeline, the dict needs to contain a "
-                    '"raw" key containing the numpy array representing the audio and a "sampling_rate" key, '
-                    "containing the sampling_rate associated with that array"
-                )
-
-            _inputs = inputs.pop("raw", None)
-            if _inputs is None:
-                # Remove path which will not be used from `datasets`.
-                inputs.pop("path", None)
-                _inputs = inputs.pop("array", None)
-            in_sampling_rate = inputs.pop("sampling_rate")
-            extra = inputs
-            inputs = _inputs
-            if in_sampling_rate != self.feature_extractor.sampling_rate:
-                import torch
-                from torchaudio import functional as F
-
-                inputs = F.resample(
-                    torch.from_numpy(inputs), in_sampling_rate, self.feature_extractor.sampling_rate
-                ).numpy()
-                ratio = self.feature_extractor.sampling_rate / in_sampling_rate
-            else:
-                ratio = 1
-            if stride is not None:
-                if stride[0] + stride[1] > inputs.shape[0]:
-                    raise ValueError("Stride is too large for input")
-
-                # Stride needs to get the chunk length here, it's going to get
-                # swallowed by the `feature_extractor` later, and then batching
-                # can add extra data in the inputs, so we need to keep track
-                # of the original length in the stride so we can cut properly.
-                stride = (inputs.shape[0], int(round(stride[0] * ratio)), int(round(stride[1] * ratio)))
-        if not isinstance(inputs, np.ndarray):
-            raise ValueError(f"We expect a numpy ndarray as input, got `{type(inputs)}`")
-        if len(inputs.shape) != 1:
-            raise ValueError("We expect a single channel audio input for AutomaticSpeechRecognitionPipeline")
-
-        if chunk_length_s:
-            if self.type == "seq2seq" and not ignore_warning:
-                logger.warning(
-                    "Using `chunk_length_s` is very experimental with seq2seq models. The results will not necessarily"
-                    " be entirely accurate and will have caveats. More information:"
-                    " https://github.com/huggingface/transformers/pull/20104. Ignore this warning with pipeline(...,"
-                    " ignore_warning=True)"
-                )
-                self._preprocess_params["ignore_warning"] = True
-            if stride_length_s is None:
-                stride_length_s = chunk_length_s / 6
-
-            if isinstance(stride_length_s, (int, float)):
-                stride_length_s = [stride_length_s, stride_length_s]
-
-            # XXX: Carefuly, this variable will not exist in `seq2seq` setting.
-            # Currently chunking is not possible at this level for `seq2seq` so
-            # it's ok.
-            align_to = getattr(self.model.config, "inputs_to_logits_ratio", 1)
-            chunk_len = int(round(chunk_length_s * self.feature_extractor.sampling_rate / align_to) * align_to)
-            stride_left = int(round(stride_length_s[0] * self.feature_extractor.sampling_rate / align_to) * align_to)
-            stride_right = int(round(stride_length_s[1] * self.feature_extractor.sampling_rate / align_to) * align_to)
-
-            if chunk_len < stride_left + stride_right:
-                raise ValueError("Chunk length must be superior to stride length")
-
-            rescale = self.type != "seq2seq_whisper"
-            # make sure that
-            for item in chunk_iter(
-                inputs, self.feature_extractor, chunk_len, stride_left, stride_right, rescale, self.torch_dtype
-            ):
-                yield item
-        else:
-            processed = self.feature_extractor(
-                inputs, sampling_rate=self.feature_extractor.sampling_rate, return_tensors="pt"
-            )
-            if self.torch_dtype is not None:
-                processed = processed.to(dtype=self.torch_dtype)
-            if stride is not None:
-                if self.type == "seq2seq":
-                    raise ValueError("Stride is only usable with CTC models, try removing it !")
-
-                processed["stride"] = stride
-            yield {"is_last": True, **processed, **extra}
-
-    def _forward(self, model_inputs, return_timestamps=False, generate_kwargs=None):
-        if generate_kwargs is None:
-            generate_kwargs = {}
-        if return_timestamps and self.type == "seq2seq_whisper":
-            generate_kwargs["return_timestamps"] = return_timestamps
-        is_last = model_inputs.pop("is_last")
-
-        if self.type in {"seq2seq", "seq2seq_whisper"}:
-            encoder = self.model.get_encoder()
-            # Consume values so we can let extra information flow freely through
-            # the pipeline (important for `partial` in microphone)
-            if "input_features" in model_inputs:
-                inputs = model_inputs.pop("input_features")
-            elif "input_values" in model_inputs:
-                inputs = model_inputs.pop("input_values")
-            else:
-                raise ValueError(
-                    "Seq2Seq speech recognition model requires either a "
-                    f"`input_features` or `input_values` key, but only has {model_inputs.keys()}"
-                )
-
-            # we need to pass `processed.get("attention_mask")` here since audio encoder
-            # attention mask  length is different from expected text decoder `encoder_attention_mask` length
-            # `generate` magic to create the mask automatically won't work, we basically need to help
-            # it here.
-            attention_mask = model_inputs.pop("attention_mask", None)
-            tokens = self.model.generate(
-                encoder_outputs=encoder(inputs, attention_mask=attention_mask),
-                attention_mask=attention_mask,
-                **generate_kwargs,
-            )
-            out = {"tokens": tokens}
-            if self.type == "seq2seq_whisper":
-                stride = model_inputs.pop("stride", None)
-                if stride is not None:
-                    out["stride"] = stride
-
-        else:
-            stride = model_inputs.pop("stride", None)
-            input_values = model_inputs.pop("input_values")
-            attention_mask = model_inputs.pop("attention_mask", None)
-            outputs = self.model(input_values=input_values, attention_mask=attention_mask)
-            logits = outputs.logits
-
-            if self.type == "ctc_with_lm":
-                out = {"logits": logits}
-            else:
-                out = {"tokens": logits.argmax(dim=-1)}
-            if stride is not None:
-                # Send stride to `postprocess`.
-                # it needs to be handled there where
-                # the pieces are to be concatenated.
-                ratio = 1 / self.model.config.inputs_to_logits_ratio
-                if isinstance(stride, tuple):
-                    out["stride"] = rescale_stride([stride], ratio)[0]
-                else:
-                    out["stride"] = rescale_stride(stride, ratio)
-        # Leftover
-        extra = model_inputs
-        return {"is_last": is_last, **out, **extra}
-
-    def postprocess(
-        self, model_outputs, decoder_kwargs: Optional[Dict] = None, return_timestamps=None, return_language=None
-    ):
-        # Optional return types
-        optional = {}
-
-        if return_timestamps and self.type == "seq2seq":
-            raise ValueError("We cannot return_timestamps yet on non-ctc models apart from Whisper !")
-        if return_timestamps == "char" and self.type == "ctc_with_lm":
-            raise ValueError("CTC with LM cannot return `char` timestamps, only `words`")
-        if return_timestamps in {"char", "words"} and self.type == "seq2seq_whisper":
-            raise ValueError("Whisper cannot return `char` nor `words` timestamps, use `True` instead.")
-
-        if return_language is not None and self.type != "seq2seq_whisper":
-            raise ValueError("Only whisper can return language for now.")
-
-        final_items = []
-        key = "logits" if self.type == "ctc_with_lm" else "tokens"
-        stride = None
-        for outputs in model_outputs:
-            items = outputs[key].numpy()
-            stride = outputs.get("stride", None)
-            if stride is not None and self.type in {"ctc", "ctc_with_lm"}:
-                total_n, left, right = stride
-                # Total_n might be < logits.shape[1]
-                # because of padding, that's why
-                # we need to reconstruct this information
-                # This won't work with left padding (which doesn't exist right now)
-                right_n = total_n - right
-                items = items[:, left:right_n]
-            final_items.append(items)
-
-        if stride and self.type == "seq2seq":
-            items = _find_longest_common_sequence(final_items, self.tokenizer)
-        elif self.type == "seq2seq_whisper":
-            time_precision = self.feature_extractor.chunk_length / self.model.config.max_source_positions
-            # Send the chunking back to seconds, it's easier to handle in whisper
-            sampling_rate = self.feature_extractor.sampling_rate
-            for output in model_outputs:
-                if "stride" in output:
-                    chunk_len, stride_left, stride_right = output["stride"]
-                    # Go back in seconds
-                    chunk_len /= sampling_rate
-                    stride_left /= sampling_rate
-                    stride_right /= sampling_rate
-                    output["stride"] = chunk_len, stride_left, stride_right
-
-            text, optional = self.tokenizer._decode_asr(
-                model_outputs,
-                return_timestamps=return_timestamps,
-                return_language=return_language,
-                time_precision=time_precision,
-            )
-        else:
-            items = np.concatenate(final_items, axis=1)
-            items = items.squeeze(0)
-
-        if self.type == "ctc_with_lm":
-            if decoder_kwargs is None:
-                decoder_kwargs = {}
-            beams = self.decoder.decode_beams(items, **decoder_kwargs)
-            text = beams[0][0]
-            if return_timestamps:
-                # Simply cast from pyctcdecode format to wav2vec2 format to leverage
-                # pre-existing code later
-                chunk_offset = beams[0][2]
-                offsets = []
-                for word, (start_offset, end_offset) in chunk_offset:
-                    offsets.append({"word": word, "start_offset": start_offset, "end_offset": end_offset})
-        elif self.type != "seq2seq_whisper":
-            skip_special_tokens = self.type != "ctc"
-            text = self.tokenizer.decode(items, skip_special_tokens=skip_special_tokens)
-            if return_timestamps:
-                offsets = self.tokenizer.decode(
-                    items, skip_special_tokens=skip_special_tokens, output_char_offsets=True
-                )["char_offsets"]
-                if return_timestamps == "word":
-                    offsets = self.tokenizer._get_word_offsets(offsets, self.tokenizer.replace_word_delimiter_char)
-
-        if return_timestamps and self.type not in {"seq2seq", "seq2seq_whisper"}:
-            chunks = []
-            for item in offsets:
-                start = item["start_offset"] * self.model.config.inputs_to_logits_ratio
-                start /= self.feature_extractor.sampling_rate
-
-                stop = item["end_offset"] * self.model.config.inputs_to_logits_ratio
-                stop /= self.feature_extractor.sampling_rate
-
-                chunks.append({"text": item[return_timestamps], "timestamp": (start, stop)})
-            optional["chunks"] = chunks
-
-        extra = defaultdict(list)
-        for output in model_outputs:
-            output.pop("tokens", None)
-            output.pop("logits", None)
-            output.pop("is_last", None)
-            output.pop("stride", None)
-            for k, v in output.items():
-                extra[k].append(v)
-        return {"text": text, **optional, **extra}
-
-
-def _find_timestamp_sequence(sequences, tokenizer, feature_extractor, max_source_positions):
-    """
-    Computes the final sequences by merging the end of the nth sequence with the beginning of the n+1th sequence. Since
-    `WhisperForConditionalGeneration` produces the timestamps pairwise, we filter the consecutive timestamps and only
-    iterate over them. We keep track of the `time` which indicates the actual starting time of the chunk that is
-    processed. We need to make sure to offset the timestamps tokens by the `time` in order for the tokenizer to
-    properly compute the final `offset`.
-    """
-    # index of the first timestamp token
-    timestamp_begin = tokenizer.convert_tokens_to_ids("<|notimestamps|>") + 1
-    items = []
-    # approximation of the token to time ratio : ~0.2seconds
-    time_precision = feature_extractor.chunk_length / max_source_positions
-    time = 0
-    for seq_idx, item in enumerate(sequences):
-        sequence, stride = item
-        if isinstance(sequence, list):
-            sequence = np.array(sequence)
-        chunk_len, stride_left, stride_right = stride
-        sequence = sequence.squeeze(0)
-        # get rid of the `forced_decoder_idx` that are use to parametrize the generation
-        begin_idx = np.where(sequence == timestamp_begin)[0][0] if timestamp_begin in sequence else 0
-        sequence = sequence[begin_idx:]
-
-        timestamp_tokens = sequence >= timestamp_begin
-        if seq_idx != 0 and sum(timestamp_tokens) > 0:
-            consecutive = np.where(timestamp_tokens[:-1] & timestamp_tokens[1:])[0] + 1
-            last_timestamp = np.where(timestamp_tokens)[0][-1]
-            consecutive = np.append(consecutive, last_timestamp) if last_timestamp not in consecutive else consecutive
-            time -= stride_left + stride_right
-            offset = int((time / feature_extractor.sampling_rate) / time_precision)
-            overlap_time = int((stride_left / feature_extractor.sampling_rate) / time_precision)
-            # relevant timestamps are in the overlapping part
-            relevant_timestamp = np.where(sequence[consecutive] >= timestamp_begin + overlap_time)[0]
-            if relevant_timestamp.shape[0] > 0:
-                relevant_timestamp = (
-                    consecutive[relevant_timestamp[0] - 1] if relevant_timestamp[0] > 0 else consecutive[0]
-                )
-                # if a big stride is used, we need to check some of the previous items for the best overlap
-                best_match = 0
-                sliced_sequence = []
-                for idx, previous_sequence in enumerate(reversed(items)):
-                    previous_tokens = previous_sequence[1:-1]
-                    if previous_sequence[0] < (timestamp_begin + offset - overlap_time) and idx != 0:
-                        break  # the previous sequence is too far in the past
-                    if len(previous_tokens) > 0:
-                        # find the longest common sequence between the overlapping parts
-                        index_left, index_right, match_length = _fast_find_longest_common_sequence(
-                            sequence[1:relevant_timestamp], previous_tokens
-                        )
-                        # don't do anything if only 1 token was matched
-                        if match_length > 1 and match_length > best_match:
-                            best_match = match_length
-                            best_idx = idx
-                            end_of_curr_sequence_idx = (
-                                np.where(sequence[index_left + 1 :] >= timestamp_begin)[0][0] + 1
-                            )
-                            end_of_curr_sequence_idx = end_of_curr_sequence_idx + 1 + index_left
-                            # if all the tokens are matched, suffix
-                            if index_left == 0 and match_length == len(previous_tokens):
-                                sliced_sequence = np.insert(
-                                    sequence[index_left + 1 : end_of_curr_sequence_idx], 0, previous_sequence[0]
-                                )
-                                sliced_sequence[-1] = previous_sequence[-1]
-                            # if part of the previous sequence is not taken
-                            elif index_left >= 0:
-                                sliced_sequence = sequence[index_left + 1 : end_of_curr_sequence_idx]
-                                # let's insert the missing part of the previous sequence
-                                previous_slice = (
-                                    previous_sequence[: index_right + 1] if index_right > 0 else [previous_sequence[0]]
-                                )
-                                sliced_sequence = np.insert(sliced_sequence, 0, previous_slice)
-                                sliced_sequence[-1] += offset
-
-                if len(sliced_sequence) > 0:
-                    items[len(items) - best_idx - 1] = sliced_sequence
-                    items = items[: len(items) - best_idx]
-                    sequence = sequence[end_of_curr_sequence_idx:]
-
-        # sequence might have changed
-        timestamp_tokens = sequence >= timestamp_begin
-        consecutive = np.where(timestamp_tokens[:-1] & timestamp_tokens[1:])[0] + 1
-        if sum(timestamp_tokens) > 0:
-            last_timestamp = np.where(timestamp_tokens)[0][-1]
-            consecutive = (
-                np.append(consecutive, last_timestamp + 1) if last_timestamp not in consecutive else consecutive
-            )
-
-        if len(consecutive) > 0:
-            last_slice = 0
-            for current_slice in consecutive:
-                actual_offset = items[-1][-1] if seq_idx != 0 or last_slice != 0 else sequence[0]
-                sliced_tokens = sequence[last_slice:current_slice]
-                duration = sliced_tokens[-1] - sliced_tokens[0]
-                sliced_tokens[0] = actual_offset
-                sliced_tokens[-1] = actual_offset + duration
-                items.append(sliced_tokens)
-                last_slice = current_slice
-
-        time += chunk_len
-    result = []
-    for i in range(len(items)):
-        result += items[i].tolist()
     return result