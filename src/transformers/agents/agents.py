#!/usr/bin/env python
# coding=utf-8

# Copyright 2024 The HuggingFace Inc. team. All rights reserved.
#
# Licensed under the Apache License, Version 2.0 (the "License");
# you may not use this file except in compliance with the License.
# You may obtain a copy of the License at
#
#     http://www.apache.org/licenses/LICENSE-2.0
#
# Unless required by applicable law or agreed to in writing, software
# distributed under the License is distributed on an "AS IS" BASIS,
# WITHOUT WARRANTIES OR CONDITIONS OF ANY KIND, either express or implied.
# See the License for the specific language governing permissions and
# limitations under the License.
import json
import logging
import re
from typing import Any, Callable, Dict, List, Literal, Optional, Tuple, Union

from .. import is_torch_available
from ..utils import logging as transformers_logging
from ..utils.import_utils import is_pygments_available
from .agent_types import AgentAudio, AgentImage, AgentText
from .default_tools import BASE_PYTHON_TOOLS, FinalAnswerTool, setup_default_tools
from .llm_engine import HfEngine, MessageRole
from .prompts import (
    DEFAULT_CODE_SYSTEM_PROMPT,
    DEFAULT_REACT_CODE_SYSTEM_PROMPT,
    DEFAULT_REACT_JSON_SYSTEM_PROMPT,
    PLAN_UPDATE_FINAL_PLAN_REDACTION,
    PROMPTS_FOR_INITIAL_PLAN,
    PROMPTS_FOR_PLAN_UPDATE,
    SUPPORTED_PLAN_TYPES,
    SYSTEM_PROMPT_FACTS,
    SYSTEM_PROMPT_FACTS_UPDATE,
    USER_PROMPT_FACTS_UPDATE,
)
from .python_interpreter import LIST_SAFE_MODULES, evaluate_python_code
from .tools import (
    DEFAULT_TOOL_DESCRIPTION_TEMPLATE,
    Tool,
    get_tool_description_with_args,
    load_tool,
)


DEFAULT_JSON_GRAMMAR = {
    "type": "regex",
    "value": 'Thought: .+?\\nAction:\\n\\{\\n\\s{4}"action":\\s"[^"\\n]+",\\n\\s{4}"action_input":\\s"[^"\\n]+"\\n\\}\\n<end_action>',
}
DEFAULT_CODE_GRAMMAR = {
    "type": "regex",
    "value": "Thought: .+?\\nCode:\\n```(?:py|python)?\\n(?:.|\\s)+?\\n```<end_action>",
}


if is_pygments_available():
    from pygments import highlight
    from pygments.formatters import Terminal256Formatter
    from pygments.lexers import PythonLexer


class CustomFormatter(logging.Formatter):
    grey = "\x1b[38;20m"
    bold_yellow = "\x1b[33;1m"
    red = "\x1b[31;20m"
    green = "\x1b[32;20m"
    bold_red = "\x1b[31;1m"
    bold_white = "\x1b[37;1m"
    reset = "\x1b[0m"
    format = "%(message)s"

    FORMATS = {
        logging.DEBUG: grey + format + reset,
        logging.INFO: format,
        logging.WARNING: bold_yellow + format + reset,
        31: reset + format + reset,
        32: green + format + reset,
        33: bold_white + format + reset,
        logging.ERROR: red + format + reset,
        logging.CRITICAL: bold_red + format + reset,
    }

    def format(self, record):
        log_fmt = self.FORMATS.get(record.levelno)
        formatter = logging.Formatter(log_fmt)
        return formatter.format(record)


logger = transformers_logging.get_logger(__name__)
logger.propagate = False
ch = logging.StreamHandler()
ch.setFormatter(CustomFormatter())
logger.addHandler(ch)


def parse_json_blob(json_blob: str) -> Dict[str, str]:
    try:
        first_accolade_index = json_blob.find("{")
        last_accolade_index = [a.start() for a in list(re.finditer("}", json_blob))][-1]
        json_blob = json_blob[first_accolade_index : last_accolade_index + 1].replace('\\"', "'")
        json_data = json.loads(json_blob, strict=False)
        return json_data
    except json.JSONDecodeError as e:
        place = e.pos
        if json_blob[place - 1 : place + 2] == "},\n":
            raise ValueError(
                "JSON is invalid: you probably tried to provide multiple tool calls in one action. PROVIDE ONLY ONE TOOL CALL."
            )
        raise ValueError(
            f"The JSON blob you used is invalid due to the following error: {e}.\n"
            f"JSON blob was: {json_blob}, decoding failed on that specific part of the blob:\n"
            f"'{json_blob[place-4:place+5]}'."
        )
    except Exception as e:
        raise ValueError(f"Error in parsing the JSON blob: {e}")


def parse_code_blob(code_blob: str) -> str:
    try:
        pattern = r"```(?:py|python)?\n(.*?)\n```"
        match = re.search(pattern, code_blob, re.DOTALL)
        return match.group(1).strip()
    except Exception as e:
        raise ValueError(
            f"""
The code blob you used is invalid: due to the following error: {e}
This means that the regex pattern {pattern} was not respected: make sure to include code with the correct pattern, for instance:
Thoughts: Your thoughts
Code:
```py
# Your python code here
```<end_action>"""
        )


def parse_json_tool_call(json_blob: str) -> Tuple[str, Dict[str, str]]:
    json_blob = json_blob.replace("```json", "").replace("```", "")
    tool_call = parse_json_blob(json_blob)
    if "action" in tool_call and "action_input" in tool_call:
        return tool_call["action"], tool_call["action_input"]
    elif "action" in tool_call:
        return tool_call["action"], None
    else:
        raise ValueError(
            f"Missing keys: {[key for key in ['action', 'action_input'] if key not in tool_call]} in blob {tool_call}"
        )


def parse_text_tool_call(text: str) -> Tuple[str, Union[str, Dict[str, str]]]:
    """
    Expects a text in the format: 'Action:', 'Action input:', 'Observation:'. 'Action input:' contains a json string with input arguments.
    """
    try:
        if "Observation:" in text:
            text = text.split("Observation:")[0]
        if "Action:" in text:
            text = text.split("Action:")[1]
        tool_name, tool_input = text.split("Action input:")
        if "{" in tool_input:
            tool_input = parse_json_blob(tool_input)
        else:
            tool_input = tool_input.strip().replace('"', "")
        return tool_name.strip().replace('"', "").replace("\\", ""), tool_input
    except Exception as e:
        raise ValueError(
            f"Error in parsing the text tool call: {e}. Be sure to provide the correct format. DO NOT repeat your previous incorrect tool call."
        )


def to_text(input: Union[List[Dict[str, str]], Dict[str, str], str]) -> str:
    if isinstance(input, list):
        return "\n".join([m["content"] for m in input])
    elif isinstance(input, dict):
        return input["content"]
    else:
        return input


HUGGINGFACE_DEFAULT_TOOLS = {}
_tools_are_initialized = False


class Toolbox:
    """
    The toolbox contains all tools that the agent can perform operations with, as well as a few methods to
    manage them.

    Args:
        tools (`List[Tool]`):
            The list of tools to instantiate the toolbox with
        add_base_tools (`bool`, defaults to `False`, *optional*, defaults to `False`):
            Whether to add the tools available within `transformers` to the toolbox.
    """

    def __init__(self, tools: List[Tool], add_base_tools: bool = False):
        self._tools = {tool.name: tool for tool in tools}
        if add_base_tools:
            self.add_base_tools()
        self._load_tools_if_needed()

    def add_base_tools(self, add_python_interpreter: bool = False):
        global _tools_are_initialized
        global HUGGINGFACE_DEFAULT_TOOLS
        if not _tools_are_initialized:
            HUGGINGFACE_DEFAULT_TOOLS = setup_default_tools(logger)
            _tools_are_initialized = True
        for tool in HUGGINGFACE_DEFAULT_TOOLS.values():
            if tool.name != "python_interpreter" or add_python_interpreter:
                self.add_tool(tool)
        self._load_tools_if_needed()

    @property
    def tools(self) -> Dict[str, Tool]:
        """Get all tools currently in the toolbox"""
        return self._tools

    def show_tool_descriptions(self, tool_description_template: str = None) -> str:
        """
        Returns the description of all tools in the toolbox

        Args:
            tool_description_template (`str`, *optional*):
                The template to use to describe the tools. If not provided, the default template will be used.
        """
        return "\n".join(
            [get_tool_description_with_args(tool, tool_description_template) for tool in self._tools.values()]
        )

    def add_tool(self, tool: Tool):
        """
        Adds a tool to the toolbox

        Args:
            tool (`Tool`):
                The tool to add to the toolbox.
        """
        if tool.name in self._tools:
            raise KeyError(f"Error: tool '{tool.name}' already exists in the toolbox.")
        self._tools[tool.name] = tool

    def remove_tool(self, tool_name: str):
        """
        Removes a tool from the toolbox

        Args:
            tool_name (`str`):
                The tool to remove from the toolbox.
        """
        if tool_name not in self._tools:
            raise KeyError(
                f"Error: tool {tool_name} not found in toolbox for removal, should be instead one of {list(self._tools.keys())}."
            )
        del self._tools[tool_name]

    def update_tool(self, tool: Tool):
        """
        Updates a tool in the toolbox according to its name.

        Args:
            tool (`Tool`):
                The tool to update to the toolbox.
        """
        if tool.name not in self._tools:
            raise KeyError(
                f"Error: tool {tool.name} not found in toolbox for update, should be instead one of {list(self._tools.keys())}."
            )
        self._tools[tool.name] = tool

    def clear_toolbox(self):
        """Clears the toolbox"""
        self._tools = {}

    def _load_tools_if_needed(self):
        for name, tool in self._tools.items():
            if not isinstance(tool, Tool):
                task_or_repo_id = tool.task if tool.repo_id is None else tool.repo_id
                self._tools[name] = load_tool(task_or_repo_id)

    def __repr__(self):
        toolbox_description = "Toolbox contents:\n"
        for tool in self._tools.values():
            toolbox_description += f"\t{tool.name}: {tool.description}\n"
        return toolbox_description


class AgentError(Exception):
    """Base class for other agent-related exceptions"""

    def __init__(self, message):
        super().__init__(message)
        self.message = message


class AgentParsingError(AgentError):
    """Exception raised for errors in parsing in the agent"""

    pass


class AgentExecutionError(AgentError):
    """Exception raised for errors in execution in the agent"""

    pass


class AgentMaxIterationsError(AgentError):
    """Exception raised for errors in execution in the agent"""

    pass


class AgentGenerationError(AgentError):
    """Exception raised for errors in generation in the agent"""

    pass


def format_prompt_with_tools(toolbox: Toolbox, prompt_template: str, tool_description_template: str) -> str:
    tool_descriptions = toolbox.show_tool_descriptions(tool_description_template)
    prompt = prompt_template.replace("<<tool_descriptions>>", tool_descriptions)
    if "<<tool_names>>" in prompt:
        tool_names = [f"'{tool_name}'" for tool_name in toolbox.tools.keys()]
        prompt = prompt.replace("<<tool_names>>", ", ".join(tool_names))
    return prompt


def format_prompt_with_imports(prompt_template: str, authorized_imports: List[str]) -> str:
    if "<<authorized_imports>>" not in prompt_template:
        raise AgentError("Tag '<<authorized_imports>>' should be provided in the prompt.")
    return prompt_template.replace("<<authorized_imports>>", str(authorized_imports))


class Agent:
    def __init__(
        self,
        tools: Union[List[Tool], Toolbox],
        llm_engine: Callable = HfEngine(),
        system_prompt=DEFAULT_REACT_CODE_SYSTEM_PROMPT,
        tool_description_template=None,
        additional_args={},
        max_iterations: int = 6,
        tool_parser=parse_json_tool_call,
        add_base_tools: bool = False,
        verbose: int = 0,
        memory_verbose: bool = False,
        grammar=DEFAULT_CODE_GRAMMAR,
    ):
        self.agent_name = self.__class__.__name__
        self.llm_engine = llm_engine
        self.system_prompt_template = system_prompt
        self.tool_description_template = (
            tool_description_template if tool_description_template else DEFAULT_TOOL_DESCRIPTION_TEMPLATE
        )
        self.additional_args = additional_args
        self.max_iterations = max_iterations
        self.logger = logger
        self.tool_parser = tool_parser
        self.grammar = grammar

        if isinstance(tools, Toolbox):
            self._toolbox = tools
            if add_base_tools:
                if not is_torch_available():
                    raise ImportError("Using the base tools requires torch to be installed.")

                self._toolbox.add_base_tools(add_python_interpreter=(self.__class__ == ReactJsonAgent))
        else:
            self._toolbox = Toolbox(tools, add_base_tools=add_base_tools)
        self._toolbox.add_tool(FinalAnswerTool())

        self.system_prompt = format_prompt_with_tools(
            self._toolbox, self.system_prompt_template, self.tool_description_template
        )
        self.prompt = None
        self.logs = []
        self.task = None
        self.memory_verbose = memory_verbose

        if verbose == 0:
            logger.setLevel(logging.WARNING)
        elif verbose == 1:
            logger.setLevel(logging.INFO)
        elif verbose == 2:
            logger.setLevel(logging.DEBUG)

    @property
    def toolbox(self) -> Toolbox:
        """Get the toolbox currently available to the agent"""
        return self._toolbox

    def initialize_for_run(self):
        self.token_count = 0
        self.system_prompt = format_prompt_with_tools(
            self._toolbox,
            self.system_prompt_template,
            self.tool_description_template,
        )
        if hasattr(self, "authorized_imports"):
            self.system_prompt = format_prompt_with_imports(
                self.system_prompt, list(set(LIST_SAFE_MODULES) | set(self.authorized_imports))
            )
        self.logs = [{"system_prompt": self.system_prompt, "task": self.task}]
        self.logger.warn("======== New task ========")
        self.logger.log(33, self.task)
        self.logger.debug("System prompt is as follows:")
        self.logger.debug(self.system_prompt)

    def write_inner_memory_from_logs(self, summary_mode: Optional[bool] = False) -> List[Dict[str, str]]:
        """
        Reads past llm_outputs, actions, and observations or errors from the logs into a series of messages
        that can be used as input to the LLM.
        """
        prompt_message = {"role": MessageRole.SYSTEM, "content": self.logs[0]["system_prompt"]}
        task_message = {
            "role": MessageRole.USER,
            "content": "Task: " + self.logs[0]["task"],
        }
        if summary_mode:
            memory = [task_message]
        else:
            memory = [prompt_message, task_message]
        for i, step_log in enumerate(self.logs[1:]):
            if "llm_output" in step_log and not summary_mode:
                thought_message = {"role": MessageRole.ASSISTANT, "content": step_log["llm_output"].strip()}
                memory.append(thought_message)
            if "facts" in step_log:
                thought_message = {
                    "role": MessageRole.ASSISTANT,
                    "content": "[FACTS LIST]:\n" + step_log["facts"].strip(),
                }
                memory.append(thought_message)

            if "plan" in step_log and not summary_mode:
                thought_message = {"role": MessageRole.ASSISTANT, "content": "[PLAN]:\n" + step_log["plan"].strip()}
                memory.append(thought_message)

            if "tool_call" in step_log and summary_mode:
                tool_call_message = {
                    "role": MessageRole.ASSISTANT,
                    "content": f"[STEP {i} TOOL CALL]: " + str(step_log["tool_call"]).strip(),
                }
                memory.append(tool_call_message)

            if "task" in step_log:
                tool_call_message = {
                    "role": MessageRole.USER,
                    "content": "New task:\n" + step_log["task"],
                }
                memory.append(tool_call_message)

            if "error" in step_log or "observation" in step_log:
                if "error" in step_log:
                    message_content = (
                        f"[OUTPUT OF STEP {i}] Error: "
                        + str(step_log["error"])
                        + "\nNow let's retry: take care not to repeat previous errors! If you have retried several times, try a completely different approach.\n"
                    )
                elif "observation" in step_log:
                    message_content = f"[OUTPUT OF STEP {i}] Observation:\n{step_log['observation']}"
                tool_response_message = {"role": MessageRole.TOOL_RESPONSE, "content": message_content}
                memory.append(tool_response_message)

        return memory

    def get_succinct_logs(self):
        return [{key: value for key, value in log.items() if key != "agent_memory"} for log in self.logs]

    def extract_action(self, llm_output: str, split_token: str) -> str:
        """
        Parse action from the LLM output

        Args:
            llm_output (`str`): Output of the LLM
            split_token (`str`): Separator for the action. Should match the example in the system prompt.
        """
        try:
            split = llm_output.split(split_token)
            rationale, action = (
                split[-2],
                split[-1],
            )  # NOTE: using indexes starting from the end solves for when you have more than one split_token in the output
        except Exception as e:
            self.logger.error(e, exc_info=1)
            raise AgentParsingError(
                f"Error: No '{split_token}' token provided in your output.\nYour output:\n{llm_output}\n. Be sure to include an action, prefaced with '{split_token}'!"
            )
        return rationale, action

    def execute_tool_call(self, tool_name: str, arguments: Dict[str, str]) -> Any:
        """
        Execute tool with the provided input and returns the result.
        This method replaces arguments with the actual values from the state if they refer to state variables.

        Args:
            tool_name (`str`): Name of the Tool to execute (should be one from self.toolbox).
            arguments (Dict[str, str]): Arguments passed to the Tool.
        """
        if tool_name not in self.toolbox.tools:
            error_msg = f"Error: unknown tool {tool_name}, should be instead one of {list(self.toolbox.tools.keys())}."
            self.logger.error(error_msg, exc_info=1)
            raise AgentExecutionError(error_msg)

        try:
            if isinstance(arguments, str):
                observation = self.toolbox.tools[tool_name](arguments)
            else:
                for key, value in arguments.items():
                    # if the value is the name of a state variable like "image.png", replace it with the actual value
                    if isinstance(value, str) and value in self.state:
                        arguments[key] = self.state[value]
                observation = self.toolbox.tools[tool_name](**arguments)
            return observation
        except Exception as e:
            raise AgentExecutionError(
                f"Error in tool call execution: {e}\nYou should only use this tool with a correct input.\n"
                f"As a reminder, this tool's description is the following:\n{get_tool_description_with_args(self.toolbox.tools[tool_name])}"
            )

    def log_code_action(self, code_action: str) -> None:
        self.logger.warning("==== Agent is executing the code below:")
        if is_pygments_available():
            self.logger.log(
                31, highlight(code_action, PythonLexer(ensurenl=False), Terminal256Formatter(style="nord"))
            )
        else:
            self.logger.log(31, code_action)
        self.logger.warning("====")

    def run(self, **kwargs):
        """To be implemented in the child class"""
        raise NotImplementedError


class CodeAgent(Agent):
    """
    A class for an agent that solves the given task using a single block of code. It plans all its actions, then executes all in one shot.
    """

    def __init__(
        self,
        tools: List[Tool],
        llm_engine: Callable = HfEngine(),
        system_prompt: str = DEFAULT_CODE_SYSTEM_PROMPT,
        tool_description_template: str = DEFAULT_TOOL_DESCRIPTION_TEMPLATE,
        grammar: str = DEFAULT_CODE_GRAMMAR,
        additional_authorized_imports: Optional[List[str]] = None,
        **kwargs,
    ):
        super().__init__(
            tools=tools,
            llm_engine=llm_engine,
            system_prompt=system_prompt,
            tool_description_template=tool_description_template,
            grammar=grammar,
            **kwargs,
        )

        if not is_pygments_available():
            transformers_logging.warning_once(
                logger,
                "pygments isn't installed. Installing pygments will enable color syntax highlighting in the "
                "CodeAgent.",
            )

        self.python_evaluator = evaluate_python_code
        self.additional_authorized_imports = additional_authorized_imports if additional_authorized_imports else []
        self.authorized_imports = list(set(LIST_SAFE_MODULES) | set(self.additional_authorized_imports))
        self.system_prompt = self.system_prompt.replace("<<authorized_imports>>", str(self.authorized_imports))

    def parse_code_blob(self, result: str) -> str:
        """
        Override this method if you want to change the way the code is
        cleaned in the `run` method.
        """
        return parse_code_blob(result)

    def run(self, task: str, return_generated_code: bool = False, **kwargs):
        """
        Runs the agent for the given task.

        Args:
            task (`str`): The task to perform
            return_generated_code (`bool`, *optional*, defaults to `False`): Whether to return the generated code instead of running it
            kwargs (additional keyword arguments, *optional*):
                Any keyword argument to send to the agent when evaluating the code.

        Example:

        ```py
        from transformers.agents import CodeAgent, PythonInterpreterTool

        python_interpreter = PythonInterpreterTool()
        agent = CodeAgent(tools=[python_interpreter])
        agent.run("What is the result of 2 power 3.7384?")
        ```
        """
        self.task = task
        if len(kwargs) > 0:
            self.task += f"\nYou have been provided with these initial arguments: {str(kwargs)}."
        self.state = kwargs.copy()
        self.initialize_for_run()

        # Run LLM
        prompt_message = {"role": MessageRole.SYSTEM, "content": self.system_prompt}
        task_message = {
            "role": MessageRole.USER,
            "content": "Task: " + self.task,
        }

        self.prompt = [prompt_message, task_message]
        self.logger.info("====Executing with this prompt====")
        self.logger.info(self.prompt)
        llm_output = self.llm_engine(self.prompt, stop_sequences=["<end_action>"])

        if return_generated_code:
            return llm_output

        # Parse
        try:
            _, code_action = self.extract_action(llm_output=llm_output, split_token="Code:")
        except Exception as e:
            self.logger.debug(
                f"Error in extracting action, trying to parse the whole output as code. Error trace: {e}"
            )
            code_action = llm_output

        try:
            code_action = self.parse_code_blob(code_action)
        except Exception as e:
            error_msg = f"Error in code parsing: {e}. Be sure to provide correct code"
            self.logger.error(error_msg, exc_info=1)
            return error_msg

        # Execute
        self.log_code_action(code_action)
        try:
            available_tools = {**BASE_PYTHON_TOOLS.copy(), **self.toolbox.tools}
            output = self.python_evaluator(
                code_action,
                static_tools=available_tools,
                custom_tools={},
                state=self.state,
                authorized_imports=self.authorized_imports,
            )
            self.logger.info(self.state["print_outputs"])
            return output
        except Exception as e:
            error_msg = f"Error in execution: {e}. Be sure to provide correct code."
            self.logger.error(error_msg, exc_info=1)
            return error_msg


class ReactAgent(Agent):
    """
    This agent that solves the given task step by step, using the ReAct framework:
    While the objective is not reached, the agent will perform a cycle of thinking and acting.
    The action will be parsed from the LLM output: it consists in calls to tools from the toolbox, with arguments chosen by the LLM engine.
    """

    def __init__(
        self,
        tools: List[Tool],
        llm_engine: Callable = HfEngine(),
        system_prompt: str = DEFAULT_REACT_CODE_SYSTEM_PROMPT,
        tool_description_template: str = DEFAULT_TOOL_DESCRIPTION_TEMPLATE,
<<<<<<< HEAD
        grammar: str = DEFAULT_CODE_GRAMMAR,
=======
        plan_type: Literal[tuple(SUPPORTED_PLAN_TYPES)] = SUPPORTED_PLAN_TYPES[0],
>>>>>>> 92abe603
        planning_interval: Optional[int] = None,
        **kwargs,
    ):
        assert plan_type in SUPPORTED_PLAN_TYPES, f"plan type {plan_type} is not supported"
        super().__init__(
            tools=tools,
            llm_engine=llm_engine,
            system_prompt=system_prompt,
            tool_description_template=tool_description_template,
            grammar=grammar,
            **kwargs,
        )
        self.planning_interval = planning_interval
        self.plan_type = plan_type

    def provide_final_answer(self, task) -> str:
        """
        This method provides a final answer to the task, based on the logs of the agent's interactions.
        """
        self.prompt = [
            {
                "role": MessageRole.SYSTEM,
                "content": "An agent tried to answer an user query but it got stuck and failed to do so. You are tasked with providing an answer instead. Here is the agent's memory:",
            }
        ]
        self.prompt += self.write_inner_memory_from_logs()[1:]
        self.prompt += [
            {
                "role": MessageRole.USER,
                "content": f"Based on the above, please provide an answer to the following user request:\n{task}",
            }
        ]
        try:
            return self.llm_engine(self.prompt)
        except Exception as e:
            return f"Error in generating final llm output: {e}."

    def run(self, task: str, stream: bool = False, reset: bool = True, **kwargs):
        """
        Runs the agent for the given task.

        Args:
            task (`str`): The task to perform

        Example:
        ```py
        from transformers.agents import ReactCodeAgent
        agent = ReactCodeAgent(tools=[])
        agent.run("What is the result of 2 power 3.7384?")
        ```
        """
        self.task = task
        if len(kwargs) > 0:
            self.task += f"\nYou have been provided with these initial arguments: {str(kwargs)}."
        self.state = kwargs.copy()
        if reset:
            self.initialize_for_run()
        else:
            self.logs.append({"task": task})
        if stream:
            return self.stream_run(task)
        else:
            return self.direct_run(task)

    def stream_run(self, task: str):
        """
        Runs the agent in streaming mode, yielding steps as they are executed: should be launched only in the `run` method.
        """
        final_answer = None
        iteration = 0
        while final_answer is None and iteration < self.max_iterations:
            try:
                step_logs = self.step()
                if "final_answer" in step_logs:
                    final_answer = step_logs["final_answer"]
            except AgentError as e:
                self.logger.error(e, exc_info=1)
                self.logs[-1]["error"] = e
            finally:
                iteration += 1
                yield self.logs[-1]

        if final_answer is None and iteration == self.max_iterations:
            error_message = "Reached max iterations."
            final_step_log = {"error": AgentMaxIterationsError(error_message)}
            self.logs.append(final_step_log)
            self.logger.error(error_message, exc_info=1)
            final_answer = self.provide_final_answer(task)
            final_step_log["final_answer"] = final_answer
            yield final_step_log

        yield final_answer

    def direct_run(self, task: str):
        """
        Runs the agent in direct mode, returning outputs only at the end: should be launched only in the `run` method.
        """
        final_answer = None
        iteration = 0
        while final_answer is None and iteration < self.max_iterations:
            try:
                if self.planning_interval is not None and iteration % self.planning_interval == 0:
                    self.planning_step(task, is_first_step=(iteration == 0), iteration=iteration)
                step_logs = self.step()
                if "final_answer" in step_logs:
                    final_answer = step_logs["final_answer"]
            except AgentError as e:
                self.logger.error(e, exc_info=1)
                self.logs[-1]["error"] = e
            finally:
                iteration += 1

        if final_answer is None and iteration == self.max_iterations:
            error_message = "Reached max iterations."
            final_step_log = {"error": AgentMaxIterationsError(error_message)}
            self.logs.append(final_step_log)
            self.logger.error(error_message, exc_info=1)
            final_answer = self.provide_final_answer(task)
            final_step_log["final_answer"] = final_answer

        return final_answer

    def planning_step(self, task, is_first_step: bool = False, iteration: int = None):
        """
        Used periodically by the agent to plan the next steps to reach the objective.

        Args:
            task (`str`): The task to perform
            is_first_step (`bool`): If this step is not the first one, the plan should be an update over a previous plan.
            iteration (`int`): The number of the current step, used as an indication for the LLM.
        """
        if is_first_step:
            message_prompt_facts = {"role": MessageRole.SYSTEM, "content": SYSTEM_PROMPT_FACTS}
            message_prompt_task = {
                "role": MessageRole.USER,
                "content": f"""Here is the task:
```
{task}
```
Now begin!""",
            }

            answer_facts = self.llm_engine([message_prompt_facts, message_prompt_task])

            message_system_prompt_plan = {
                "role": MessageRole.SYSTEM,
                "content": PROMPTS_FOR_INITIAL_PLAN[self.plan_type]["system"],
            }
            message_user_prompt_plan = {
                "role": MessageRole.USER,
                "content": PROMPTS_FOR_INITIAL_PLAN[self.plan_type]["user"].format(
                    task=task,
                    tool_descriptions=self._toolbox.show_tool_descriptions(self.tool_description_template),
                    answer_facts=answer_facts,
                ),
            }
            answer_plan = self.llm_engine(
                [message_system_prompt_plan, message_user_prompt_plan], stop_sequences=["<end_plan>"]
            )

            final_plan_redaction = f"""Here is the plan of action that I will follow to solve the task:
```
{answer_plan}
```"""
            final_facts_redaction = f"""Here are the facts that I know so far:
```
{answer_facts}
```""".strip()
            self.logs.append({"plan": final_plan_redaction, "facts": final_facts_redaction})
            self.logger.debug("===== Initial plan: =====")
            self.logger.debug(final_plan_redaction)
        else:  # update plan
            agent_memory = self.write_inner_memory_from_logs(
                summary_mode=False
            )  # This will not log the plan but will log facts

            # Redact updated facts
            facts_update_system_prompt = {
                "role": MessageRole.SYSTEM,
                "content": SYSTEM_PROMPT_FACTS_UPDATE,
            }
            facts_update_message = {
                "role": MessageRole.USER,
                "content": USER_PROMPT_FACTS_UPDATE,
            }
            facts_update = self.llm_engine([facts_update_system_prompt] + agent_memory + [facts_update_message])

            # Redact updated plan
            plan_update_message = {
                "role": MessageRole.SYSTEM,
                "content": PROMPTS_FOR_PLAN_UPDATE[self.plan_type]["system"].format(task=task),
            }
            plan_update_message_user = {
                "role": MessageRole.USER,
                "content": PROMPTS_FOR_PLAN_UPDATE[self.plan_type]["user"].format(
                    task=task,
                    tool_descriptions=self._toolbox.show_tool_descriptions(self.tool_description_template),
                    facts_update=facts_update,
                    remaining_steps=(self.max_iterations - iteration),
                ),
            }
            plan_update = self.llm_engine(
                [plan_update_message] + agent_memory + [plan_update_message_user], stop_sequences=["<end_plan>"]
            )

            # Log final facts and plan
            final_plan_redaction = PLAN_UPDATE_FINAL_PLAN_REDACTION.format(task=task, plan_update=plan_update)
            final_facts_redaction = f"""Here is the updated list of the facts that I know:
```
{facts_update}
```"""
            self.logs.append({"plan": final_plan_redaction, "facts": final_facts_redaction})
            self.logger.debug("===== Updated plan: =====")
            self.logger.debug(final_plan_redaction)


class ReactJsonAgent(ReactAgent):
    """
    This agent that solves the given task step by step, using the ReAct framework:
    While the objective is not reached, the agent will perform a cycle of thinking and acting.
    The tool calls will be formulated by the LLM in JSON format, then parsed and executed.
    """

    def __init__(
        self,
        tools: List[Tool],
        llm_engine: Callable = HfEngine(),
        system_prompt: str = DEFAULT_REACT_JSON_SYSTEM_PROMPT,
        tool_description_template: str = DEFAULT_TOOL_DESCRIPTION_TEMPLATE,
        grammar: str = DEFAULT_JSON_GRAMMAR,
        planning_interval: Optional[int] = None,
        **kwargs,
    ):
        super().__init__(
            tools=tools,
            llm_engine=llm_engine,
            system_prompt=system_prompt,
            tool_description_template=tool_description_template,
            grammar=grammar,
            planning_interval=planning_interval,
            **kwargs,
        )

    def step(self):
        """
        Perform one step in the ReAct framework: the agent thinks, acts, and observes the result.
        The errors are raised here, they are caught and logged in the run() method.
        """
        agent_memory = self.write_inner_memory_from_logs()

        self.prompt = agent_memory
        self.logger.debug("===== New step =====")

        # Add new step in logs
        current_step_logs = {}
        self.logs.append(current_step_logs)
        current_step_logs["agent_memory"] = agent_memory.copy()

        self.logger.info("===== Calling LLM with this last message: =====")
        self.logger.info(self.prompt[-1])

        try:
            llm_output = self.llm_engine(
                self.prompt,
                stop_sequences=["<end_action>", "Observation:"],
                grammar=self.grammar,
            )
        except Exception as e:
            raise AgentGenerationError(f"Error in generating llm output: {e}.")
        self.logger.debug("===== Output message of the LLM: =====")
        self.logger.debug(llm_output)
        current_step_logs["llm_output"] = llm_output

        # Parse
        self.logger.debug("===== Extracting action =====")
        rationale, action = self.extract_action(llm_output=llm_output, split_token="Action:")

        try:
            tool_name, arguments = self.tool_parser(action)
        except Exception as e:
            raise AgentParsingError(f"Could not parse the given action: {e}.")

        current_step_logs["rationale"] = rationale
        current_step_logs["tool_call"] = {"tool_name": tool_name, "tool_arguments": arguments}

        # Execute
        self.logger.warning(f"Calling tool: '{tool_name}' with arguments: {arguments}")
        if tool_name == "final_answer":
            if isinstance(arguments, dict):
                if "answer" in arguments:
                    answer = arguments["answer"]
                    if (
                        isinstance(answer, str) and answer in self.state.keys()
                    ):  # if the answer is a state variable, return the value
                        answer = self.state[answer]
                else:
                    answer = arguments
            else:
                answer = arguments
            current_step_logs["final_answer"] = answer
            return current_step_logs
        else:
            observation = self.execute_tool_call(tool_name, arguments)
            observation_type = type(observation)
            if observation_type == AgentText:
                updated_information = str(observation).strip()
            else:
                # TODO: observation naming could allow for different names of same type
                if observation_type == AgentImage:
                    observation_name = "image.png"
                elif observation_type == AgentAudio:
                    observation_name = "audio.mp3"
                else:
                    observation_name = "object.object"

                self.state[observation_name] = observation
                updated_information = f"Stored '{observation_name}' in memory."

            self.logger.info(updated_information)
            current_step_logs["observation"] = updated_information
            return current_step_logs


class ReactCodeAgent(ReactAgent):
    """
    This agent that solves the given task step by step, using the ReAct framework:
    While the objective is not reached, the agent will perform a cycle of thinking and acting.
    The tool calls will be formulated by the LLM in code format, then parsed and executed.
    """

    def __init__(
        self,
        tools: List[Tool],
        llm_engine: Callable = HfEngine(),
        system_prompt: str = DEFAULT_REACT_CODE_SYSTEM_PROMPT,
        tool_description_template: str = DEFAULT_TOOL_DESCRIPTION_TEMPLATE,
        grammar: str = DEFAULT_CODE_GRAMMAR,
        additional_authorized_imports: Optional[List[str]] = None,
        planning_interval: Optional[int] = None,
        **kwargs,
    ):
        super().__init__(
            tools=tools,
            llm_engine=llm_engine,
            system_prompt=system_prompt,
            tool_description_template=tool_description_template,
            grammar=grammar,
            planning_interval=planning_interval,
            **kwargs,
        )

        if not is_pygments_available():
            transformers_logging.warning_once(
                logger,
                "pygments isn't installed. Installing pygments will enable color syntax highlighting in the "
                "ReactCodeAgent.",
            )

        self.python_evaluator = evaluate_python_code
        self.additional_authorized_imports = additional_authorized_imports if additional_authorized_imports else []
        self.authorized_imports = list(set(LIST_SAFE_MODULES) | set(self.additional_authorized_imports))
        self.system_prompt = self.system_prompt.replace("<<authorized_imports>>", str(self.authorized_imports))
        self.custom_tools = {}

    def step(self):
        """
        Perform one step in the ReAct framework: the agent thinks, acts, and observes the result.
        The errors are raised here, they are caught and logged in the run() method.
        """
        agent_memory = self.write_inner_memory_from_logs()

        self.prompt = agent_memory.copy()

        self.logger.debug("===== New step =====")

        # Add new step in logs
        current_step_logs = {}
        self.logs.append(current_step_logs)
        current_step_logs["agent_memory"] = agent_memory.copy()

        self.logger.info("===== Calling LLM with these last messages: =====")
        self.logger.info(self.prompt[-2:])

        try:
            llm_output = self.llm_engine(
                self.prompt,
                stop_sequences=["<end_action>", "Observation:"],
                grammar=self.grammar,
            )
        except Exception as e:
            raise AgentGenerationError(f"Error in generating llm output: {e}.")

        self.logger.debug("===== Output message of the LLM: =====")
        self.logger.debug(llm_output)
        current_step_logs["llm_output"] = llm_output

        # Parse
        self.logger.debug("===== Extracting action =====")
        try:
            rationale, raw_code_action = self.extract_action(llm_output=llm_output, split_token="Code:")
        except Exception as e:
            self.logger.debug(f"Error in extracting action, trying to parse the whole output. Error trace: {e}")
            rationale, raw_code_action = llm_output, llm_output

        try:
            code_action = parse_code_blob(raw_code_action)
        except Exception as e:
            error_msg = f"Error in code parsing: {e}. Make sure to provide correct code"
            raise AgentParsingError(error_msg)

        current_step_logs["rationale"] = rationale
        current_step_logs["tool_call"] = {"tool_name": "code interpreter", "tool_arguments": code_action}

        # Execute
        self.log_code_action(code_action)
        try:
            result = self.python_evaluator(
                code_action,
                static_tools={
                    **BASE_PYTHON_TOOLS.copy(),
                    **self.toolbox.tools,
                },
                custom_tools=self.custom_tools,
                state=self.state,
                authorized_imports=self.authorized_imports,
            )
            information = self.state["print_outputs"]
            self.logger.warning("Print outputs:")
            self.logger.log(32, information)
            current_step_logs["observation"] = information
        except Exception as e:
            error_msg = f"Code execution failed due to the following error:\n{str(e)}"
            if "'dict' object has no attribute 'read'" in str(e):
                error_msg += "\nYou get this error because you passed a dict as input for one of the arguments instead of a string."
            raise AgentExecutionError(error_msg)
        for line in code_action.split("\n"):
            if line[: len("final_answer")] == "final_answer":
                self.logger.warning(">>> Final answer:")
                self.logger.log(32, result)
                current_step_logs["final_answer"] = result
        return current_step_logs<|MERGE_RESOLUTION|>--- conflicted
+++ resolved
@@ -666,11 +666,8 @@
         llm_engine: Callable = HfEngine(),
         system_prompt: str = DEFAULT_REACT_CODE_SYSTEM_PROMPT,
         tool_description_template: str = DEFAULT_TOOL_DESCRIPTION_TEMPLATE,
-<<<<<<< HEAD
         grammar: str = DEFAULT_CODE_GRAMMAR,
-=======
         plan_type: Literal[tuple(SUPPORTED_PLAN_TYPES)] = SUPPORTED_PLAN_TYPES[0],
->>>>>>> 92abe603
         planning_interval: Optional[int] = None,
         **kwargs,
     ):
