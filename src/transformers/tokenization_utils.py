# coding=utf-8
# Copyright 2020 The HuggingFace Inc. team.
#
# Licensed under the Apache License, Version 2.0 (the "License");
# you may not use this file except in compliance with the License.
# You may obtain a copy of the License at
#
#     http://www.apache.org/licenses/LICENSE-2.0
#
# Unless required by applicable law or agreed to in writing, software
# distributed under the License is distributed on an "AS IS" BASIS,
# WITHOUT WARRANTIES OR CONDITIONS OF ANY KIND, either express or implied.
# See the License for the specific language governing permissions and
# limitations under the License.
""" Tokenization classes for python tokenizers.
    For fast tokenizers (provided by HuggingFace's tokenizers library) see tokenization_utils_fast.py
"""

import itertools
import logging
import re
import unicodedata
from typing import List, Optional, Tuple, Union

from .file_utils import add_end_docstrings
from .tokenization_utils_base import (
    ENCODE_KWARGS_DOCSTRING,
    ENCODE_PLUS_ADDITIONAL_KWARGS_DOCSTRING,
    AddedToken,
    BatchEncoding,
    EncodedInput,
    EncodedInputPair,
    PaddingStrategy,
    PreTokenizedInput,
    PreTokenizedInputPair,
    PreTrainedTokenizerBase,
    TensorType,
    TextInput,
    TextInputPair,
    TruncationStrategy,
)


logger = logging.getLogger(__name__)


def _is_whitespace(char):
    """Checks whether `chars` is a whitespace character."""
    # \t, \n, and \r are technically contorl characters but we treat them
    # as whitespace since they are generally considered as such.
    if char == " " or char == "\t" or char == "\n" or char == "\r":
        return True
    cat = unicodedata.category(char)
    if cat == "Zs":
        return True
    return False


def _is_control(char):
    """Checks whether `chars` is a control character."""
    # These are technically control characters but we count them as whitespace
    # characters.
    if char == "\t" or char == "\n" or char == "\r":
        return False
    cat = unicodedata.category(char)
    if cat.startswith("C"):
        return True
    return False


def _is_punctuation(char):
    """Checks whether `chars` is a punctuation character."""
    cp = ord(char)
    # We treat all non-letter/number ASCII as punctuation.
    # Characters such as "^", "$", and "`" are not in the Unicode
    # Punctuation class but we treat them as punctuation anyways, for
    # consistency.
    if (cp >= 33 and cp <= 47) or (cp >= 58 and cp <= 64) or (cp >= 91 and cp <= 96) or (cp >= 123 and cp <= 126):
        return True
    cat = unicodedata.category(char)
    if cat.startswith("P"):
        return True
    return False


def _is_end_of_word(text):
    """Checks whether the last character in text is one of a punctuation, control or whitespace character."""
    last_char = text[-1]
    return bool(_is_control(last_char) | _is_punctuation(last_char) | _is_whitespace(last_char))


def _is_start_of_word(text):
    """Checks whether the first character in text is one of a punctuation, control or whitespace character."""
    first_char = text[0]
    return bool(_is_control(first_char) | _is_punctuation(first_char) | _is_whitespace(first_char))


class PreTrainedTokenizer(PreTrainedTokenizerBase):
    """ Base class for all slow tokenizers.

    Handle all the shared methods for tokenization and special tokens as well as methods
    downloading/caching/loading pretrained tokenizers as well as adding tokens to the vocabulary.

    This class also contain the added tokens in a unified way on top of all tokenizers so we don't
    have to handle the specific vocabulary augmentation methods of the various underlying
    dictionary structures (BPE, sentencepiece...).

    Class attributes (overridden by derived classes):

    - ``vocab_files_names``: a python ``dict`` with, as keys, the ``__init__`` keyword name of each vocabulary file
      required by the model, and as associated values, the filename for saving the associated file (string).
    - ``pretrained_vocab_files_map``: a python ``dict of dict`` the high-level keys
      being the ``__init__`` keyword name of each vocabulary file required by the model, the low-level being the
      `short-cut-names` (string) of the pretrained models with, as associated values, the `url` (string) to the
      associated pretrained vocabulary file.
    - ``max_model_input_sizes``: a python ``dict`` with, as keys, the `short-cut-names` (string) of the pretrained
      models, and as associated values, the maximum length of the sequence inputs of this model, or None if the
      model has no maximum input size.
    - ``pretrained_init_configuration``: a python ``dict`` with, as keys, the `short-cut-names` (string) of the
      pretrained models, and as associated values, a dictionnary of specific arguments to pass to the
      ``__init__``method of the tokenizer class for this pretrained model when loading the tokenizer with the
      ``from_pretrained()`` method.

    Args:
        - ``model_max_length``: (`Optional`) int: the maximum length in number of tokens for the inputs to the transformer model.
            When the tokenizer is loaded with `from_pretrained`, this will be set to the value stored for the associated
            model in ``max_model_input_sizes`` (see above). If no value is provided, will default to VERY_LARGE_INTEGER (`int(1e30)`).
            no associated max_length can be found in ``max_model_input_sizes``.
        - ``padding_side``: (`Optional`) string: the side on which the model should have padding applied.
            Should be selected between ['right', 'left']
        - ``model_input_names``: (`Optional`) List[string]: the list of the forward pass inputs accepted by the
            model ("token_type_ids", "attention_mask"...).
        - ``bos_token``: (`Optional`) string: a beginning of sentence token.
            Will be associated to ``self.bos_token`` and ``self.bos_token_id``
        - ``eos_token``: (`Optional`) string: an end of sentence token.
            Will be associated to ``self.eos_token`` and ``self.eos_token_id``
        - ``unk_token``: (`Optional`) string: an unknown token.
            Will be associated to ``self.unk_token`` and ``self.unk_token_id``
        - ``sep_token``: (`Optional`) string: a separation token (e.g. to separate context and query in an input sequence).
            Will be associated to ``self.sep_token`` and ``self.sep_token_id``
        - ``pad_token``: (`Optional`) string: a padding token.
            Will be associated to ``self.pad_token`` and ``self.pad_token_id``
        - ``cls_token``: (`Optional`) string: a classification token (e.g. to extract a summary of an input sequence
            leveraging self-attention along the full depth of the model).
            Will be associated to ``self.cls_token`` and ``self.cls_token_id``
        - ``mask_token``: (`Optional`) string: a masking token (e.g. when training a model with masked-language
            modeling). Will be associated to ``self.mask_token`` and ``self.mask_token_id``
        - ``additional_special_tokens``: (`Optional`) list: a list of additional special tokens.
            Adding all special tokens here ensure they won't be split by the tokenization process.
            Will be associated to ``self.additional_special_tokens`` and ``self.additional_special_tokens_ids``


    .. automethod:: __call__
    """

    def __init__(self, **kwargs):
        super().__init__(**kwargs)
<<<<<<< HEAD
        # Nothing special for now.
        # When Fast tokenizers will have a simpler serialization
        # We will move self.added_tokens_encoder, self.unique_added_tokens_encoder and self.added_tokens_decoder here
=======
        # Added tokens
        self.added_tokens_encoder = {}
        self.unique_added_tokens_encoder = []
        self.added_tokens_decoder = {}
>>>>>>> b28b5371

    @property
    def is_fast(self) -> bool:
        return False

    @property
    def vocab_size(self) -> int:
        """ Size of the base vocabulary (without the added tokens) """
        raise NotImplementedError

    def get_vocab(self):
        """ Returns the vocabulary as a dict of {token: index} pairs. `tokenizer.get_vocab()[token]` is equivalent to `tokenizer.convert_tokens_to_ids(token)` when `token` is in the vocab. """
        raise NotImplementedError()

    def __len__(self):
        """ Size of the full vocabulary with the added tokens """
        return self.vocab_size + len(self.added_tokens_encoder)

<<<<<<< HEAD
=======
    def add_tokens(self, new_tokens: Union[str, List[str]], special_token=False) -> int:
        """
        Add a list of new tokens to the tokenizer class. If the new tokens are not in the
        vocabulary, they are added to it with indices starting from length of the current vocabulary.

        Args:
            new_tokens: string or list of string. Each string is a token to add. Tokens are only added if they are not
                already in the vocabulary (tested by checking if the tokenizer assign the index of the ``unk_token`` to them).

        Returns:
            Number of tokens added to the vocabulary.

        Examples::

            # Let's see how to increase the vocabulary of Bert model and tokenizer
            tokenizer = BertTokenizer.from_pretrained('bert-base-uncased')
            model = BertModel.from_pretrained('bert-base-uncased')

            num_added_toks = tokenizer.add_tokens(['new_tok1', 'my_new-tok2'])
            print('We have added', num_added_toks, 'tokens')
            model.resize_token_embeddings(len(tokenizer))  # Notice: resize_token_embeddings expect to receive the full size of the new vocabulary, i.e. the length of the tokenizer.
        """
        if not new_tokens:
            return 0

        if not isinstance(new_tokens, list):
            new_tokens = [new_tokens]

        tokens_to_add = []
        for token in new_tokens:
            assert isinstance(token, (str, AddedToken))
            if self.init_kwargs.get("do_lower_case", False) and token not in self.all_special_tokens:
                token = token.lower()
            if (
                token != self.unk_token
                and self.convert_tokens_to_ids(token) == self.convert_tokens_to_ids(self.unk_token)
                and token not in tokens_to_add
            ):
                tokens_to_add.append(token)
                if self.verbose:
                    logger.info("Adding %s to the vocabulary", token)

        added_tok_encoder = dict((tok, len(self) + i) for i, tok in enumerate(tokens_to_add))
        added_tok_decoder = {v: k for k, v in added_tok_encoder.items()}
        self.added_tokens_encoder.update(added_tok_encoder)
        self.unique_added_tokens_encoder = list(
            set(self.added_tokens_encoder.keys()).union(set(self.all_special_tokens))
        )
        self.added_tokens_decoder.update(added_tok_decoder)

        return len(tokens_to_add)

>>>>>>> b28b5371
    def num_special_tokens_to_add(self, pair=False):
        """
        Returns the number of added tokens when encoding a sequence with special tokens.

        Note:
            This encodes inputs and checks the number of added tokens, and is therefore not efficient. Do not put this
            inside your training loop.

        Args:
            pair: Returns the number of added tokens in the case of a sequence pair if set to True, returns the
                number of added tokens in the case of a single sequence if set to False.

        Returns:
            Number of tokens added to sequences
        """
        token_ids_0 = []
        token_ids_1 = []
        return len(self.build_inputs_with_special_tokens(token_ids_0, token_ids_1 if pair else None))

    def tokenize(self, text: TextInput, **kwargs):
        """ Converts a string in a sequence of tokens (string), using the tokenizer.
            Split in words for word-based vocabulary or sub-words for sub-word-based
            vocabularies (BPE/SentencePieces/WordPieces).

            Take care of added tokens.

            Args:
                text (:obj:`string`): The sequence to be encoded.
                **kwargs (:obj: `dict`): Arguments passed to the model-specific `prepare_for_tokenization` preprocessing method.
        """
        # Simple mapping string => AddedToken for special tokens with specific tokenization behaviors
        all_special_tokens_extended = dict(
            (str(t), t) for t in self.all_special_tokens_extended if isinstance(t, AddedToken)
        )

        text, kwargs = self.prepare_for_tokenization(text, **kwargs)

        if kwargs:
            logger.warning(f"Keyword arguments {kwargs} not recognized.")

        # TODO: should this be in the base class?
        if self.init_kwargs.get("do_lower_case", False):
            # convert non-special tokens to lowercase
            escaped_special_toks = [re.escape(s_tok) for s_tok in self.all_special_tokens]
            pattern = r"(" + r"|".join(escaped_special_toks) + r")|" + r"(.+?)"
            text = re.sub(pattern, lambda m: m.groups()[0] or m.groups()[1].lower(), text)

        def split_on_token(tok, text):
            result = []
            tok_extended = all_special_tokens_extended.get(tok, None)
            split_text = text.split(tok)
            full_word = ""
            for i, sub_text in enumerate(split_text):
                # AddedToken can control whitespace stripping around them.
                # We use them for GPT2 and Roberta to have different behavior depending on the special token
                # Cf. https://github.com/huggingface/transformers/pull/2778
                # and https://github.com/huggingface/transformers/issues/3788
                if isinstance(tok_extended, AddedToken):
                    if tok_extended.single_word:
                        # Try to avoid splitting on token
                        if (
                            i < len(split_text) - 1
                            and not _is_end_of_word(sub_text)
                            and not _is_start_of_word(split_text[i + 1])
                        ):
                            # Don't extract the special token
                            full_word += sub_text + tok
                        elif full_word:
                            full_word += sub_text
                            result += [full_word]
                            full_word = ""
                            continue
                    # Strip white spaces on the right
                    if tok_extended.rstrip and i > 0:
                        # A bit counter-intuitive but we strip the left of the string
                        # since tok_extended.rstrip means the special token is eating all white spaces on its right
                        sub_text = sub_text.lstrip()
                    # Strip white spaces on the left
                    if tok_extended.lstrip and i < len(split_text) - 1:
                        sub_text = sub_text.rstrip()  # Opposite here
                else:
                    # We strip left and right by default
                    if i < len(split_text) - 1:
                        sub_text = sub_text.rstrip()
                    if i > 0:
                        sub_text = sub_text.lstrip()

                if i == 0 and not sub_text:
                    result += [tok]
                elif i == len(split_text) - 1:
                    if sub_text:
                        result += [sub_text]
                    else:
                        pass
                else:
                    if sub_text:
                        result += [sub_text]
                    result += [tok]
            return result

        def split_on_tokens(tok_list, text):
            if not text.strip():
                return []
            if not tok_list:
                return self._tokenize(text)

            tokenized_text = []
            text_list = [text]
            for tok in tok_list:
                tokenized_text = []
                for sub_text in text_list:
                    if sub_text not in self.unique_added_tokens_encoder:
                        tokenized_text += split_on_token(tok, sub_text)
                    else:
                        tokenized_text += [sub_text]
                text_list = tokenized_text

            return list(
                itertools.chain.from_iterable(
                    (
                        self._tokenize(token) if token not in self.unique_added_tokens_encoder else [token]
                        for token in tokenized_text
                    )
                )
            )

        added_tokens = self.unique_added_tokens_encoder
        tokenized_text = split_on_tokens(added_tokens, text)
        return tokenized_text

    def _tokenize(self, text, **kwargs):
        """ Converts a string in a sequence of tokens (string), using the tokenizer.
            Split in words for word-based vocabulary or sub-words for sub-word-based
            vocabularies (BPE/SentencePieces/WordPieces).

            Do NOT take care of added tokens.
        """
        raise NotImplementedError

    def convert_tokens_to_ids(self, tokens):
        """ Converts a token string (or a sequence of tokens) in a single integer id
            (or a sequence of ids), using the vocabulary.
        """
        if tokens is None:
            return None

        if isinstance(tokens, str):
            return self._convert_token_to_id_with_added_voc(tokens)

        ids = []
        for token in tokens:
            ids.append(self._convert_token_to_id_with_added_voc(token))
        return ids

    def _convert_token_to_id_with_added_voc(self, token):
        if token is None:
            return None

        if token in self.added_tokens_encoder:
            return self.added_tokens_encoder[token]
        return self._convert_token_to_id(token)

    def _convert_token_to_id(self, token):
        raise NotImplementedError

    def _encode_plus(
        self,
        text: Union[TextInput, PreTokenizedInput, EncodedInput],
        text_pair: Optional[Union[TextInput, PreTokenizedInput, EncodedInput]] = None,
        add_special_tokens: bool = True,
        padding_strategy: PaddingStrategy = PaddingStrategy.DO_NOT_PAD,
        truncation_strategy: TruncationStrategy = TruncationStrategy.DO_NOT_TRUNCATE,
        max_length: Optional[int] = None,
        stride: int = 0,
        is_pretokenized: bool = False,
        return_tensors: Optional[Union[str, TensorType]] = None,
        return_token_type_ids: Optional[bool] = None,
        return_attention_mask: Optional[bool] = None,
        return_overflowing_tokens: bool = False,
        return_special_tokens_mask: bool = False,
        return_offsets_mapping: bool = False,
        return_length: bool = False,
        verbose: bool = True,
        **kwargs
    ) -> BatchEncoding:
        def get_input_ids(text):
            if isinstance(text, str):
                tokens = self.tokenize(text, **kwargs)
                return self.convert_tokens_to_ids(tokens)
            elif isinstance(text, (list, tuple)) and len(text) > 0 and isinstance(text[0], str):
                if is_pretokenized:
                    tokens = list(itertools.chain(*(self.tokenize(t, is_pretokenized=True, **kwargs) for t in text)))
                    return self.convert_tokens_to_ids(tokens)
                else:
                    return self.convert_tokens_to_ids(text)
            elif isinstance(text, (list, tuple)) and len(text) > 0 and isinstance(text[0], int):
                return text
            else:
                if is_pretokenized:
                    raise ValueError(
                        f"Input {text} is not valid. Should be a string or a list/tuple of strings when `is_pretokenized=True`."
                    )
                else:
                    raise ValueError(
                        f"Input {text} is not valid. Should be a string, a list/tuple of strings or a list/tuple of integers."
                    )

        if return_offsets_mapping:
            raise NotImplementedError(
                "return_offset_mapping is not available when using Python tokenizers."
                "To use this feature, change your tokenizer to one deriving from "
                "transformers.PreTrainedTokenizerFast."
                "More information on available tokenizers at "
                "https://github.com/huggingface/transformers/pull/2674"
            )

        first_ids = get_input_ids(text)
        second_ids = get_input_ids(text_pair) if text_pair is not None else None

        return self._prepare_for_model(
            first_ids,
            pair_ids=second_ids,
            add_special_tokens=add_special_tokens,
            padding_strategy=padding_strategy,
            truncation_strategy=truncation_strategy,
            max_length=max_length,
            stride=stride,
            return_tensors=return_tensors,
            prepend_batch_axis=True,
            return_attention_mask=return_attention_mask,
            return_token_type_ids=return_token_type_ids,
            return_overflowing_tokens=return_overflowing_tokens,
            return_special_tokens_mask=return_special_tokens_mask,
            return_length=return_length,
            verbose=verbose,
        )

    def _batch_encode_plus(
        self,
        batch_text_or_text_pairs: Union[
            List[TextInput],
            List[TextInputPair],
            List[PreTokenizedInput],
            List[PreTokenizedInputPair],
            List[EncodedInput],
            List[EncodedInputPair],
        ],
        add_special_tokens: bool = True,
        padding_strategy: PaddingStrategy = PaddingStrategy.DO_NOT_PAD,
        truncation_strategy: TruncationStrategy = TruncationStrategy.DO_NOT_TRUNCATE,
        max_length: Optional[int] = None,
        stride: int = 0,
        is_pretokenized: bool = False,
        return_tensors: Optional[Union[str, TensorType]] = None,
        return_token_type_ids: Optional[bool] = None,
        return_attention_mask: Optional[bool] = None,
        return_overflowing_tokens: bool = False,
        return_special_tokens_mask: bool = False,
        return_offsets_mapping: bool = False,
        return_length: bool = False,
        verbose: bool = True,
        **kwargs
    ) -> BatchEncoding:
        def get_input_ids(text):
            if isinstance(text, str):
                tokens = self.tokenize(text, **kwargs)
                return self.convert_tokens_to_ids(tokens)
            elif isinstance(text, (list, tuple)) and len(text) > 0 and isinstance(text[0], str):
                if is_pretokenized:
                    tokens = list(itertools.chain(*(self.tokenize(t, is_pretokenized=True, **kwargs) for t in text)))
                    return self.convert_tokens_to_ids(tokens)
                else:
                    return self.convert_tokens_to_ids(text)
            elif isinstance(text, (list, tuple)) and len(text) > 0 and isinstance(text[0], int):
                return text
            else:
                raise ValueError(
                    "Input is not valid. Should be a string, a list/tuple of strings or a list/tuple of integers."
                )

        if return_offsets_mapping:
            raise NotImplementedError(
                "return_offset_mapping is not available when using Python tokenizers."
                "To use this feature, change your tokenizer to one deriving from "
                "transformers.PreTrainedTokenizerFast."
            )

        input_ids = []
        for ids_or_pair_ids in batch_text_or_text_pairs:
            if not isinstance(ids_or_pair_ids, (list, tuple)):
                ids, pair_ids = ids_or_pair_ids, None
            elif is_pretokenized and not isinstance(ids_or_pair_ids[0], (list, tuple)):
                ids, pair_ids = ids_or_pair_ids, None
            else:
                ids, pair_ids = ids_or_pair_ids

            first_ids = get_input_ids(ids)
            second_ids = get_input_ids(pair_ids) if pair_ids is not None else None
            input_ids.append((first_ids, second_ids))

        batch_outputs = self._batch_prepare_for_model(
            input_ids,
            add_special_tokens=add_special_tokens,
            padding_strategy=padding_strategy,
            truncation_strategy=truncation_strategy,
            max_length=max_length,
            stride=stride,
            return_attention_mask=return_attention_mask,
            return_token_type_ids=return_token_type_ids,
            return_overflowing_tokens=return_overflowing_tokens,
            return_special_tokens_mask=return_special_tokens_mask,
            return_length=return_length,
            return_tensors=return_tensors,
            verbose=verbose,
        )

        return BatchEncoding(batch_outputs)

    @add_end_docstrings(ENCODE_KWARGS_DOCSTRING, ENCODE_PLUS_ADDITIONAL_KWARGS_DOCSTRING)
    def _batch_prepare_for_model(
        self,
        batch_ids_pairs: List[Union[PreTokenizedInputPair, Tuple[List[int], None]]],
        add_special_tokens: bool = True,
        padding_strategy: PaddingStrategy = PaddingStrategy.DO_NOT_PAD,
        truncation_strategy: TruncationStrategy = TruncationStrategy.DO_NOT_TRUNCATE,
        max_length: Optional[int] = None,
        stride: int = 0,
        return_tensors: Optional[str] = None,
        return_token_type_ids: Optional[bool] = None,
        return_attention_mask: Optional[bool] = None,
        return_overflowing_tokens: bool = False,
        return_special_tokens_mask: bool = False,
        return_length: bool = False,
        verbose: bool = True,
    ) -> BatchEncoding:
        """ Prepares a sequence of input id, or a pair of sequences of inputs ids so that it can be used by the model.
        It adds special tokens, truncates sequences if overflowing while taking into account the special tokens and
        manages a moving window (with user defined stride) for overflowing tokens

        Args:
            batch_ids_pairs: list of tokenized input ids or input ids pairs
        """
        if padding_strategy == PaddingStrategy.LONGEST:
            # For simplicity we keep the single sentnce path here
            def total_sequence_length(input_pairs):
                first_ids, second_ids = input_pairs
                return len(first_ids) + (
                    self.num_special_tokens_to_add()
                    if second_ids is None
                    else (len(second_ids) + self.num_special_tokens_to_add(pair=True))
                )

            max_length = max([total_sequence_length(input_pairs) for input_pairs in batch_ids_pairs])
            padding_strategy = PaddingStrategy.MAX_LENGTH

        batch_outputs = {}
        for first_ids, second_ids in batch_ids_pairs:
            outputs = self._prepare_for_model(
                first_ids,
                second_ids,
                add_special_tokens=add_special_tokens,
                padding_strategy=padding_strategy,
                truncation_strategy=truncation_strategy,
                max_length=max_length,
                stride=stride,
                return_attention_mask=return_attention_mask,
                return_token_type_ids=return_token_type_ids,
                return_overflowing_tokens=return_overflowing_tokens,
                return_special_tokens_mask=return_special_tokens_mask,
                return_length=return_length,
                return_tensors=None,  # We will convert the whole batch to tensors at the end
                prepend_batch_axis=False,
                verbose=verbose,
            )

            for key, value in outputs.items():
                if key not in batch_outputs:
                    batch_outputs[key] = []
                batch_outputs[key].append(value)

        batch_outputs = BatchEncoding(batch_outputs, tensor_type=return_tensors)

        return batch_outputs

    @add_end_docstrings(ENCODE_KWARGS_DOCSTRING, ENCODE_PLUS_ADDITIONAL_KWARGS_DOCSTRING)
    def _prepare_for_model(
        self,
        ids: List[int],
        pair_ids: Optional[List[int]] = None,
        add_special_tokens: bool = True,
        padding_strategy: PaddingStrategy = PaddingStrategy.DO_NOT_PAD,
        truncation_strategy: TruncationStrategy = TruncationStrategy.DO_NOT_TRUNCATE,
        max_length: Optional[int] = None,
        stride: int = 0,
        return_tensors: Optional[str] = None,
        prepend_batch_axis: bool = False,
        return_token_type_ids: Optional[bool] = None,
        return_attention_mask: Optional[bool] = None,
        return_overflowing_tokens: bool = False,
        return_special_tokens_mask: bool = False,
        return_length: bool = False,
        verbose: bool = True,
    ) -> BatchEncoding:
        """ Prepares a sequence of input id, or a pair of sequences of inputs ids so that it can be used by the model.
        It adds special tokens, truncates sequences if overflowing while taking into account the special tokens and
        manages a moving window (with user defined stride) for overflowing tokens

        Args:
            ids: list of tokenized input ids. Can be obtained from a string by chaining the
                `tokenize` and `convert_tokens_to_ids` methods.
            pair_ids: Optional second list of input ids. Can be obtained from a string by chaining the
                `tokenize` and `convert_tokens_to_ids` methods.
        """
        pair = bool(pair_ids is not None)
        len_ids = len(ids)
        len_pair_ids = len(pair_ids) if pair else 0

        # Load from model defaults
        if return_token_type_ids is None:
            return_token_type_ids = "token_type_ids" in self.model_input_names
        if return_attention_mask is None:
            return_attention_mask = "attention_mask" in self.model_input_names

        encoded_inputs = {}

        # Truncation: Handle max sequence length
        total_len = len_ids + len_pair_ids + (self.num_special_tokens_to_add(pair=pair) if add_special_tokens else 0)
        if truncation_strategy != TruncationStrategy.DO_NOT_TRUNCATE and max_length and total_len > max_length:
            ids, pair_ids, overflowing_tokens = self.truncate_sequences(
                ids,
                pair_ids=pair_ids,
                num_tokens_to_remove=total_len - max_length,
                truncation_strategy=truncation_strategy,
                stride=stride,
            )
            if return_overflowing_tokens:
                encoded_inputs["overflowing_tokens"] = overflowing_tokens
                encoded_inputs["num_truncated_tokens"] = total_len - max_length

        # Add special tokens
        if add_special_tokens:
            sequence = self.build_inputs_with_special_tokens(ids, pair_ids)
            token_type_ids = self.create_token_type_ids_from_sequences(ids, pair_ids)
        else:
            sequence = ids + pair_ids if pair else ids
            token_type_ids = [0] * len(ids) + ([1] * len(pair_ids) if pair else [])

        # Build output dictionnary
        encoded_inputs["input_ids"] = sequence
        if return_token_type_ids:
            encoded_inputs["token_type_ids"] = token_type_ids
        if return_special_tokens_mask:
            if add_special_tokens:
                encoded_inputs["special_tokens_mask"] = self.get_special_tokens_mask(ids, pair_ids)
            else:
                encoded_inputs["special_tokens_mask"] = [0] * len(sequence)

        # Check lengths
        if max_length is None and len(encoded_inputs["input_ids"]) > self.model_max_length and verbose:
            logger.warning(
                "Token indices sequence length is longer than the specified maximum sequence length "
                "for this model ({} > {}). Running this sequence through the model will result in "
                "indexing errors".format(len(ids), self.model_max_length)
            )

        # Padding
        encoded_inputs = self.pad(
            encoded_inputs,
            max_length=max_length,
            padding=padding_strategy.value,
            return_attention_mask=return_attention_mask,
        )

        if return_length:
            encoded_inputs["length"] = len(encoded_inputs["input_ids"])

        batch_outputs = BatchEncoding(
            encoded_inputs, tensor_type=return_tensors, prepend_batch_axis=prepend_batch_axis
        )

        return batch_outputs

    def prepare_for_tokenization(self, text: str, is_pretokenized=False, **kwargs) -> (str, dict):
        """ Performs any necessary transformations before tokenization.

            This method should pop the arguments from kwargs and return kwargs as well.
            We test kwargs at the end of the encoding process to be sure all the arguments have been used.
        """
        return (text, kwargs)

    def truncate_sequences(
        self,
        ids: List[int],
        pair_ids: Optional[List[int]] = None,
        num_tokens_to_remove: int = 0,
        truncation_strategy: Union[str, TruncationStrategy] = "only_first",
        stride: int = 0,
    ) -> Tuple[List[int], List[int], List[int]]:
        """ Truncates a sequence pair in place to the maximum length.

        Args:
            ids: list of tokenized input ids. Can be obtained from a string by chaining the
                `tokenize` and `convert_tokens_to_ids` methods.
            pair_ids: Optional second list of input ids. Can be obtained from a string by chaining the
                `tokenize` and `convert_tokens_to_ids` methods.
            num_tokens_to_remove (:obj:`int`, `optional`, defaults to ``0``):
                number of tokens to remove using the truncation strategy
            truncation_strategy (:obj:`string`, `optional`, defaults to "only_first"):
                String selected in the following options:

                - 'only_first' (default): Only truncate the first sequence. raise an error if the first sequence is shorter or equal to than num_tokens_to_remove.
                - 'only_second': Only truncate the second sequence
                - 'longest_first': Iteratively reduce the inputs sequence until the input is under max_length
                  starting from the longest one at each token (when there is a pair of input sequences).
                  Overflowing tokens only contains overflow from the first sequence.
                - 'do_not_truncate'
            stride (:obj:`int`, `optional`, defaults to ``0``):
                If set to a number along with max_length, the overflowing tokens returned will contain some tokens
                from the main sequence returned. The value of this argument defines the number of additional tokens.
        """
        if num_tokens_to_remove <= 0:
            return ids, pair_ids, []

        if not isinstance(truncation_strategy, TruncationStrategy):
            truncation_strategy = TruncationStrategy(truncation_strategy)

        overflowing_tokens = []
        if truncation_strategy == TruncationStrategy.LONGEST_FIRST:
            for _ in range(num_tokens_to_remove):
                if pair_ids is None or len(ids) > len(pair_ids):
                    ids = ids[:-1]
                else:
                    pair_ids = pair_ids[:-1]
        elif truncation_strategy == TruncationStrategy.ONLY_FIRST:
            assert len(ids) > num_tokens_to_remove
            window_len = min(len(ids), stride + num_tokens_to_remove)
            overflowing_tokens = ids[-window_len:]
            ids = ids[:-num_tokens_to_remove]
        elif truncation_strategy == TruncationStrategy.ONLY_SECOND:
            assert pair_ids is not None and len(pair_ids) > num_tokens_to_remove
            window_len = min(len(pair_ids), stride + num_tokens_to_remove)
            overflowing_tokens = pair_ids[-window_len:]
            pair_ids = pair_ids[:-num_tokens_to_remove]

        return (ids, pair_ids, overflowing_tokens)

    def create_token_type_ids_from_sequences(self, token_ids_0: List, token_ids_1: Optional[List] = None) -> List[int]:
        if token_ids_1 is None:
            return len(token_ids_0) * [0]
        return [0] * len(token_ids_0) + [1] * len(token_ids_1)

    def build_inputs_with_special_tokens(self, token_ids_0: List, token_ids_1: Optional[List] = None) -> List:
        """
        Build model inputs from a sequence or a pair of sequence for sequence classification tasks
        by concatenating and adding special tokens. This implementation does not add special tokens.
        """
        if token_ids_1 is None:
            return token_ids_0
        return token_ids_0 + token_ids_1

    def get_special_tokens_mask(
        self, token_ids_0: List, token_ids_1: Optional[List] = None, already_has_special_tokens: bool = False
    ) -> List[int]:
        """
        Retrieves sequence ids from a token list that has no special tokens added. This method is called when adding
        special tokens using the tokenizer ``prepare_for_model`` or ``encode_plus`` methods.

        Args:
            token_ids_0: list of ids (must not contain special tokens)
            token_ids_1: Optional list of ids (must not contain special tokens), necessary when fetching sequence ids
                for sequence pairs
            already_has_special_tokens: (default False) Set to True if the token list is already formated with
                special tokens for the model

        Returns:
            A list of integers in the range [0, 1]: 1 for a special token, 0 for a sequence token.
        """
        return [0] * ((len(token_ids_1) if token_ids_1 else 0) + len(token_ids_0))

    def convert_ids_to_tokens(
        self, ids: Union[int, List[int]], skip_special_tokens: bool = False
    ) -> Union[int, List[int]]:
        """ Converts a single index or a sequence of indices (integers) in a token "
            (resp.) a sequence of tokens (str), using the vocabulary and added tokens.

            Args:
                skip_special_tokens: Don't decode special tokens (self.all_special_tokens). Default: False
        """
        if isinstance(ids, int):
            if ids in self.added_tokens_decoder:
                return self.added_tokens_decoder[ids]
            else:
                return self._convert_id_to_token(ids)
        tokens = []
        for index in ids:
            index = int(index)
            if skip_special_tokens and index in self.all_special_ids:
                continue
            if index in self.added_tokens_decoder:
                tokens.append(self.added_tokens_decoder[index])
            else:
                tokens.append(self._convert_id_to_token(index))
        return tokens

    def _convert_id_to_token(self, index: int) -> str:
        raise NotImplementedError

    def convert_tokens_to_string(self, tokens: List[str]) -> str:
        """ Converts a sequence of tokens (string) in a single string.
            The most simple way to do it is ' '.join(self.convert_ids_to_tokens(token_ids))
            but we often want to remove sub-word tokenization artifacts at the same time.
        """
        return " ".join(self.convert_ids_to_tokens(tokens))

    def decode(
        self, token_ids: List[int], skip_special_tokens: bool = False, clean_up_tokenization_spaces: bool = True
    ) -> str:
        filtered_tokens = self.convert_ids_to_tokens(token_ids, skip_special_tokens=skip_special_tokens)

        # To avoid mixing byte-level and unicode for byte-level BPT
        # we need to build string separatly for added tokens and byte-level tokens
        # cf. https://github.com/huggingface/transformers/issues/1133
        sub_texts = []
        current_sub_text = []
        for token in filtered_tokens:
            if skip_special_tokens and token in self.all_special_ids:
                continue
            if token in self.added_tokens_encoder:
                if current_sub_text:
                    sub_texts.append(self.convert_tokens_to_string(current_sub_text))
                    current_sub_text = []
                sub_texts.append(token)
            else:
                current_sub_text.append(token)
        if current_sub_text:
            sub_texts.append(self.convert_tokens_to_string(current_sub_text))
        text = " ".join(sub_texts)

        if clean_up_tokenization_spaces:
            clean_text = self.clean_up_tokenization(text)
            return clean_text
        else:
            return text

    def save_vocabulary(self, save_directory) -> Tuple[str]:
        """ Save the tokenizer vocabulary to a directory. This method does *NOT* save added tokens
            and special token mappings.

            Please use :func:`~transformers.PreTrainedTokenizer.save_pretrained` `()` to save the full
            Tokenizer state if you want to reload it using the :func:`~transformers.PreTrainedTokenizer.from_pretrained`
            class method.
        """
        raise NotImplementedError<|MERGE_RESOLUTION|>--- conflicted
+++ resolved
@@ -155,16 +155,8 @@
 
     def __init__(self, **kwargs):
         super().__init__(**kwargs)
-<<<<<<< HEAD
-        # Nothing special for now.
         # When Fast tokenizers will have a simpler serialization
         # We will move self.added_tokens_encoder, self.unique_added_tokens_encoder and self.added_tokens_decoder here
-=======
-        # Added tokens
-        self.added_tokens_encoder = {}
-        self.unique_added_tokens_encoder = []
-        self.added_tokens_decoder = {}
->>>>>>> b28b5371
 
     @property
     def is_fast(self) -> bool:
@@ -183,8 +175,6 @@
         """ Size of the full vocabulary with the added tokens """
         return self.vocab_size + len(self.added_tokens_encoder)
 
-<<<<<<< HEAD
-=======
     def add_tokens(self, new_tokens: Union[str, List[str]], special_token=False) -> int:
         """
         Add a list of new tokens to the tokenizer class. If the new tokens are not in the
@@ -237,7 +227,6 @@
 
         return len(tokens_to_add)
 
->>>>>>> b28b5371
     def num_special_tokens_to_add(self, pair=False):
         """
         Returns the number of added tokens when encoding a sequence with special tokens.
