# coding=utf-8
# Copyright 2021 The HuggingFace Inc. team.
#
# Licensed under the Apache License, Version 2.0 (the "License");
# you may not use this file except in compliance with the License.
# You may obtain a copy of the License at
#
#     http://www.apache.org/licenses/LICENSE-2.0
#
# Unless required by applicable law or agreed to in writing, software
# distributed under the License is distributed on an "AS IS" BASIS,
# WITHOUT WARRANTIES OR CONDITIONS OF ANY KIND, either express or implied.
# See the License for the specific language governing permissions and
# limitations under the License.
""" Classes to support Speech-Encoder-Text-Decoder architectures """


from typing import Optional

import torch
from torch import nn
from torch.nn import CrossEntropyLoss

from ...configuration_utils import PretrainedConfig
from ...file_utils import add_start_docstrings, add_start_docstrings_to_model_forward, replace_return_docstrings
from ...modeling_outputs import Seq2SeqLMOutput
from ...modeling_utils import PreTrainedModel
from ...utils import logging
from ..auto.configuration_auto import AutoConfig
from ..auto.modeling_auto import AutoModel, AutoModelForCausalLM
from .configuration_speech_encoder_decoder import SpeechEncoderDecoderConfig


logger = logging.get_logger(__name__)

_CONFIG_FOR_DOC = "SpeechEncoderDecoderConfig"

SPEECH_ENCODER_DECODER_START_DOCSTRING = r"""
    This class can be used to initialize a speech-sequence-to-text-sequence model with any pretrained speech
    autoencoding model as the encoder and any pretrained text autoregressive model as the decoder. The encoder is
    loaded via [`~AutoModel.from_pretrained`] function and the decoder is loaded via
    [`~AutoModelForCausalLM.from_pretrained`] function. Cross-attention layers are automatically added
    to the decoder and should be fine-tuned on a downstream generative task, like summarization.

    The effectiveness of initializing sequence-to-sequence models with pretrained checkpoints for sequence generation
    tasks was shown in [Leveraging Pre-trained Checkpoints for Sequence Generation Tasks](https://arxiv.org/abs/1907.12461) by Sascha Rothe, Shashi Narayan, Aliaksei Severyn. Michael Matena, Yanqi
    Zhou, Wei Li, Peter J. Liu.

    Additionally, in [Large-Scale Self- and Semi-Supervised Learning for Speech Translation](https://arxiv.org/abs/2104.06678) it is shown how leveraging large pretrained speech models for speech
    translation yields a significant performance improvement.

    After such an Speech-Encoder Decoder model has been trained/fine-tuned, it can be saved/loaded just like any other
    models (see the examples for more information).

    This model inherits from [`PreTrainedModel`]. Check the superclass documentation for the generic
    methods the library implements for all its model (such as downloading or saving, resizing the input embeddings,
    pruning heads etc.)

    This model is also a PyTorch [torch.nn.Module](https://pytorch.org/docs/stable/nn.html#torch.nn.Module)
    subclass. Use it as a regular PyTorch Module and refer to the PyTorch documentation for all matter related to
    general usage and behavior.

    Parameters:
        config ([`SpeechEncoderDecoderConfig`]): Model configuration class with all the parameters of the model.
            Initializing with a config file does not load the weights associated with the model, only the
            configuration. Check out the [`~PreTrainedModel.from_pretrained`] method to load the model
            weights.
"""

SPEECH_ENCODER_DECODER_INPUTS_DOCSTRING = r"""
    Args:
        inputs (`torch.FloatTensor` of shape `(batch_size, sequence_length)` or `(batch_size, sequence_length, feature_dim)`, *optional*):
            Float values of input raw speech waveform or speech features. Values can be obtained by loading a *.flac* or *.wav* audio file
            into an array of type *List[float]* or a *numpy.ndarray*, *e.g.* via the soundfile library (*pip install
            soundfile*). To prepare the array into *inputs*, either the [`Wav2Vec2Processor`] or [`Speech2TextProcessor`] should
            be used for padding and conversion into a tensor of type *torch.FloatTensor*.
        attention_mask (`torch.FloatTensor` of shape `(batch_size, sequence_length)`, *optional*):
            Mask to avoid performing attention on padding token indices. Mask values selected in `[0, 1]`:

            - 1 for tokens that are **not masked**,
            - 0 for tokens that are **masked**.

            [What are attention masks?](../glossary#attention-mask)
        decoder_input_ids (`torch.LongTensor` of shape `(batch_size, target_sequence_length)`, *optional*):
            Indices of decoder input sequence tokens in the vocabulary.

            Indices can be obtained using [`PreTrainedTokenizer`]. See
            [`PreTrainedTokenizer.encode`] and [`PreTrainedTokenizer.__call__`] for
            details.

            [What are input IDs?](../glossary#input-ids)

            If `past_key_values` is used, optionally only the last `decoder_input_ids` have to be input (see
            `past_key_values`).

            For training, `decoder_input_ids` are automatically created by the model by shifting the `labels`
            to the right, replacing -100 by the `pad_token_id` and prepending them with the
            `decoder_start_token_id`.
        decoder_attention_mask (`torch.BoolTensor` of shape `(batch_size, target_sequence_length)`, *optional*):
            Default behavior: generate a tensor that ignores pad tokens in `decoder_input_ids`. Causal mask will
            also be used by default.
        encoder_outputs (`tuple(torch.FloatTensor)`, *optional*):
            This tuple must consist of (`last_hidden_state`, *optional*: `hidden_states`, *optional*:
            `attentions`) `last_hidden_state` (`torch.FloatTensor` of shape `(batch_size, sequence_length, hidden_size)`) is a tensor of hidden-states at the output of the last layer of the
            encoder. Used in the cross-attention of the decoder.
        past_key_values (`tuple(tuple(torch.FloatTensor))` of length `config.n_layers` with each tuple having 4 tensors of shape `(batch_size, num_heads, sequence_length - 1, embed_size_per_head)`):
            Contains precomputed key and value hidden states of the attention blocks. Can be used to speed up decoding.

            If `past_key_values` are used, the user can optionally input only the last `decoder_input_ids`
            (those that don't have their past key value states given to this model) of shape `(batch_size, 1)`
            instead of all `decoder_input_ids` of shape `(batch_size, sequence_length)`.
        inputs_embeds (`torch.FloatTensor` of shape `(batch_size, sequence_length, hidden_size)`, *optional*):
            Optionally, instead of passing `input_ids` you can choose to directly pass an embedded representation.
            This is useful if you want more control over how to convert `input_ids` indices into associated
            vectors than the model's internal embedding lookup matrix.
        decoder_inputs_embeds (`torch.FloatTensor` of shape `(batch_size, target_sequence_length, hidden_size)`, *optional*):
            Optionally, instead of passing `decoder_input_ids` you can choose to directly pass an embedded
            representation. This is useful if you want more control over how to convert `decoder_input_ids`
            indices into associated vectors than the model's internal embedding lookup matrix.
        labels (`torch.LongTensor` of shape `(batch_size, sequence_length)`, *optional*):
            Labels for computing the masked language modeling loss for the decoder. Indices should be in `[-100, 0, ..., config.vocab_size]` (see `input_ids` docstring) Tokens with indices set to `-100` are ignored
            (masked), the loss is only computed for the tokens with labels in `[0, ..., config.vocab_size]`
        use_cache (`bool`, *optional*):
            If set to `True`, `past_key_values` key value states are returned and can be used to speed up
            decoding (see `past_key_values`).
        output_attentions (`bool`, *optional*):
            Whether or not to return the attentions tensors of all attention layers. See `attentions` under returned
            tensors for more detail.
        output_hidden_states (`bool`, *optional*):
            Whether or not to return the hidden states of all layers. See `hidden_states` under returned tensors for
            more detail.
        input_values (`torch.FloatTensor` of shape `(batch_size, sequence_length)`, *optional*):
            Float values of input raw speech waveform. Values can be obtained by loading a *.flac* or *.wav* audio file
            into an array of type *List[float]* or a *numpy.ndarray*, *e.g.* via the soundfile library (*pip install
            soundfile*). To prepare the array into *input_values*, the [`Wav2Vec2Processor`] should
            be used for padding and conversion into a tensor of type *torch.FloatTensor*. See
            [`Wav2Vec2Processor.__call__`] for details.
        input_features (`torch.LongTensor` of shape `(batch_size, sequence_length, feature_size)`, *optional*):
            Float values of fbank features extracted from the raw speech waveform. Raw speech waveform can be obtained
            by loading a `.flac` or `.wav` audio file into an array of type `List[float]` or a
            `numpy.ndarray`, *e.g.* via the soundfile library (`pip install soundfile`). To prepare the array
            into `input_features`, the [`Speech2TextTokenizer`] should be used for extracting
            the fbank features, padding and conversion into a tensor of type `torch.FloatTensor`. See
            [`~Speech2TextTokenizer.__call__`]
        return_dict (`bool`, *optional*):
            If set to `True`, the model will return a [`~file_utils.Seq2SeqLMOutput`] instead of a
            plain tuple.
        kwargs: (*optional*) Remaining dictionary of keyword arguments. Keyword arguments come in two flavors:

            - Without a prefix which will be input as `**encoder_kwargs` for the encoder forward function.
            - With a *decoder_* prefix which will be input as `**decoder_kwargs` for the decoder forward function.
"""


# Copied from transformers.models.encoder_decoder.modeling_encoder_decoder.shift_tokens_right
def shift_tokens_right(input_ids: torch.Tensor, pad_token_id: int, decoder_start_token_id: int):
    """
    Shift input ids one token to the right.
    """
    shifted_input_ids = input_ids.new_zeros(input_ids.shape)
    shifted_input_ids[:, 1:] = input_ids[:, :-1].clone()
    if decoder_start_token_id is None:
        raise ValueError("Make sure to set the decoder_start_token_id attribute of the model's configuration.")
    shifted_input_ids[:, 0] = decoder_start_token_id

    if pad_token_id is None:
        raise ValueError("Make sure to set the pad_token_id attribute of the model's configuration.")
    # replace possible -100 values in labels by `pad_token_id`
    shifted_input_ids.masked_fill_(shifted_input_ids == -100, pad_token_id)

    return shifted_input_ids


@add_start_docstrings(SPEECH_ENCODER_DECODER_START_DOCSTRING)
class SpeechEncoderDecoderModel(PreTrainedModel):
    r"""
    [`SpeechEncoderDecoderModel`] is a generic model class that will be instantiated as a
    transformer architecture with one of the base model classes of the library as encoder and another one as decoder
    when created with the :meth*~transformers.AutoModel.from_pretrained* class method for the encoder and
    :meth*~transformers.AutoModelForCausalLM.from_pretrained* class method for the decoder.
    """
    config_class = SpeechEncoderDecoderConfig
    base_model_prefix = "speech_encoder_decoder"
<<<<<<< HEAD
    main_input_name = "input_values"
    supports_gradient_checkpointing = True
=======
    main_input_name = "inputs"
>>>>>>> 705ca7f2

    def __init__(
        self,
        config: Optional[PretrainedConfig] = None,
        encoder: Optional[PreTrainedModel] = None,
        decoder: Optional[PreTrainedModel] = None,
    ):
        if config is None and (encoder is None or decoder is None):
            raise ValueError("Either a configuration or an encoder and a decoder has to be provided.")
        if config is None:
            config = SpeechEncoderDecoderConfig.from_encoder_decoder_configs(encoder.config, decoder.config)
        else:
            if not isinstance(config, self.config_class):
                raise ValueError(f"Config: {config} has to be of type {self.config_class}")

        if config.decoder.cross_attention_hidden_size is not None:
            if config.decoder.cross_attention_hidden_size != config.encoder.hidden_size:
                raise ValueError(
                    "If `cross_attention_hidden_size` is specified in the decoder's configuration, "
                    "it has to be equal to the encoder's `hidden_size`. "
                    f"Got {config.decoder.cross_attention_hidden_size} for `config.decoder.cross_attention_hidden_size` "
                    f"and {config.encoder.hidden_size} for `config.encoder.hidden_size`."
                )

        # initialize with config
        # make sure input & output embeddings is not tied
        config.tie_word_embeddings = False
        super().__init__(config)

        if encoder is None:
            encoder = AutoModel.from_config(config.encoder)

        if decoder is None:
            decoder = AutoModelForCausalLM.from_config(config.decoder)

        self.encoder = encoder
        self.decoder = decoder

        if self.encoder.config.to_dict() != self.config.encoder.to_dict():
            logger.warning(
                f"Config of the encoder: {self.encoder.__class__} is overwritten by shared encoder config: {self.config.encoder}"
            )
        if self.decoder.config.to_dict() != self.config.decoder.to_dict():
            logger.warning(
                f"Config of the decoder: {self.decoder.__class__} is overwritten by shared decoder config: {self.config.decoder}"
            )

        # make sure that the individual model's config refers to the shared config
        # so that the updates to the config will be synced
        self.encoder.config = self.config.encoder
        self.decoder.config = self.config.decoder

        # get encoder output hidden size
        self.encoder_output_dim = getattr(config.encoder, "output_hidden_size", config.encoder.hidden_size)
        if (
            self.encoder_output_dim != self.decoder.config.hidden_size
            and self.decoder.config.cross_attention_hidden_size is None
        ):
            # encoder outputs might need to be projected to different dimension for decoder
            self.enc_to_dec_proj = nn.Linear(self.encoder.config.hidden_size, self.decoder.config.hidden_size)

        if self.encoder.get_output_embeddings() is not None:
            raise ValueError(
                f"The encoder {self.encoder} should not have a LM Head. Please use a model without LM Head"
            )

    def _set_gradient_checkpointing(self, module, value=False):
        # call both encoder and decoder function on gradient checkpointing
        self.encoder._set_gradient_checkpointing(module, value=value)
        self.decoder._set_gradient_checkpointing(module, value=value)

    def get_encoder(self):
        return self.encoder

    def get_decoder(self):
        return self.decoder

    def get_output_embeddings(self):
        return self.decoder.get_output_embeddings()

    def set_output_embeddings(self, new_embeddings):
        return self.decoder.set_output_embeddings(new_embeddings)

    def freeze_feature_extractor(self):
        """
        Calling this function will disable the gradient computation for the feature extractor of the speech encoder so
        that its parameters will not be updated during training.
        """
        self.encoder.freeze_feature_extractor()

    @classmethod
    def from_pretrained(cls, *args, **kwargs):
        # At the moment fast initialization is not supported for composite models
        if kwargs.get("_fast_init", False):
            logger.warning(
                "Fast initialization is currently not supported for SpeechEncoderDecoderModel. "
                "Falling back to slow initialization..."
            )
        kwargs["_fast_init"] = False
        return super().from_pretrained(*args, **kwargs)

    @classmethod
    def from_encoder_decoder_pretrained(
        cls,
        encoder_pretrained_model_name_or_path: str = None,
        decoder_pretrained_model_name_or_path: str = None,
        *model_args,
        **kwargs
    ) -> PreTrainedModel:
        r"""
        Instantiate an encoder and a decoder from one or two base classes of the library from pretrained model
        checkpoints.


        The model is set in evaluation mode by default using `model.eval()` (Dropout modules are deactivated). To
        train the model, you need to first set it back in training mode with `model.train()`.

        Params:
            encoder_pretrained_model_name_or_path (:obj: *str*, *optional*):
                Information necessary to initiate the encoder. Can be either:

                    - A string, the *model id* of a pretrained model hosted inside a model repo on huggingface.co.
                      Valid model ids can be located at the root-level, like `bert-base-uncased`, or namespaced under
                      a user or organization name, like `dbmdz/bert-base-german-cased`.
                    - A path to a *directory* containing model weights saved using
                      [`~PreTrainedModel.save_pretrained`], e.g., `./my_model_directory/`.
                    - A path or url to a *tensorflow index checkpoint file* (e.g, `./tf_model/model.ckpt.index`). In
                      this case, `from_tf` should be set to `True` and a configuration object should be provided
                      as `config` argument. This loading path is slower than converting the TensorFlow checkpoint in
                      a PyTorch model using the provided conversion scripts and loading the PyTorch model afterwards.

            decoder_pretrained_model_name_or_path (:obj: *str*, *optional*, defaults to *None*):
                Information necessary to initiate the decoder. Can be either:

                    - A string, the *model id* of a pretrained model hosted inside a model repo on huggingface.co.
                      Valid model ids can be located at the root-level, like `bert-base-uncased`, or namespaced under
                      a user or organization name, like `dbmdz/bert-base-german-cased`.
                    - A path to a *directory* containing model weights saved using
                      [`~PreTrainedModel.save_pretrained`], e.g., `./my_model_directory/`.
                    - A path or url to a *tensorflow index checkpoint file* (e.g, `./tf_model/model.ckpt.index`). In
                      this case, `from_tf` should be set to `True` and a configuration object should be provided
                      as `config` argument. This loading path is slower than converting the TensorFlow checkpoint in
                      a PyTorch model using the provided conversion scripts and loading the PyTorch model afterwards.

            model_args (remaining positional arguments, *optional*):
                All remaning positional arguments will be passed to the underlying model's `__init__` method.

            kwargs (remaining dictionary of keyword arguments, *optional*):
                Can be used to update the configuration object (after it being loaded) and initiate the model (e.g.,
                `output_attentions=True`).

                - To update the encoder configuration, use the prefix *encoder_* for each configuration parameter.
                - To update the decoder configuration, use the prefix *decoder_* for each configuration parameter.
                - To update the parent model configuration, do not use a prefix for each configuration parameter.

                Behaves differently depending on whether a `config` is provided or automatically loaded.

        Example:

        ```python
        >>> from transformers import SpeechEncoderDecoderModel
        >>> # initialize a wav2vec2bert from a pretrained Wav2Vec2 and a pretrained BERT model. Note that the cross-attention layers will be randomly initialized
        >>> model = SpeechEncoderDecoderModel.from_encoder_decoder_pretrained('facebook/wav2vec2-base-960h', 'bert-base-uncased')
        >>> # saving model after fine-tuning
        >>> model.save_pretrained("./wav2vec2bert")
        >>> # load fine-tuned model
        >>> model = SpeechEncoderDecoderModel.from_pretrained("./wav2vec2bert")
        ```"""

        kwargs_encoder = {
            argument[len("encoder_") :]: value for argument, value in kwargs.items() if argument.startswith("encoder_")
        }

        kwargs_decoder = {
            argument[len("decoder_") :]: value for argument, value in kwargs.items() if argument.startswith("decoder_")
        }

        # remove encoder, decoder kwargs from kwargs
        for key in kwargs_encoder.keys():
            del kwargs["encoder_" + key]
        for key in kwargs_decoder.keys():
            del kwargs["decoder_" + key]

        # Load and initialize the encoder and decoder
        # The distinction between encoder and decoder at the model level is made
        # by the value of the flag `is_decoder` that we need to set correctly.
        encoder = kwargs_encoder.pop("model", None)
        if encoder is None:
            if encoder_pretrained_model_name_or_path is None:
                raise ValueError(
                    "If `encoder_model` is not defined as an argument, a `encoder_pretrained_model_name_or_path` has "
                    "to be defined."
                )

            if "config" not in kwargs_encoder:
                encoder_config = AutoConfig.from_pretrained(encoder_pretrained_model_name_or_path, **kwargs_encoder)
                if encoder_config.is_decoder is True or encoder_config.add_cross_attention is True:
                    logger.info(
                        f"Initializing {encoder_pretrained_model_name_or_path} as a encoder model "
                        "from a decoder model. Cross-attention and casual mask are disabled."
                    )
                    encoder_config.is_decoder = False
                    encoder_config.add_cross_attention = False

                kwargs_encoder["config"] = encoder_config

            encoder = AutoModel.from_pretrained(encoder_pretrained_model_name_or_path, *model_args)

        decoder = kwargs_decoder.pop("model", None)
        if decoder is None:
            if decoder_pretrained_model_name_or_path is None:
                raise ValueError(
                    "If `decoder_model` is not defined as an argument, a `decoder_pretrained_model_name_or_path` has "
                    "to be defined."
                )

            if "config" not in kwargs_decoder:
                decoder_config = AutoConfig.from_pretrained(decoder_pretrained_model_name_or_path, **kwargs_decoder)
                if decoder_config.is_decoder is False or decoder_config.add_cross_attention is False:
                    logger.info(
                        f"Initializing {decoder_pretrained_model_name_or_path} as a decoder model. "
                        f"Cross attention layers are added to {decoder_pretrained_model_name_or_path} "
                        f"and randomly initialized if {decoder_pretrained_model_name_or_path}'s architecture allows for "
                        "cross attention layers."
                    )
                    decoder_config.is_decoder = True
                    decoder_config.add_cross_attention = True

                kwargs_decoder["config"] = decoder_config

            if kwargs_decoder["config"].is_decoder is False or kwargs_decoder["config"].add_cross_attention is False:
                logger.warning(
                    f"Decoder model {decoder_pretrained_model_name_or_path} is not initialized as a decoder. "
                    f"In order to initialize {decoder_pretrained_model_name_or_path} as a decoder, "
                    "make sure that the attributes `is_decoder` and `add_cross_attention` of `decoder_config` "
                    "passed to `.from_encoder_decoder_pretrained(...)` are set to `True` or do not pass a "
                    "`decoder_config` to `.from_encoder_decoder_pretrained(...)`"
                )

            decoder = AutoModelForCausalLM.from_pretrained(decoder_pretrained_model_name_or_path)

        # instantiate config with corresponding kwargs
        config = SpeechEncoderDecoderConfig.from_encoder_decoder_configs(encoder.config, decoder.config, **kwargs)

        # make sure input & output embeddings is not tied
        config.tie_word_embeddings = False
        return cls(encoder=encoder, decoder=decoder, config=config)

    @add_start_docstrings_to_model_forward(SPEECH_ENCODER_DECODER_INPUTS_DOCSTRING)
    @replace_return_docstrings(output_type=Seq2SeqLMOutput, config_class=_CONFIG_FOR_DOC)
    def forward(
        self,
        inputs=None,
        attention_mask=None,
        decoder_input_ids=None,
        decoder_attention_mask=None,
        encoder_outputs=None,
        past_key_values=None,
        decoder_inputs_embeds=None,
        labels=None,
        use_cache=None,
        output_attentions=None,
        output_hidden_states=None,
        input_values=None,
        input_features=None,
        return_dict=None,
        **kwargs,
    ):
        r"""
        Returns:

        Examples:

        ```python
        >>> from transformers import SpeechEncoderDecoderModel, Speech2Text2Processor
        >>> from datasets import load_dataset
        >>> import torch

        >>> processor = Speech2Text2Processor.from_pretrained('facebook/s2t-wav2vec2-large-en-de')
        >>> model = SpeechEncoderDecoderModel.from_pretrained('facebook/s2t-wav2vec2-large-en-de')

        >>> ds = load_dataset("hf-internal-testing/librispeech_asr_dummy", "clean", split="validation")

        >>> input_values = processor(ds[0]["audio"]["array"], return_tensors="pt").input_values
        >>> decoder_input_ids = torch.tensor([[model.config.decoder.decoder_start_token_id]])
        >>> outputs = model(input_values=input_values, decoder_input_ids=decoder_input_ids)

        >>> # inference (generation)
        >>> generated = model.generate(input_values)
        >>> translation = processor.batch_decode(generated)
        ```"""
        return_dict = return_dict if return_dict is not None else self.config.use_return_dict

        kwargs_encoder = {argument: value for argument, value in kwargs.items() if not argument.startswith("decoder_")}

        kwargs_decoder = {
            argument[len("decoder_") :]: value for argument, value in kwargs.items() if argument.startswith("decoder_")
        }

        if encoder_outputs is None and inputs is None:
            if input_values is not None and input_features is not None:
                raise ValueError("You cannot specify both input_values and input_features at the same time")
            elif input_values is not None:
                inputs = input_values
            elif input_features is not None:
                inputs = input_features
            else:
                raise ValueError("You have to specify either input_values or input_features")

            encoder_outputs = self.encoder(
                inputs,
                attention_mask=attention_mask,
                output_attentions=output_attentions,
                output_hidden_states=output_hidden_states,
                return_dict=return_dict,
                **kwargs_encoder,
            )

        encoder_hidden_states = encoder_outputs[0]

        # optionally project encoder_hidden_states
        if (
            self.encoder_output_dim != self.decoder.config.hidden_size
            and self.decoder.config.cross_attention_hidden_size is None
        ):
            encoder_hidden_states = self.enc_to_dec_proj(encoder_hidden_states)

        # compute correct encoder attention mask
        if attention_mask is not None:
            encoder_attention_mask = self.encoder._get_feature_vector_attention_mask(
                encoder_hidden_states.shape[1], attention_mask
            )
        else:
            encoder_attention_mask = None

        if (labels is not None) and (decoder_input_ids is None and decoder_inputs_embeds is None):
            decoder_input_ids = shift_tokens_right(
                labels, self.config.pad_token_id, self.config.decoder_start_token_id
            )

        # Decode
        decoder_outputs = self.decoder(
            input_ids=decoder_input_ids,
            attention_mask=decoder_attention_mask,
            encoder_hidden_states=encoder_hidden_states,
            encoder_attention_mask=encoder_attention_mask,
            inputs_embeds=decoder_inputs_embeds,
            output_attentions=output_attentions,
            output_hidden_states=output_hidden_states,
            use_cache=use_cache,
            past_key_values=past_key_values,
            return_dict=return_dict,
            **kwargs_decoder,
        )

        # Compute loss independent from decoder (as some shift the logits inside them)
        loss = None
        if labels is not None:
            logits = decoder_outputs.logits if return_dict else decoder_outputs[1]
            loss_fct = CrossEntropyLoss()
            loss = loss_fct(logits.reshape(-1, self.decoder.config.vocab_size), labels.view(-1))

        if not return_dict:
            if loss is not None:
                return (loss,) + decoder_outputs + encoder_outputs
            else:
                return decoder_outputs + encoder_outputs

        return Seq2SeqLMOutput(
            loss=loss,
            logits=decoder_outputs.logits,
            past_key_values=decoder_outputs.past_key_values,
            decoder_hidden_states=decoder_outputs.hidden_states,
            decoder_attentions=decoder_outputs.attentions,
            cross_attentions=decoder_outputs.cross_attentions,
            encoder_last_hidden_state=encoder_outputs.last_hidden_state,
            encoder_hidden_states=encoder_outputs.hidden_states,
            encoder_attentions=encoder_outputs.attentions,
        )

    def prepare_decoder_input_ids_from_labels(self, labels: torch.Tensor):
        return shift_tokens_right(labels, self.config.pad_token_id, self.config.decoder_start_token_id)

    def prepare_inputs_for_generation(
        self, input_ids, past=None, attention_mask=None, use_cache=None, encoder_outputs=None, **kwargs
    ):
        decoder_inputs = self.decoder.prepare_inputs_for_generation(input_ids, past=past)
        decoder_attention_mask = decoder_inputs["attention_mask"] if "attention_mask" in decoder_inputs else None
        input_dict = {
            "attention_mask": attention_mask,
            "decoder_attention_mask": decoder_attention_mask,
            "decoder_input_ids": decoder_inputs["input_ids"],
            "encoder_outputs": encoder_outputs,
            "past_key_values": decoder_inputs["past_key_values"],
            "use_cache": use_cache,
        }
        return input_dict

    def resize_token_embeddings(self, *args, **kwargs):
        raise NotImplementedError(
            "Resizing the embedding layers via the SpeechEncoderDecoderModel directly is not supported. "
            "Please use the respective methods of the wrapped decoder object (model.decoder.resize_token_embeddings(...))"
        )

    def _reorder_cache(self, past, beam_idx):
        # apply decoder cache reordering here
        return self.decoder._reorder_cache(past, beam_idx)<|MERGE_RESOLUTION|>--- conflicted
+++ resolved
@@ -181,12 +181,8 @@
     """
     config_class = SpeechEncoderDecoderConfig
     base_model_prefix = "speech_encoder_decoder"
-<<<<<<< HEAD
-    main_input_name = "input_values"
+    main_input_name = "inputs"
     supports_gradient_checkpointing = True
-=======
-    main_input_name = "inputs"
->>>>>>> 705ca7f2
 
     def __init__(
         self,
