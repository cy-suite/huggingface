--- conflicted
+++ resolved
@@ -60,12 +60,8 @@
 
     attributes = ["image_processor", "tokenizer", "video_processor"]
     valid_kwargs = ["chat_template"]
-<<<<<<< HEAD
-    image_processor_class = "Qwen2VLImageProcessor"
-    video_processor_class = "Qwen2VLVideoProcessor"
-=======
     image_processor_class = "AutoImageProcessor"
->>>>>>> 377d8e2b
+    video_processor_class = "AutoVideoProcessor"
     tokenizer_class = ("Qwen2Tokenizer", "Qwen2TokenizerFast")
 
     def __init__(self, image_processor=None, tokenizer=None, video_processor=None, chat_template=None, **kwargs):
