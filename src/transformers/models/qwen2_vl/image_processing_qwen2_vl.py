# coding=utf-8
# Copyright 2024 The Qwen team, Alibaba Group and the HuggingFace Inc. team. All rights reserved.
#
# This code is based on EleutherAI's GPT-NeoX library and the GPT-NeoX
# and OPT implementations in this library. It has been modified from its
# original forms to accommodate minor architectural differences compared
# to GPT-NeoX and OPT used by the Meta AI team that trained the model.
#
# Licensed under the Apache License, Version 2.0 (the "License");
# you may not use this file except in compliance with the License.
# You may obtain a copy of the License at
#
#     http://www.apache.org/licenses/LICENSE-2.0
#
# Unless required by applicable law or agreed to in writing, software
# distributed under the License is distributed on an "AS IS" BASIS,
# WITHOUT WARRANTIES OR CONDITIONS OF ANY KIND, either express or implied.
# See the License for the specific language governing permissions and
# limitations under the License.
"""Image processor class for Qwen2-VL."""

import math
from typing import Dict, List, Optional, Union

import numpy as np

from ...image_processing_utils import BaseImageProcessor, BatchFeature
from ...image_transforms import (
    convert_to_rgb,
    resize,
    to_channel_dimension_format,
)
from ...image_utils import (
    OPENAI_CLIP_MEAN,
    OPENAI_CLIP_STD,
    ChannelDimension,
    ImageInput,
    PILImageResampling,
    VideoInput,
    get_image_size,
    infer_channel_dimension_format,
    is_scaled_image,
    make_batched_videos,
    make_flat_list_of_images,
    make_list_of_images,
    make_list_of_videos,
    to_numpy_array,
    valid_images,
    validate_preprocess_arguments,
)
from ...utils import TensorType, logging


logger = logging.get_logger(__name__)


<<<<<<< HEAD
if is_vision_available():
    pass


def make_batched_images(images) -> List[List[ImageInput]]:
    """
    Accepts images in list or nested list format, and makes a list of images for preprocessing.

    Args:
        images (`Union[List[List[ImageInput]], List[ImageInput], ImageInput]`):
            The input image.

    Returns:
        list: A list of images.
    """
    if isinstance(images, (list, tuple)) and isinstance(images[0], (list, tuple)) and is_valid_image(images[0][0]):
        return [img for img_list in images for img in img_list]

    elif isinstance(images, (list, tuple)) and is_valid_image(images[0]):
        return images

    elif is_valid_image(images):
        return [images]

    raise ValueError(f"Could not make batched images from {images}")


=======
>>>>>>> d8080d55
def smart_resize(
    height: int, width: int, factor: int = 28, min_pixels: int = 56 * 56, max_pixels: int = 14 * 14 * 4 * 1280
):
    """Rescales the image so that the following conditions are met:

    1. Both dimensions (height and width) are divisible by 'factor'.

    2. The total number of pixels is within the range ['min_pixels', 'max_pixels'].

    3. The aspect ratio of the image is maintained as closely as possible.

    """
    if height < factor or width < factor:
        raise ValueError(f"height:{height} or width:{width} must be larger than factor:{factor}")
    elif max(height, width) / min(height, width) > 200:
        raise ValueError(
            f"absolute aspect ratio must be smaller than 200, got {max(height, width) / min(height, width)}"
        )
    h_bar = round(height / factor) * factor
    w_bar = round(width / factor) * factor
    if h_bar * w_bar > max_pixels:
        beta = math.sqrt((height * width) / max_pixels)
        h_bar = math.floor(height / beta / factor) * factor
        w_bar = math.floor(width / beta / factor) * factor
    elif h_bar * w_bar < min_pixels:
        beta = math.sqrt(min_pixels / (height * width))
        h_bar = math.ceil(height * beta / factor) * factor
        w_bar = math.ceil(width * beta / factor) * factor
    return h_bar, w_bar


class Qwen2VLImageProcessor(BaseImageProcessor):
    r"""
    Constructs a Qwen2-VL image processor that dynamically resizes images based on the original images.

    Args:
        do_resize (`bool`, *optional*, defaults to `True`):
            Whether to resize the image's (height, width) dimensions.
        resample (`PILImageResampling`, *optional*, defaults to `Resampling.BICUBIC`):
            Resampling filter to use when resizing the image.
        do_rescale (`bool`, *optional*, defaults to `True`):
            Whether to rescale the image by the specified scale `rescale_factor`.
        rescale_factor (`int` or `float`, *optional*, defaults to `1/255`):
            Scale factor to use if rescaling the image.
        do_normalize (`bool`, *optional*, defaults to `True`):
            Whether to normalize the image.
        image_mean (`float` or `List[float]`, *optional*, defaults to `[0.48145466, 0.4578275, 0.40821073]`):
            Mean to use if normalizing the image. This is a float or list of floats for each channel in the image.
        image_std (`float` or `List[float]`, *optional*, defaults to `[0.26862954, 0.26130258, 0.27577711]`):
            Standard deviation to use if normalizing the image. This is a float or list of floats for each channel in the image.
        do_convert_rgb (`bool`, *optional*, defaults to `True`):
            Whether to convert the image to RGB.
        min_pixels (`int`, *optional*, defaults to `56 * 56`):
            The min pixels of the image to resize the image.
        max_pixels (`int`, *optional*, defaults to `28 * 28 * 1280`):
            The max pixels of the image to resize the image.
        patch_size (`int`, *optional*, defaults to 14):
            The spacial patch size of the vision encoder.
        temporal_patch_size (`int`, *optional*, defaults to 2):
            The temporal patch size of the vision encoder.
        merge_size (`int`, *optional*, defaults to 2):
            The merge size of the vision encoder to llm encoder.
    """

    model_input_names = ["pixel_values", "image_grid_thw", "pixel_values_videos", "video_grid_thw"]

    def __init__(
        self,
        do_resize: bool = True,
        resample: PILImageResampling = PILImageResampling.BICUBIC,
        do_rescale: bool = True,
        rescale_factor: Union[int, float] = 1 / 255,
        do_normalize: bool = True,
        image_mean: Optional[Union[float, List[float]]] = None,
        image_std: Optional[Union[float, List[float]]] = None,
        do_convert_rgb: bool = True,
        min_pixels: int = 56 * 56,
        max_pixels: int = 28 * 28 * 1280,
        patch_size: int = 14,
        temporal_patch_size: int = 2,
        merge_size: int = 2,
        **kwargs,
    ) -> None:
        super().__init__(**kwargs)
        self.do_resize = do_resize
        self.resample = resample
        self.do_rescale = do_rescale
        self.rescale_factor = rescale_factor
        self.do_normalize = do_normalize
        self.image_mean = image_mean if image_mean is not None else OPENAI_CLIP_MEAN
        self.image_std = image_std if image_std is not None else OPENAI_CLIP_STD
        self.min_pixels = min_pixels
        self.max_pixels = max_pixels
        self.patch_size = patch_size
        self.temporal_patch_size = temporal_patch_size
        self.merge_size = merge_size
        self.size = {"shortest_edge": min_pixels, "longest_edge": max_pixels}
        self.do_convert_rgb = do_convert_rgb

    def _preprocess(
        self,
        images: Union[ImageInput, VideoInput],
        do_resize: bool = None,
        resample: PILImageResampling = None,
        do_rescale: bool = None,
        rescale_factor: float = None,
        do_normalize: bool = None,
        image_mean: Optional[Union[float, List[float]]] = None,
        image_std: Optional[Union[float, List[float]]] = None,
        do_convert_rgb: bool = None,
        data_format: Optional[ChannelDimension] = ChannelDimension.FIRST,
        input_data_format: Optional[Union[str, ChannelDimension]] = None,
    ):
        """
        Preprocess an image or batch of images. Copy of the `preprocess` method from `CLIPImageProcessor`.

        Args:
            images (`ImageInput`):
                Image or batch of images to preprocess. Expects pixel values ranging from 0 to 255. If pixel values range from 0 to 1, set `do_rescale=False`.
            vision_info (`List[Dict]`, *optional*):
                Optional list of dictionaries containing additional information about vision inputs.
            do_resize (`bool`, *optional*, defaults to `self.do_resize`):
                Whether to resize the image.
            resample (`PILImageResampling`, *optional*, defaults to `self.resample`):
                Resampling filter to use if resizing the image. This can be one of the `PILImageResampling` enums.
            do_rescale (`bool`, *optional*, defaults to `self.do_rescale`):
                Whether to rescale the image.
            rescale_factor (`float`, *optional*, defaults to `self.rescale_factor`):
                Scale factor to use if rescaling the image.
            do_normalize (`bool`, *optional*, defaults to `self.do_normalize`):
                Whether to normalize the image.
            image_mean (`float` or `List[float]`, *optional*, defaults to `self.image_mean`):
                Mean to use if normalizing the image. Can be a float or a list of floats corresponding to the number of channels in the image.
            image_std (`float` or `List[float]`, *optional*, defaults to `self.image_std`):
                Standard deviation to use if normalizing the image. Can be a float or a list of floats corresponding to the number of channels in the image.
            do_convert_rgb (`bool`, *optional*, defaults to `self.do_convert_rgb`):
                Whether to convert the image to RGB.
            data_format (`ChannelDimension`, *optional*, defaults to `ChannelDimension.FIRST`):
                The channel dimension format for the output image. Can be one of:
                - `"channels_first"` or `ChannelDimension.FIRST`: image in (num_channels, height, width) format.
                - `"channels_last"` or `ChannelDimension.LAST`: image in (height, width, num_channels) format.
                - Unset: Use the channel dimension format of the input image.
            input_data_format (`ChannelDimension` or `str`, *optional*):
                The channel dimension format for the input image. Can be one of:
                - `"channels_first"` or `ChannelDimension.FIRST`: image in (num_channels, height, width) format.
                - `"channels_last"` or `ChannelDimension.LAST`: image in (height, width, num_channels) format.
                - `"none"` or `ChannelDimension.NONE`: image in (height, width) format.   - `"none"` or `ChannelDimension.NONE`: image in (height, width) format.
        """
        images = make_list_of_images(images)

        if do_convert_rgb:
            images = [convert_to_rgb(image) for image in images]

        # All transformations expect numpy arrays.
        images = [to_numpy_array(image) for image in images]

        if do_rescale and is_scaled_image(images[0]):
            logger.warning_once(
                "It looks like you are trying to rescale already rescaled images. If the input"
                " images have pixel values between 0 and 1, set `do_rescale=False` to avoid rescaling them again."
            )
        if input_data_format is None:
            # We assume that all images have the same channel dimension format.
            input_data_format = infer_channel_dimension_format(images[0])

        height, width = get_image_size(images[0], channel_dim=input_data_format)
        resized_height, resized_width = height, width
        processed_images = []
        for image in images:
            if do_resize:
                resized_height, resized_width = smart_resize(
                    height,
                    width,
                    factor=self.patch_size * self.merge_size,
                    min_pixels=self.min_pixels,
                    max_pixels=self.max_pixels,
                )
                image = resize(
                    image, size=(resized_height, resized_width), resample=resample, input_data_format=input_data_format
                )

            if do_rescale:
                image = self.rescale(image, scale=rescale_factor, input_data_format=input_data_format)

            if do_normalize:
                image = self.normalize(
                    image=image, mean=image_mean, std=image_std, input_data_format=input_data_format
                )

            image = to_channel_dimension_format(image, data_format, input_channel_dim=input_data_format)
            processed_images.append(image)

        patches = np.array(processed_images)
        if data_format == ChannelDimension.LAST:
            patches = patches.transpose(0, 3, 1, 2)
        if patches.shape[0] % self.temporal_patch_size != 0:
            repeats = np.repeat(patches[-1][np.newaxis], self.temporal_patch_size - 1, axis=0)
            patches = np.concatenate([patches, repeats], axis=0)
        channel = patches.shape[1]
        grid_t = patches.shape[0] // self.temporal_patch_size
        grid_h, grid_w = resized_height // self.patch_size, resized_width // self.patch_size
        patches = patches.reshape(
            grid_t,
            self.temporal_patch_size,
            channel,
            grid_h // self.merge_size,
            self.merge_size,
            self.patch_size,
            grid_w // self.merge_size,
            self.merge_size,
            self.patch_size,
        )
        patches = patches.transpose(0, 3, 6, 4, 7, 2, 1, 5, 8)
        flatten_patches = patches.reshape(
            grid_t * grid_h * grid_w, channel * self.temporal_patch_size * self.patch_size * self.patch_size
        )

        return flatten_patches, (grid_t, grid_h, grid_w)

    def preprocess(
        self,
        images: ImageInput,
        videos: VideoInput = None,
        do_resize: bool = None,
        size: Dict[str, int] = None,
        resample: PILImageResampling = None,
        do_rescale: bool = None,
        rescale_factor: float = None,
        do_normalize: bool = None,
        image_mean: Optional[Union[float, List[float]]] = None,
        image_std: Optional[Union[float, List[float]]] = None,
        do_convert_rgb: bool = None,
        return_tensors: Optional[Union[str, TensorType]] = None,
        data_format: Optional[ChannelDimension] = ChannelDimension.FIRST,
        input_data_format: Optional[Union[str, ChannelDimension]] = None,
    ):
        """
        Args:
            images (`ImageInput`):
                Image to preprocess. Expects a single or batch of images with pixel values ranging from 0 to 255. If
                passing in images with pixel values between 0 and 1, set `do_rescale=False`.
            videos (`VideoInput`):
                Video to preprocess. Expects a single or batch of videos with pixel values ranging from 0 to 255. If
                passing in videos with pixel values between 0 and 1, set `do_rescale=False`.
            do_resize (`bool`, *optional*, defaults to `self.do_resize`):
                Whether to resize the image.
            size (`Dict[str, int]`, *optional*, defaults to `self.size`):
                Size of the image after resizing. Shortest edge of the image is resized to size["shortest_edge"], with
                the longest edge resized to keep the input aspect ratio.
            resample (`int`, *optional*, defaults to `self.resample`):
                Resampling filter to use if resizing the image. This can be one of the enum `PILImageResampling`. Only
                has an effect if `do_resize` is set to `True`.
            do_rescale (`bool`, *optional*, defaults to `self.do_rescale`):
                Whether to rescale the image.
            rescale_factor (`float`, *optional*, defaults to `self.rescale_factor`):
                Rescale factor to rescale the image by if `do_rescale` is set to `True`.
            do_normalize (`bool`, *optional*, defaults to `self.do_normalize`):
                Whether to normalize the image.
            image_mean (`float` or `List[float]`, *optional*, defaults to `self.image_mean`):
                Image mean to use for normalization. Only has an effect if `do_normalize` is set to `True`.
            image_std (`float` or `List[float]`, *optional*, defaults to `self.image_std`):
                Image standard deviation to use for normalization. Only has an effect if `do_normalize` is set to
                `True`.
            do_convert_rgb (`bool`, *optional*, defaults to `self.do_convert_rgb`):
                Whether to convert the image to RGB.
            return_tensors (`str` or `TensorType`, *optional*):
                The type of tensors to return. Can be one of:
                - Unset: Return a list of `np.ndarray`.
                - `TensorType.TENSORFLOW` or `'tf'`: Return a batch of type `tf.Tensor`.
                - `TensorType.PYTORCH` or `'pt'`: Return a batch of type `torch.Tensor`.
                - `TensorType.NUMPY` or `'np'`: Return a batch of type `np.ndarray`.
                - `TensorType.JAX` or `'jax'`: Return a batch of type `jax.numpy.ndarray`.
            data_format (`ChannelDimension` or `str`, *optional*, defaults to `ChannelDimension.FIRST`):
                The channel dimension format for the output image. Can be one of:
                - `"channels_first"` or `ChannelDimension.FIRST`: image in (num_channels, height, width) format.
                - `"channels_last"` or `ChannelDimension.LAST`: image in (height, width, num_channels) format.
                - Unset: Use the channel dimension format of the input image.
            input_data_format (`ChannelDimension` or `str`, *optional*):
                The channel dimension format for the input image. If unset, the channel dimension format is inferred
                from the input image. Can be one of:
                - `"channels_first"` or `ChannelDimension.FIRST`: image in (num_channels, height, width) format.
                - `"channels_last"` or `ChannelDimension.LAST`: image in (height, width, num_channels) format.
                - `"none"` or `ChannelDimension.NONE`: image in (height, width) format.

        """
        do_resize = do_resize if do_resize is not None else self.do_resize
        size = size if size is not None else self.size
        resample = resample if resample is not None else self.resample
        do_rescale = do_rescale if do_rescale is not None else self.do_rescale
        rescale_factor = rescale_factor if rescale_factor is not None else self.rescale_factor
        do_normalize = do_normalize if do_normalize is not None else self.do_normalize
        image_mean = image_mean if image_mean is not None else self.image_mean
        image_std = image_std if image_std is not None else self.image_std
        do_convert_rgb = do_convert_rgb if do_convert_rgb is not None else self.do_convert_rgb

        if images is not None:
<<<<<<< HEAD
            images = make_batched_images(images)
=======
            images = make_flat_list_of_images(images)
        if videos is not None:
            videos = make_batched_videos(videos)
>>>>>>> d8080d55

        if images is not None and not valid_images(images):
            raise ValueError(
                "Invalid image type. Must be of type PIL.Image.Image, numpy.ndarray, "
                "torch.Tensor, tf.Tensor or jax.ndarray."
            )

        validate_preprocess_arguments(
            rescale_factor=rescale_factor,
            do_normalize=do_normalize,
            image_mean=image_mean,
            image_std=image_std,
            do_resize=do_resize,
            size=size,
            resample=resample,
        )

        data = {}
        if images is not None:
            pixel_values, vision_grid_thws = [], []
            for image in images:
                patches, image_grid_thw = self._preprocess(
                    image,
                    do_resize=do_resize,
                    resample=resample,
                    do_rescale=do_rescale,
                    rescale_factor=rescale_factor,
                    do_normalize=do_normalize,
                    image_mean=image_mean,
                    image_std=image_std,
                    data_format=data_format,
                    do_convert_rgb=do_convert_rgb,
                    input_data_format=input_data_format,
                )
                pixel_values.extend(patches)
                vision_grid_thws.append(image_grid_thw)
            pixel_values = np.array(pixel_values)
            vision_grid_thws = np.array(vision_grid_thws)
            data.update({"pixel_values": pixel_values, "image_grid_thw": vision_grid_thws})

        # kept for BC only and should be removed after v5.0
        if videos is not None:
            logger.warning(
                "`Qwen2VLImageProcessor` works only with image inputs and doesn't process videos anymore. "
                "This is a deprecated behavior and will be removed in v5.0. "
                "Your videos should be forwarded to `Qwen2VLVideoProcessor`. "
            )
            videos = make_list_of_videos(videos)
            pixel_values_videos, vision_grid_thws_videos = [], []
            for images in videos:
                patches, video_grid_thw = self._preprocess(
                    images,
                    do_resize=do_resize,
                    resample=resample,
                    do_rescale=do_rescale,
                    rescale_factor=rescale_factor,
                    do_normalize=do_normalize,
                    image_mean=image_mean,
                    image_std=image_std,
                    data_format=data_format,
                    do_convert_rgb=do_convert_rgb,
                    input_data_format=input_data_format,
                )
                pixel_values_videos.extend(patches)
                vision_grid_thws_videos.append(video_grid_thw)
            data.update(
                {
                    "pixel_values_videos": np.array(pixel_values_videos),
                    "video_grid_thw": np.array(vision_grid_thws_videos),
                }
            )

        return BatchFeature(data=data, tensor_type=return_tensors)


__all__ = ["Qwen2VLImageProcessor"]<|MERGE_RESOLUTION|>--- conflicted
+++ resolved
@@ -54,36 +54,6 @@
 logger = logging.get_logger(__name__)
 
 
-<<<<<<< HEAD
-if is_vision_available():
-    pass
-
-
-def make_batched_images(images) -> List[List[ImageInput]]:
-    """
-    Accepts images in list or nested list format, and makes a list of images for preprocessing.
-
-    Args:
-        images (`Union[List[List[ImageInput]], List[ImageInput], ImageInput]`):
-            The input image.
-
-    Returns:
-        list: A list of images.
-    """
-    if isinstance(images, (list, tuple)) and isinstance(images[0], (list, tuple)) and is_valid_image(images[0][0]):
-        return [img for img_list in images for img in img_list]
-
-    elif isinstance(images, (list, tuple)) and is_valid_image(images[0]):
-        return images
-
-    elif is_valid_image(images):
-        return [images]
-
-    raise ValueError(f"Could not make batched images from {images}")
-
-
-=======
->>>>>>> d8080d55
 def smart_resize(
     height: int, width: int, factor: int = 28, min_pixels: int = 56 * 56, max_pixels: int = 14 * 14 * 4 * 1280
 ):
@@ -380,13 +350,7 @@
         do_convert_rgb = do_convert_rgb if do_convert_rgb is not None else self.do_convert_rgb
 
         if images is not None:
-<<<<<<< HEAD
-            images = make_batched_images(images)
-=======
             images = make_flat_list_of_images(images)
-        if videos is not None:
-            videos = make_batched_videos(videos)
->>>>>>> d8080d55
 
         if images is not None and not valid_images(images):
             raise ValueError(
@@ -434,7 +398,7 @@
                 "This is a deprecated behavior and will be removed in v5.0. "
                 "Your videos should be forwarded to `Qwen2VLVideoProcessor`. "
             )
-            videos = make_list_of_videos(videos)
+            videos = make_batched_videos(videos)
             pixel_values_videos, vision_grid_thws_videos = [], []
             for images in videos:
                 patches, video_grid_thw = self._preprocess(
