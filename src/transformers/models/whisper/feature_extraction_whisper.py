# coding=utf-8
# Copyright 2022 The HuggingFace Inc. team.
#
# Licensed under the Apache License, Version 2.0 (the "License");
# you may not use this file except in compliance with the License.
# You may obtain a copy of the License at
#
#     http://www.apache.org/licenses/LICENSE-2.0
#
# Unless required by applicable law or agreed to in writing, software
# distributed under the License is distributed on an "AS IS" BASIS,
# WITHOUT WARRANTIES OR CONDITIONS OF ANY KIND, either express or implied.
# See the License for the specific language governing permissions and
# limitations under the License.
"""
Feature extractor class for Whisper
"""

from typing import List, Optional, Union

import numpy as np

from ... import is_torch_available
from ...audio_utils import mel_filter_bank, spectrogram, window_function
from ...feature_extraction_sequence_utils import SequenceFeatureExtractor
from ...feature_extraction_utils import BatchFeature
from ...utils import TensorType, logging


if is_torch_available():
    import torch

logger = logging.get_logger(__name__)


class WhisperFeatureExtractor(SequenceFeatureExtractor):
    r"""
    Constructs a Whisper feature extractor.

    This feature extractor inherits from [`~feature_extraction_sequence_utils.SequenceFeatureExtractor`] which contains
    most of the main methods. Users should refer to this superclass for more information regarding those methods.

    This class extracts mel-filter bank features from raw speech using a custom numpy implementation of the `Short Time
    Fourier Transform` which should match pytorch's `torch.stft` equivalent.

    Args:
        feature_size (`int`, *optional*, defaults to 80):
            The feature dimension of the extracted features.
        sampling_rate (`int`, *optional*, defaults to 16000):
            The sampling rate at which the audio files should be digitalized expressed in hertz (Hz).
        hop_length (`int`, *optional*, defaults to 160):
            Length of the overlaping windows for the STFT used to obtain the Mel Frequency coefficients.
        chunk_length (`int`, *optional*, defaults to 30):
            The maximum number of chuncks of `sampling_rate` samples used to trim and pad longer or shorter audio
            sequences.
        n_fft (`int`, *optional*, defaults to 400):
            Size of the Fourier transform.
        padding_value (`float`, *optional*, defaults to 0.0):
            Padding value used to pad the audio. Should correspond to silences.
        dither (`float`, *optional*, defaults to 0.0):
            Adds dithering. In other words, adds a small Gaussian noise to each frame.
            E.g. use 0.0001 to add dithering with a normal distribution centered
            around 0.0 with standard deviation 0.0001 (assuming [-1,+1] range of raw_speech).
            The value 0.0 means no dithering.
            Dithering has similar effect as `spectrogram(mel_floor=...)`. It reduces
            the high log_mel_fbank values for signals with hard-zero sections,
            when VAD cutoff is present in the signal.
    """

    model_input_names = ["input_features"]

    def __init__(
        self,
        feature_size=80,
        sampling_rate=16000,
        hop_length=160,
        chunk_length=30,
        n_fft=400,
        padding_value=0.0,
        dither=0.0,
        return_attention_mask=False,  # pad inputs to max length with silence token (zero) and no attention mask
        **kwargs,
    ):
        super().__init__(
            feature_size=feature_size,
            sampling_rate=sampling_rate,
            padding_value=padding_value,
            return_attention_mask=return_attention_mask,
            **kwargs,
        )
        self.n_fft = n_fft
        self.hop_length = hop_length
        self.chunk_length = chunk_length
        self.n_samples = chunk_length * sampling_rate
        self.nb_max_frames = self.n_samples // hop_length
        self.sampling_rate = sampling_rate
        self.dither = dither
        self.mel_filters = mel_filter_bank(
            num_frequency_bins=1 + n_fft // 2,
            num_mel_filters=feature_size,
            min_frequency=0.0,
            max_frequency=8000.0,
            sampling_rate=sampling_rate,
            norm="slaney",
            mel_scale="slaney",
        )

    def _np_extract_fbank_features(self, waveform_batch: np.array, device: str) -> np.ndarray:
        """
        Compute the log-mel spectrogram of the provided audio, gives similar results to Whisper's original torch
        implementation with 1e-5 tolerance.
        """
        if device != "cpu":
            raise ValueError(
                f"Got device `{device}` for feature extraction, but feature extraction on CUDA accelerator "
                "devices requires torch, which is not installed. Either set `device='cpu'`, or "
                "install torch according to the official instructions: https://pytorch.org/get-started/locally/"
            )
        log_spec_batch = []
        for waveform in waveform_batch:
            log_spec = spectrogram(
                waveform,
                window_function(self.n_fft, "hann"),
                frame_length=self.n_fft,
                hop_length=self.hop_length,
                power=2.0,
                dither=self.dither,
                mel_filters=self.mel_filters,
                log_mel="log10",
            )
            log_spec = log_spec[:, :-1]
            log_spec = np.maximum(log_spec, log_spec.max() - 8.0)
            log_spec = (log_spec + 4.0) / 4.0
            log_spec_batch.append(log_spec)
        log_spec_batch = np.array(log_spec_batch)
        return log_spec_batch

    def _torch_extract_fbank_features(self, waveform: np.array, device: str = "cpu") -> np.ndarray:
        """
        Compute the log-mel spectrogram of the audio using PyTorch's GPU-accelerated STFT implementation with batching,
        yielding results similar to cpu computing with 1e-5 tolerance.
        """
        waveform = torch.from_numpy(waveform).to(device, torch.float32)
        window = torch.hann_window(self.n_fft, device=device)

<<<<<<< HEAD
        window = torch.hann_window(self.n_fft)
        if device != "cpu":
            waveform = waveform.to(device)
            window = window.to(device)

        # Note: it would be better to dither the chunked waveform,
        # so overlapping signal does not get the same dithering.
        # But, chunking is happening inside pytorch, so it is here.
        if self.dither != 0.0:
            waveform += self.dither * torch.randn(waveform.shape, dtype=waveform.dtype, device=waveform.device)

=======
>>>>>>> 1614d196
        stft = torch.stft(waveform, self.n_fft, self.hop_length, window=window, return_complex=True)
        magnitudes = stft[..., :-1].abs() ** 2

        mel_filters = torch.from_numpy(self.mel_filters).to(device, torch.float32)
        mel_spec = mel_filters.T @ magnitudes

        log_spec = torch.clamp(mel_spec, min=1e-10).log10()
        if waveform.dim() == 2:
            max_val = log_spec.max(dim=2, keepdim=True)[0].max(dim=1, keepdim=True)[0]
            log_spec = torch.maximum(log_spec, max_val - 8.0)
        else:
            log_spec = torch.maximum(log_spec, log_spec.max() - 8.0)
        log_spec = (log_spec + 4.0) / 4.0
        if device != "cpu":
            log_spec = log_spec.detach().cpu()
        return log_spec.numpy()

    @staticmethod
    # Copied from transformers.models.wav2vec2.feature_extraction_wav2vec2.Wav2Vec2FeatureExtractor.zero_mean_unit_var_norm
    def zero_mean_unit_var_norm(
        input_values: List[np.ndarray], attention_mask: List[np.ndarray], padding_value: float = 0.0
    ) -> List[np.ndarray]:
        """
        Every array in the list is normalized to have zero mean and unit variance
        """
        if attention_mask is not None:
            attention_mask = np.array(attention_mask, np.int32)
            normed_input_values = []

            for vector, length in zip(input_values, attention_mask.sum(-1)):
                normed_slice = (vector - vector[:length].mean()) / np.sqrt(vector[:length].var() + 1e-7)
                if length < normed_slice.shape[0]:
                    normed_slice[length:] = padding_value

                normed_input_values.append(normed_slice)
        else:
            normed_input_values = [(x - x.mean()) / np.sqrt(x.var() + 1e-7) for x in input_values]

        return normed_input_values

    def __call__(
        self,
        raw_speech: Union[np.ndarray, List[float], List[np.ndarray], List[List[float]]],
        truncation: bool = True,
        pad_to_multiple_of: Optional[int] = None,
        return_tensors: Optional[Union[str, TensorType]] = None,
        return_attention_mask: Optional[bool] = None,
        padding: Optional[str] = "max_length",
        max_length: Optional[int] = None,
        sampling_rate: Optional[int] = None,
        do_normalize: Optional[bool] = None,
        device: Optional[str] = "cpu",
        return_token_timestamps: Optional[bool] = None,
        **kwargs,
    ) -> BatchFeature:
        """
        Main method to featurize and prepare for the model one or several sequence(s). Implementation uses PyTorch for
        the STFT computation if available, otherwise a slower NumPy based one.

        Args:
            raw_speech (`np.ndarray`, `List[float]`, `List[np.ndarray]`, `List[List[float]]`):
                The sequence or batch of sequences to be padded. Each sequence can be a numpy array, a list of float
                values, a list of numpy arrays or a list of list of float values. Must be mono channel audio, not
                stereo, i.e. single float per timestep.
            truncation (`bool`, *optional*, default to `True`):
                Activates truncation to cut input sequences longer than *max_length* to *max_length*.
            pad_to_multiple_of (`int`, *optional*, defaults to None):
                If set will pad the sequence to a multiple of the provided value.

                This is especially useful to enable the use of Tensor Cores on NVIDIA hardware with compute capability
                `>= 7.5` (Volta), or on TPUs which benefit from having sequence lengths be a multiple of 128.
            return_attention_mask (`bool`, *optional*):
                Whether to return the attention mask. If left to the default, will return the attention mask according
                to the specific feature_extractor's default.

                [What are attention masks?](../glossary#attention-mask)

                <Tip>

                For Whisper models, `attention_mask` should always be passed for batched inference, to avoid subtle
                bugs.

                </Tip>

            return_tensors (`str` or [`~utils.TensorType`], *optional*):
                If set, will return tensors instead of list of python integers. Acceptable values are:

                - `'tf'`: Return TensorFlow `tf.constant` objects.
                - `'pt'`: Return PyTorch `torch.Tensor` objects.
                - `'np'`: Return Numpy `np.ndarray` objects.
            sampling_rate (`int`, *optional*):
                The sampling rate at which the `raw_speech` input was sampled. It is strongly recommended to pass
                `sampling_rate` at the forward call to prevent silent errors and allow automatic speech recognition
                pipeline.
            padding_value (`float`, *optional*, defaults to 0.0):
                The value that is used to fill the padding values / vectors.
            do_normalize (`bool`, *optional*, defaults to `False`):
                Whether or not to zero-mean unit-variance normalize the input. Normalizing can help to significantly
                improve the performance of the model.
            device (`str`, *optional*, defaults to `'cpu'`):
                Specifies the device for computation of the log-mel spectrogram of audio signals in the
                `_torch_extract_fbank_features` method. (e.g., "cpu", "cuda")
            return_token_timestamps (`bool`, *optional*, defaults to `None`):
                Whether or not to return the number of frames of the input raw_speech.
                These num_frames can be used by the model to compute word level timestamps.
        """

        if sampling_rate is not None:
            if sampling_rate != self.sampling_rate:
                raise ValueError(
                    f"The model corresponding to this feature extractor: {self.__class__.__name__} was trained using a"
                    f" sampling rate of {self.sampling_rate}. Please make sure that the provided `raw_speech` input"
                    f" was sampled with {self.sampling_rate} and not {sampling_rate}."
                )
        else:
            logger.warning(
                "It is strongly recommended to pass the `sampling_rate` argument to this function. "
                "Failing to do so can result in silent errors that might be hard to debug."
            )

        is_batched_numpy = isinstance(raw_speech, np.ndarray) and len(raw_speech.shape) > 1
        if is_batched_numpy and len(raw_speech.shape) > 2:
            raise ValueError(f"Only mono-channel audio is supported for input to {self}")
        is_batched = is_batched_numpy or (
            isinstance(raw_speech, (list, tuple)) and (isinstance(raw_speech[0], (np.ndarray, tuple, list)))
        )

        if is_batched:
            raw_speech = [np.asarray([speech], dtype=np.float32).T for speech in raw_speech]
        elif not is_batched and not isinstance(raw_speech, np.ndarray):
            raw_speech = np.asarray(raw_speech, dtype=np.float32)
        elif isinstance(raw_speech, np.ndarray) and raw_speech.dtype is np.dtype(np.float64):
            raw_speech = raw_speech.astype(np.float32)

        # always return batch
        if not is_batched:
            raw_speech = [np.asarray([raw_speech]).T]

        batched_speech = BatchFeature({"input_features": raw_speech})

        # convert into correct format for padding

        padded_inputs = self.pad(
            batched_speech,
            padding=padding,
            max_length=max_length if max_length else self.n_samples,
            truncation=truncation,
            pad_to_multiple_of=pad_to_multiple_of,
            return_attention_mask=return_attention_mask or do_normalize,
        )

        # zero-mean and unit-variance normalization
        if do_normalize:
            padded_inputs["input_features"] = self.zero_mean_unit_var_norm(
                padded_inputs["input_features"],
                attention_mask=padded_inputs["attention_mask"],
                padding_value=self.padding_value,
            )
            padded_inputs["input_features"] = np.stack(padded_inputs["input_features"], axis=0)

        # make sure list is in array format
        input_features = padded_inputs.get("input_features").transpose(2, 0, 1)

        extract_fbank_features = (
            self._torch_extract_fbank_features if is_torch_available() else self._np_extract_fbank_features
        )
        input_features = extract_fbank_features(input_features[0], device)

        if isinstance(input_features[0], List):
            padded_inputs["input_features"] = [np.asarray(feature, dtype=np.float32) for feature in input_features]

        else:
            padded_inputs["input_features"] = input_features

        if return_attention_mask:
            # rescale from sample (48000) to feature (3000)
            padded_inputs["attention_mask"] = padded_inputs["attention_mask"][:, :: self.hop_length]

        if return_token_timestamps is not None:
            padded_inputs["num_frames"] = [len(raw_speech_i) // self.hop_length for raw_speech_i in raw_speech]

        if return_tensors is not None:
            padded_inputs = padded_inputs.convert_to_tensors(return_tensors)

        return padded_inputs


__all__ = ["WhisperFeatureExtractor"]<|MERGE_RESOLUTION|>--- conflicted
+++ resolved
@@ -143,20 +143,12 @@
         waveform = torch.from_numpy(waveform).to(device, torch.float32)
         window = torch.hann_window(self.n_fft, device=device)
 
-<<<<<<< HEAD
-        window = torch.hann_window(self.n_fft)
-        if device != "cpu":
-            waveform = waveform.to(device)
-            window = window.to(device)
-
         # Note: it would be better to dither the chunked waveform,
         # so overlapping signal does not get the same dithering.
         # But, chunking is happening inside pytorch, so it is here.
         if self.dither != 0.0:
             waveform += self.dither * torch.randn(waveform.shape, dtype=waveform.dtype, device=waveform.device)
 
-=======
->>>>>>> 1614d196
         stft = torch.stft(waveform, self.n_fft, self.hop_length, window=window, return_complex=True)
         magnitudes = stft[..., :-1].abs() ** 2
 
