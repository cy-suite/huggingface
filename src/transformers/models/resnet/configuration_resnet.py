# coding=utf-8
# Copyright 2022 Microsoft Research, Inc. and The HuggingFace Inc. team. All rights reserved.
#
# Licensed under the Apache License, Version 2.0 (the "License");
# you may not use this file except in compliance with the License.
# You may obtain a copy of the License at
#
#     http://www.apache.org/licenses/LICENSE-2.0
#
# Unless required by applicable law or agreed to in writing, software
# distributed under the License is distributed on an "AS IS" BASIS,
# WITHOUT WARRANTIES OR CONDITIONS OF ANY KIND, either express or implied.
# See the License for the specific language governing permissions and
# limitations under the License.
""" ResNet model configuration"""

from collections import OrderedDict
from typing import Mapping

from packaging import version

from ...configuration_utils import PretrainedConfig
from ...onnx import OnnxConfig
from ...utils import logging


logger = logging.get_logger(__name__)

RESNET_PRETRAINED_CONFIG_ARCHIVE_MAP = {
    "microsoft/resnet-50": "https://huggingface.co/microsoft/resnet-50/blob/main/config.json",
}


class ResNetConfig(PretrainedConfig):
    r"""
    This is the configuration class to store the configuration of a [`ResNetModel`]. It is used to instantiate an
    ResNet model according to the specified arguments, defining the model architecture. Instantiating a configuration
    with the defaults will yield a similar configuration to that of the ResNet
    [microsoft/resnet-50](https://huggingface.co/microsoft/resnet-50) architecture.

    Configuration objects inherit from [`PretrainedConfig`] and can be used to control the model outputs. Read the
    documentation from [`PretrainedConfig`] for more information.

    Args:
        num_channels (`int`, *optional*, defaults to 3):
            The number of input channels.
        embedding_size (`int`, *optional*, defaults to 64):
            Dimensionality (hidden size) for the embedding layer.
        hidden_sizes (`List[int]`, *optional*, defaults to `[256, 512, 1024, 2048]`):
            Dimensionality (hidden size) at each stage.
        depths (`List[int]`, *optional*, defaults to `[3, 4, 6, 3]`):
            Depth (number of layers) for each stage.
        layer_type (`str`, *optional*, defaults to `"bottleneck"`):
            The layer to use, it can be either `"basic"` (used for smaller models, like resnet-18 or resnet-34) or
            `"bottleneck"` (used for larger models like resnet-50 and above).
        hidden_act (`str`, *optional*, defaults to `"relu"`):
            The non-linear activation function in each block. If string, `"gelu"`, `"relu"`, `"selu"` and `"gelu_new"`
            are supported.
        downsample_in_first_stage (`bool`, *optional*, defaults to `False`):
            If `True`, the first stage will downsample the inputs using a `stride` of 2.
        image_size (`int`, *optional*, defaults to 224):
            The size (resolution) of each image.

    Example:
    ```python
    >>> from transformers import ResNetConfig, ResNetModel

    >>> # Initializing a ResNet resnet-50 style configuration
    >>> configuration = ResNetConfig()
    >>> # Initializing a model from the resnet-50 style configuration
    >>> model = ResNetModel(configuration)
    >>> # Accessing the model configuration
    >>> configuration = model.config
    ```
    """
    model_type = "resnet"
    layer_types = ["basic", "bottleneck"]

    def __init__(
        self,
        num_channels=3,
        embedding_size=64,
        hidden_sizes=[256, 512, 1024, 2048],
        depths=[3, 4, 6, 3],
        layer_type="bottleneck",
        hidden_act="relu",
        downsample_in_first_stage=False,
        image_size=224,
        **kwargs
    ):
        super().__init__(**kwargs)
        if layer_type not in self.layer_types:
            raise ValueError(f"layer_type={layer_type} is not one of {','.join(self.layer_types)}")
        self.num_channels = num_channels
        self.embedding_size = embedding_size
        self.hidden_sizes = hidden_sizes
        self.depths = depths
        self.layer_type = layer_type
        self.hidden_act = hidden_act
        self.downsample_in_first_stage = downsample_in_first_stage
<<<<<<< HEAD
        self.image_size = 224
=======


class ResNetOnnxConfig(OnnxConfig):

    torch_onnx_minimum_version = version.parse("1.11")

    @property
    def inputs(self) -> Mapping[str, Mapping[int, str]]:
        return OrderedDict(
            [
                ("pixel_values", {0: "batch", 1: "sequence"}),
            ]
        )

    @property
    def atol_for_validation(self) -> float:
        return 1e-3
>>>>>>> 5323094a
<|MERGE_RESOLUTION|>--- conflicted
+++ resolved
@@ -98,9 +98,7 @@
         self.layer_type = layer_type
         self.hidden_act = hidden_act
         self.downsample_in_first_stage = downsample_in_first_stage
-<<<<<<< HEAD
         self.image_size = 224
-=======
 
 
 class ResNetOnnxConfig(OnnxConfig):
@@ -117,5 +115,4 @@
 
     @property
     def atol_for_validation(self) -> float:
-        return 1e-3
->>>>>>> 5323094a
+        return 1e-3