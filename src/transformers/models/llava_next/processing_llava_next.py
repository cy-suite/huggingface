--- conflicted
+++ resolved
@@ -152,16 +152,9 @@
             if self.patch_size is None or self.vision_feature_select_strategy is None:
                 logger.warning_once(
                     "Expanding inputs for image tokens in LLaVa-NeXT should be done in processing. "
-<<<<<<< HEAD
-                    "Please add `patch_size`, `num_additional_image_tokens` and `vision_feature_select_strategy` to the model's processing config or set directly "
-                    "with `processor.patch_size = {{patch_size}}`, `processor.num_additional_image_tokens = {{num_additional_image_tokens}}` "
-                    "and processor.vision_feature_select_strategy = {{vision_feature_select_strategy}}`. "
-                    "Using processors without these attributes in the config is deprecated and will throw an error in v4.47."
-=======
                     "Please add `patch_size` and `vision_feature_select_strategy` to the model's processing config or set directly "
                     "with `processor.patch_size = {{patch_size}}` and processor.vision_feature_select_strategy = {{vision_feature_select_strategy}}`. "
                     "Using processors without these attributes in the config is deprecated and will throw an error in v4.50."
->>>>>>> 3ee24e22
                 )
             else:
                 image_sizes = iter(image_inputs["image_sizes"])
