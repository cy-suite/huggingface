# coding=utf-8
# Copyright 2022 The HuggingFace Inc. team. All rights reserved.
#
# Licensed under the Apache License, Version 2.0 (the "License");
# you may not use this file except in compliance with the License.
# You may obtain a copy of the License at
#
#     http://www.apache.org/licenses/LICENSE-2.0
#
# Unless required by applicable law or agreed to in writing, software
# distributed under the License is distributed on an "AS IS" BASIS,
# WITHOUT WARRANTIES OR CONDITIONS OF ANY KIND, either express or implied.
# See the License for the specific language governing permissions and
# limitations under the License.
"""Image processor class for Donut."""

from typing import Dict, List, Optional, Union

import numpy as np

from ...image_processing_utils import BaseImageProcessor, BatchFeature, get_size_dict
from ...image_transforms import (
    get_resize_output_image_size,
    pad,
    resize,
    to_channel_dimension_format,
)
from ...image_utils import (
    IMAGENET_STANDARD_MEAN,
    IMAGENET_STANDARD_STD,
    ChannelDimension,
    ImageInput,
    PILImageResampling,
    get_image_size,
    infer_channel_dimension_format,
    is_scaled_image,
    make_list_of_images,
    to_numpy_array,
    valid_images,
    validate_preprocess_arguments,
)
from ...utils import TensorType, filter_out_non_signature_kwargs, logging
from ...utils.import_utils import is_vision_available


logger = logging.get_logger(__name__)


if is_vision_available():
    import PIL


class DonutImageProcessor(BaseImageProcessor):
    r"""
    Constructs a Donut image processor.

    Args:
        do_resize (`bool`, *optional*, defaults to `True`):
            Whether to resize the image's (height, width) dimensions to the specified `size`. Can be overridden by
            `do_resize` in the `preprocess` method.
        size (`Dict[str, int]` *optional*, defaults to `{"shortest_edge": 224}`):
            Size of the image after resizing. The shortest edge of the image is resized to size["shortest_edge"], with
            the longest edge resized to keep the input aspect ratio. Can be overridden by `size` in the `preprocess`
            method.
        resample (`PILImageResampling`, *optional*, defaults to `Resampling.BILINEAR`):
            Resampling filter to use if resizing the image. Can be overridden by `resample` in the `preprocess` method.
        do_thumbnail (`bool`, *optional*, defaults to `True`):
            Whether to resize the image using thumbnail method.
        do_align_long_axis (`bool`, *optional*, defaults to `False`):
            Whether to align the long axis of the image with the long axis of `size` by rotating by 90 degrees.
        do_pad (`bool`, *optional*, defaults to `True`):
            Whether to pad the image. If `random_padding` is set to `True` in `preprocess`, each image is padded with a
            random amont of padding on each size, up to the largest image size in the batch. Otherwise, all images are
            padded to the largest image size in the batch.
        do_rescale (`bool`, *optional*, defaults to `True`):
            Whether to rescale the image by the specified scale `rescale_factor`. Can be overridden by `do_rescale` in
            the `preprocess` method.
        rescale_factor (`int` or `float`, *optional*, defaults to `1/255`):
            Scale factor to use if rescaling the image. Can be overridden by `rescale_factor` in the `preprocess`
            method.
        do_normalize (`bool`, *optional*, defaults to `True`):
            Whether to normalize the image. Can be overridden by `do_normalize` in the `preprocess` method.
        image_mean (`float` or `List[float]`, *optional*, defaults to `IMAGENET_STANDARD_MEAN`):
            Mean to use if normalizing the image. This is a float or list of floats the length of the number of
            channels in the image. Can be overridden by the `image_mean` parameter in the `preprocess` method.
        image_std (`float` or `List[float]`, *optional*, defaults to `IMAGENET_STANDARD_STD`):
            Image standard deviation.
    """

    model_input_names = ["pixel_values"]

    def __init__(
        self,
        do_resize: bool = True,
        size: Dict[str, int] = None,
        resample: PILImageResampling = PILImageResampling.BILINEAR,
        do_thumbnail: bool = True,
        do_align_long_axis: bool = False,
        do_pad: bool = True,
        do_rescale: bool = True,
        rescale_factor: Union[int, float] = 1 / 255,
        do_normalize: bool = True,
        image_mean: Optional[Union[float, List[float]]] = None,
        image_std: Optional[Union[float, List[float]]] = None,
        **kwargs,
    ) -> None:
        super().__init__(**kwargs)

        size = size if size is not None else {"height": 2560, "width": 1920}
        if isinstance(size, (tuple, list)):
            # The previous feature extractor size parameter was in (width, height) format
            size = size[::-1]
        size = get_size_dict(size)

        self.do_resize = do_resize
        self.size = size
        self.resample = resample
        self.do_thumbnail = do_thumbnail
        self.do_align_long_axis = do_align_long_axis
        self.do_pad = do_pad
        self.do_rescale = do_rescale
        self.rescale_factor = rescale_factor
        self.do_normalize = do_normalize
        self.image_mean = image_mean if image_mean is not None else IMAGENET_STANDARD_MEAN
        self.image_std = image_std if image_std is not None else IMAGENET_STANDARD_STD

    def align_long_axis(
        self,
        image: np.ndarray,
        size: Dict[str, int],
        data_format: Optional[Union[str, ChannelDimension]] = None,
        input_data_format: Optional[Union[str, ChannelDimension]] = None,
    ) -> np.ndarray:
        """
        Align the long axis of the image to the longest axis of the specified size.

        Args:
            image (`np.ndarray`):
                The image to be aligned.
            size (`Dict[str, int]`):
                The size `{"height": h, "width": w}` to align the long axis to.
            data_format (`str` or `ChannelDimension`, *optional*):
                The data format of the output image. If unset, the same format as the input image is used.
            input_data_format (`ChannelDimension` or `str`, *optional*):
                The channel dimension format of the input image. If not provided, it will be inferred.

        Returns:
            `np.ndarray`: The aligned image.
        """
        input_height, input_width = get_image_size(image, channel_dim=input_data_format)
        output_height, output_width = size["height"], size["width"]

        if (output_width < output_height and input_width > input_height) or (
            output_width > output_height and input_width < input_height
        ):
            image = np.rot90(image, 3)

        if data_format is not None:
            image = to_channel_dimension_format(image, data_format, input_channel_dim=input_data_format)

        return image

    def pad_image(
        self,
        image: np.ndarray,
        size: Dict[str, int],
        random_padding: bool = False,
        data_format: Optional[Union[str, ChannelDimension]] = None,
        input_data_format: Optional[Union[str, ChannelDimension]] = None,
    ) -> np.ndarray:
        """
        Pad the image to the specified size.

        Args:
            image (`np.ndarray`):
                The image to be padded.
            size (`Dict[str, int]`):
                The size `{"height": h, "width": w}` to pad the image to.
            random_padding (`bool`, *optional*, defaults to `False`):
                Whether to use random padding or not.
            data_format (`str` or `ChannelDimension`, *optional*):
                The data format of the output image. If unset, the same format as the input image is used.
            input_data_format (`ChannelDimension` or `str`, *optional*):
                The channel dimension format of the input image. If not provided, it will be inferred.
        """
        output_height, output_width = size["height"], size["width"]
        input_height, input_width = get_image_size(image, channel_dim=input_data_format)

        delta_width = output_width - input_width
        delta_height = output_height - input_height

        if random_padding:
            pad_top = np.random.randint(low=0, high=delta_height + 1)
            pad_left = np.random.randint(low=0, high=delta_width + 1)
        else:
            pad_top = delta_height // 2
            pad_left = delta_width // 2

        pad_bottom = delta_height - pad_top
        pad_right = delta_width - pad_left

        padding = ((pad_top, pad_bottom), (pad_left, pad_right))
        return pad(image, padding, data_format=data_format, input_data_format=input_data_format)

    def pad(self, *args, **kwargs):
        logger.info("pad is deprecated and will be removed in version 4.27. Please use pad_image instead.")
        return self.pad_image(*args, **kwargs)

    def thumbnail(
        self,
        image: np.ndarray,
        size: Dict[str, int],
        resample: PILImageResampling = PILImageResampling.BICUBIC,
        data_format: Optional[Union[str, ChannelDimension]] = None,
        input_data_format: Optional[Union[str, ChannelDimension]] = None,
        **kwargs,
    ) -> np.ndarray:
        """
        Resize the image to make a thumbnail. The image is resized so that no dimension is larger than any
        corresponding dimension of the specified size.

        Args:
            image (`np.ndarray`):
                The image to be resized.
            size (`Dict[str, int]`):
                The size `{"height": h, "width": w}` to resize the image to.
            resample (`PILImageResampling`, *optional*, defaults to `PILImageResampling.BICUBIC`):
                The resampling filter to use.
            data_format (`Optional[Union[str, ChannelDimension]]`, *optional*):
                The data format of the output image. If unset, the same format as the input image is used.
            input_data_format (`ChannelDimension` or `str`, *optional*):
                The channel dimension format of the input image. If not provided, it will be inferred.
        """
        input_height, input_width = get_image_size(image, channel_dim=input_data_format)
        output_height, output_width = size["height"], size["width"]

        # We always resize to the smallest of either the input or output size.
        height = min(input_height, output_height)
        width = min(input_width, output_width)

        if height == input_height and width == input_width:
            return image

        if input_height > input_width:
            width = int(input_width * height / input_height)
        elif input_width > input_height:
            height = int(input_height * width / input_width)

        return resize(
            image,
            size=(height, width),
            resample=resample,
            reducing_gap=2.0,
            data_format=data_format,
            input_data_format=input_data_format,
            **kwargs,
        )

    def resize(
        self,
        image: np.ndarray,
        size: Dict[str, int],
        resample: PILImageResampling = PILImageResampling.BICUBIC,
        data_format: Optional[Union[str, ChannelDimension]] = None,
        input_data_format: Optional[Union[str, ChannelDimension]] = None,
        **kwargs,
    ) -> np.ndarray:
        """
        Resizes `image` to `(height, width)` specified by `size` using the PIL library.

        Args:
            image (`np.ndarray`):
                Image to resize.
            size (`Dict[str, int]`):
                Size of the output image.
            resample (`PILImageResampling`, *optional*, defaults to `PILImageResampling.BICUBIC`):
                Resampling filter to use when resiizing the image.
            data_format (`str` or `ChannelDimension`, *optional*):
                The channel dimension format of the image. If not provided, it will be the same as the input image.
            input_data_format (`ChannelDimension` or `str`, *optional*):
                The channel dimension format of the input image. If not provided, it will be inferred.
        """
        size = get_size_dict(size)
        shortest_edge = min(size["height"], size["width"])
        output_size = get_resize_output_image_size(
            image, size=shortest_edge, default_to_square=False, input_data_format=input_data_format
        )
        resized_image = resize(
            image,
            size=output_size,
            resample=resample,
            data_format=data_format,
            input_data_format=input_data_format,
            **kwargs,
        )
        return resized_image

    @filter_out_non_signature_kwargs()
    def preprocess(
        self,
        images: ImageInput,
        do_resize: bool = None,
        size: Dict[str, int] = None,
        resample: PILImageResampling = None,
        do_thumbnail: bool = None,
        do_align_long_axis: bool = None,
        do_pad: bool = None,
        random_padding: bool = False,
        do_rescale: bool = None,
        rescale_factor: float = None,
        do_normalize: bool = None,
        image_mean: Optional[Union[float, List[float]]] = None,
        image_std: Optional[Union[float, List[float]]] = None,
        return_tensors: Optional[Union[str, TensorType]] = None,
        data_format: Optional[ChannelDimension] = ChannelDimension.FIRST,
        input_data_format: Optional[Union[str, ChannelDimension]] = None,
    ) -> PIL.Image.Image:
        """
        Preprocess an image or batch of images.

        Args:
            images (`ImageInput`):
                Image to preprocess. Expects a single or batch of images with pixel values ranging from 0 to 255. If
                passing in images with pixel values between 0 and 1, set `do_rescale=False`.
            do_resize (`bool`, *optional*, defaults to `self.do_resize`):
                Whether to resize the image.
            size (`Dict[str, int]`, *optional*, defaults to `self.size`):
                Size of the image after resizing. Shortest edge of the image is resized to min(size["height"],
                size["width"]) with the longest edge resized to keep the input aspect ratio.
            resample (`int`, *optional*, defaults to `self.resample`):
                Resampling filter to use if resizing the image. This can be one of the enum `PILImageResampling`. Only
                has an effect if `do_resize` is set to `True`.
            do_thumbnail (`bool`, *optional*, defaults to `self.do_thumbnail`):
                Whether to resize the image using thumbnail method.
            do_align_long_axis (`bool`, *optional*, defaults to `self.do_align_long_axis`):
                Whether to align the long axis of the image with the long axis of `size` by rotating by 90 degrees.
            do_pad (`bool`, *optional*, defaults to `self.do_pad`):
                Whether to pad the image. If `random_padding` is set to `True`, each image is padded with a random
                amont of padding on each size, up to the largest image size in the batch. Otherwise, all images are
                padded to the largest image size in the batch.
            random_padding (`bool`, *optional*, defaults to `self.random_padding`):
                Whether to use random padding when padding the image. If `True`, each image in the batch with be padded
                with a random amount of padding on each side up to the size of the largest image in the batch.
            do_rescale (`bool`, *optional*, defaults to `self.do_rescale`):
                Whether to rescale the image pixel values.
            rescale_factor (`float`, *optional*, defaults to `self.rescale_factor`):
                Rescale factor to rescale the image by if `do_rescale` is set to `True`.
            do_normalize (`bool`, *optional*, defaults to `self.do_normalize`):
                Whether to normalize the image.
            image_mean (`float` or `List[float]`, *optional*, defaults to `self.image_mean`):
                Image mean to use for normalization.
            image_std (`float` or `List[float]`, *optional*, defaults to `self.image_std`):
                Image standard deviation to use for normalization.
            return_tensors (`str` or `TensorType`, *optional*):
                The type of tensors to return. Can be one of:
                - Unset: Return a list of `np.ndarray`.
                - `TensorType.TENSORFLOW` or `'tf'`: Return a batch of type `tf.Tensor`.
                - `TensorType.PYTORCH` or `'pt'`: Return a batch of type `torch.Tensor`.
                - `TensorType.NUMPY` or `'np'`: Return a batch of type `np.ndarray`.
                - `TensorType.JAX` or `'jax'`: Return a batch of type `jax.numpy.ndarray`.
            data_format (`ChannelDimension` or `str`, *optional*, defaults to `ChannelDimension.FIRST`):
                The channel dimension format for the output image. Can be one of:
                - `ChannelDimension.FIRST`: image in (num_channels, height, width) format.
                - `ChannelDimension.LAST`: image in (height, width, num_channels) format.
                - Unset: defaults to the channel dimension format of the input image.
            input_data_format (`ChannelDimension` or `str`, *optional*):
                The channel dimension format for the input image. If unset, the channel dimension format is inferred
                from the input image. Can be one of:
                - `"channels_first"` or `ChannelDimension.FIRST`: image in (num_channels, height, width) format.
                - `"channels_last"` or `ChannelDimension.LAST`: image in (height, width, num_channels) format.
                - `"none"` or `ChannelDimension.NONE`: image in (height, width) format.
        """
        do_resize = do_resize if do_resize is not None else self.do_resize
        size = size if size is not None else self.size
        if isinstance(size, (tuple, list)):
            # Previous feature extractor had size in (width, height) format
            size = size[::-1]
        size = get_size_dict(size)
        resample = resample if resample is not None else self.resample
        do_thumbnail = do_thumbnail if do_thumbnail is not None else self.do_thumbnail
        do_align_long_axis = do_align_long_axis if do_align_long_axis is not None else self.do_align_long_axis
        do_pad = do_pad if do_pad is not None else self.do_pad
        do_rescale = do_rescale if do_rescale is not None else self.do_rescale
        rescale_factor = rescale_factor if rescale_factor is not None else self.rescale_factor
        do_normalize = do_normalize if do_normalize is not None else self.do_normalize
        image_mean = image_mean if image_mean is not None else self.image_mean
        image_std = image_std if image_std is not None else self.image_std

        images = make_list_of_images(images)

        if not valid_images(images):
            raise ValueError(
                "Invalid image type. Must be of type PIL.Image.Image, numpy.ndarray, "
                "torch.Tensor, tf.Tensor or jax.ndarray."
            )
        validate_preprocess_arguments(
            do_rescale=do_rescale,
            rescale_factor=rescale_factor,
            do_normalize=do_normalize,
            image_mean=image_mean,
            image_std=image_std,
            do_pad=do_pad,
            size_divisibility=size,  # There is no pad divisibility in this processor, but pad requires the size arg.
            do_resize=do_resize,
            size=size,
            resample=resample,
        )

        # All transformations expect numpy arrays.
        images = [to_numpy_array(image) for image in images]

        if do_rescale and is_scaled_image(images[0]):
            logger.warning_once(
                "It looks like you are trying to rescale already rescaled images. If the input"
                " images have pixel values between 0 and 1, set `do_rescale=False` to avoid rescaling them again."
            )

        if input_data_format is None:
            # We assume that all images have the same channel dimension format.
            input_data_format = infer_channel_dimension_format(images[0])

        if do_align_long_axis:
            images = [self.align_long_axis(image, size=size, input_data_format=input_data_format) for image in images]

        if do_resize:
            images = [
                self.resize(image=image, size=size, resample=resample, input_data_format=input_data_format)
                for image in images
            ]

        if do_thumbnail:
            images = [self.thumbnail(image=image, size=size, input_data_format=input_data_format) for image in images]

        if do_pad:
            images = [
                self.pad_image(
                    image=image, size=size, random_padding=random_padding, input_data_format=input_data_format
                )
                for image in images
            ]

        if do_rescale:
            images = [
                self.rescale(image=image, scale=rescale_factor, input_data_format=input_data_format)
                for image in images
            ]

        if do_normalize:
            images = [
                self.normalize(image=image, mean=image_mean, std=image_std, input_data_format=input_data_format)
                for image in images
            ]

        images = [
            to_channel_dimension_format(image, data_format, input_channel_dim=input_data_format) for image in images
        ]
<<<<<<< HEAD

        data = {"pixel_values": images}
        return BatchFeature(data=data, tensor_type=return_tensors)


__all__ = ["DonutImageProcessor"]
=======
        data = {"pixel_values": np.array(images) if (do_resize or do_pad) and return_tensors is not None else images}
        return BatchFeature(data=data, tensor_type=return_tensors)
>>>>>>> e018611d
<|MERGE_RESOLUTION|>--- conflicted
+++ resolved
@@ -454,14 +454,8 @@
         images = [
             to_channel_dimension_format(image, data_format, input_channel_dim=input_data_format) for image in images
         ]
-<<<<<<< HEAD
-
-        data = {"pixel_values": images}
-        return BatchFeature(data=data, tensor_type=return_tensors)
-
-
-__all__ = ["DonutImageProcessor"]
-=======
         data = {"pixel_values": np.array(images) if (do_resize or do_pad) and return_tensors is not None else images}
         return BatchFeature(data=data, tensor_type=return_tensors)
->>>>>>> e018611d
+
+
+__all__ = ["DonutImageProcessor"]