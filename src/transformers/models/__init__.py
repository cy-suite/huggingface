# Copyright 2020 The HuggingFace Team. All rights reserved.
#
# Licensed under the Apache License, Version 2.0 (the "License");
# you may not use this file except in compliance with the License.
# You may obtain a copy of the License at
#
#     http://www.apache.org/licenses/LICENSE-2.0
#
# Unless required by applicable law or agreed to in writing, software
# distributed under the License is distributed on an "AS IS" BASIS,
# WITHOUT WARRANTIES OR CONDITIONS OF ANY KIND, either express or implied.
# See the License for the specific language governing permissions and
# limitations under the License.

from . import (
    albert,
    align,
    altclip,
    audio_spectrogram_transformer,
    auto,
    autoformer,
    bark,
    bart,
    barthez,
    bartpho,
    beit,
    bert,
    bert_generation,
    bert_japanese,
    bertweet,
    big_bird,
    bigbird_pegasus,
    biogpt,
    bit,
    blenderbot,
    blenderbot_small,
    blip,
    blip_2,
    bloom,
    bridgetower,
    bros,
    byt5,
    camembert,
    canine,
    chameleon,
    chinese_clip,
    clap,
    clip,
    clipseg,
    clvp,
    code_llama,
    codegen,
    cohere,
    conditional_detr,
    convbert,
    convnext,
    convnextv2,
    cpm,
    cpmant,
    ctrl,
    cvt,
<<<<<<< HEAD
    dab_detr,
=======
    dac,
>>>>>>> 0a7af19f
    data2vec,
    dbrx,
    deberta,
    deberta_v2,
    decision_transformer,
    deformable_detr,
    deit,
    deprecated,
    depth_anything,
    detr,
    dialogpt,
    dinat,
    dinov2,
    distilbert,
    dit,
    donut,
    dpr,
    dpt,
    efficientnet,
    electra,
    encodec,
    encoder_decoder,
    ernie,
    esm,
    falcon,
    falcon_mamba,
    fastspeech2_conformer,
    flaubert,
    flava,
    fnet,
    focalnet,
    fsmt,
    funnel,
    fuyu,
    gemma,
    gemma2,
    git,
    glpn,
    gpt2,
    gpt_bigcode,
    gpt_neo,
    gpt_neox,
    gpt_neox_japanese,
    gpt_sw3,
    gptj,
    grounding_dino,
    groupvit,
    herbert,
    hiera,
    hubert,
    ibert,
    idefics,
    idefics2,
    imagegpt,
    informer,
    instructblip,
    instructblipvideo,
    jamba,
    jetmoe,
    kosmos2,
    layoutlm,
    layoutlmv2,
    layoutlmv3,
    layoutxlm,
    led,
    levit,
    lilt,
    llama,
    llava,
    llava_next,
    llava_next_video,
    longformer,
    longt5,
    luke,
    lxmert,
    m2m_100,
    mamba,
    mamba2,
    marian,
    markuplm,
    mask2former,
    maskformer,
    mbart,
    mbart50,
    megatron_bert,
    megatron_gpt2,
    mgp_str,
    mistral,
    mixtral,
    mluke,
    mobilebert,
    mobilenet_v1,
    mobilenet_v2,
    mobilevit,
    mobilevitv2,
    mpnet,
    mpt,
    mra,
    mt5,
    musicgen,
    musicgen_melody,
    mvp,
    nemotron,
    nllb,
    nllb_moe,
    nougat,
    nystromformer,
    olmo,
    oneformer,
    openai,
    opt,
    owlv2,
    owlvit,
    paligemma,
    patchtsmixer,
    patchtst,
    pegasus,
    pegasus_x,
    perceiver,
    persimmon,
    phi,
    phi3,
    phobert,
    pix2struct,
    plbart,
    poolformer,
    pop2piano,
    prophetnet,
    pvt,
    pvt_v2,
    qwen2,
    qwen2_audio,
    qwen2_moe,
    rag,
    recurrent_gemma,
    reformer,
    regnet,
    rembert,
    resnet,
    roberta,
    roberta_prelayernorm,
    roc_bert,
    roformer,
    rt_detr,
    rwkv,
    sam,
    seamless_m4t,
    seamless_m4t_v2,
    segformer,
    seggpt,
    sew,
    sew_d,
    siglip,
    speech_encoder_decoder,
    speech_to_text,
    speecht5,
    splinter,
    squeezebert,
    stablelm,
    starcoder2,
    superpoint,
    swiftformer,
    swin,
    swin2sr,
    swinv2,
    switch_transformers,
    t5,
    table_transformer,
    tapas,
    time_series_transformer,
    timesformer,
    timm_backbone,
    trocr,
    tvp,
    udop,
    umt5,
    unispeech,
    unispeech_sat,
    univnet,
    upernet,
    video_llava,
    videomae,
    vilt,
    vipllava,
    vision_encoder_decoder,
    vision_text_dual_encoder,
    visual_bert,
    vit,
    vit_mae,
    vit_msn,
    vitdet,
    vitmatte,
    vits,
    vivit,
    wav2vec2,
    wav2vec2_bert,
    wav2vec2_conformer,
    wav2vec2_phoneme,
    wav2vec2_with_lm,
    wavlm,
    whisper,
    x_clip,
    xglm,
    xlm,
    xlm_roberta,
    xlm_roberta_xl,
    xlnet,
    xmod,
    yolos,
    yoso,
    zoedepth,
)<|MERGE_RESOLUTION|>--- conflicted
+++ resolved
@@ -59,11 +59,8 @@
     cpmant,
     ctrl,
     cvt,
-<<<<<<< HEAD
     dab_detr,
-=======
     dac,
->>>>>>> 0a7af19f
     data2vec,
     dbrx,
     deberta,
