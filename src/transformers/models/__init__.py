# flake8: noqa
# There's no way to ignore "F401 '...' imported but unused" warnings in this
# module, but to preserve other warnings. So, don't check this module at all.

# Copyright 2020 The HuggingFace Team. All rights reserved.
#
# Licensed under the Apache License, Version 2.0 (the "License");
# you may not use this file except in compliance with the License.
# You may obtain a copy of the License at
#
#     http://www.apache.org/licenses/LICENSE-2.0
#
# Unless required by applicable law or agreed to in writing, software
# distributed under the License is distributed on an "AS IS" BASIS,
# WITHOUT WARRANTIES OR CONDITIONS OF ANY KIND, either express or implied.
# See the License for the specific language governing permissions and
# limitations under the License.

from . import (
    albert,
    altclip,
    audio_spectrogram_transformer,
    auto,
    bart,
    barthez,
    bartpho,
    beit,
    bert,
    bert_generation,
    bert_japanese,
    bertweet,
    big_bird,
    bigbird_pegasus,
    biogpt,
    bit,
    blenderbot,
    blenderbot_small,
    blip,
    bloom,
    bort,
    byt5,
    camembert,
    canine,
    chinese_clip,
    clip,
    clipseg,
    codegen,
    conditional_detr,
    convbert,
    convnext,
    cpm,
    ctrl,
    cvt,
    data2vec,
    deberta,
    deberta_v2,
    decision_transformer,
    deformable_detr,
    deit,
    detr,
    dialogpt,
    dinat,
    distilbert,
    dit,
    donut,
    dpr,
    dpt,
    efficientformer,
    electra,
    encoder_decoder,
    ernie,
    esm,
    flaubert,
    flava,
    fnet,
    fsmt,
    funnel,
    git,
    glpn,
    gpt2,
    gpt_neo,
    gpt_neox,
    gpt_neox_japanese,
    gpt_sw3,
    gptj,
<<<<<<< HEAD
    gptsan_japanese,
=======
    graphormer,
>>>>>>> de1ca3a0
    groupvit,
    herbert,
    hubert,
    ibert,
    imagegpt,
    jukebox,
    layoutlm,
    layoutlmv2,
    layoutlmv3,
    layoutxlm,
    led,
    levit,
    lilt,
    longformer,
    longt5,
    luke,
    lxmert,
    m2m_100,
    marian,
    markuplm,
    mask2former,
    maskformer,
    mbart,
    mbart50,
    mctct,
    megatron_bert,
    megatron_gpt2,
    mluke,
    mmbt,
    mobilebert,
    mobilenet_v1,
    mobilenet_v2,
    mobilevit,
    mpnet,
    mt5,
    mvp,
    nat,
    nezha,
    nllb,
    nystromformer,
    oneformer,
    openai,
    opt,
    owlvit,
    pegasus,
    pegasus_x,
    perceiver,
    phobert,
    plbart,
    poolformer,
    prophetnet,
    qdqbert,
    rag,
    realm,
    reformer,
    regnet,
    rembert,
    resnet,
    retribert,
    roberta,
    roberta_prelayernorm,
    roc_bert,
    roformer,
    segformer,
    sew,
    sew_d,
    speech_encoder_decoder,
    speech_to_text,
    speech_to_text_2,
    splinter,
    squeezebert,
    swin,
    swin2sr,
    swinv2,
    switch_transformers,
    t5,
    table_transformer,
    tapas,
    tapex,
    time_series_transformer,
    timesformer,
    trajectory_transformer,
    transfo_xl,
    trocr,
    unispeech,
    unispeech_sat,
    upernet,
    van,
    videomae,
    vilt,
    vision_encoder_decoder,
    vision_text_dual_encoder,
    visual_bert,
    vit,
    vit_hybrid,
    vit_mae,
    vit_msn,
    wav2vec2,
    wav2vec2_conformer,
    wav2vec2_phoneme,
    wav2vec2_with_lm,
    wavlm,
    whisper,
    x_clip,
    xglm,
    xlm,
    xlm_prophetnet,
    xlm_roberta,
    xlm_roberta_xl,
    xlnet,
    yolos,
    yoso,
)<|MERGE_RESOLUTION|>--- conflicted
+++ resolved
@@ -83,11 +83,8 @@
     gpt_neox_japanese,
     gpt_sw3,
     gptj,
-<<<<<<< HEAD
     gptsan_japanese,
-=======
     graphormer,
->>>>>>> de1ca3a0
     groupvit,
     herbert,
     hubert,
