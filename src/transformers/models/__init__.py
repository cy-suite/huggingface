# Copyright 2020 The HuggingFace Team. All rights reserved.
#
# Licensed under the Apache License, Version 2.0 (the "License");
# you may not use this file except in compliance with the License.
# You may obtain a copy of the License at
#
#     http://www.apache.org/licenses/LICENSE-2.0
#
# Unless required by applicable law or agreed to in writing, software
# distributed under the License is distributed on an "AS IS" BASIS,
# WITHOUT WARRANTIES OR CONDITIONS OF ANY KIND, either express or implied.
# See the License for the specific language governing permissions and
# limitations under the License.

from . import (
    albert,
    align,
    altclip,
    audio_spectrogram_transformer,
    auto,
    autoformer,
    bark,
    bart,
    barthez,
    bartpho,
    beit,
    bert,
    bert_generation,
    bert_japanese,
    bertweet,
    big_bird,
    bigbird_pegasus,
    biogpt,
    bit,
    blenderbot,
    blenderbot_small,
    blip,
    blip_2,
    bloom,
    bridgetower,
    bros,
    byt5,
    camembert,
    canine,
    chameleon,
    chinese_clip,
    clap,
    clip,
    clipseg,
    clvp,
    code_llama,
    codegen,
    cohere,
    conditional_detr,
    convbert,
    convnext,
    convnextv2,
    cpm,
    cpmant,
    ctrl,
    cvt,
    dac,
    data2vec,
    dbrx,
    deberta,
    deberta_v2,
    decision_transformer,
    deformable_detr,
    deit,
    deprecated,
    depth_anything,
    detr,
    dialogpt,
    dinat,
    dinov2,
    distilbert,
    dit,
    donut,
    dpr,
    dpt,
    efficientnet,
    electra,
    encodec,
    encoder_decoder,
    ernie,
    esm,
    falcon,
    falcon_mamba,
    fastspeech2_conformer,
    flaubert,
    flava,
    fnet,
    focalnet,
    fsmt,
    funnel,
    fuyu,
    gemma,
    gemma2,
    git,
    glpn,
    gpt2,
    gpt_bigcode,
    gpt_neo,
    gpt_neox,
    gpt_neox_japanese,
    gpt_sw3,
    gptj,
    granite,
<<<<<<< HEAD
    granitemoe,
=======
>>>>>>> c35d2ccf
    grounding_dino,
    groupvit,
    herbert,
    hiera,
    hubert,
    ibert,
    idefics,
    idefics2,
    imagegpt,
    informer,
    instructblip,
    instructblipvideo,
    jamba,
    jetmoe,
    kosmos2,
    layoutlm,
    layoutlmv2,
    layoutlmv3,
    layoutxlm,
    led,
    levit,
    lilt,
    llama,
    llava,
    llava_next,
    llava_next_video,
    longformer,
    longt5,
    luke,
    lxmert,
    m2m_100,
    mamba,
    mamba2,
    marian,
    markuplm,
    mask2former,
    maskformer,
    mbart,
    mbart50,
    megatron_bert,
    megatron_gpt2,
    mgp_str,
    mistral,
    mixtral,
    mluke,
    mobilebert,
    mobilenet_v1,
    mobilenet_v2,
    mobilevit,
    mobilevitv2,
    mpnet,
    mpt,
    mra,
    mt5,
    musicgen,
    musicgen_melody,
    mvp,
    nemotron,
    nllb,
    nllb_moe,
    nougat,
    nystromformer,
    olmo,
    oneformer,
    openai,
    opt,
    owlv2,
    owlvit,
    paligemma,
    patchtsmixer,
    patchtst,
    pegasus,
    pegasus_x,
    perceiver,
    persimmon,
    phi,
    phi3,
    phobert,
    pix2struct,
    plbart,
    poolformer,
    pop2piano,
    prophetnet,
    pvt,
    pvt_v2,
    qwen2,
    qwen2_audio,
    qwen2_moe,
    qwen2_vl,
    rag,
    recurrent_gemma,
    reformer,
    regnet,
    rembert,
    resnet,
    roberta,
    roberta_prelayernorm,
    roc_bert,
    roformer,
    rt_detr,
    rwkv,
    sam,
    seamless_m4t,
    seamless_m4t_v2,
    segformer,
    seggpt,
    sew,
    sew_d,
    siglip,
    speech_encoder_decoder,
    speech_to_text,
    speecht5,
    splinter,
    squeezebert,
    stablelm,
    starcoder2,
    superpoint,
    swiftformer,
    swin,
    swin2sr,
    swinv2,
    switch_transformers,
    t5,
    table_transformer,
    tapas,
    time_series_transformer,
    timesformer,
    timm_backbone,
    trocr,
    tvp,
    udop,
    umt5,
    unispeech,
    unispeech_sat,
    univnet,
    upernet,
    video_llava,
    videomae,
    vilt,
    vipllava,
    vision_encoder_decoder,
    vision_text_dual_encoder,
    visual_bert,
    vit,
    vit_mae,
    vit_msn,
    vitdet,
    vitmatte,
    vits,
    vivit,
    wav2vec2,
    wav2vec2_bert,
    wav2vec2_conformer,
    wav2vec2_phoneme,
    wav2vec2_with_lm,
    wavlm,
    whisper,
    x_clip,
    xglm,
    xlm,
    xlm_roberta,
    xlm_roberta_xl,
    xlnet,
    xmod,
    yolos,
    yoso,
    zoedepth,
)<|MERGE_RESOLUTION|>--- conflicted
+++ resolved
@@ -106,10 +106,7 @@
     gpt_sw3,
     gptj,
     granite,
-<<<<<<< HEAD
     granitemoe,
-=======
->>>>>>> c35d2ccf
     grounding_dino,
     groupvit,
     herbert,
