--- conflicted
+++ resolved
@@ -205,8 +205,6 @@
     @classmethod
     def from_legacy_cache(cls, past_key_values: Optional[Tuple[Tuple[torch.FloatTensor]]] = None) -> "DynamicCache":
         raise NotImplementedError("ZambaHybridDynamicCache does not have a legacy cache equivalent.")
-<<<<<<< HEAD
-=======
 
 
 def eager_attention_forward(
@@ -233,7 +231,6 @@
     attn_output = attn_output.transpose(1, 2).contiguous()
 
     return attn_output, attn_weights
->>>>>>> a7d1441d
 
 
 class ZambaAttention(nn.Module):
@@ -272,71 +269,17 @@
         self,
         hidden_states: torch.Tensor,
         layer_idx: int,
-<<<<<<< HEAD
-        attention_mask: Optional[torch.Tensor] = None,
-        position_ids: Optional[torch.LongTensor] = None,
-        past_key_value: Optional[ZambaHybridDynamicCache] = None,
-        output_attentions: bool = False,
-        use_cache: bool = False,
-=======
         attention_mask: Optional[torch.Tensor],
         past_key_value: Optional[ZambaHybridDynamicCache] = None,
->>>>>>> a7d1441d
         cache_position: Optional[torch.LongTensor] = None,
         **kwargs: Unpack[FlashAttentionKwargs],
     ) -> Tuple[torch.Tensor, Optional[torch.Tensor], Optional[Tuple[torch.Tensor]]]:
         input_shape = hidden_states.shape[:-1]
         hidden_shape = (*input_shape, -1, self.head_dim)
 
-<<<<<<< HEAD
-
-# Adapted from transformers.models.mistral.modeling_mistral.MistralAttention:
-# Added softmax_scale = 1 / (query_states.shape[-1]/2)**0.5 to the arguments of self._flash_attention_forward
-# dropped use_sliding_windows from the arguments of self._flash_attention_forward
-class ZambaFlashAttention2(ZambaAttention):
-    """
-    Zamba flash attention module. This module inherits from `ZambaAttention` as the weights of the module stays
-    untouched. The only required change would be on the forward pass where it needs to correctly call the public API of
-    flash attention and deal with padding tokens in case the input contains any of them.
-    """
-
-    def __init__(self, *args, **kwargs):
-        super().__init__(*args, **kwargs)
-
-        # TODO: Should be removed once Flash Attention for RoCm is bumped to 2.1.
-        # flash_attn<2.1 generates top-left aligned causal mask, while what is needed here is bottom-right alignement, that was made default for flash_attn>=2.1. This attribute is used to handle this difference. Reference: https://github.com/Dao-AILab/flash-attention/releases/tag/v2.1.0.
-        # Beware that with flash_attn<2.1, using q_seqlen != k_seqlen (except for the case q_seqlen == 1) produces a wrong mask (top-left).
-        self._flash_attn_uses_top_left_mask = not is_flash_attn_greater_or_equal_2_10()
-
-    def forward(
-        self,
-        hidden_states: torch.Tensor,
-        layer_idx: int,
-        attention_mask: Optional[torch.Tensor] = None,
-        position_ids: Optional[torch.LongTensor] = None,
-        past_key_value: Optional[ZambaHybridDynamicCache] = None,
-        output_attentions: bool = False,
-        use_cache: bool = False,
-        cache_position: Optional[torch.LongTensor] = None,
-        **kwargs,
-    ):
-        bsz, q_len, _ = hidden_states.size()
-
-        query_states = self.q_proj(hidden_states)
-        key_states = self.k_proj(hidden_states)
-        value_states = self.v_proj(hidden_states)
-
-        # Flash attention requires the input to have the shape
-        # batch_size x seq_length x head_dim x hidden_dim
-        # therefore we just need to keep the original shape
-        query_states = query_states.view(bsz, q_len, self.num_heads, self.head_dim).transpose(1, 2)
-        key_states = key_states.view(bsz, q_len, self.num_key_value_heads, self.head_dim).transpose(1, 2)
-        value_states = value_states.view(bsz, q_len, self.num_key_value_heads, self.head_dim).transpose(1, 2)
-=======
         query_states = self.q_proj(hidden_states).view(hidden_shape).transpose(1, 2)
         key_states = self.k_proj(hidden_states).view(hidden_shape).transpose(1, 2)
         value_states = self.v_proj(hidden_states).view(hidden_shape).transpose(1, 2)
->>>>>>> a7d1441d
 
         if past_key_value is not None:
             key_states, value_states = past_key_value.update(key_states, value_states, layer_idx)
@@ -357,99 +300,9 @@
             key_states,
             value_states,
             attention_mask,
-<<<<<<< HEAD
-            q_len,
-            dropout=dropout_rate,
-            softmax_scale=softmax_scale,
-        )
-
-        attn_output = attn_output.reshape(bsz, q_len, self.attention_hidden_size).contiguous()
-        attn_output = self.o_proj(attn_output)
-
-        if not output_attentions:
-            attn_weights = None
-
-        return attn_output, attn_weights, past_key_value
-
-
-# Adapted from transformers.models.mistral.modeling_mistral.MistralAttention:
-# added scale = 1 / (query_states.shape[-1]/2)**0.5 to the arguments of torch.nn.functional.scaled_dot_product_attention
-class ZambaSdpaAttention(ZambaAttention):
-    """
-    Zamba attention module using torch.nn.functional.scaled_dot_product_attention. This module inherits from
-    `ZambaAttention` as the weights of the module stays untouched. The only changes are on the forward pass to adapt to
-    SDPA API.
-    """
-
-    def forward(
-        self,
-        hidden_states: torch.Tensor,
-        layer_idx: int,
-        attention_mask: Optional[torch.Tensor] = None,
-        position_ids: Optional[torch.LongTensor] = None,
-        past_key_value: Optional[ZambaHybridDynamicCache] = None,
-        output_attentions: bool = False,
-        use_cache: bool = False,
-        cache_position: Optional[torch.LongTensor] = None,
-    ) -> Tuple[torch.Tensor, Optional[torch.Tensor], Optional[Tuple[torch.Tensor]]]:
-        if output_attentions:
-            # TODO: Improve this warning with e.g. `model.config.attn_implementation = "manual"` once this is implemented.
-            logger.warning_once(
-                "ZambaModel is using ZambaSdpaAttention, but `torch.nn.functional.scaled_dot_product_attention` does not support `output_attentions=True`. Falling back to the manual attention implementation, "
-                'but specifying the manual implementation will be required from Transformers version v5.0.0 onwards. This warning can be removed using the argument `attn_implementation="eager"` when loading the model.'
-            )
-            return super().forward(
-                hidden_states=hidden_states,
-                attention_mask=attention_mask,
-                position_ids=position_ids,
-                past_key_value=past_key_value,
-                output_attentions=output_attentions,
-                use_cache=use_cache,
-            )
-
-        bsz, q_len, _ = hidden_states.size()
-
-        query_states = self.q_proj(hidden_states)
-        key_states = self.k_proj(hidden_states)
-        value_states = self.v_proj(hidden_states)
-
-        query_states = query_states.view(bsz, q_len, self.num_heads, self.head_dim).transpose(1, 2)
-        key_states = key_states.view(bsz, q_len, self.num_key_value_heads, self.head_dim).transpose(1, 2)
-        value_states = value_states.view(bsz, q_len, self.num_key_value_heads, self.head_dim).transpose(1, 2)
-
-        if past_key_value is not None:
-            key_states, value_states = past_key_value.update(key_states, value_states, layer_idx)
-
-        key_states = repeat_kv(key_states, self.num_key_value_groups)
-        value_states = repeat_kv(value_states, self.num_key_value_groups)
-
-        causal_mask = attention_mask
-        if attention_mask is not None:
-            causal_mask = causal_mask[:, :, :, : key_states.shape[-2]]
-
-        # SDPA with memory-efficient backend is currently (torch==2.1.2) bugged with non-contiguous inputs with custom attn_mask,
-        # Reference: https://github.com/pytorch/pytorch/issues/112577.
-        if query_states.device.type == "cuda" and attention_mask is not None:
-            query_states = query_states.contiguous()
-            key_states = key_states.contiguous()
-            value_states = value_states.contiguous()
-
-        softmax_scale = 1 / math.sqrt(self.head_dim / 2)
-
-        attn_output = torch.nn.functional.scaled_dot_product_attention(
-            query_states,
-            key_states,
-            value_states,
-            attn_mask=causal_mask,
-            dropout_p=self.attention_dropout if self.training else 0.0,
-            # The q_len > 1 is necessary to match with AttentionMaskConverter.to_causal_4d that does not create a causal mask in case q_len == 1.
-            is_causal=self.is_causal and attention_mask is None and q_len > 1,
-            scale=softmax_scale,
-=======
             dropout=0.0 if not self.training else self.attention_dropout,
             scaling=self.scaling,
             **kwargs,
->>>>>>> a7d1441d
         )
 
         attn_output = attn_output.reshape(*input_shape, -1).contiguous()
@@ -784,10 +637,7 @@
             layer_idx (`int`): layer_idx in the forward pass. Used to distinguish Zamba's tied transformer layers.
             attention_mask (`torch.FloatTensor`, *optional*): attention mask of size
                 `(batch, sequence_length)` where padding elements are indicated by 0.
-<<<<<<< HEAD
-=======
             position_ids (`torch.LongTensor`, *optional*): token positions of shape `(batch, seq_len)`. Used for positional encodings.
->>>>>>> a7d1441d
             past_key_value (`ZambaHybridDynamicCache`, *optional*): cached past key and value projection states
             output_attentions (`bool`, *optional*):
                 Whether or not to return the attentions tensors of all attention layers. See `attentions` under
