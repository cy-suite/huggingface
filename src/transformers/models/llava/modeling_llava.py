# coding=utf-8
# Copyright 2023 the HuggingFace Inc. team. All rights reserved.
#
# Licensed under the Apache License, Version 2.0 (the "License");
# you may not use this file except in compliance with the License.
# You may obtain a copy of the License at
#
#     http://www.apache.org/licenses/LICENSE-2.0
#
# Unless required by applicable law or agreed to in writing, software
# distributed under the License is distributed on an "AS IS" BASIS,
# WITHOUT WARRANTIES OR CONDITIONS OF ANY KIND, either express or implied.
# See the License for the specific language governing permissions and
# limitations under the License.
"""PyTorch Llava model."""

from dataclasses import dataclass
from typing import List, Optional, Tuple, Union

import torch
import torch.utils.checkpoint
from torch import nn

from ...activations import ACT2FN
from ...generation import GenerationMixin
from ...modeling_outputs import ModelOutput
from ...modeling_utils import PreTrainedModel
from ...utils import (
    add_start_docstrings,
    add_start_docstrings_to_model_forward,
    is_torchdynamo_compiling,
    logging,
    replace_return_docstrings,
)
from ...utils.deprecation import deprecate_kwarg
from ..auto import AutoModel, AutoModelForCausalLM
from .configuration_llava import LlavaConfig


logger = logging.get_logger(__name__)

_CONFIG_FOR_DOC = "LlavaConfig"

# Base docstring
_CHECKPOINT_FOR_DOC = "llava-hf/llava-1.5-7b-hf"


@dataclass
class LlavaCausalLMOutputWithPast(ModelOutput):
    """
    Base class for Llava causal language model (or autoregressive) outputs.

    Args:
        loss (`torch.FloatTensor` of shape `(1,)`, *optional*, returned when `labels` is provided):
            Language modeling loss (for next-token prediction).
        logits (`torch.FloatTensor` of shape `(batch_size, sequence_length, config.vocab_size)`):
            Prediction scores of the language modeling head (scores for each vocabulary token before SoftMax).
        past_key_values (`tuple(tuple(torch.FloatTensor))`, *optional*, returned when `use_cache=True` is passed or when `config.use_cache=True`):
            Tuple of `tuple(torch.FloatTensor)` of length `config.n_layers`, with each tuple having 2 tensors of shape
            `(batch_size, num_heads, sequence_length, embed_size_per_head)`)

            Contains pre-computed hidden-states (key and values in the self-attention blocks) that can be used (see
            `past_key_values` input) to speed up sequential decoding.
        hidden_states (`tuple(torch.FloatTensor)`, *optional*, returned when `output_hidden_states=True` is passed or when `config.output_hidden_states=True`):
            Tuple of `torch.FloatTensor` (one for the output of the embeddings, if the model has an embedding layer, +
            one for the output of each layer) of shape `(batch_size, sequence_length, hidden_size)`.

            Hidden-states of the model at the output of each layer plus the optional initial embedding outputs.
        attentions (`tuple(torch.FloatTensor)`, *optional*, returned when `output_attentions=True` is passed or when `config.output_attentions=True`):
            Tuple of `torch.FloatTensor` (one for each layer) of shape `(batch_size, num_heads, sequence_length,
            sequence_length)`.

            Attentions weights after the attention softmax, used to compute the weighted average in the self-attention
            heads.
        image_hidden_states (`torch.FloatTensor`, *optional*):
            A `torch.FloatTensor` of size (batch_size, num_images, sequence_length, hidden_size)`.
            image_hidden_states of the model produced by the vision encoder and after projecting the last hidden state.
    """

    loss: Optional[torch.FloatTensor] = None
    logits: torch.FloatTensor = None
    past_key_values: Optional[List[torch.FloatTensor]] = None
    hidden_states: Optional[Tuple[torch.FloatTensor]] = None
    attentions: Optional[Tuple[torch.FloatTensor]] = None
    image_hidden_states: Optional[torch.FloatTensor] = None


class LlavaMultiModalProjector(nn.Module):
    def __init__(self, config: LlavaConfig):
        super().__init__()
        # We have hidden_size * the number of vision feature layers
        num_feature_layers = 1 if isinstance(config.vision_feature_layer, int) else len(config.vision_feature_layer)
        self.linear_1 = nn.Linear(
            config.vision_config.hidden_size * num_feature_layers,
            config.text_config.hidden_size,
            bias=config.multimodal_projector_bias,
        )
        self.act = ACT2FN[config.projector_hidden_act]
        self.linear_2 = nn.Linear(
            config.text_config.hidden_size, config.text_config.hidden_size, bias=config.multimodal_projector_bias
        )

    def forward(self, image_features):
        hidden_states = self.linear_1(image_features)
        hidden_states = self.act(hidden_states)
        hidden_states = self.linear_2(hidden_states)
        return hidden_states


LLAVA_START_DOCSTRING = r"""
    This model inherits from [`PreTrainedModel`]. Check the superclass documentation for the generic methods the
    library implements for all its model (such as downloading or saving, resizing the input embeddings, pruning heads
    etc.)

    This model is also a PyTorch [torch.nn.Module](https://pytorch.org/docs/stable/nn.html#torch.nn.Module) subclass.
    Use it as a regular PyTorch Module and refer to the PyTorch documentation for all matter related to general usage
    and behavior.

    Parameters:
        config ([`LlavaConfig`] or [`LlavaVisionConfig`]):
            Model configuration class with all the parameters of the model. Initializing with a config file does not
            load the weights associated with the model, only the configuration. Check out the
            [`~PreTrainedModel.from_pretrained`] method to load the model weights.
"""


@add_start_docstrings(
    "The bare LLaMA Model outputting raw hidden-states without any specific head on top.",
    LLAVA_START_DOCSTRING,
)
class LlavaPreTrainedModel(PreTrainedModel):
    config_class = LlavaConfig
    base_model_prefix = "model"
    supports_gradient_checkpointing = True
    _no_split_modules = ["LlavaVisionAttention"]
    _skip_keys_device_placement = "past_key_values"
    _supports_cache_class = True
    _supports_flash_attn_2 = True
    _supports_sdpa = True
    _supports_quantized_cache = True
    _supports_static_cache = True

    def _init_weights(self, module):
        # important: this ported version of Llava isn't meant for training from scratch - only
        # inference and fine-tuning - so the proper init weights code has been removed - the original codebase
        # https://github.com/haotian-liu/LLaVA/tree/main/llava should serve for that purpose
        std = (
            self.config.initializer_range
            if hasattr(self.config, "initializer_range")
            else self.config.text_config.initializer_range
        )

        if hasattr(module, "class_embedding"):
            module.class_embedding.data.normal_(mean=0.0, std=std)

        if isinstance(module, (nn.Linear, nn.Conv2d)):
            module.weight.data.normal_(mean=0.0, std=std)
            if module.bias is not None:
                module.bias.data.zero_()
        elif isinstance(module, nn.Embedding):
            module.weight.data.normal_(mean=0.0, std=std)
            if module.padding_idx is not None:
                module.weight.data[module.padding_idx].zero_()


LLAVA_INPUTS_DOCSTRING = r"""
    Args:
        input_ids (`torch.LongTensor` of shape `(batch_size, sequence_length)`):
            Indices of input sequence tokens in the vocabulary. Padding will be ignored by default should you provide
            it.

            Indices can be obtained using [`AutoTokenizer`]. See [`PreTrainedTokenizer.encode`] and
            [`PreTrainedTokenizer.__call__`] for details.

            [What are input IDs?](../glossary#input-ids)
        pixel_values (`torch.FloatTensor` of shape `(batch_size, num_channels, image_size, image_size)):
            The tensors corresponding to the input images. Pixel values can be obtained using
            [`AutoImageProcessor`]. See [`CLIPImageProcessor.__call__`] for details ([]`LlavaProcessor`] uses
            [`CLIPImageProcessor`] for processing images).
        attention_mask (`torch.Tensor` of shape `(batch_size, sequence_length)`, *optional*):
            Mask to avoid performing attention on padding token indices. Mask values selected in `[0, 1]`:

            - 1 for tokens that are **not masked**,
            - 0 for tokens that are **masked**.

            [What are attention masks?](../glossary#attention-mask)

            Indices can be obtained using [`AutoTokenizer`]. See [`PreTrainedTokenizer.encode`] and
            [`PreTrainedTokenizer.__call__`] for details.

            If `past_key_values` is used, optionally only the last `decoder_input_ids` have to be input (see
            `past_key_values`).

            If you want to change padding behavior, you should read [`modeling_opt._prepare_decoder_attention_mask`]
            and modify to your needs. See diagram 1 in [the paper](https://arxiv.org/abs/1910.13461) for more
            information on the default strategy.

            - 1 indicates the head is **not masked**,
            - 0 indicates the head is **masked**.
        position_ids (`torch.LongTensor` of shape `(batch_size, sequence_length)`, *optional*):
            Indices of positions of each input sequence tokens in the position embeddings. Selected in the range `[0,
            config.n_positions - 1]`. [What are position IDs?](../glossary#position-ids)
        past_key_values (`tuple(tuple(torch.FloatTensor))`, *optional*, returned when `use_cache=True` is passed or when `config.use_cache=True`):
            Tuple of `tuple(torch.FloatTensor)` of length `config.n_layers`, with each tuple having 2 tensors of shape
            `(batch_size, num_heads, sequence_length, embed_size_per_head)`) and 2 additional tensors of shape
            `(batch_size, num_heads, encoder_sequence_length, embed_size_per_head)`.

            Contains pre-computed hidden-states (key and values in the self-attention blocks and in the cross-attention
            blocks) that can be used (see `past_key_values` input) to speed up sequential decoding.

            If `past_key_values` are used, the user can optionally input only the last `decoder_input_ids` (those that
            don't have their past key value states given to this model) of shape `(batch_size, 1)` instead of all
            `decoder_input_ids` of shape `(batch_size, sequence_length)`.
        inputs_embeds (`torch.FloatTensor` of shape `(batch_size, sequence_length, hidden_size)`, *optional*):
            Optionally, instead of passing `input_ids` you can choose to directly pass an embedded representation. This
            is useful if you want more control over how to convert `input_ids` indices into associated vectors than the
            model's internal embedding lookup matrix.
        vision_feature_layer (`Union[int, List[int]], *optional*, defaults to -2`):
            The index of the layer to select the vision feature. If multiple indices are provided,
            the vision feature of the corresponding indices will be concatenated to form the
            vision features.
        vision_feature_select_strategy (`str`, *optional*, defaults to `"default"`):
            The feature selection strategy used to select the vision feature from the vision backbone.
            Can be one of `"default"` or `"full"`.
        use_cache (`bool`, *optional*):
            If set to `True`, `past_key_values` key value states are returned and can be used to speed up decoding (see
            `past_key_values`).
        output_attentions (`bool`, *optional*):
            Whether or not to return the attentions tensors of all attention layers. See `attentions` under returned
            tensors for more detail.
        output_hidden_states (`bool`, *optional*):
            Whether or not to return the hidden states of all layers. See `hidden_states` under returned tensors for
            more detail.
        return_dict (`bool`, *optional*):
            Whether or not to return a [`~utils.ModelOutput`] instead of a plain tuple.
        cache_position (`torch.LongTensor` of shape `(sequence_length)`, *optional*):
            Indices depicting the position of the input sequence tokens in the sequence. Contrarily to `position_ids`,
            this tensor is not affected by padding. It is used to update the cache in the correct position and to infer
            the complete sequence length.
"""


@add_start_docstrings(
    """The LLAVA model which consists of a vision backbone and a language model.""",
    LLAVA_START_DOCSTRING,
)
class LlavaForConditionalGeneration(LlavaPreTrainedModel, GenerationMixin):
    def __init__(self, config: LlavaConfig):
        super().__init__(config)
        self.vision_tower = AutoModel.from_config(config.vision_config)

        self.multi_modal_projector = LlavaMultiModalProjector(config)
        self.vocab_size = config.text_config.vocab_size
        self.language_model = AutoModelForCausalLM.from_config(config.text_config)

        if self.language_model._tied_weights_keys is not None:
            self._tied_weights_keys = [f"language_model.{k}" for k in self.language_model._tied_weights_keys]

        self.pad_token_id = self.config.pad_token_id if self.config.pad_token_id is not None else -1

        self.post_init()

    def get_input_embeddings(self):
        return self.language_model.get_input_embeddings()

    def set_input_embeddings(self, value):
        self.language_model.set_input_embeddings(value)

    def get_output_embeddings(self):
        return self.language_model.get_output_embeddings()

    def set_output_embeddings(self, new_embeddings):
        self.language_model.set_output_embeddings(new_embeddings)

    def set_decoder(self, decoder):
        self.language_model.set_decoder(decoder)

    def get_decoder(self):
        return self.language_model.get_decoder()

    def get_image_features(
        self,
        pixel_values: torch.FloatTensor,
        vision_feature_layer: Union[int, List[int]],
        vision_feature_select_strategy: str,
        **kwargs,
    ):
        """
        Obtains image last hidden states from the vision tower and apply multimodal projection.

        Args:
            pixel_values (`torch.FloatTensor]` of shape `(batch_size, channels, height, width)`)
               The tensors corresponding to the input images.
            vision_feature_layer (`Union[int, List[int]]`):
                The index of the layer to select the vision feature. If multiple indices are provided,
                the vision feature of the corresponding indices will be concatenated to form the
                vision features.
            vision_feature_select_strategy (`str`):
                The feature selection strategy used to select the vision feature from the vision backbone.
                Can be one of `"default"` or `"full"`
        Returns:
            image_features (`torch.Tensor`): Image feature tensor of shape `(num_images, image_length, embed_dim)`).
        """
        if vision_feature_select_strategy not in ["default", "full"]:
            raise ValueError(f"Unexpected select feature strategy: {self.config.vision_feature_select_strategy}")

        kwargs = {k: v for k, v in kwargs.items() if v is not None}
        # this is not memory efficient at all (output_hidden_states=True) will save all the hidden states.
        image_outputs = self.vision_tower(pixel_values, output_hidden_states=True, **kwargs)

        # If we have one vision feature layer, return the corresponding hidden states,
        # otherwise, select the hidden states of each feature layer and concatenate them
        if isinstance(vision_feature_layer, int):
            selected_image_feature = image_outputs.hidden_states[vision_feature_layer]
            if vision_feature_select_strategy == "default":
                selected_image_feature = selected_image_feature[:, 1:]
        else:
            hs_pool = [image_outputs.hidden_states[layer_idx] for layer_idx in vision_feature_layer]
            # For default; crop CLS from each hidden state in the hidden state pool
            if vision_feature_select_strategy == "default":
                hs_pool = [hs[:, 1:] for hs in hs_pool]
            selected_image_feature = torch.cat(hs_pool, dim=-1)

        image_features = self.multi_modal_projector(selected_image_feature)
        return image_features

    @deprecate_kwarg("num_logits_to_keep", version="4.50", new_name="logits_to_keep")
    @add_start_docstrings_to_model_forward(LLAVA_INPUTS_DOCSTRING)
    @replace_return_docstrings(output_type=LlavaCausalLMOutputWithPast, config_class=_CONFIG_FOR_DOC)
    def forward(
        self,
        input_ids: torch.LongTensor = None,
        pixel_values: torch.FloatTensor = None,
        attention_mask: Optional[torch.Tensor] = None,
        position_ids: Optional[torch.LongTensor] = None,
        past_key_values: Optional[List[torch.FloatTensor]] = None,
        inputs_embeds: Optional[torch.FloatTensor] = None,
        vision_feature_layer: Optional[Union[int, List[int]]] = None,
        vision_feature_select_strategy: Optional[str] = None,
        labels: Optional[torch.LongTensor] = None,
        use_cache: Optional[bool] = None,
        output_attentions: Optional[bool] = None,
        output_hidden_states: Optional[bool] = None,
        return_dict: Optional[bool] = None,
        cache_position: Optional[torch.LongTensor] = None,
        logits_to_keep: Union[int, torch.Tensor] = 0,
        image_sizes: torch.Tensor = None,
        **lm_kwargs,
    ) -> Union[Tuple, LlavaCausalLMOutputWithPast]:
        r"""
        Args:
            labels (`torch.LongTensor` of shape `(batch_size, sequence_length)`, *optional*):
                Labels for computing the masked language modeling loss. Indices should either be in `[0, ...,
                config.vocab_size]` or -100 (see `input_ids` docstring). Tokens with indices set to `-100` are ignored
                (masked), the loss is only computed for the tokens with labels in `[0, ..., config.vocab_size]`.

            logits_to_keep (`int` or `torch.Tensor`, *optional*):
                If an `int`, compute logits for the last `logits_to_keep` tokens. If `0`, calculate logits for all
                `input_ids` (special case). Only last token logits are needed for generation, and calculating them only for that
                token can save memory, which becomes pretty significant for long sequences or large vocabulary size.
                If a `torch.Tensor`, must be 1D corresponding to the indices to keep in the sequence length dimension.
                This is useful when using packed tensor format (single dimension for batch and sequence length).


        Returns:

        Example:

        ```python
        >>> from PIL import Image
        >>> import requests
        >>> from transformers import AutoProcessor, LlavaForConditionalGeneration

        >>> model = LlavaForConditionalGeneration.from_pretrained("llava-hf/llava-1.5-7b-hf")
        >>> processor = AutoProcessor.from_pretrained("llava-hf/llava-1.5-7b-hf")

        >>> prompt = "USER: <image>\nWhat's the content of the image? ASSISTANT:"
        >>> url = "https://www.ilankelman.org/stopsigns/australia.jpg"
        >>> image = Image.open(requests.get(url, stream=True).raw)

        >>> inputs = processor(images=image, text=prompt, return_tensors="pt")

        >>> # Generate
        >>> generate_ids = model.generate(**inputs, max_new_tokens=15)
        >>> processor.batch_decode(generate_ids, skip_special_tokens=True, clean_up_tokenization_spaces=False)[0]
        "USER:  \nWhat's the content of the image? ASSISTANT: The image features a busy city street with a stop sign prominently displayed"
        ```"""

        output_attentions = output_attentions if output_attentions is not None else self.config.output_attentions
        output_hidden_states = (
            output_hidden_states if output_hidden_states is not None else self.config.output_hidden_states
        )
        return_dict = return_dict if return_dict is not None else self.config.use_return_dict
        vision_feature_layer = (
            vision_feature_layer if vision_feature_layer is not None else self.config.vision_feature_layer
        )
        vision_feature_select_strategy = (
            vision_feature_select_strategy
            if vision_feature_select_strategy is not None
            else self.config.vision_feature_select_strategy
        )

        if (input_ids is None) ^ (inputs_embeds is not None):
            raise ValueError("You must specify exactly one of input_ids or inputs_embeds")

        if pixel_values is not None and inputs_embeds is not None:
            raise ValueError(
                "You cannot specify both pixel_values and inputs_embeds at the same time, and must specify either one"
            )

        if inputs_embeds is None:
            inputs_embeds = self.get_input_embeddings()(input_ids)

        if pixel_values is not None:
            image_features = self.get_image_features(
                pixel_values=pixel_values,
                vision_feature_layer=vision_feature_layer,
                vision_feature_select_strategy=vision_feature_select_strategy,
                image_sizes=image_sizes,
            )

<<<<<<< HEAD
            special_image_mask = (input_ids == self.config.image_token_index).unsqueeze(-1)
            special_image_mask = special_image_mask.expand_as(inputs_embeds).to(inputs_embeds.device)
            if not is_torchdynamo_compiling() and inputs_embeds[special_image_mask].numel() != image_features.numel():
                n_image_tokens = (input_ids == self.config.image_token_index).sum()
                n_image_features = image_features.shape[0] * image_features.shape[1]
=======
            n_image_tokens = (input_ids == self.config.image_token_index).sum()
            n_image_features = image_features.shape[0] * image_features.shape[1]
            if n_image_tokens != n_image_features:
>>>>>>> eebd2c97
                raise ValueError(
                    f"Image features and image tokens do not match: tokens: {n_image_tokens}, features {n_image_features}"
                )
            image_features = image_features.to(inputs_embeds.device, inputs_embeds.dtype)
            inputs_embeds = inputs_embeds.masked_scatter(special_image_mask, image_features)

        outputs = self.language_model(
            attention_mask=attention_mask,
            position_ids=position_ids,
            past_key_values=past_key_values,
            inputs_embeds=inputs_embeds,
            use_cache=use_cache,
            output_attentions=output_attentions,
            output_hidden_states=output_hidden_states,
            return_dict=return_dict,
            cache_position=cache_position,
            logits_to_keep=logits_to_keep,
            **lm_kwargs,
        )

        logits = outputs[0]

        loss = None
        if labels is not None:
            # Shift so that tokens < n predict n
            if attention_mask is not None:
                # we use the input attention mask to shift the logits and labels, because it is 2D.
                # we also crop attn mask in case it is longer, which happens in PrefixTuning with peft
                shift_attention_mask = attention_mask[:, -(logits.shape[1] - 1) :].to(logits.device)
                shift_logits = logits[..., :-1, :][shift_attention_mask.to(logits.device) != 0].contiguous()
                shift_labels = labels[..., 1:][shift_attention_mask.to(labels.device) != 0].contiguous()
            else:
                shift_logits = logits[..., :-1, :].contiguous()
                shift_labels = labels[..., 1:].contiguous()
            # Flatten the tokens
            loss_fct = nn.CrossEntropyLoss()
            loss = loss_fct(
                shift_logits.view(-1, shift_logits.size(-1)), shift_labels.view(-1).to(shift_logits.device)
            )

        if not return_dict:
            output = (logits,) + outputs[1:]
            return (loss,) + output if loss is not None else output

        return LlavaCausalLMOutputWithPast(
            loss=loss,
            logits=logits,
            past_key_values=outputs.past_key_values,
            hidden_states=outputs.hidden_states,
            attentions=outputs.attentions,
            image_hidden_states=image_features if pixel_values is not None else None,
        )

    def prepare_inputs_for_generation(
        self,
        input_ids,
        past_key_values=None,
        inputs_embeds=None,
        pixel_values=None,
        attention_mask=None,
        cache_position=None,
        logits_to_keep=None,
        **kwargs,
    ):
        # Overwritten -- in specific circumstances we don't want to forward image inputs to the model

        model_inputs = self.language_model.prepare_inputs_for_generation(
            input_ids,
            past_key_values=past_key_values,
            inputs_embeds=inputs_embeds,
            attention_mask=attention_mask,
            cache_position=cache_position,
            logits_to_keep=logits_to_keep,
            **kwargs,
        )

        if cache_position[0] == 0:
            # If we're in cached decoding stage, pixel values should be None because input ids do not contain special image token anymore
            # Otherwise we need pixel values to be passed to model
            model_inputs["pixel_values"] = pixel_values

        return model_inputs


__all__ = ["LlavaForConditionalGeneration", "LlavaPreTrainedModel"]<|MERGE_RESOLUTION|>--- conflicted
+++ resolved
@@ -419,17 +419,11 @@
                 image_sizes=image_sizes,
             )
 
-<<<<<<< HEAD
             special_image_mask = (input_ids == self.config.image_token_index).unsqueeze(-1)
             special_image_mask = special_image_mask.expand_as(inputs_embeds).to(inputs_embeds.device)
             if not is_torchdynamo_compiling() and inputs_embeds[special_image_mask].numel() != image_features.numel():
                 n_image_tokens = (input_ids == self.config.image_token_index).sum()
                 n_image_features = image_features.shape[0] * image_features.shape[1]
-=======
-            n_image_tokens = (input_ids == self.config.image_token_index).sum()
-            n_image_features = image_features.shape[0] * image_features.shape[1]
-            if n_image_tokens != n_image_features:
->>>>>>> eebd2c97
                 raise ValueError(
                     f"Image features and image tokens do not match: tokens: {n_image_tokens}, features {n_image_features}"
                 )
