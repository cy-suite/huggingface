--- conflicted
+++ resolved
@@ -28,11 +28,8 @@
 MODEL_MAPPING_NAMES = OrderedDict(
     [
         # Base model mapping
-<<<<<<< HEAD
         ("fastspeech2", "FastSpeech2Model"),
-=======
         ("dpt", "DPTModel"),
->>>>>>> 104c0652
         ("decision_transformer", "DecisionTransformerModel"),
         ("glpn", "GLPNModel"),
         ("maskformer", "MaskFormerModel"),
