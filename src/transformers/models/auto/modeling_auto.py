--- conflicted
+++ resolved
@@ -737,10 +737,7 @@
         ("funnel", "FunnelForQuestionAnswering"),
         ("gpt2", "GPT2ForQuestionAnswering"),
         ("gpt_neo", "GPTNeoForQuestionAnswering"),
-<<<<<<< HEAD
         ("gpt_neox", "GPTNeoXForQuestionAnswering"),
-=======
->>>>>>> 78b7debf
         ("gptj", "GPTJForQuestionAnswering"),
         ("ibert", "IBertForQuestionAnswering"),
         ("layoutlmv2", "LayoutLMv2ForQuestionAnswering"),
