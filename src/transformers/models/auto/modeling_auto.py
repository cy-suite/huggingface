# coding=utf-8
# Copyright 2018 The HuggingFace Inc. team.
#
# Licensed under the Apache License, Version 2.0 (the "License");
# you may not use this file except in compliance with the License.
# You may obtain a copy of the License at
#
#     http://www.apache.org/licenses/LICENSE-2.0
#
# Unless required by applicable law or agreed to in writing, software
# distributed under the License is distributed on an "AS IS" BASIS,
# WITHOUT WARRANTIES OR CONDITIONS OF ANY KIND, either express or implied.
# See the License for the specific language governing permissions and
# limitations under the License.
""" Auto Model class."""

import warnings
from collections import OrderedDict

from ...utils import logging
from .auto_factory import _BaseAutoModelClass, _LazyAutoMapping, auto_class_update
from .configuration_auto import CONFIG_MAPPING_NAMES


logger = logging.get_logger(__name__)


MODEL_MAPPING_NAMES = OrderedDict(
    [
        # Base model mapping
        ("albert", "AlbertModel"),
        ("bart", "BartModel"),
        ("beit", "BeitModel"),
        ("bert", "BertModel"),
        ("bert-generation", "BertGenerationEncoder"),
        ("big_bird", "BigBirdModel"),
        ("bigbird_pegasus", "BigBirdPegasusModel"),
        ("blenderbot", "BlenderbotModel"),
        ("blenderbot-small", "BlenderbotSmallModel"),
        ("camembert", "CamembertModel"),
        ("canine", "CanineModel"),
        ("clip", "CLIPModel"),
        ("convbert", "ConvBertModel"),
        ("convnext", "ConvNextModel"),
        ("ctrl", "CTRLModel"),
        ("data2vec-audio", "Data2VecAudioModel"),
        ("data2vec-text", "Data2VecTextModel"),
        ("data2vec-vision", "Data2VecVisionModel"),
        ("deberta", "DebertaModel"),
        ("deberta-v2", "DebertaV2Model"),
        ("decision_transformer", "DecisionTransformerModel"),
        ("decision_transformer", "DecisionTransformerModel"),
        ("decision_transformer_gpt2", "DecisionTransformerGPT2Model"),
        ("deit", "DeiTModel"),
        ("detr", "DetrModel"),
        ("distilbert", "DistilBertModel"),
        ("dpr", "DPRQuestionEncoder"),
        ("dpt", "DPTModel"),
        ("electra", "ElectraModel"),
        ("flaubert", "FlaubertModel"),
        ("flava", "FlavaModel"),
        ("fnet", "FNetModel"),
        ("fsmt", "FSMTModel"),
        ("funnel", ("FunnelModel", "FunnelBaseModel")),
        ("glpn", "GLPNModel"),
        ("gpt2", "GPT2Model"),
        ("gpt_neo", "GPTNeoModel"),
<<<<<<< HEAD
        ("big_bird", "BigBirdModel"),
        ("speech_to_text", "Speech2TextModel"),
        ("vit", "ViTModel"),
        ("wav2vec2", "Wav2Vec2Model"),
        ("emformer", "EmformerModel"),
        ("unispeech-sat", "UniSpeechSatModel"),
        ("wavlm", "WavLMModel"),
        ("unispeech", "UniSpeechModel"),
=======
        ("gptj", "GPTJModel"),
>>>>>>> 349f1c85
        ("hubert", "HubertModel"),
        ("ibert", "IBertModel"),
        ("imagegpt", "ImageGPTModel"),
        ("layoutlm", "LayoutLMModel"),
        ("layoutlmv2", "LayoutLMv2Model"),
        ("led", "LEDModel"),
        ("longformer", "LongformerModel"),
        ("luke", "LukeModel"),
        ("lxmert", "LxmertModel"),
        ("m2m_100", "M2M100Model"),
        ("marian", "MarianModel"),
        ("maskformer", "MaskFormerModel"),
        ("mbart", "MBartModel"),
        ("megatron-bert", "MegatronBertModel"),
        ("mobilebert", "MobileBertModel"),
        ("mpnet", "MPNetModel"),
        ("mt5", "MT5Model"),
        ("nystromformer", "NystromformerModel"),
        ("openai-gpt", "OpenAIGPTModel"),
        ("opt", "OPTModel"),
        ("pegasus", "PegasusModel"),
        ("perceiver", "PerceiverModel"),
        ("plbart", "PLBartModel"),
        ("poolformer", "PoolFormerModel"),
        ("prophetnet", "ProphetNetModel"),
        ("qdqbert", "QDQBertModel"),
        ("reformer", "ReformerModel"),
        ("regnet", "RegNetModel"),
        ("rembert", "RemBertModel"),
        ("resnet", "ResNetModel"),
        ("retribert", "RetriBertModel"),
        ("roberta", "RobertaModel"),
        ("roformer", "RoFormerModel"),
        ("segformer", "SegformerModel"),
        ("sew", "SEWModel"),
        ("sew-d", "SEWDModel"),
        ("speech_to_text", "Speech2TextModel"),
        ("splinter", "SplinterModel"),
        ("squeezebert", "SqueezeBertModel"),
        ("swin", "SwinModel"),
        ("t5", "T5Model"),
        ("tapas", "TapasModel"),
        ("transfo-xl", "TransfoXLModel"),
        ("unispeech", "UniSpeechModel"),
        ("unispeech-sat", "UniSpeechSatModel"),
        ("van", "VanModel"),
        ("vilt", "ViltModel"),
        ("vision-text-dual-encoder", "VisionTextDualEncoderModel"),
        ("visual_bert", "VisualBertModel"),
        ("vit", "ViTModel"),
        ("vit_mae", "ViTMAEModel"),
        ("wav2vec2", "Wav2Vec2Model"),
        ("wav2vec2-conformer", "Wav2Vec2ConformerModel"),
        ("wavlm", "WavLMModel"),
        ("xglm", "XGLMModel"),
        ("xlm", "XLMModel"),
        ("xlm-prophetnet", "XLMProphetNetModel"),
        ("xlm-roberta", "XLMRobertaModel"),
        ("xlm-roberta-xl", "XLMRobertaXLModel"),
        ("xlnet", "XLNetModel"),
        ("yolos", "YolosModel"),
        ("yoso", "YosoModel"),
    ]
)

MODEL_FOR_PRETRAINING_MAPPING_NAMES = OrderedDict(
    [
        # Model for pre-training mapping
        ("albert", "AlbertForPreTraining"),
        ("bart", "BartForConditionalGeneration"),
        ("bert", "BertForPreTraining"),
        ("big_bird", "BigBirdForPreTraining"),
        ("camembert", "CamembertForMaskedLM"),
        ("ctrl", "CTRLLMHeadModel"),
        ("data2vec-text", "Data2VecTextForMaskedLM"),
        ("deberta", "DebertaForMaskedLM"),
        ("deberta-v2", "DebertaV2ForMaskedLM"),
        ("distilbert", "DistilBertForMaskedLM"),
        ("electra", "ElectraForPreTraining"),
        ("flaubert", "FlaubertWithLMHeadModel"),
        ("flava", "FlavaForPreTraining"),
        ("fnet", "FNetForPreTraining"),
        ("fsmt", "FSMTForConditionalGeneration"),
        ("funnel", "FunnelForPreTraining"),
        ("gpt2", "GPT2LMHeadModel"),
        ("ibert", "IBertForMaskedLM"),
        ("layoutlm", "LayoutLMForMaskedLM"),
        ("longformer", "LongformerForMaskedLM"),
        ("lxmert", "LxmertForPreTraining"),
        ("megatron-bert", "MegatronBertForPreTraining"),
        ("mobilebert", "MobileBertForPreTraining"),
        ("mpnet", "MPNetForMaskedLM"),
        ("openai-gpt", "OpenAIGPTLMHeadModel"),
        ("retribert", "RetriBertModel"),
        ("roberta", "RobertaForMaskedLM"),
        ("squeezebert", "SqueezeBertForMaskedLM"),
        ("t5", "T5ForConditionalGeneration"),
        ("tapas", "TapasForMaskedLM"),
<<<<<<< HEAD
        ("ibert", "IBertForMaskedLM"),
        ("deberta", "DebertaForMaskedLM"),
        ("deberta-v2", "DebertaV2ForMaskedLM"),
        ("wav2vec2", "Wav2Vec2ForPreTraining"),
        ("emformer", "EmformerForPreTraining"),
        ("unispeech-sat", "UniSpeechSatForPreTraining"),
=======
        ("transfo-xl", "TransfoXLLMHeadModel"),
>>>>>>> 349f1c85
        ("unispeech", "UniSpeechForPreTraining"),
        ("unispeech-sat", "UniSpeechSatForPreTraining"),
        ("visual_bert", "VisualBertForPreTraining"),
        ("vit_mae", "ViTMAEForPreTraining"),
        ("wav2vec2", "Wav2Vec2ForPreTraining"),
        ("wav2vec2-conformer", "Wav2Vec2ConformerForPreTraining"),
        ("xlm", "XLMWithLMHeadModel"),
        ("xlm-roberta", "XLMRobertaForMaskedLM"),
        ("xlm-roberta-xl", "XLMRobertaXLForMaskedLM"),
        ("xlnet", "XLNetLMHeadModel"),
    ]
)

MODEL_WITH_LM_HEAD_MAPPING_NAMES = OrderedDict(
    [
        # Model with LM heads mapping
<<<<<<< HEAD
        ("yoso", "YosoForMaskedLM"),
        ("nystromformer", "NystromformerForMaskedLM"),
        ("plbart", "PLBartForConditionalGeneration"),
        ("qdqbert", "QDQBertForMaskedLM"),
        ("fnet", "FNetForMaskedLM"),
        ("gptj", "GPTJForCausalLM"),
        ("rembert", "RemBertForMaskedLM"),
        ("roformer", "RoFormerForMaskedLM"),
        ("bigbird_pegasus", "BigBirdPegasusForConditionalGeneration"),
        ("gpt_neo", "GPTNeoForCausalLM"),
        ("big_bird", "BigBirdForMaskedLM"),
        ("speech_to_text", "Speech2TextForConditionalGeneration"),
        ("wav2vec2", "Wav2Vec2ForMaskedLM"),
        ("emformer", "EmformerForMaskedLM"),
        ("m2m_100", "M2M100ForConditionalGeneration"),
        ("convbert", "ConvBertForMaskedLM"),
        ("led", "LEDForConditionalGeneration"),
        ("blenderbot-small", "BlenderbotSmallForConditionalGeneration"),
        ("layoutlm", "LayoutLMForMaskedLM"),
        ("t5", "T5ForConditionalGeneration"),
        ("distilbert", "DistilBertForMaskedLM"),
=======
>>>>>>> 349f1c85
        ("albert", "AlbertForMaskedLM"),
        ("bart", "BartForConditionalGeneration"),
        ("bert", "BertForMaskedLM"),
        ("big_bird", "BigBirdForMaskedLM"),
        ("bigbird_pegasus", "BigBirdPegasusForConditionalGeneration"),
        ("blenderbot-small", "BlenderbotSmallForConditionalGeneration"),
        ("camembert", "CamembertForMaskedLM"),
        ("convbert", "ConvBertForMaskedLM"),
        ("ctrl", "CTRLLMHeadModel"),
        ("data2vec-text", "Data2VecTextForMaskedLM"),
        ("deberta", "DebertaForMaskedLM"),
        ("deberta-v2", "DebertaV2ForMaskedLM"),
        ("distilbert", "DistilBertForMaskedLM"),
        ("electra", "ElectraForMaskedLM"),
        ("encoder-decoder", "EncoderDecoderModel"),
        ("flaubert", "FlaubertWithLMHeadModel"),
        ("fnet", "FNetForMaskedLM"),
        ("fsmt", "FSMTForConditionalGeneration"),
        ("funnel", "FunnelForMaskedLM"),
        ("gpt2", "GPT2LMHeadModel"),
        ("gpt_neo", "GPTNeoForCausalLM"),
        ("gptj", "GPTJForCausalLM"),
        ("ibert", "IBertForMaskedLM"),
        ("layoutlm", "LayoutLMForMaskedLM"),
        ("led", "LEDForConditionalGeneration"),
        ("longformer", "LongformerForMaskedLM"),
        ("m2m_100", "M2M100ForConditionalGeneration"),
        ("marian", "MarianMTModel"),
        ("megatron-bert", "MegatronBertForCausalLM"),
        ("mobilebert", "MobileBertForMaskedLM"),
        ("mpnet", "MPNetForMaskedLM"),
        ("nystromformer", "NystromformerForMaskedLM"),
        ("openai-gpt", "OpenAIGPTLMHeadModel"),
        ("plbart", "PLBartForConditionalGeneration"),
        ("qdqbert", "QDQBertForMaskedLM"),
        ("reformer", "ReformerModelWithLMHead"),
        ("rembert", "RemBertForMaskedLM"),
        ("roberta", "RobertaForMaskedLM"),
        ("roformer", "RoFormerForMaskedLM"),
        ("speech_to_text", "Speech2TextForConditionalGeneration"),
        ("squeezebert", "SqueezeBertForMaskedLM"),
        ("t5", "T5ForConditionalGeneration"),
        ("tapas", "TapasForMaskedLM"),
        ("transfo-xl", "TransfoXLLMHeadModel"),
        ("wav2vec2", "Wav2Vec2ForMaskedLM"),
        ("xlm", "XLMWithLMHeadModel"),
        ("xlm-roberta", "XLMRobertaForMaskedLM"),
        ("xlm-roberta-xl", "XLMRobertaXLForMaskedLM"),
        ("xlnet", "XLNetLMHeadModel"),
        ("yoso", "YosoForMaskedLM"),
    ]
)

MODEL_FOR_CAUSAL_LM_MAPPING_NAMES = OrderedDict(
    [
        # Model for Causal LM mapping
        ("bart", "BartForCausalLM"),
        ("bert", "BertLMHeadModel"),
        ("bert-generation", "BertGenerationDecoder"),
        ("big_bird", "BigBirdForCausalLM"),
        ("bigbird_pegasus", "BigBirdPegasusForCausalLM"),
        ("blenderbot", "BlenderbotForCausalLM"),
        ("blenderbot-small", "BlenderbotSmallForCausalLM"),
        ("camembert", "CamembertForCausalLM"),
        ("ctrl", "CTRLLMHeadModel"),
        ("data2vec-text", "Data2VecTextForCausalLM"),
        ("electra", "ElectraForCausalLM"),
        ("gpt2", "GPT2LMHeadModel"),
        ("gpt_neo", "GPTNeoForCausalLM"),
        ("gptj", "GPTJForCausalLM"),
        ("marian", "MarianForCausalLM"),
        ("mbart", "MBartForCausalLM"),
        ("megatron-bert", "MegatronBertForCausalLM"),
        ("openai-gpt", "OpenAIGPTLMHeadModel"),
        ("opt", "OPTForCausalLM"),
        ("pegasus", "PegasusForCausalLM"),
        ("plbart", "PLBartForCausalLM"),
        ("prophetnet", "ProphetNetForCausalLM"),
        ("qdqbert", "QDQBertLMHeadModel"),
        ("reformer", "ReformerModelWithLMHead"),
        ("rembert", "RemBertForCausalLM"),
        ("roberta", "RobertaForCausalLM"),
        ("roformer", "RoFormerForCausalLM"),
        ("speech_to_text_2", "Speech2Text2ForCausalLM"),
        ("transfo-xl", "TransfoXLLMHeadModel"),
        ("trocr", "TrOCRForCausalLM"),
        ("xglm", "XGLMForCausalLM"),
        ("xlm", "XLMWithLMHeadModel"),
        ("xlm-prophetnet", "XLMProphetNetForCausalLM"),
        ("xlm-roberta", "XLMRobertaForCausalLM"),
        ("xlm-roberta-xl", "XLMRobertaXLForCausalLM"),
        ("xlnet", "XLNetLMHeadModel"),
    ]
)

MODEL_FOR_MASKED_IMAGE_MODELING_MAPPING_NAMES = OrderedDict(
    [
        ("deit", "DeiTForMaskedImageModeling"),
        ("swin", "SwinForMaskedImageModeling"),
        ("vit", "ViTForMaskedImageModeling"),
    ]
)


MODEL_FOR_CAUSAL_IMAGE_MODELING_MAPPING_NAMES = OrderedDict(
    # Model for Causal Image Modeling mapping
    [
        ("imagegpt", "ImageGPTForCausalImageModeling"),
    ]
)

MODEL_FOR_IMAGE_CLASSIFICATION_MAPPING_NAMES = OrderedDict(
    [
        # Model for Image Classification mapping
        ("beit", "BeitForImageClassification"),
        ("convnext", "ConvNextForImageClassification"),
        ("data2vec-vision", "Data2VecVisionForImageClassification"),
        ("deit", ("DeiTForImageClassification", "DeiTForImageClassificationWithTeacher")),
        ("imagegpt", "ImageGPTForImageClassification"),
        (
            "perceiver",
            (
                "PerceiverForImageClassificationLearned",
                "PerceiverForImageClassificationFourier",
                "PerceiverForImageClassificationConvProcessing",
            ),
        ),
        ("poolformer", "PoolFormerForImageClassification"),
        ("regnet", "RegNetForImageClassification"),
        ("resnet", "ResNetForImageClassification"),
        ("segformer", "SegformerForImageClassification"),
        ("swin", "SwinForImageClassification"),
        ("van", "VanForImageClassification"),
        ("vit", "ViTForImageClassification"),
    ]
)

MODEL_FOR_IMAGE_SEGMENTATION_MAPPING_NAMES = OrderedDict(
    [
        # Do not add new models here, this class will be deprecated in the future.
        # Model for Image Segmentation mapping
        ("detr", "DetrForSegmentation"),
    ]
)

MODEL_FOR_SEMANTIC_SEGMENTATION_MAPPING_NAMES = OrderedDict(
    [
        # Model for Semantic Segmentation mapping
        ("beit", "BeitForSemanticSegmentation"),
        ("data2vec-vision", "Data2VecVisionForSemanticSegmentation"),
        ("dpt", "DPTForSemanticSegmentation"),
        ("segformer", "SegformerForSemanticSegmentation"),
    ]
)

MODEL_FOR_INSTANCE_SEGMENTATION_MAPPING_NAMES = OrderedDict(
    [
        # Model for Instance Segmentation mapping
        ("maskformer", "MaskFormerForInstanceSegmentation"),
    ]
)

MODEL_FOR_VISION_2_SEQ_MAPPING_NAMES = OrderedDict(
    [
        ("vision-encoder-decoder", "VisionEncoderDecoderModel"),
    ]
)

MODEL_FOR_MASKED_LM_MAPPING_NAMES = OrderedDict(
    [
        # Model for Masked LM mapping
<<<<<<< HEAD
        ("yoso", "YosoForMaskedLM"),
        ("nystromformer", "NystromformerForMaskedLM"),
        ("perceiver", "PerceiverForMaskedLM"),
        ("qdqbert", "QDQBertForMaskedLM"),
        ("fnet", "FNetForMaskedLM"),
        ("rembert", "RemBertForMaskedLM"),
        ("roformer", "RoFormerForMaskedLM"),
        ("big_bird", "BigBirdForMaskedLM"),
        ("wav2vec2", "Wav2Vec2ForMaskedLM"),
        ("emformer", "EmformerForMaskedLM"),
        ("convbert", "ConvBertForMaskedLM"),
        ("layoutlm", "LayoutLMForMaskedLM"),
        ("distilbert", "DistilBertForMaskedLM"),
=======
>>>>>>> 349f1c85
        ("albert", "AlbertForMaskedLM"),
        ("bart", "BartForConditionalGeneration"),
        ("bert", "BertForMaskedLM"),
        ("big_bird", "BigBirdForMaskedLM"),
        ("camembert", "CamembertForMaskedLM"),
        ("convbert", "ConvBertForMaskedLM"),
        ("data2vec-text", "Data2VecTextForMaskedLM"),
        ("deberta", "DebertaForMaskedLM"),
        ("deberta-v2", "DebertaV2ForMaskedLM"),
        ("distilbert", "DistilBertForMaskedLM"),
        ("electra", "ElectraForMaskedLM"),
        ("flaubert", "FlaubertWithLMHeadModel"),
        ("fnet", "FNetForMaskedLM"),
        ("funnel", "FunnelForMaskedLM"),
        ("ibert", "IBertForMaskedLM"),
        ("layoutlm", "LayoutLMForMaskedLM"),
        ("longformer", "LongformerForMaskedLM"),
        ("mbart", "MBartForConditionalGeneration"),
        ("megatron-bert", "MegatronBertForMaskedLM"),
        ("mobilebert", "MobileBertForMaskedLM"),
        ("mpnet", "MPNetForMaskedLM"),
        ("nystromformer", "NystromformerForMaskedLM"),
        ("perceiver", "PerceiverForMaskedLM"),
        ("qdqbert", "QDQBertForMaskedLM"),
        ("reformer", "ReformerForMaskedLM"),
        ("rembert", "RemBertForMaskedLM"),
        ("roberta", "RobertaForMaskedLM"),
        ("roformer", "RoFormerForMaskedLM"),
        ("squeezebert", "SqueezeBertForMaskedLM"),
        ("tapas", "TapasForMaskedLM"),
        ("wav2vec2", "Wav2Vec2ForMaskedLM"),
        ("xlm", "XLMWithLMHeadModel"),
        ("xlm-roberta", "XLMRobertaForMaskedLM"),
        ("xlm-roberta-xl", "XLMRobertaXLForMaskedLM"),
        ("yoso", "YosoForMaskedLM"),
    ]
)

MODEL_FOR_OBJECT_DETECTION_MAPPING_NAMES = OrderedDict(
    [
        # Model for Object Detection mapping
        ("detr", "DetrForObjectDetection"),
        ("yolos", "YolosForObjectDetection"),
    ]
)

MODEL_FOR_SEQ_TO_SEQ_CAUSAL_LM_MAPPING_NAMES = OrderedDict(
    [
        # Model for Seq2Seq Causal LM mapping
        ("bart", "BartForConditionalGeneration"),
        ("bigbird_pegasus", "BigBirdPegasusForConditionalGeneration"),
        ("blenderbot", "BlenderbotForConditionalGeneration"),
        ("blenderbot-small", "BlenderbotSmallForConditionalGeneration"),
        ("encoder-decoder", "EncoderDecoderModel"),
        ("fsmt", "FSMTForConditionalGeneration"),
        ("led", "LEDForConditionalGeneration"),
        ("m2m_100", "M2M100ForConditionalGeneration"),
        ("marian", "MarianMTModel"),
        ("mbart", "MBartForConditionalGeneration"),
        ("mt5", "MT5ForConditionalGeneration"),
        ("pegasus", "PegasusForConditionalGeneration"),
        ("plbart", "PLBartForConditionalGeneration"),
        ("prophetnet", "ProphetNetForConditionalGeneration"),
        ("t5", "T5ForConditionalGeneration"),
        ("xlm-prophetnet", "XLMProphetNetForConditionalGeneration"),
    ]
)

MODEL_FOR_SPEECH_SEQ_2_SEQ_MAPPING_NAMES = OrderedDict(
    [
        ("speech-encoder-decoder", "SpeechEncoderDecoderModel"),
        ("speech_to_text", "Speech2TextForConditionalGeneration"),
    ]
)

MODEL_FOR_SEQUENCE_CLASSIFICATION_MAPPING_NAMES = OrderedDict(
    [
        # Model for Sequence Classification mapping
        ("albert", "AlbertForSequenceClassification"),
        ("bart", "BartForSequenceClassification"),
        ("bert", "BertForSequenceClassification"),
        ("big_bird", "BigBirdForSequenceClassification"),
        ("bigbird_pegasus", "BigBirdPegasusForSequenceClassification"),
        ("camembert", "CamembertForSequenceClassification"),
        ("canine", "CanineForSequenceClassification"),
        ("convbert", "ConvBertForSequenceClassification"),
        ("ctrl", "CTRLForSequenceClassification"),
        ("data2vec-text", "Data2VecTextForSequenceClassification"),
        ("deberta", "DebertaForSequenceClassification"),
        ("deberta-v2", "DebertaV2ForSequenceClassification"),
        ("distilbert", "DistilBertForSequenceClassification"),
        ("electra", "ElectraForSequenceClassification"),
        ("flaubert", "FlaubertForSequenceClassification"),
        ("fnet", "FNetForSequenceClassification"),
        ("funnel", "FunnelForSequenceClassification"),
        ("gpt2", "GPT2ForSequenceClassification"),
        ("gpt_neo", "GPTNeoForSequenceClassification"),
        ("gptj", "GPTJForSequenceClassification"),
        ("ibert", "IBertForSequenceClassification"),
        ("layoutlm", "LayoutLMForSequenceClassification"),
        ("layoutlmv2", "LayoutLMv2ForSequenceClassification"),
        ("led", "LEDForSequenceClassification"),
        ("longformer", "LongformerForSequenceClassification"),
        ("mbart", "MBartForSequenceClassification"),
        ("megatron-bert", "MegatronBertForSequenceClassification"),
        ("mobilebert", "MobileBertForSequenceClassification"),
        ("mpnet", "MPNetForSequenceClassification"),
        ("nystromformer", "NystromformerForSequenceClassification"),
        ("openai-gpt", "OpenAIGPTForSequenceClassification"),
        ("perceiver", "PerceiverForSequenceClassification"),
        ("plbart", "PLBartForSequenceClassification"),
        ("qdqbert", "QDQBertForSequenceClassification"),
        ("reformer", "ReformerForSequenceClassification"),
        ("rembert", "RemBertForSequenceClassification"),
        ("roberta", "RobertaForSequenceClassification"),
        ("roformer", "RoFormerForSequenceClassification"),
        ("squeezebert", "SqueezeBertForSequenceClassification"),
        ("tapas", "TapasForSequenceClassification"),
        ("transfo-xl", "TransfoXLForSequenceClassification"),
        ("xlm", "XLMForSequenceClassification"),
        ("xlm-roberta", "XLMRobertaForSequenceClassification"),
        ("xlm-roberta-xl", "XLMRobertaXLForSequenceClassification"),
        ("xlnet", "XLNetForSequenceClassification"),
        ("yoso", "YosoForSequenceClassification"),
    ]
)

MODEL_FOR_QUESTION_ANSWERING_MAPPING_NAMES = OrderedDict(
    [
        # Model for Question Answering mapping
        ("albert", "AlbertForQuestionAnswering"),
        ("bart", "BartForQuestionAnswering"),
        ("bert", "BertForQuestionAnswering"),
        ("big_bird", "BigBirdForQuestionAnswering"),
        ("bigbird_pegasus", "BigBirdPegasusForQuestionAnswering"),
        ("camembert", "CamembertForQuestionAnswering"),
        ("canine", "CanineForQuestionAnswering"),
        ("convbert", "ConvBertForQuestionAnswering"),
        ("data2vec-text", "Data2VecTextForQuestionAnswering"),
        ("deberta", "DebertaForQuestionAnswering"),
        ("deberta-v2", "DebertaV2ForQuestionAnswering"),
        ("distilbert", "DistilBertForQuestionAnswering"),
        ("electra", "ElectraForQuestionAnswering"),
        ("flaubert", "FlaubertForQuestionAnsweringSimple"),
        ("fnet", "FNetForQuestionAnswering"),
        ("funnel", "FunnelForQuestionAnswering"),
        ("gptj", "GPTJForQuestionAnswering"),
        ("ibert", "IBertForQuestionAnswering"),
        ("layoutlmv2", "LayoutLMv2ForQuestionAnswering"),
        ("led", "LEDForQuestionAnswering"),
        ("longformer", "LongformerForQuestionAnswering"),
        ("lxmert", "LxmertForQuestionAnswering"),
        ("mbart", "MBartForQuestionAnswering"),
        ("megatron-bert", "MegatronBertForQuestionAnswering"),
        ("mobilebert", "MobileBertForQuestionAnswering"),
        ("mpnet", "MPNetForQuestionAnswering"),
        ("nystromformer", "NystromformerForQuestionAnswering"),
        ("qdqbert", "QDQBertForQuestionAnswering"),
        ("reformer", "ReformerForQuestionAnswering"),
        ("rembert", "RemBertForQuestionAnswering"),
        ("roberta", "RobertaForQuestionAnswering"),
        ("roformer", "RoFormerForQuestionAnswering"),
        ("splinter", "SplinterForQuestionAnswering"),
        ("squeezebert", "SqueezeBertForQuestionAnswering"),
        ("xlm", "XLMForQuestionAnsweringSimple"),
        ("xlm-roberta", "XLMRobertaForQuestionAnswering"),
        ("xlm-roberta-xl", "XLMRobertaXLForQuestionAnswering"),
        ("xlnet", "XLNetForQuestionAnsweringSimple"),
        ("yoso", "YosoForQuestionAnswering"),
    ]
)

MODEL_FOR_TABLE_QUESTION_ANSWERING_MAPPING_NAMES = OrderedDict(
    [
        # Model for Table Question Answering mapping
        ("tapas", "TapasForQuestionAnswering"),
    ]
)

MODEL_FOR_TOKEN_CLASSIFICATION_MAPPING_NAMES = OrderedDict(
    [
        # Model for Token Classification mapping
        ("albert", "AlbertForTokenClassification"),
        ("bert", "BertForTokenClassification"),
        ("big_bird", "BigBirdForTokenClassification"),
        ("camembert", "CamembertForTokenClassification"),
        ("canine", "CanineForTokenClassification"),
        ("convbert", "ConvBertForTokenClassification"),
        ("data2vec-text", "Data2VecTextForTokenClassification"),
        ("deberta", "DebertaForTokenClassification"),
        ("deberta-v2", "DebertaV2ForTokenClassification"),
        ("distilbert", "DistilBertForTokenClassification"),
        ("electra", "ElectraForTokenClassification"),
        ("flaubert", "FlaubertForTokenClassification"),
        ("fnet", "FNetForTokenClassification"),
        ("funnel", "FunnelForTokenClassification"),
        ("gpt2", "GPT2ForTokenClassification"),
        ("ibert", "IBertForTokenClassification"),
        ("layoutlm", "LayoutLMForTokenClassification"),
        ("layoutlmv2", "LayoutLMv2ForTokenClassification"),
        ("longformer", "LongformerForTokenClassification"),
        ("megatron-bert", "MegatronBertForTokenClassification"),
        ("mobilebert", "MobileBertForTokenClassification"),
        ("mpnet", "MPNetForTokenClassification"),
        ("nystromformer", "NystromformerForTokenClassification"),
        ("qdqbert", "QDQBertForTokenClassification"),
        ("rembert", "RemBertForTokenClassification"),
        ("roberta", "RobertaForTokenClassification"),
        ("roformer", "RoFormerForTokenClassification"),
        ("squeezebert", "SqueezeBertForTokenClassification"),
        ("xlm", "XLMForTokenClassification"),
        ("xlm-roberta", "XLMRobertaForTokenClassification"),
        ("xlm-roberta-xl", "XLMRobertaXLForTokenClassification"),
        ("xlnet", "XLNetForTokenClassification"),
        ("yoso", "YosoForTokenClassification"),
    ]
)

MODEL_FOR_MULTIPLE_CHOICE_MAPPING_NAMES = OrderedDict(
    [
        # Model for Multiple Choice mapping
        ("albert", "AlbertForMultipleChoice"),
        ("bert", "BertForMultipleChoice"),
        ("big_bird", "BigBirdForMultipleChoice"),
        ("camembert", "CamembertForMultipleChoice"),
        ("canine", "CanineForMultipleChoice"),
        ("convbert", "ConvBertForMultipleChoice"),
        ("data2vec-text", "Data2VecTextForMultipleChoice"),
        ("deberta-v2", "DebertaV2ForMultipleChoice"),
        ("distilbert", "DistilBertForMultipleChoice"),
        ("electra", "ElectraForMultipleChoice"),
        ("flaubert", "FlaubertForMultipleChoice"),
        ("fnet", "FNetForMultipleChoice"),
        ("funnel", "FunnelForMultipleChoice"),
        ("ibert", "IBertForMultipleChoice"),
        ("longformer", "LongformerForMultipleChoice"),
        ("megatron-bert", "MegatronBertForMultipleChoice"),
        ("mobilebert", "MobileBertForMultipleChoice"),
        ("mpnet", "MPNetForMultipleChoice"),
        ("nystromformer", "NystromformerForMultipleChoice"),
        ("qdqbert", "QDQBertForMultipleChoice"),
        ("rembert", "RemBertForMultipleChoice"),
        ("roberta", "RobertaForMultipleChoice"),
        ("roformer", "RoFormerForMultipleChoice"),
        ("squeezebert", "SqueezeBertForMultipleChoice"),
        ("xlm", "XLMForMultipleChoice"),
        ("xlm-roberta", "XLMRobertaForMultipleChoice"),
        ("xlm-roberta-xl", "XLMRobertaXLForMultipleChoice"),
        ("xlnet", "XLNetForMultipleChoice"),
        ("yoso", "YosoForMultipleChoice"),
    ]
)

MODEL_FOR_NEXT_SENTENCE_PREDICTION_MAPPING_NAMES = OrderedDict(
    [
        ("bert", "BertForNextSentencePrediction"),
        ("fnet", "FNetForNextSentencePrediction"),
        ("megatron-bert", "MegatronBertForNextSentencePrediction"),
        ("mobilebert", "MobileBertForNextSentencePrediction"),
        ("qdqbert", "QDQBertForNextSentencePrediction"),
    ]
)

MODEL_FOR_AUDIO_CLASSIFICATION_MAPPING_NAMES = OrderedDict(
    [
        # Model for Audio Classification mapping
<<<<<<< HEAD
        ("wav2vec2", "Wav2Vec2ForSequenceClassification"),
        ("emformer", "EmformerForSequenceClassification"),
        ("unispeech-sat", "UniSpeechSatForSequenceClassification"),
        ("unispeech", "UniSpeechForSequenceClassification"),
=======
        ("data2vec-audio", "Data2VecAudioForSequenceClassification"),
>>>>>>> 349f1c85
        ("hubert", "HubertForSequenceClassification"),
        ("sew", "SEWForSequenceClassification"),
        ("sew-d", "SEWDForSequenceClassification"),
        ("unispeech", "UniSpeechForSequenceClassification"),
        ("unispeech-sat", "UniSpeechSatForSequenceClassification"),
        ("wav2vec2", "Wav2Vec2ForSequenceClassification"),
        ("wav2vec2-conformer", "Wav2Vec2ConformerForSequenceClassification"),
        ("wavlm", "WavLMForSequenceClassification"),
    ]
)

MODEL_FOR_CTC_MAPPING_NAMES = OrderedDict(
    [
        # Model for Connectionist temporal classification (CTC) mapping
<<<<<<< HEAD
        ("wav2vec2", "Wav2Vec2ForCTC"),
        ("emformer", "EmformerForRNNT"),
        ("unispeech-sat", "UniSpeechSatForCTC"),
        ("unispeech", "UniSpeechForCTC"),
=======
        ("data2vec-audio", "Data2VecAudioForCTC"),
>>>>>>> 349f1c85
        ("hubert", "HubertForCTC"),
        ("sew", "SEWForCTC"),
        ("sew-d", "SEWDForCTC"),
        ("unispeech", "UniSpeechForCTC"),
        ("unispeech-sat", "UniSpeechSatForCTC"),
        ("wav2vec2", "Wav2Vec2ForCTC"),
        ("wav2vec2-conformer", "Wav2Vec2ConformerForCTC"),
        ("wavlm", "WavLMForCTC"),
    ]
)

MODEL_FOR_AUDIO_FRAME_CLASSIFICATION_MAPPING_NAMES = OrderedDict(
    [
        # Model for Audio Classification mapping
<<<<<<< HEAD
        ("wav2vec2", "Wav2Vec2ForAudioFrameClassification"),
        ("emformer", "EmformerForAudioFrameClassification"),
=======
        ("data2vec-audio", "Data2VecAudioForAudioFrameClassification"),
>>>>>>> 349f1c85
        ("unispeech-sat", "UniSpeechSatForAudioFrameClassification"),
        ("wav2vec2", "Wav2Vec2ForAudioFrameClassification"),
        ("wav2vec2-conformer", "Wav2Vec2ConformerForAudioFrameClassification"),
        ("wavlm", "WavLMForAudioFrameClassification"),
    ]
)

MODEL_FOR_AUDIO_XVECTOR_MAPPING_NAMES = OrderedDict(
    [
        # Model for Audio Classification mapping
<<<<<<< HEAD
        ("wav2vec2", "Wav2Vec2ForXVector"),
        ("emformer", "EmformerForXVector"),
=======
        ("data2vec-audio", "Data2VecAudioForXVector"),
>>>>>>> 349f1c85
        ("unispeech-sat", "UniSpeechSatForXVector"),
        ("wav2vec2", "Wav2Vec2ForXVector"),
        ("wav2vec2-conformer", "Wav2Vec2ConformerForXVector"),
        ("wavlm", "WavLMForXVector"),
    ]
)

MODEL_MAPPING = _LazyAutoMapping(CONFIG_MAPPING_NAMES, MODEL_MAPPING_NAMES)
MODEL_FOR_PRETRAINING_MAPPING = _LazyAutoMapping(CONFIG_MAPPING_NAMES, MODEL_FOR_PRETRAINING_MAPPING_NAMES)
MODEL_WITH_LM_HEAD_MAPPING = _LazyAutoMapping(CONFIG_MAPPING_NAMES, MODEL_WITH_LM_HEAD_MAPPING_NAMES)
MODEL_FOR_CAUSAL_LM_MAPPING = _LazyAutoMapping(CONFIG_MAPPING_NAMES, MODEL_FOR_CAUSAL_LM_MAPPING_NAMES)
MODEL_FOR_CAUSAL_IMAGE_MODELING_MAPPING = _LazyAutoMapping(
    CONFIG_MAPPING_NAMES, MODEL_FOR_CAUSAL_IMAGE_MODELING_MAPPING_NAMES
)
MODEL_FOR_IMAGE_CLASSIFICATION_MAPPING = _LazyAutoMapping(
    CONFIG_MAPPING_NAMES, MODEL_FOR_IMAGE_CLASSIFICATION_MAPPING_NAMES
)
MODEL_FOR_IMAGE_SEGMENTATION_MAPPING = _LazyAutoMapping(
    CONFIG_MAPPING_NAMES, MODEL_FOR_IMAGE_SEGMENTATION_MAPPING_NAMES
)
MODEL_FOR_SEMANTIC_SEGMENTATION_MAPPING = _LazyAutoMapping(
    CONFIG_MAPPING_NAMES, MODEL_FOR_SEMANTIC_SEGMENTATION_MAPPING_NAMES
)
MODEL_FOR_INSTANCE_SEGMENTATION_MAPPING = _LazyAutoMapping(
    CONFIG_MAPPING_NAMES, MODEL_FOR_INSTANCE_SEGMENTATION_MAPPING_NAMES
)
MODEL_FOR_VISION_2_SEQ_MAPPING = _LazyAutoMapping(CONFIG_MAPPING_NAMES, MODEL_FOR_VISION_2_SEQ_MAPPING_NAMES)
MODEL_FOR_MASKED_LM_MAPPING = _LazyAutoMapping(CONFIG_MAPPING_NAMES, MODEL_FOR_MASKED_LM_MAPPING_NAMES)
MODEL_FOR_MASKED_IMAGE_MODELING_MAPPING = _LazyAutoMapping(
    CONFIG_MAPPING_NAMES, MODEL_FOR_MASKED_IMAGE_MODELING_MAPPING_NAMES
)
MODEL_FOR_OBJECT_DETECTION_MAPPING = _LazyAutoMapping(CONFIG_MAPPING_NAMES, MODEL_FOR_OBJECT_DETECTION_MAPPING_NAMES)
MODEL_FOR_SEQ_TO_SEQ_CAUSAL_LM_MAPPING = _LazyAutoMapping(
    CONFIG_MAPPING_NAMES, MODEL_FOR_SEQ_TO_SEQ_CAUSAL_LM_MAPPING_NAMES
)
MODEL_FOR_SEQUENCE_CLASSIFICATION_MAPPING = _LazyAutoMapping(
    CONFIG_MAPPING_NAMES, MODEL_FOR_SEQUENCE_CLASSIFICATION_MAPPING_NAMES
)
MODEL_FOR_QUESTION_ANSWERING_MAPPING = _LazyAutoMapping(
    CONFIG_MAPPING_NAMES, MODEL_FOR_QUESTION_ANSWERING_MAPPING_NAMES
)
MODEL_FOR_TABLE_QUESTION_ANSWERING_MAPPING = _LazyAutoMapping(
    CONFIG_MAPPING_NAMES, MODEL_FOR_TABLE_QUESTION_ANSWERING_MAPPING_NAMES
)
MODEL_FOR_TOKEN_CLASSIFICATION_MAPPING = _LazyAutoMapping(
    CONFIG_MAPPING_NAMES, MODEL_FOR_TOKEN_CLASSIFICATION_MAPPING_NAMES
)
MODEL_FOR_MULTIPLE_CHOICE_MAPPING = _LazyAutoMapping(CONFIG_MAPPING_NAMES, MODEL_FOR_MULTIPLE_CHOICE_MAPPING_NAMES)
MODEL_FOR_NEXT_SENTENCE_PREDICTION_MAPPING = _LazyAutoMapping(
    CONFIG_MAPPING_NAMES, MODEL_FOR_NEXT_SENTENCE_PREDICTION_MAPPING_NAMES
)
MODEL_FOR_AUDIO_CLASSIFICATION_MAPPING = _LazyAutoMapping(
    CONFIG_MAPPING_NAMES, MODEL_FOR_AUDIO_CLASSIFICATION_MAPPING_NAMES
)
MODEL_FOR_CTC_MAPPING = _LazyAutoMapping(CONFIG_MAPPING_NAMES, MODEL_FOR_CTC_MAPPING_NAMES)
MODEL_FOR_SPEECH_SEQ_2_SEQ_MAPPING = _LazyAutoMapping(CONFIG_MAPPING_NAMES, MODEL_FOR_SPEECH_SEQ_2_SEQ_MAPPING_NAMES)
MODEL_FOR_AUDIO_FRAME_CLASSIFICATION_MAPPING = _LazyAutoMapping(
    CONFIG_MAPPING_NAMES, MODEL_FOR_AUDIO_FRAME_CLASSIFICATION_MAPPING_NAMES
)
MODEL_FOR_AUDIO_XVECTOR_MAPPING = _LazyAutoMapping(CONFIG_MAPPING_NAMES, MODEL_FOR_AUDIO_XVECTOR_MAPPING_NAMES)


class AutoModel(_BaseAutoModelClass):
    _model_mapping = MODEL_MAPPING


AutoModel = auto_class_update(AutoModel)


class AutoModelForPreTraining(_BaseAutoModelClass):
    _model_mapping = MODEL_FOR_PRETRAINING_MAPPING


AutoModelForPreTraining = auto_class_update(AutoModelForPreTraining, head_doc="pretraining")


# Private on purpose, the public class will add the deprecation warnings.
class _AutoModelWithLMHead(_BaseAutoModelClass):
    _model_mapping = MODEL_WITH_LM_HEAD_MAPPING


_AutoModelWithLMHead = auto_class_update(_AutoModelWithLMHead, head_doc="language modeling")


class AutoModelForCausalLM(_BaseAutoModelClass):
    _model_mapping = MODEL_FOR_CAUSAL_LM_MAPPING


AutoModelForCausalLM = auto_class_update(AutoModelForCausalLM, head_doc="causal language modeling")


class AutoModelForMaskedLM(_BaseAutoModelClass):
    _model_mapping = MODEL_FOR_MASKED_LM_MAPPING


AutoModelForMaskedLM = auto_class_update(AutoModelForMaskedLM, head_doc="masked language modeling")


class AutoModelForSeq2SeqLM(_BaseAutoModelClass):
    _model_mapping = MODEL_FOR_SEQ_TO_SEQ_CAUSAL_LM_MAPPING


AutoModelForSeq2SeqLM = auto_class_update(
    AutoModelForSeq2SeqLM, head_doc="sequence-to-sequence language modeling", checkpoint_for_example="t5-base"
)


class AutoModelForSequenceClassification(_BaseAutoModelClass):
    _model_mapping = MODEL_FOR_SEQUENCE_CLASSIFICATION_MAPPING


AutoModelForSequenceClassification = auto_class_update(
    AutoModelForSequenceClassification, head_doc="sequence classification"
)


class AutoModelForQuestionAnswering(_BaseAutoModelClass):
    _model_mapping = MODEL_FOR_QUESTION_ANSWERING_MAPPING


AutoModelForQuestionAnswering = auto_class_update(AutoModelForQuestionAnswering, head_doc="question answering")


class AutoModelForTableQuestionAnswering(_BaseAutoModelClass):
    _model_mapping = MODEL_FOR_TABLE_QUESTION_ANSWERING_MAPPING


AutoModelForTableQuestionAnswering = auto_class_update(
    AutoModelForTableQuestionAnswering,
    head_doc="table question answering",
    checkpoint_for_example="google/tapas-base-finetuned-wtq",
)


class AutoModelForTokenClassification(_BaseAutoModelClass):
    _model_mapping = MODEL_FOR_TOKEN_CLASSIFICATION_MAPPING


AutoModelForTokenClassification = auto_class_update(AutoModelForTokenClassification, head_doc="token classification")


class AutoModelForMultipleChoice(_BaseAutoModelClass):
    _model_mapping = MODEL_FOR_MULTIPLE_CHOICE_MAPPING


AutoModelForMultipleChoice = auto_class_update(AutoModelForMultipleChoice, head_doc="multiple choice")


class AutoModelForNextSentencePrediction(_BaseAutoModelClass):
    _model_mapping = MODEL_FOR_NEXT_SENTENCE_PREDICTION_MAPPING


AutoModelForNextSentencePrediction = auto_class_update(
    AutoModelForNextSentencePrediction, head_doc="next sentence prediction"
)


class AutoModelForImageClassification(_BaseAutoModelClass):
    _model_mapping = MODEL_FOR_IMAGE_CLASSIFICATION_MAPPING


AutoModelForImageClassification = auto_class_update(AutoModelForImageClassification, head_doc="image classification")


class AutoModelForImageSegmentation(_BaseAutoModelClass):
    _model_mapping = MODEL_FOR_IMAGE_SEGMENTATION_MAPPING


AutoModelForImageSegmentation = auto_class_update(AutoModelForImageSegmentation, head_doc="image segmentation")


class AutoModelForSemanticSegmentation(_BaseAutoModelClass):
    _model_mapping = MODEL_FOR_SEMANTIC_SEGMENTATION_MAPPING


AutoModelForSemanticSegmentation = auto_class_update(
    AutoModelForSemanticSegmentation, head_doc="semantic segmentation"
)


class AutoModelForInstanceSegmentation(_BaseAutoModelClass):
    _model_mapping = MODEL_FOR_INSTANCE_SEGMENTATION_MAPPING


AutoModelForInstanceSegmentation = auto_class_update(
    AutoModelForInstanceSegmentation, head_doc="instance segmentation"
)


class AutoModelForObjectDetection(_BaseAutoModelClass):
    _model_mapping = MODEL_FOR_OBJECT_DETECTION_MAPPING


AutoModelForObjectDetection = auto_class_update(AutoModelForObjectDetection, head_doc="object detection")


class AutoModelForVision2Seq(_BaseAutoModelClass):
    _model_mapping = MODEL_FOR_VISION_2_SEQ_MAPPING


AutoModelForVision2Seq = auto_class_update(AutoModelForVision2Seq, head_doc="vision-to-text modeling")


class AutoModelForAudioClassification(_BaseAutoModelClass):
    _model_mapping = MODEL_FOR_AUDIO_CLASSIFICATION_MAPPING


AutoModelForAudioClassification = auto_class_update(AutoModelForAudioClassification, head_doc="audio classification")


class AutoModelForCTC(_BaseAutoModelClass):
    _model_mapping = MODEL_FOR_CTC_MAPPING


AutoModelForCTC = auto_class_update(AutoModelForCTC, head_doc="connectionist temporal classification")


class AutoModelForSpeechSeq2Seq(_BaseAutoModelClass):
    _model_mapping = MODEL_FOR_SPEECH_SEQ_2_SEQ_MAPPING


AutoModelForSpeechSeq2Seq = auto_class_update(
    AutoModelForSpeechSeq2Seq, head_doc="sequence-to-sequence speech-to-text modeling"
)


class AutoModelForAudioFrameClassification(_BaseAutoModelClass):
    _model_mapping = MODEL_FOR_AUDIO_FRAME_CLASSIFICATION_MAPPING


AutoModelForAudioFrameClassification = auto_class_update(
    AutoModelForAudioFrameClassification, head_doc="audio frame (token) classification"
)


class AutoModelForAudioXVector(_BaseAutoModelClass):
    _model_mapping = MODEL_FOR_AUDIO_XVECTOR_MAPPING


AutoModelForAudioXVector = auto_class_update(AutoModelForAudioXVector, head_doc="audio retrieval via x-vector")


class AutoModelForMaskedImageModeling(_BaseAutoModelClass):
    _model_mapping = MODEL_FOR_MASKED_IMAGE_MODELING_MAPPING


AutoModelForMaskedImageModeling = auto_class_update(AutoModelForMaskedImageModeling, head_doc="masked image modeling")


class AutoModelWithLMHead(_AutoModelWithLMHead):
    @classmethod
    def from_config(cls, config):
        warnings.warn(
            "The class `AutoModelWithLMHead` is deprecated and will be removed in a future version. Please use "
            "`AutoModelForCausalLM` for causal language models, `AutoModelForMaskedLM` for masked language models and "
            "`AutoModelForSeq2SeqLM` for encoder-decoder models.",
            FutureWarning,
        )
        return super().from_config(config)

    @classmethod
    def from_pretrained(cls, pretrained_model_name_or_path, *model_args, **kwargs):
        warnings.warn(
            "The class `AutoModelWithLMHead` is deprecated and will be removed in a future version. Please use "
            "`AutoModelForCausalLM` for causal language models, `AutoModelForMaskedLM` for masked language models and "
            "`AutoModelForSeq2SeqLM` for encoder-decoder models.",
            FutureWarning,
        )
        return super().from_pretrained(pretrained_model_name_or_path, *model_args, **kwargs)<|MERGE_RESOLUTION|>--- conflicted
+++ resolved
@@ -65,18 +65,7 @@
         ("glpn", "GLPNModel"),
         ("gpt2", "GPT2Model"),
         ("gpt_neo", "GPTNeoModel"),
-<<<<<<< HEAD
-        ("big_bird", "BigBirdModel"),
-        ("speech_to_text", "Speech2TextModel"),
-        ("vit", "ViTModel"),
-        ("wav2vec2", "Wav2Vec2Model"),
-        ("emformer", "EmformerModel"),
-        ("unispeech-sat", "UniSpeechSatModel"),
-        ("wavlm", "WavLMModel"),
-        ("unispeech", "UniSpeechModel"),
-=======
         ("gptj", "GPTJModel"),
->>>>>>> 349f1c85
         ("hubert", "HubertModel"),
         ("ibert", "IBertModel"),
         ("imagegpt", "ImageGPTModel"),
@@ -175,16 +164,7 @@
         ("squeezebert", "SqueezeBertForMaskedLM"),
         ("t5", "T5ForConditionalGeneration"),
         ("tapas", "TapasForMaskedLM"),
-<<<<<<< HEAD
-        ("ibert", "IBertForMaskedLM"),
-        ("deberta", "DebertaForMaskedLM"),
-        ("deberta-v2", "DebertaV2ForMaskedLM"),
-        ("wav2vec2", "Wav2Vec2ForPreTraining"),
-        ("emformer", "EmformerForPreTraining"),
-        ("unispeech-sat", "UniSpeechSatForPreTraining"),
-=======
         ("transfo-xl", "TransfoXLLMHeadModel"),
->>>>>>> 349f1c85
         ("unispeech", "UniSpeechForPreTraining"),
         ("unispeech-sat", "UniSpeechSatForPreTraining"),
         ("visual_bert", "VisualBertForPreTraining"),
@@ -201,30 +181,6 @@
 MODEL_WITH_LM_HEAD_MAPPING_NAMES = OrderedDict(
     [
         # Model with LM heads mapping
-<<<<<<< HEAD
-        ("yoso", "YosoForMaskedLM"),
-        ("nystromformer", "NystromformerForMaskedLM"),
-        ("plbart", "PLBartForConditionalGeneration"),
-        ("qdqbert", "QDQBertForMaskedLM"),
-        ("fnet", "FNetForMaskedLM"),
-        ("gptj", "GPTJForCausalLM"),
-        ("rembert", "RemBertForMaskedLM"),
-        ("roformer", "RoFormerForMaskedLM"),
-        ("bigbird_pegasus", "BigBirdPegasusForConditionalGeneration"),
-        ("gpt_neo", "GPTNeoForCausalLM"),
-        ("big_bird", "BigBirdForMaskedLM"),
-        ("speech_to_text", "Speech2TextForConditionalGeneration"),
-        ("wav2vec2", "Wav2Vec2ForMaskedLM"),
-        ("emformer", "EmformerForMaskedLM"),
-        ("m2m_100", "M2M100ForConditionalGeneration"),
-        ("convbert", "ConvBertForMaskedLM"),
-        ("led", "LEDForConditionalGeneration"),
-        ("blenderbot-small", "BlenderbotSmallForConditionalGeneration"),
-        ("layoutlm", "LayoutLMForMaskedLM"),
-        ("t5", "T5ForConditionalGeneration"),
-        ("distilbert", "DistilBertForMaskedLM"),
-=======
->>>>>>> 349f1c85
         ("albert", "AlbertForMaskedLM"),
         ("bart", "BartForConditionalGeneration"),
         ("bert", "BertForMaskedLM"),
@@ -396,22 +352,6 @@
 MODEL_FOR_MASKED_LM_MAPPING_NAMES = OrderedDict(
     [
         # Model for Masked LM mapping
-<<<<<<< HEAD
-        ("yoso", "YosoForMaskedLM"),
-        ("nystromformer", "NystromformerForMaskedLM"),
-        ("perceiver", "PerceiverForMaskedLM"),
-        ("qdqbert", "QDQBertForMaskedLM"),
-        ("fnet", "FNetForMaskedLM"),
-        ("rembert", "RemBertForMaskedLM"),
-        ("roformer", "RoFormerForMaskedLM"),
-        ("big_bird", "BigBirdForMaskedLM"),
-        ("wav2vec2", "Wav2Vec2ForMaskedLM"),
-        ("emformer", "EmformerForMaskedLM"),
-        ("convbert", "ConvBertForMaskedLM"),
-        ("layoutlm", "LayoutLMForMaskedLM"),
-        ("distilbert", "DistilBertForMaskedLM"),
-=======
->>>>>>> 349f1c85
         ("albert", "AlbertForMaskedLM"),
         ("bart", "BartForConditionalGeneration"),
         ("bert", "BertForMaskedLM"),
@@ -678,14 +618,7 @@
 MODEL_FOR_AUDIO_CLASSIFICATION_MAPPING_NAMES = OrderedDict(
     [
         # Model for Audio Classification mapping
-<<<<<<< HEAD
-        ("wav2vec2", "Wav2Vec2ForSequenceClassification"),
-        ("emformer", "EmformerForSequenceClassification"),
-        ("unispeech-sat", "UniSpeechSatForSequenceClassification"),
-        ("unispeech", "UniSpeechForSequenceClassification"),
-=======
         ("data2vec-audio", "Data2VecAudioForSequenceClassification"),
->>>>>>> 349f1c85
         ("hubert", "HubertForSequenceClassification"),
         ("sew", "SEWForSequenceClassification"),
         ("sew-d", "SEWDForSequenceClassification"),
@@ -700,14 +633,7 @@
 MODEL_FOR_CTC_MAPPING_NAMES = OrderedDict(
     [
         # Model for Connectionist temporal classification (CTC) mapping
-<<<<<<< HEAD
-        ("wav2vec2", "Wav2Vec2ForCTC"),
-        ("emformer", "EmformerForRNNT"),
-        ("unispeech-sat", "UniSpeechSatForCTC"),
-        ("unispeech", "UniSpeechForCTC"),
-=======
         ("data2vec-audio", "Data2VecAudioForCTC"),
->>>>>>> 349f1c85
         ("hubert", "HubertForCTC"),
         ("sew", "SEWForCTC"),
         ("sew-d", "SEWDForCTC"),
@@ -722,12 +648,7 @@
 MODEL_FOR_AUDIO_FRAME_CLASSIFICATION_MAPPING_NAMES = OrderedDict(
     [
         # Model for Audio Classification mapping
-<<<<<<< HEAD
-        ("wav2vec2", "Wav2Vec2ForAudioFrameClassification"),
-        ("emformer", "EmformerForAudioFrameClassification"),
-=======
         ("data2vec-audio", "Data2VecAudioForAudioFrameClassification"),
->>>>>>> 349f1c85
         ("unispeech-sat", "UniSpeechSatForAudioFrameClassification"),
         ("wav2vec2", "Wav2Vec2ForAudioFrameClassification"),
         ("wav2vec2-conformer", "Wav2Vec2ConformerForAudioFrameClassification"),
@@ -738,12 +659,7 @@
 MODEL_FOR_AUDIO_XVECTOR_MAPPING_NAMES = OrderedDict(
     [
         # Model for Audio Classification mapping
-<<<<<<< HEAD
-        ("wav2vec2", "Wav2Vec2ForXVector"),
-        ("emformer", "EmformerForXVector"),
-=======
         ("data2vec-audio", "Data2VecAudioForXVector"),
->>>>>>> 349f1c85
         ("unispeech-sat", "UniSpeechSatForXVector"),
         ("wav2vec2", "Wav2Vec2ForXVector"),
         ("wav2vec2-conformer", "Wav2Vec2ConformerForXVector"),
