--- conflicted
+++ resolved
@@ -98,11 +98,8 @@
         ("resnet", "ConvNextImageProcessor"),
         ("sam", "SamImageProcessor"),
         ("segformer", "SegformerImageProcessor"),
-<<<<<<< HEAD
         ("superpoint", "SuperPointImageProcessor"),
-=======
         ("siglip", "SiglipImageProcessor"),
->>>>>>> 7b2bd1fb
         ("swiftformer", "ViTImageProcessor"),
         ("swin", "ViTImageProcessor"),
         ("swin2sr", "Swin2SRImageProcessor"),
