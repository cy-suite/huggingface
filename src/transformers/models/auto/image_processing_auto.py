# coding=utf-8
# Copyright 2022 The HuggingFace Inc. team.
#
# Licensed under the Apache License, Version 2.0 (the "License");
# you may not use this file except in compliance with the License.
# You may obtain a copy of the License at
#
#     http://www.apache.org/licenses/LICENSE-2.0
#
# Unless required by applicable law or agreed to in writing, software
# distributed under the License is distributed on an "AS IS" BASIS,
# WITHOUT WARRANTIES OR CONDITIONS OF ANY KIND, either express or implied.
# See the License for the specific language governing permissions and
# limitations under the License.
"""AutoImageProcessor class."""

import importlib
import json
import os
import warnings
from collections import OrderedDict
from typing import TYPE_CHECKING, Dict, Optional, Tuple, Union

# Build the list of all image processors
from ...configuration_utils import PretrainedConfig
from ...dynamic_module_utils import get_class_from_dynamic_module, resolve_trust_remote_code
from ...image_processing_utils import BaseImageProcessor, ImageProcessingMixin
from ...image_processing_utils_fast import BaseImageProcessorFast
from ...utils import (
    CONFIG_NAME,
    IMAGE_PROCESSOR_NAME,
    get_file_from_repo,
    is_timm_config_dict,
    is_timm_local_checkpoint,
    is_torchvision_available,
    is_vision_available,
    logging,
)
from .auto_factory import _LazyAutoMapping
from .configuration_auto import (
    CONFIG_MAPPING_NAMES,
    AutoConfig,
    model_type_to_module_name,
    replace_list_option_in_docstrings,
)


logger = logging.get_logger(__name__)


if TYPE_CHECKING:
    # This significantly improves completion suggestion performance when
    # the transformers package is used with Microsoft's Pylance language server.
    IMAGE_PROCESSOR_MAPPING_NAMES: OrderedDict[str, Tuple[Optional[str], Optional[str]]] = OrderedDict()
else:
    IMAGE_PROCESSOR_MAPPING_NAMES = OrderedDict(
        [
            ("align", ("EfficientNetImageProcessor",)),
            ("aria", ("AriaImageProcessor")),
            ("beit", ("BeitImageProcessor",)),
            ("bit", ("BitImageProcessor",)),
            ("blip", ("BlipImageProcessor", "BlipImageProcessorFast")),
            ("blip-2", ("BlipImageProcessor", "BlipImageProcessorFast")),
            ("bridgetower", ("BridgeTowerImageProcessor",)),
            ("chameleon", ("ChameleonImageProcessor",)),
            ("chinese_clip", ("ChineseCLIPImageProcessor",)),
            ("clip", ("CLIPImageProcessor", "CLIPImageProcessorFast")),
            ("clipseg", ("ViTImageProcessor", "ViTImageProcessorFast")),
            ("conditional_detr", ("ConditionalDetrImageProcessor",)),
            ("convnext", ("ConvNextImageProcessor", "ConvNextImageProcessorFast")),
            ("convnextv2", ("ConvNextImageProcessor", "ConvNextImageProcessorFast")),
            ("cvt", ("ConvNextImageProcessor", "ConvNextImageProcessorFast")),
            ("data2vec-vision", ("BeitImageProcessor",)),
            ("deformable_detr", ("DeformableDetrImageProcessor", "DeformableDetrImageProcessorFast")),
            ("deit", ("DeiTImageProcessor", "DeiTImageProcessorFast")),
            ("depth_anything", ("DPTImageProcessor",)),
            ("depth_pro", ("DepthProImageProcessor", "DepthProImageProcessorFast")),
            ("deta", ("DetaImageProcessor",)),
            ("detr", ("DetrImageProcessor", "DetrImageProcessorFast")),
            ("dinat", ("ViTImageProcessor", "ViTImageProcessorFast")),
            ("dinov2", ("BitImageProcessor",)),
            ("donut-swin", ("DonutImageProcessor",)),
            ("dpt", ("DPTImageProcessor",)),
            ("efficientformer", ("EfficientFormerImageProcessor",)),
            ("efficientnet", ("EfficientNetImageProcessor",)),
            ("flava", ("FlavaImageProcessor",)),
            ("focalnet", ("BitImageProcessor",)),
            ("fuyu", ("FuyuImageProcessor",)),
            ("git", ("CLIPImageProcessor", "CLIPImageProcessorFast")),
            ("glpn", ("GLPNImageProcessor",)),
            ("got_ocr2", ("GotOcr2ImageProcessor",)),
            ("grounding-dino", ("GroundingDinoImageProcessor",)),
            ("groupvit", ("CLIPImageProcessor", "CLIPImageProcessorFast")),
            ("hiera", ("BitImageProcessor",)),
            ("idefics", ("IdeficsImageProcessor",)),
            ("idefics2", ("Idefics2ImageProcessor",)),
            ("idefics3", ("Idefics3ImageProcessor",)),
            ("ijepa", ("ViTImageProcessor", "ViTImageProcessorFast")),
            ("imagegpt", ("ImageGPTImageProcessor",)),
            ("instructblip", ("BlipImageProcessor", "BlipImageProcessorFast")),
            ("instructblipvideo", ("InstructBlipVideoImageProcessor",)),
            ("kosmos-2", ("CLIPImageProcessor", "CLIPImageProcessorFast")),
            ("layoutlmv2", ("LayoutLMv2ImageProcessor",)),
            ("layoutlmv3", ("LayoutLMv3ImageProcessor",)),
            ("levit", ("LevitImageProcessor",)),
            ("llava", ("LlavaImageProcessor", "LlavaImageProcessorFast")),
            ("llava_next", ("LlavaNextImageProcessor", "LlavaNextImageProcessorFast")),
            ("llava_next_video", ("LlavaNextVideoImageProcessor",)),
            ("llava_onevision", ("LlavaOnevisionImageProcessor", "LlavaOnevisionImageProcessorFast")),
            ("mask2former", ("Mask2FormerImageProcessor",)),
            ("maskformer", ("MaskFormerImageProcessor",)),
            ("mgp-str", ("ViTImageProcessor", "ViTImageProcessorFast")),
            ("mllama", ("MllamaImageProcessor",)),
            ("mobilenet_v1", ("MobileNetV1ImageProcessor",)),
            ("mobilenet_v2", ("MobileNetV2ImageProcessor",)),
            ("mobilevit", ("MobileViTImageProcessor",)),
            ("mobilevitv2", ("MobileViTImageProcessor",)),
            ("nat", ("ViTImageProcessor", "ViTImageProcessorFast")),
            ("nougat", ("NougatImageProcessor",)),
            ("oneformer", ("OneFormerImageProcessor",)),
            ("owlv2", ("Owlv2ImageProcessor",)),
            ("owlvit", ("OwlViTImageProcessor",)),
            ("paligemma", ("SiglipImageProcessor", "SiglipImageProcessorFast")),
            ("perceiver", ("PerceiverImageProcessor",)),
            ("pix2struct", ("Pix2StructImageProcessor",)),
            ("pixtral", ("PixtralImageProcessor", "PixtralImageProcessorFast")),
            ("poolformer", ("PoolFormerImageProcessor",)),
            ("pvt", ("PvtImageProcessor",)),
            ("pvt_v2", ("PvtImageProcessor",)),
<<<<<<< HEAD
            ("qwen2_vl", ("Qwen2VLImageProcessor",)),
            ("regnet", ("ConvNextImageProcessor",)),
            ("relation_detr", ("RelationDetrImageProcessor", "RelationDetrImageProcessorFast")),
            ("resnet", ("ConvNextImageProcessor",)),
=======
            ("qwen2_vl", ("Qwen2VLImageProcessor", "Qwen2VLImageProcessorFast")),
            ("regnet", ("ConvNextImageProcessor", "ConvNextImageProcessorFast")),
            ("resnet", ("ConvNextImageProcessor", "ConvNextImageProcessorFast")),
>>>>>>> 336dc69d
            ("rt_detr", ("RTDetrImageProcessor", "RTDetrImageProcessorFast")),
            ("sam", ("SamImageProcessor",)),
            ("segformer", ("SegformerImageProcessor",)),
            ("seggpt", ("SegGptImageProcessor",)),
            ("siglip", ("SiglipImageProcessor", "SiglipImageProcessorFast")),
            ("superglue", "SuperGlueImageProcessor"),
            ("swiftformer", ("ViTImageProcessor", "ViTImageProcessorFast")),
            ("swin", ("ViTImageProcessor", "ViTImageProcessorFast")),
            ("swin2sr", ("Swin2SRImageProcessor",)),
            ("swinv2", ("ViTImageProcessor", "ViTImageProcessorFast")),
            ("table-transformer", ("DetrImageProcessor",)),
            ("timesformer", ("VideoMAEImageProcessor",)),
            ("timm_wrapper", ("TimmWrapperImageProcessor",)),
            ("tvlt", ("TvltImageProcessor",)),
            ("tvp", ("TvpImageProcessor",)),
            ("udop", ("LayoutLMv3ImageProcessor",)),
            ("upernet", ("SegformerImageProcessor",)),
            ("van", ("ConvNextImageProcessor", "ConvNextImageProcessorFast")),
            ("videomae", ("VideoMAEImageProcessor",)),
            ("vilt", ("ViltImageProcessor",)),
            ("vipllava", ("CLIPImageProcessor", "CLIPImageProcessorFast")),
            ("vit", ("ViTImageProcessor", "ViTImageProcessorFast")),
            ("vit_hybrid", ("ViTHybridImageProcessor",)),
            ("vit_mae", ("ViTImageProcessor", "ViTImageProcessorFast")),
            ("vit_msn", ("ViTImageProcessor", "ViTImageProcessorFast")),
            ("vitmatte", ("VitMatteImageProcessor",)),
            ("xclip", ("CLIPImageProcessor", "CLIPImageProcessorFast")),
            ("yolos", ("YolosImageProcessor",)),
            ("zoedepth", ("ZoeDepthImageProcessor",)),
        ]
    )

for model_type, image_processors in IMAGE_PROCESSOR_MAPPING_NAMES.items():
    slow_image_processor_class, *fast_image_processor_class = image_processors
    if not is_vision_available():
        slow_image_processor_class = None

    # If the fast image processor is not defined, or torchvision is not available, we set it to None
    if not fast_image_processor_class or fast_image_processor_class[0] is None or not is_torchvision_available():
        fast_image_processor_class = None
    else:
        fast_image_processor_class = fast_image_processor_class[0]

    IMAGE_PROCESSOR_MAPPING_NAMES[model_type] = (slow_image_processor_class, fast_image_processor_class)

IMAGE_PROCESSOR_MAPPING = _LazyAutoMapping(CONFIG_MAPPING_NAMES, IMAGE_PROCESSOR_MAPPING_NAMES)


def get_image_processor_class_from_name(class_name: str):
    if class_name == "BaseImageProcessorFast":
        return BaseImageProcessorFast

    for module_name, extractors in IMAGE_PROCESSOR_MAPPING_NAMES.items():
        if class_name in extractors:
            module_name = model_type_to_module_name(module_name)

            module = importlib.import_module(f".{module_name}", "transformers.models")
            try:
                return getattr(module, class_name)
            except AttributeError:
                continue

    for _, extractors in IMAGE_PROCESSOR_MAPPING._extra_content.items():
        for extractor in extractors:
            if getattr(extractor, "__name__", None) == class_name:
                return extractor

    # We did not find the class, but maybe it's because a dep is missing. In that case, the class will be in the main
    # init and we return the proper dummy to get an appropriate error message.
    main_module = importlib.import_module("transformers")
    if hasattr(main_module, class_name):
        return getattr(main_module, class_name)

    return None


def get_image_processor_config(
    pretrained_model_name_or_path: Union[str, os.PathLike],
    cache_dir: Optional[Union[str, os.PathLike]] = None,
    force_download: bool = False,
    resume_download: Optional[bool] = None,
    proxies: Optional[Dict[str, str]] = None,
    token: Optional[Union[bool, str]] = None,
    revision: Optional[str] = None,
    local_files_only: bool = False,
    **kwargs,
):
    """
    Loads the image processor configuration from a pretrained model image processor configuration.

    Args:
        pretrained_model_name_or_path (`str` or `os.PathLike`):
            This can be either:

            - a string, the *model id* of a pretrained model configuration hosted inside a model repo on
              huggingface.co.
            - a path to a *directory* containing a configuration file saved using the
              [`~PreTrainedTokenizer.save_pretrained`] method, e.g., `./my_model_directory/`.

        cache_dir (`str` or `os.PathLike`, *optional*):
            Path to a directory in which a downloaded pretrained model configuration should be cached if the standard
            cache should not be used.
        force_download (`bool`, *optional*, defaults to `False`):
            Whether or not to force to (re-)download the configuration files and override the cached versions if they
            exist.
        resume_download:
            Deprecated and ignored. All downloads are now resumed by default when possible.
            Will be removed in v5 of Transformers.
        proxies (`Dict[str, str]`, *optional*):
            A dictionary of proxy servers to use by protocol or endpoint, e.g., `{'http': 'foo.bar:3128',
            'http://hostname': 'foo.bar:4012'}.` The proxies are used on each request.
        token (`str` or *bool*, *optional*):
            The token to use as HTTP bearer authorization for remote files. If `True`, will use the token generated
            when running `huggingface-cli login` (stored in `~/.huggingface`).
        revision (`str`, *optional*, defaults to `"main"`):
            The specific model version to use. It can be a branch name, a tag name, or a commit id, since we use a
            git-based system for storing models and other artifacts on huggingface.co, so `revision` can be any
            identifier allowed by git.
        local_files_only (`bool`, *optional*, defaults to `False`):
            If `True`, will only try to load the image processor configuration from local files.

    <Tip>

    Passing `token=True` is required when you want to use a private model.

    </Tip>

    Returns:
        `Dict`: The configuration of the image processor.

    Examples:

    ```python
    # Download configuration from huggingface.co and cache.
    image_processor_config = get_image_processor_config("google-bert/bert-base-uncased")
    # This model does not have a image processor config so the result will be an empty dict.
    image_processor_config = get_image_processor_config("FacebookAI/xlm-roberta-base")

    # Save a pretrained image processor locally and you can reload its config
    from transformers import AutoTokenizer

    image_processor = AutoImageProcessor.from_pretrained("google/vit-base-patch16-224-in21k")
    image_processor.save_pretrained("image-processor-test")
    image_processor_config = get_image_processor_config("image-processor-test")
    ```"""
    use_auth_token = kwargs.pop("use_auth_token", None)
    if use_auth_token is not None:
        warnings.warn(
            "The `use_auth_token` argument is deprecated and will be removed in v5 of Transformers. Please use `token` instead.",
            FutureWarning,
        )
        if token is not None:
            raise ValueError("`token` and `use_auth_token` are both specified. Please set only the argument `token`.")
        token = use_auth_token

    resolved_config_file = get_file_from_repo(
        pretrained_model_name_or_path,
        IMAGE_PROCESSOR_NAME,
        cache_dir=cache_dir,
        force_download=force_download,
        resume_download=resume_download,
        proxies=proxies,
        token=token,
        revision=revision,
        local_files_only=local_files_only,
    )
    if resolved_config_file is None:
        logger.info(
            "Could not locate the image processor configuration file, will try to use the model config instead."
        )
        return {}

    with open(resolved_config_file, encoding="utf-8") as reader:
        return json.load(reader)


def _warning_fast_image_processor_available(fast_class):
    logger.warning(
        f"Fast image processor class {fast_class} is available for this model. "
        "Using slow image processor class. To use the fast image processor class set `use_fast=True`."
    )


class AutoImageProcessor:
    r"""
    This is a generic image processor class that will be instantiated as one of the image processor classes of the
    library when created with the [`AutoImageProcessor.from_pretrained`] class method.

    This class cannot be instantiated directly using `__init__()` (throws an error).
    """

    def __init__(self):
        raise EnvironmentError(
            "AutoImageProcessor is designed to be instantiated "
            "using the `AutoImageProcessor.from_pretrained(pretrained_model_name_or_path)` method."
        )

    @classmethod
    @replace_list_option_in_docstrings(IMAGE_PROCESSOR_MAPPING_NAMES)
    def from_pretrained(cls, pretrained_model_name_or_path, *inputs, **kwargs):
        r"""
        Instantiate one of the image processor classes of the library from a pretrained model vocabulary.

        The image processor class to instantiate is selected based on the `model_type` property of the config object
        (either passed as an argument or loaded from `pretrained_model_name_or_path` if possible), or when it's
        missing, by falling back to using pattern matching on `pretrained_model_name_or_path`:

        List options

        Params:
            pretrained_model_name_or_path (`str` or `os.PathLike`):
                This can be either:

                - a string, the *model id* of a pretrained image_processor hosted inside a model repo on
                  huggingface.co.
                - a path to a *directory* containing a image processor file saved using the
                  [`~image_processing_utils.ImageProcessingMixin.save_pretrained`] method, e.g.,
                  `./my_model_directory/`.
                - a path or url to a saved image processor JSON *file*, e.g.,
                  `./my_model_directory/preprocessor_config.json`.
            cache_dir (`str` or `os.PathLike`, *optional*):
                Path to a directory in which a downloaded pretrained model image processor should be cached if the
                standard cache should not be used.
            force_download (`bool`, *optional*, defaults to `False`):
                Whether or not to force to (re-)download the image processor files and override the cached versions if
                they exist.
            resume_download:
                Deprecated and ignored. All downloads are now resumed by default when possible.
                Will be removed in v5 of Transformers.
            proxies (`Dict[str, str]`, *optional*):
                A dictionary of proxy servers to use by protocol or endpoint, e.g., `{'http': 'foo.bar:3128',
                'http://hostname': 'foo.bar:4012'}.` The proxies are used on each request.
            token (`str` or *bool*, *optional*):
                The token to use as HTTP bearer authorization for remote files. If `True`, will use the token generated
                when running `huggingface-cli login` (stored in `~/.huggingface`).
            revision (`str`, *optional*, defaults to `"main"`):
                The specific model version to use. It can be a branch name, a tag name, or a commit id, since we use a
                git-based system for storing models and other artifacts on huggingface.co, so `revision` can be any
                identifier allowed by git.
            use_fast (`bool`, *optional*, defaults to `False`):
                Use a fast torchvision-base image processor if it is supported for a given model.
                If a fast image processor is not available for a given model, a normal numpy-based image processor
                is returned instead.
            return_unused_kwargs (`bool`, *optional*, defaults to `False`):
                If `False`, then this function returns just the final image processor object. If `True`, then this
                functions returns a `Tuple(image_processor, unused_kwargs)` where *unused_kwargs* is a dictionary
                consisting of the key/value pairs whose keys are not image processor attributes: i.e., the part of
                `kwargs` which has not been used to update `image_processor` and is otherwise ignored.
            trust_remote_code (`bool`, *optional*, defaults to `False`):
                Whether or not to allow for custom models defined on the Hub in their own modeling files. This option
                should only be set to `True` for repositories you trust and in which you have read the code, as it will
                execute code present on the Hub on your local machine.
            image_processor_filename (`str`, *optional*, defaults to `"config.json"`):
                The name of the file in the model directory to use for the image processor config.
            kwargs (`Dict[str, Any]`, *optional*):
                The values in kwargs of any keys which are image processor attributes will be used to override the
                loaded values. Behavior concerning key/value pairs whose keys are *not* image processor attributes is
                controlled by the `return_unused_kwargs` keyword parameter.

        <Tip>

        Passing `token=True` is required when you want to use a private model.

        </Tip>

        Examples:

        ```python
        >>> from transformers import AutoImageProcessor

        >>> # Download image processor from huggingface.co and cache.
        >>> image_processor = AutoImageProcessor.from_pretrained("google/vit-base-patch16-224-in21k")

        >>> # If image processor files are in a directory (e.g. image processor was saved using *save_pretrained('./test/saved_model/')*)
        >>> # image_processor = AutoImageProcessor.from_pretrained("./test/saved_model/")
        ```"""
        use_auth_token = kwargs.pop("use_auth_token", None)
        if use_auth_token is not None:
            warnings.warn(
                "The `use_auth_token` argument is deprecated and will be removed in v5 of Transformers. Please use `token` instead.",
                FutureWarning,
            )
            if kwargs.get("token", None) is not None:
                raise ValueError(
                    "`token` and `use_auth_token` are both specified. Please set only the argument `token`."
                )
            kwargs["token"] = use_auth_token

        config = kwargs.pop("config", None)
        # TODO: @yoni, change in v4.48 (use_fast set to True by default)
        use_fast = kwargs.pop("use_fast", None)
        trust_remote_code = kwargs.pop("trust_remote_code", None)
        kwargs["_from_auto"] = True

        # Resolve the image processor config filename
        if "image_processor_filename" in kwargs:
            image_processor_filename = kwargs.pop("image_processor_filename")
        elif is_timm_local_checkpoint(pretrained_model_name_or_path):
            image_processor_filename = CONFIG_NAME
        else:
            image_processor_filename = IMAGE_PROCESSOR_NAME

        # Load the image processor config
        try:
            # Main path for all transformers models and local TimmWrapper checkpoints
            config_dict, _ = ImageProcessingMixin.get_image_processor_dict(
                pretrained_model_name_or_path, image_processor_filename=image_processor_filename, **kwargs
            )
        except Exception as initial_exception:
            # Fallback path for Hub TimmWrapper checkpoints. Timm models' image processing is saved in `config.json`
            # instead of `preprocessor_config.json`. Because this is an Auto class and we don't have any information
            # except the model name, the only way to check if a remote checkpoint is a timm model is to try to
            # load `config.json` and if it fails with some error, we raise the initial exception.
            try:
                config_dict, _ = ImageProcessingMixin.get_image_processor_dict(
                    pretrained_model_name_or_path, image_processor_filename=CONFIG_NAME, **kwargs
                )
            except Exception:
                raise initial_exception

            # In case we have a config_dict, but it's not a timm config dict, we raise the initial exception,
            # because only timm models have image processing in `config.json`.
            if not is_timm_config_dict(config_dict):
                raise initial_exception

        image_processor_type = config_dict.get("image_processor_type", None)
        image_processor_auto_map = None
        if "AutoImageProcessor" in config_dict.get("auto_map", {}):
            image_processor_auto_map = config_dict["auto_map"]["AutoImageProcessor"]

        # If we still don't have the image processor class, check if we're loading from a previous feature extractor config
        # and if so, infer the image processor class from there.
        if image_processor_type is None and image_processor_auto_map is None:
            feature_extractor_class = config_dict.pop("feature_extractor_type", None)
            if feature_extractor_class is not None:
                image_processor_type = feature_extractor_class.replace("FeatureExtractor", "ImageProcessor")
            if "AutoFeatureExtractor" in config_dict.get("auto_map", {}):
                feature_extractor_auto_map = config_dict["auto_map"]["AutoFeatureExtractor"]
                image_processor_auto_map = feature_extractor_auto_map.replace("FeatureExtractor", "ImageProcessor")

        # If we don't find the image processor class in the image processor config, let's try the model config.
        if image_processor_type is None and image_processor_auto_map is None:
            if not isinstance(config, PretrainedConfig):
                config = AutoConfig.from_pretrained(
                    pretrained_model_name_or_path,
                    trust_remote_code=trust_remote_code,
                    **kwargs,
                )
            # It could be in `config.image_processor_type``
            image_processor_type = getattr(config, "image_processor_type", None)
            if hasattr(config, "auto_map") and "AutoImageProcessor" in config.auto_map:
                image_processor_auto_map = config.auto_map["AutoImageProcessor"]

        image_processor_class = None
        # TODO: @yoni, change logic in v4.48 (when use_fast set to True by default)
        if image_processor_type is not None:
            # if use_fast is not set and the processor was saved with a fast processor, we use it, otherwise we use the slow processor.
            if use_fast is None:
                use_fast = image_processor_type.endswith("Fast")
                if not use_fast:
                    logger.warning_once(
                        "Using a slow image processor as `use_fast` is unset and a slow processor was saved with this model. "
                        "`use_fast=True` will be the default behavior in v4.48, even if the model was saved with a slow processor. "
                        "This will result in minor differences in outputs. You'll still be able to use a slow processor with `use_fast=False`."
                    )
            # Update class name to reflect the use_fast option. If class is not found, we fall back to the slow version.
            if use_fast and not is_torchvision_available():
                logger.warning_once(
                    "Using `use_fast=True` but `torchvision` is not available. Falling back to the slow image processor."
                )
                use_fast = False
            if use_fast:
                if not image_processor_type.endswith("Fast"):
                    image_processor_type += "Fast"
                for _, image_processors in IMAGE_PROCESSOR_MAPPING_NAMES.items():
                    if image_processor_type in image_processors:
                        break
                else:
                    image_processor_type = image_processor_type[:-4]
                    use_fast = False
                    logger.warning_once(
                        "`use_fast` is set to `True` but the image processor class does not have a fast version. "
                        " Falling back to the slow version."
                    )
                image_processor_class = get_image_processor_class_from_name(image_processor_type)
            else:
                image_processor_type = (
                    image_processor_type[:-4] if image_processor_type.endswith("Fast") else image_processor_type
                )
                image_processor_class = get_image_processor_class_from_name(image_processor_type)

        has_remote_code = image_processor_auto_map is not None
        has_local_code = image_processor_class is not None or type(config) in IMAGE_PROCESSOR_MAPPING
        trust_remote_code = resolve_trust_remote_code(
            trust_remote_code, pretrained_model_name_or_path, has_local_code, has_remote_code
        )

        if image_processor_auto_map is not None and not isinstance(image_processor_auto_map, tuple):
            # In some configs, only the slow image processor class is stored
            image_processor_auto_map = (image_processor_auto_map, None)

        if has_remote_code and trust_remote_code:
            if not use_fast and image_processor_auto_map[1] is not None:
                _warning_fast_image_processor_available(image_processor_auto_map[1])

            if use_fast and image_processor_auto_map[1] is not None:
                class_ref = image_processor_auto_map[1]
            else:
                class_ref = image_processor_auto_map[0]
            image_processor_class = get_class_from_dynamic_module(class_ref, pretrained_model_name_or_path, **kwargs)
            _ = kwargs.pop("code_revision", None)
            if os.path.isdir(pretrained_model_name_or_path):
                image_processor_class.register_for_auto_class()
            return image_processor_class.from_dict(config_dict, **kwargs)
        elif image_processor_class is not None:
            return image_processor_class.from_dict(config_dict, **kwargs)
        # Last try: we use the IMAGE_PROCESSOR_MAPPING.
        elif type(config) in IMAGE_PROCESSOR_MAPPING:
            image_processor_tuple = IMAGE_PROCESSOR_MAPPING[type(config)]

            image_processor_class_py, image_processor_class_fast = image_processor_tuple

            if not use_fast and image_processor_class_fast is not None:
                _warning_fast_image_processor_available(image_processor_class_fast)

            if image_processor_class_fast and (use_fast or image_processor_class_py is None):
                return image_processor_class_fast.from_pretrained(pretrained_model_name_or_path, *inputs, **kwargs)
            else:
                if image_processor_class_py is not None:
                    return image_processor_class_py.from_pretrained(pretrained_model_name_or_path, *inputs, **kwargs)
                else:
                    raise ValueError(
                        "This image processor cannot be instantiated. Please make sure you have `Pillow` installed."
                    )

        raise ValueError(
            f"Unrecognized image processor in {pretrained_model_name_or_path}. Should have a "
            f"`image_processor_type` key in its {IMAGE_PROCESSOR_NAME} of {CONFIG_NAME}, or one of the following "
            f"`model_type` keys in its {CONFIG_NAME}: {', '.join(c for c in IMAGE_PROCESSOR_MAPPING_NAMES.keys())}"
        )

    @staticmethod
    def register(
        config_class,
        image_processor_class=None,
        slow_image_processor_class=None,
        fast_image_processor_class=None,
        exist_ok=False,
    ):
        """
        Register a new image processor for this class.

        Args:
            config_class ([`PretrainedConfig`]):
                The configuration corresponding to the model to register.
            image_processor_class ([`ImageProcessingMixin`]): The image processor to register.
        """
        if image_processor_class is not None:
            if slow_image_processor_class is not None:
                raise ValueError("Cannot specify both image_processor_class and slow_image_processor_class")
            warnings.warn(
                "The image_processor_class argument is deprecated and will be removed in v4.42. Please use `slow_image_processor_class`, or `fast_image_processor_class` instead",
                FutureWarning,
            )
            slow_image_processor_class = image_processor_class

        if slow_image_processor_class is None and fast_image_processor_class is None:
            raise ValueError("You need to specify either slow_image_processor_class or fast_image_processor_class")
        if slow_image_processor_class is not None and issubclass(slow_image_processor_class, BaseImageProcessorFast):
            raise ValueError("You passed a fast image processor in as the `slow_image_processor_class`.")
        if fast_image_processor_class is not None and issubclass(fast_image_processor_class, BaseImageProcessor):
            raise ValueError("You passed a slow image processor in as the `fast_image_processor_class`.")

        if (
            slow_image_processor_class is not None
            and fast_image_processor_class is not None
            and issubclass(fast_image_processor_class, BaseImageProcessorFast)
            and fast_image_processor_class.slow_image_processor_class != slow_image_processor_class
        ):
            raise ValueError(
                "The fast processor class you are passing has a `slow_image_processor_class` attribute that is not "
                "consistent with the slow processor class you passed (fast tokenizer has "
                f"{fast_image_processor_class.slow_image_processor_class} and you passed {slow_image_processor_class}. Fix one of those "
                "so they match!"
            )

        # Avoid resetting a set slow/fast image processor if we are passing just the other ones.
        if config_class in IMAGE_PROCESSOR_MAPPING._extra_content:
            existing_slow, existing_fast = IMAGE_PROCESSOR_MAPPING[config_class]
            if slow_image_processor_class is None:
                slow_image_processor_class = existing_slow
            if fast_image_processor_class is None:
                fast_image_processor_class = existing_fast

        IMAGE_PROCESSOR_MAPPING.register(
            config_class, (slow_image_processor_class, fast_image_processor_class), exist_ok=exist_ok
        )<|MERGE_RESOLUTION|>--- conflicted
+++ resolved
@@ -127,16 +127,10 @@
             ("poolformer", ("PoolFormerImageProcessor",)),
             ("pvt", ("PvtImageProcessor",)),
             ("pvt_v2", ("PvtImageProcessor",)),
-<<<<<<< HEAD
-            ("qwen2_vl", ("Qwen2VLImageProcessor",)),
-            ("regnet", ("ConvNextImageProcessor",)),
-            ("relation_detr", ("RelationDetrImageProcessor", "RelationDetrImageProcessorFast")),
-            ("resnet", ("ConvNextImageProcessor",)),
-=======
             ("qwen2_vl", ("Qwen2VLImageProcessor", "Qwen2VLImageProcessorFast")),
             ("regnet", ("ConvNextImageProcessor", "ConvNextImageProcessorFast")),
+            ("relation_detr", ("RelationDetrImageProcessor", "RelationDetrImageProcessorFast")),
             ("resnet", ("ConvNextImageProcessor", "ConvNextImageProcessorFast")),
->>>>>>> 336dc69d
             ("rt_detr", ("RTDetrImageProcessor", "RTDetrImageProcessorFast")),
             ("sam", ("SamImageProcessor",)),
             ("segformer", ("SegformerImageProcessor",)),
