--- conflicted
+++ resolved
@@ -313,11 +313,8 @@
             ("mllama", ("LlamaTokenizer", "LlamaTokenizerFast" if is_tokenizers_available() else None)),
             ("mluke", ("MLukeTokenizer" if is_sentencepiece_available() else None, None)),
             ("mobilebert", ("MobileBertTokenizer", "MobileBertTokenizerFast" if is_tokenizers_available() else None)),
-<<<<<<< HEAD
             ("moonshine", (None, "PreTrainedTokenizerFast" if is_tokenizers_available() else None)),
-=======
             ("modernbert", (None, "PreTrainedTokenizerFast" if is_tokenizers_available() else None)),
->>>>>>> b5a557e5
             ("moshi", (None, "PreTrainedTokenizerFast" if is_tokenizers_available() else None)),
             ("mpnet", ("MPNetTokenizer", "MPNetTokenizerFast" if is_tokenizers_available() else None)),
             ("mpt", (None, "GPTNeoXTokenizerFast" if is_tokenizers_available() else None)),
