# coding=utf-8
# Copyright 2018 The HuggingFace Inc. team.
#
# Licensed under the Apache License, Version 2.0 (the "License");
# you may not use this file except in compliance with the License.
# You may obtain a copy of the License at
#
#     http://www.apache.org/licenses/LICENSE-2.0
#
# Unless required by applicable law or agreed to in writing, software
# distributed under the License is distributed on an "AS IS" BASIS,
# WITHOUT WARRANTIES OR CONDITIONS OF ANY KIND, either express or implied.
# See the License for the specific language governing permissions and
# limitations under the License.
""" Auto Config class. """

import re
from collections import OrderedDict

from ...configuration_utils import PretrainedConfig
from ..albert.configuration_albert import ALBERT_PRETRAINED_CONFIG_ARCHIVE_MAP, AlbertConfig
from ..bart.configuration_bart import BART_PRETRAINED_CONFIG_ARCHIVE_MAP, BartConfig
from ..bert.configuration_bert import BERT_PRETRAINED_CONFIG_ARCHIVE_MAP, BertConfig
from ..bert_generation.configuration_bert_generation import BertGenerationConfig
from ..big_bird.configuration_big_bird import BIG_BIRD_PRETRAINED_CONFIG_ARCHIVE_MAP, BigBirdConfig
from ..bigbird_pegasus.configuration_bigbird_pegasus import (
    BIGBIRD_PEGASUS_PRETRAINED_CONFIG_ARCHIVE_MAP,
    BigBirdPegasusConfig,
)
from ..blenderbot.configuration_blenderbot import BLENDERBOT_PRETRAINED_CONFIG_ARCHIVE_MAP, BlenderbotConfig
from ..blenderbot_small.configuration_blenderbot_small import (
    BLENDERBOT_SMALL_PRETRAINED_CONFIG_ARCHIVE_MAP,
    BlenderbotSmallConfig,
)
from ..camembert.configuration_camembert import CAMEMBERT_PRETRAINED_CONFIG_ARCHIVE_MAP, CamembertConfig
from ..canine.configuration_canine import CANINE_PRETRAINED_CONFIG_ARCHIVE_MAP, CanineConfig
from ..clip.configuration_clip import CLIP_PRETRAINED_CONFIG_ARCHIVE_MAP, CLIPConfig
from ..convbert.configuration_convbert import CONVBERT_PRETRAINED_CONFIG_ARCHIVE_MAP, ConvBertConfig
from ..ctrl.configuration_ctrl import CTRL_PRETRAINED_CONFIG_ARCHIVE_MAP, CTRLConfig
from ..deberta.configuration_deberta import DEBERTA_PRETRAINED_CONFIG_ARCHIVE_MAP, DebertaConfig
from ..deberta_v2.configuration_deberta_v2 import DEBERTA_V2_PRETRAINED_CONFIG_ARCHIVE_MAP, DebertaV2Config
from ..deit.configuration_deit import DEIT_PRETRAINED_CONFIG_ARCHIVE_MAP, DeiTConfig
from ..detr.configuration_detr import DETR_PRETRAINED_CONFIG_ARCHIVE_MAP, DetrConfig
from ..distilbert.configuration_distilbert import DISTILBERT_PRETRAINED_CONFIG_ARCHIVE_MAP, DistilBertConfig
from ..dpr.configuration_dpr import DPR_PRETRAINED_CONFIG_ARCHIVE_MAP, DPRConfig
from ..electra.configuration_electra import ELECTRA_PRETRAINED_CONFIG_ARCHIVE_MAP, ElectraConfig
from ..encoder_decoder.configuration_encoder_decoder import EncoderDecoderConfig
from ..flaubert.configuration_flaubert import FLAUBERT_PRETRAINED_CONFIG_ARCHIVE_MAP, FlaubertConfig
from ..fsmt.configuration_fsmt import FSMT_PRETRAINED_CONFIG_ARCHIVE_MAP, FSMTConfig
from ..funnel.configuration_funnel import FUNNEL_PRETRAINED_CONFIG_ARCHIVE_MAP, FunnelConfig
from ..gpt2.configuration_gpt2 import GPT2_PRETRAINED_CONFIG_ARCHIVE_MAP, GPT2Config
from ..gpt_neo.configuration_gpt_neo import GPT_NEO_PRETRAINED_CONFIG_ARCHIVE_MAP, GPTNeoConfig
from ..hubert.configuration_hubert import HUBERT_PRETRAINED_CONFIG_ARCHIVE_MAP, HubertConfig
from ..ibert.configuration_ibert import IBERT_PRETRAINED_CONFIG_ARCHIVE_MAP, IBertConfig
from ..layoutlm.configuration_layoutlm import LAYOUTLM_PRETRAINED_CONFIG_ARCHIVE_MAP, LayoutLMConfig
from ..led.configuration_led import LED_PRETRAINED_CONFIG_ARCHIVE_MAP, LEDConfig
from ..longformer.configuration_longformer import LONGFORMER_PRETRAINED_CONFIG_ARCHIVE_MAP, LongformerConfig
from ..luke.configuration_luke import LUKE_PRETRAINED_CONFIG_ARCHIVE_MAP, LukeConfig
from ..lxmert.configuration_lxmert import LXMERT_PRETRAINED_CONFIG_ARCHIVE_MAP, LxmertConfig
from ..m2m_100.configuration_m2m_100 import M2M_100_PRETRAINED_CONFIG_ARCHIVE_MAP, M2M100Config
from ..marian.configuration_marian import MarianConfig
from ..mbart.configuration_mbart import MBART_PRETRAINED_CONFIG_ARCHIVE_MAP, MBartConfig
from ..megatron_bert.configuration_megatron_bert import MEGATRON_BERT_PRETRAINED_CONFIG_ARCHIVE_MAP, MegatronBertConfig
from ..mobilebert.configuration_mobilebert import MobileBertConfig
from ..mpnet.configuration_mpnet import MPNET_PRETRAINED_CONFIG_ARCHIVE_MAP, MPNetConfig
from ..mt5.configuration_mt5 import MT5Config
from ..openai.configuration_openai import OPENAI_GPT_PRETRAINED_CONFIG_ARCHIVE_MAP, OpenAIGPTConfig
from ..pegasus.configuration_pegasus import PegasusConfig
from ..prophetnet.configuration_prophetnet import PROPHETNET_PRETRAINED_CONFIG_ARCHIVE_MAP, ProphetNetConfig
from ..rag.configuration_rag import RagConfig
from ..reformer.configuration_reformer import ReformerConfig
from ..rembert.configuration_rembert import REMBERT_PRETRAINED_CONFIG_ARCHIVE_MAP, RemBertConfig
from ..retribert.configuration_retribert import RETRIBERT_PRETRAINED_CONFIG_ARCHIVE_MAP, RetriBertConfig
from ..roberta.configuration_roberta import ROBERTA_PRETRAINED_CONFIG_ARCHIVE_MAP, RobertaConfig
from ..roformer.configuration_roformer import ROFORMER_PRETRAINED_CONFIG_ARCHIVE_MAP, RoFormerConfig
from ..speech_to_text.configuration_speech_to_text import (
    SPEECH_TO_TEXT_PRETRAINED_CONFIG_ARCHIVE_MAP,
    Speech2TextConfig,
)
from ..squeezebert.configuration_squeezebert import SQUEEZEBERT_PRETRAINED_CONFIG_ARCHIVE_MAP, SqueezeBertConfig
from ..t5.configuration_t5 import T5_PRETRAINED_CONFIG_ARCHIVE_MAP, T5Config
from ..tapas.configuration_tapas import TAPAS_PRETRAINED_CONFIG_ARCHIVE_MAP, TapasConfig
from ..transfo_xl.configuration_transfo_xl import TRANSFO_XL_PRETRAINED_CONFIG_ARCHIVE_MAP, TransfoXLConfig
from ..visual_bert.configuration_visual_bert import VISUAL_BERT_PRETRAINED_CONFIG_ARCHIVE_MAP, VisualBertConfig
from ..vit.configuration_vit import VIT_PRETRAINED_CONFIG_ARCHIVE_MAP, ViTConfig
from ..wav2vec2.configuration_wav2vec2 import WAV_2_VEC_2_PRETRAINED_CONFIG_ARCHIVE_MAP, Wav2Vec2Config
from ..xlm.configuration_xlm import XLM_PRETRAINED_CONFIG_ARCHIVE_MAP, XLMConfig
from ..xlm_prophetnet.configuration_xlm_prophetnet import (
    XLM_PROPHETNET_PRETRAINED_CONFIG_ARCHIVE_MAP,
    XLMProphetNetConfig,
)
from ..xlm_roberta.configuration_xlm_roberta import XLM_ROBERTA_PRETRAINED_CONFIG_ARCHIVE_MAP, XLMRobertaConfig
from ..xlnet.configuration_xlnet import XLNET_PRETRAINED_CONFIG_ARCHIVE_MAP, XLNetConfig


ALL_PRETRAINED_CONFIG_ARCHIVE_MAP = dict(
    (key, value)
    for pretrained_map in [
        # Add archive maps here
<<<<<<< HEAD
        REMBERT_PRETRAINED_CONFIG_ARCHIVE_MAP,
=======
        VISUAL_BERT_PRETRAINED_CONFIG_ARCHIVE_MAP,
        CANINE_PRETRAINED_CONFIG_ARCHIVE_MAP,
        ROFORMER_PRETRAINED_CONFIG_ARCHIVE_MAP,
        CLIP_PRETRAINED_CONFIG_ARCHIVE_MAP,
        BIGBIRD_PEGASUS_PRETRAINED_CONFIG_ARCHIVE_MAP,
        DEIT_PRETRAINED_CONFIG_ARCHIVE_MAP,
        LUKE_PRETRAINED_CONFIG_ARCHIVE_MAP,
        DETR_PRETRAINED_CONFIG_ARCHIVE_MAP,
        GPT_NEO_PRETRAINED_CONFIG_ARCHIVE_MAP,
        BIG_BIRD_PRETRAINED_CONFIG_ARCHIVE_MAP,
        MEGATRON_BERT_PRETRAINED_CONFIG_ARCHIVE_MAP,
        SPEECH_TO_TEXT_PRETRAINED_CONFIG_ARCHIVE_MAP,
        VIT_PRETRAINED_CONFIG_ARCHIVE_MAP,
>>>>>>> 0d1f67e6
        WAV_2_VEC_2_PRETRAINED_CONFIG_ARCHIVE_MAP,
        M2M_100_PRETRAINED_CONFIG_ARCHIVE_MAP,
        CONVBERT_PRETRAINED_CONFIG_ARCHIVE_MAP,
        LED_PRETRAINED_CONFIG_ARCHIVE_MAP,
        BLENDERBOT_SMALL_PRETRAINED_CONFIG_ARCHIVE_MAP,
        BERT_PRETRAINED_CONFIG_ARCHIVE_MAP,
        BART_PRETRAINED_CONFIG_ARCHIVE_MAP,
        BLENDERBOT_PRETRAINED_CONFIG_ARCHIVE_MAP,
        MBART_PRETRAINED_CONFIG_ARCHIVE_MAP,
        OPENAI_GPT_PRETRAINED_CONFIG_ARCHIVE_MAP,
        TRANSFO_XL_PRETRAINED_CONFIG_ARCHIVE_MAP,
        GPT2_PRETRAINED_CONFIG_ARCHIVE_MAP,
        CTRL_PRETRAINED_CONFIG_ARCHIVE_MAP,
        XLNET_PRETRAINED_CONFIG_ARCHIVE_MAP,
        XLM_PRETRAINED_CONFIG_ARCHIVE_MAP,
        ROBERTA_PRETRAINED_CONFIG_ARCHIVE_MAP,
        DISTILBERT_PRETRAINED_CONFIG_ARCHIVE_MAP,
        ALBERT_PRETRAINED_CONFIG_ARCHIVE_MAP,
        CAMEMBERT_PRETRAINED_CONFIG_ARCHIVE_MAP,
        T5_PRETRAINED_CONFIG_ARCHIVE_MAP,
        XLM_ROBERTA_PRETRAINED_CONFIG_ARCHIVE_MAP,
        FLAUBERT_PRETRAINED_CONFIG_ARCHIVE_MAP,
        FSMT_PRETRAINED_CONFIG_ARCHIVE_MAP,
        ELECTRA_PRETRAINED_CONFIG_ARCHIVE_MAP,
        LONGFORMER_PRETRAINED_CONFIG_ARCHIVE_MAP,
        RETRIBERT_PRETRAINED_CONFIG_ARCHIVE_MAP,
        FUNNEL_PRETRAINED_CONFIG_ARCHIVE_MAP,
        LXMERT_PRETRAINED_CONFIG_ARCHIVE_MAP,
        LAYOUTLM_PRETRAINED_CONFIG_ARCHIVE_MAP,
        DPR_PRETRAINED_CONFIG_ARCHIVE_MAP,
        DEBERTA_PRETRAINED_CONFIG_ARCHIVE_MAP,
        DEBERTA_V2_PRETRAINED_CONFIG_ARCHIVE_MAP,
        SQUEEZEBERT_PRETRAINED_CONFIG_ARCHIVE_MAP,
        XLM_PROPHETNET_PRETRAINED_CONFIG_ARCHIVE_MAP,
        PROPHETNET_PRETRAINED_CONFIG_ARCHIVE_MAP,
        MPNET_PRETRAINED_CONFIG_ARCHIVE_MAP,
        TAPAS_PRETRAINED_CONFIG_ARCHIVE_MAP,
        IBERT_PRETRAINED_CONFIG_ARCHIVE_MAP,
        HUBERT_PRETRAINED_CONFIG_ARCHIVE_MAP,
    ]
    for key, value, in pretrained_map.items()
)


CONFIG_MAPPING = OrderedDict(
    [
        # Add configs here
<<<<<<< HEAD
        ("rembert", RemBertConfig),
=======
        ("visual_bert", VisualBertConfig),
        ("canine", CanineConfig),
        ("roformer", RoFormerConfig),
        ("clip", CLIPConfig),
        ("bigbird_pegasus", BigBirdPegasusConfig),
        ("deit", DeiTConfig),
        ("luke", LukeConfig),
        ("detr", DetrConfig),
        ("gpt_neo", GPTNeoConfig),
        ("big_bird", BigBirdConfig),
        ("speech_to_text", Speech2TextConfig),
        ("vit", ViTConfig),
>>>>>>> 0d1f67e6
        ("wav2vec2", Wav2Vec2Config),
        ("m2m_100", M2M100Config),
        ("convbert", ConvBertConfig),
        ("led", LEDConfig),
        ("blenderbot-small", BlenderbotSmallConfig),
        ("retribert", RetriBertConfig),
        ("ibert", IBertConfig),
        ("mt5", MT5Config),
        ("t5", T5Config),
        ("mobilebert", MobileBertConfig),
        ("distilbert", DistilBertConfig),
        ("albert", AlbertConfig),
        ("bert-generation", BertGenerationConfig),
        ("camembert", CamembertConfig),
        ("xlm-roberta", XLMRobertaConfig),
        ("pegasus", PegasusConfig),
        ("marian", MarianConfig),
        ("mbart", MBartConfig),
        ("megatron_bert", MegatronBertConfig),
        ("mpnet", MPNetConfig),
        ("bart", BartConfig),
        ("blenderbot", BlenderbotConfig),
        ("reformer", ReformerConfig),
        ("longformer", LongformerConfig),
        ("roberta", RobertaConfig),
        ("deberta-v2", DebertaV2Config),
        ("deberta", DebertaConfig),
        ("flaubert", FlaubertConfig),
        ("fsmt", FSMTConfig),
        ("squeezebert", SqueezeBertConfig),
        ("hubert", HubertConfig),
        ("bert", BertConfig),
        ("openai-gpt", OpenAIGPTConfig),
        ("gpt2", GPT2Config),
        ("transfo-xl", TransfoXLConfig),
        ("xlnet", XLNetConfig),
        ("xlm-prophetnet", XLMProphetNetConfig),
        ("prophetnet", ProphetNetConfig),
        ("xlm", XLMConfig),
        ("ctrl", CTRLConfig),
        ("electra", ElectraConfig),
        ("encoder-decoder", EncoderDecoderConfig),
        ("funnel", FunnelConfig),
        ("lxmert", LxmertConfig),
        ("dpr", DPRConfig),
        ("layoutlm", LayoutLMConfig),
        ("rag", RagConfig),
        ("tapas", TapasConfig),
    ]
)

MODEL_NAMES_MAPPING = OrderedDict(
    [
        # Add full (and cased) model names here
<<<<<<< HEAD
        ("rembert", "RemBert"),
=======
        ("visual_bert", "VisualBert"),
        ("canine", "Canine"),
        ("roformer", "RoFormer"),
        ("clip", "CLIP"),
        ("bigbird_pegasus", "BigBirdPegasus"),
        ("deit", "DeiT"),
        ("luke", "LUKE"),
        ("detr", "DETR"),
        ("gpt_neo", "GPT Neo"),
        ("big_bird", "BigBird"),
        ("speech_to_text", "Speech2Text"),
        ("vit", "ViT"),
>>>>>>> 0d1f67e6
        ("wav2vec2", "Wav2Vec2"),
        ("m2m_100", "M2M100"),
        ("convbert", "ConvBERT"),
        ("led", "LED"),
        ("blenderbot-small", "BlenderbotSmall"),
        ("retribert", "RetriBERT"),
        ("ibert", "I-BERT"),
        ("t5", "T5"),
        ("mobilebert", "MobileBERT"),
        ("distilbert", "DistilBERT"),
        ("albert", "ALBERT"),
        ("bert-generation", "Bert Generation"),
        ("camembert", "CamemBERT"),
        ("xlm-roberta", "XLM-RoBERTa"),
        ("pegasus", "Pegasus"),
        ("blenderbot", "Blenderbot"),
        ("marian", "Marian"),
        ("mbart", "mBART"),
        ("megatron_bert", "MegatronBert"),
        ("bart", "BART"),
        ("reformer", "Reformer"),
        ("longformer", "Longformer"),
        ("roberta", "RoBERTa"),
        ("flaubert", "FlauBERT"),
        ("fsmt", "FairSeq Machine-Translation"),
        ("squeezebert", "SqueezeBERT"),
        ("bert", "BERT"),
        ("openai-gpt", "OpenAI GPT"),
        ("gpt2", "OpenAI GPT-2"),
        ("transfo-xl", "Transformer-XL"),
        ("xlnet", "XLNet"),
        ("xlm", "XLM"),
        ("ctrl", "CTRL"),
        ("electra", "ELECTRA"),
        ("encoder-decoder", "Encoder decoder"),
        ("funnel", "Funnel Transformer"),
        ("lxmert", "LXMERT"),
        ("deberta-v2", "DeBERTa-v2"),
        ("deberta", "DeBERTa"),
        ("layoutlm", "LayoutLM"),
        ("dpr", "DPR"),
        ("rag", "RAG"),
        ("xlm-prophetnet", "XLMProphetNet"),
        ("prophetnet", "ProphetNet"),
        ("mt5", "mT5"),
        ("mpnet", "MPNet"),
        ("tapas", "TAPAS"),
        ("hubert", "Hubert"),
    ]
)


def _get_class_name(model_class):
    if isinstance(model_class, (list, tuple)):
        return " or ".join([f":class:`~transformers.{c.__name__}`" for c in model_class])
    return f":class:`~transformers.{model_class.__name__}`"


def _list_model_options(indent, config_to_class=None, use_model_types=True):
    if config_to_class is None and not use_model_types:
        raise ValueError("Using `use_model_types=False` requires a `config_to_class` dictionary.")
    if use_model_types:
        if config_to_class is None:
            model_type_to_name = {
                model_type: f":class:`~transformers.{config.__name__}`"
                for model_type, config in CONFIG_MAPPING.items()
            }
        else:
            model_type_to_name = {
                model_type: _get_class_name(config_to_class[config])
                for model_type, config in CONFIG_MAPPING.items()
                if config in config_to_class
            }
        lines = [
            f"{indent}- **{model_type}** -- {model_type_to_name[model_type]} ({MODEL_NAMES_MAPPING[model_type]} model)"
            for model_type in sorted(model_type_to_name.keys())
        ]
    else:
        config_to_name = {config.__name__: _get_class_name(clas) for config, clas in config_to_class.items()}
        config_to_model_name = {
            config.__name__: MODEL_NAMES_MAPPING[model_type] for model_type, config in CONFIG_MAPPING.items()
        }
        lines = [
            f"{indent}- :class:`~transformers.{config_name}` configuration class: {config_to_name[config_name]} ({config_to_model_name[config_name]} model)"
            for config_name in sorted(config_to_name.keys())
        ]
    return "\n".join(lines)


def replace_list_option_in_docstrings(config_to_class=None, use_model_types=True):
    def docstring_decorator(fn):
        docstrings = fn.__doc__
        lines = docstrings.split("\n")
        i = 0
        while i < len(lines) and re.search(r"^(\s*)List options\s*$", lines[i]) is None:
            i += 1
        if i < len(lines):
            indent = re.search(r"^(\s*)List options\s*$", lines[i]).groups()[0]
            if use_model_types:
                indent = f"{indent}    "
            lines[i] = _list_model_options(indent, config_to_class=config_to_class, use_model_types=use_model_types)
            docstrings = "\n".join(lines)
        else:
            raise ValueError(
                f"The function {fn} should have an empty 'List options' in its docstring as placeholder, current docstring is:\n{docstrings}"
            )
        fn.__doc__ = docstrings
        return fn

    return docstring_decorator


class AutoConfig:
    r"""
    This is a generic configuration class that will be instantiated as one of the configuration classes of the library
    when created with the :meth:`~transformers.AutoConfig.from_pretrained` class method.

    This class cannot be instantiated directly using ``__init__()`` (throws an error).
    """

    def __init__(self):
        raise EnvironmentError(
            "AutoConfig is designed to be instantiated "
            "using the `AutoConfig.from_pretrained(pretrained_model_name_or_path)` method."
        )

    @classmethod
    def for_model(cls, model_type: str, *args, **kwargs):
        if model_type in CONFIG_MAPPING:
            config_class = CONFIG_MAPPING[model_type]
            return config_class(*args, **kwargs)
        raise ValueError(
            f"Unrecognized model identifier: {model_type}. Should contain one of {', '.join(CONFIG_MAPPING.keys())}"
        )

    @classmethod
    @replace_list_option_in_docstrings()
    def from_pretrained(cls, pretrained_model_name_or_path, **kwargs):
        r"""
        Instantiate one of the configuration classes of the library from a pretrained model configuration.

        The configuration class to instantiate is selected based on the :obj:`model_type` property of the config object
        that is loaded, or when it's missing, by falling back to using pattern matching on
        :obj:`pretrained_model_name_or_path`:

        List options

        Args:
            pretrained_model_name_or_path (:obj:`str` or :obj:`os.PathLike`):
                Can be either:

                    - A string, the `model id` of a pretrained model configuration hosted inside a model repo on
                      huggingface.co. Valid model ids can be located at the root-level, like ``bert-base-uncased``, or
                      namespaced under a user or organization name, like ``dbmdz/bert-base-german-cased``.
                    - A path to a `directory` containing a configuration file saved using the
                      :meth:`~transformers.PretrainedConfig.save_pretrained` method, or the
                      :meth:`~transformers.PreTrainedModel.save_pretrained` method, e.g., ``./my_model_directory/``.
                    - A path or url to a saved configuration JSON `file`, e.g.,
                      ``./my_model_directory/configuration.json``.
            cache_dir (:obj:`str` or :obj:`os.PathLike`, `optional`):
                Path to a directory in which a downloaded pretrained model configuration should be cached if the
                standard cache should not be used.
            force_download (:obj:`bool`, `optional`, defaults to :obj:`False`):
                Whether or not to force the (re-)download the model weights and configuration files and override the
                cached versions if they exist.
            resume_download (:obj:`bool`, `optional`, defaults to :obj:`False`):
                Whether or not to delete incompletely received files. Will attempt to resume the download if such a
                file exists.
            proxies (:obj:`Dict[str, str]`, `optional`):
                A dictionary of proxy servers to use by protocol or endpoint, e.g., :obj:`{'http': 'foo.bar:3128',
                'http://hostname': 'foo.bar:4012'}`. The proxies are used on each request.
            revision(:obj:`str`, `optional`, defaults to :obj:`"main"`):
                The specific model version to use. It can be a branch name, a tag name, or a commit id, since we use a
                git-based system for storing models and other artifacts on huggingface.co, so ``revision`` can be any
                identifier allowed by git.
            return_unused_kwargs (:obj:`bool`, `optional`, defaults to :obj:`False`):
                If :obj:`False`, then this function returns just the final configuration object.

                If :obj:`True`, then this functions returns a :obj:`Tuple(config, unused_kwargs)` where `unused_kwargs`
                is a dictionary consisting of the key/value pairs whose keys are not configuration attributes: i.e.,
                the part of ``kwargs`` which has not been used to update ``config`` and is otherwise ignored.
            kwargs(additional keyword arguments, `optional`):
                The values in kwargs of any keys which are configuration attributes will be used to override the loaded
                values. Behavior concerning key/value pairs whose keys are *not* configuration attributes is controlled
                by the ``return_unused_kwargs`` keyword parameter.

        Examples::

            >>> from transformers import AutoConfig

            >>> # Download configuration from huggingface.co and cache.
            >>> config = AutoConfig.from_pretrained('bert-base-uncased')

            >>> # Download configuration from huggingface.co (user-uploaded) and cache.
            >>> config = AutoConfig.from_pretrained('dbmdz/bert-base-german-cased')

            >>> # If configuration file is in a directory (e.g., was saved using `save_pretrained('./test/saved_model/')`).
            >>> config = AutoConfig.from_pretrained('./test/bert_saved_model/')

            >>> # Load a specific configuration file.
            >>> config = AutoConfig.from_pretrained('./test/bert_saved_model/my_configuration.json')

            >>> # Change some config attributes when loading a pretrained config.
            >>> config = AutoConfig.from_pretrained('bert-base-uncased', output_attentions=True, foo=False)
            >>> config.output_attentions
            True
            >>> config, unused_kwargs = AutoConfig.from_pretrained('bert-base-uncased', output_attentions=True, foo=False, return_unused_kwargs=True)
            >>> config.output_attentions
            True
            >>> config.unused_kwargs
            {'foo': False}
        """
        kwargs["_from_auto"] = True
        config_dict, _ = PretrainedConfig.get_config_dict(pretrained_model_name_or_path, **kwargs)
        if "model_type" in config_dict:
            config_class = CONFIG_MAPPING[config_dict["model_type"]]
            return config_class.from_dict(config_dict, **kwargs)
        else:
            # Fallback: use pattern matching on the string.
            for pattern, config_class in CONFIG_MAPPING.items():
                if pattern in str(pretrained_model_name_or_path):
                    return config_class.from_dict(config_dict, **kwargs)

        raise ValueError(
            f"Unrecognized model in {pretrained_model_name_or_path}. "
            "Should have a `model_type` key in its config.json, or contain one of the following strings "
            f"in its name: {', '.join(CONFIG_MAPPING.keys())}"
        )<|MERGE_RESOLUTION|>--- conflicted
+++ resolved
@@ -97,9 +97,7 @@
     (key, value)
     for pretrained_map in [
         # Add archive maps here
-<<<<<<< HEAD
         REMBERT_PRETRAINED_CONFIG_ARCHIVE_MAP,
-=======
         VISUAL_BERT_PRETRAINED_CONFIG_ARCHIVE_MAP,
         CANINE_PRETRAINED_CONFIG_ARCHIVE_MAP,
         ROFORMER_PRETRAINED_CONFIG_ARCHIVE_MAP,
@@ -113,7 +111,6 @@
         MEGATRON_BERT_PRETRAINED_CONFIG_ARCHIVE_MAP,
         SPEECH_TO_TEXT_PRETRAINED_CONFIG_ARCHIVE_MAP,
         VIT_PRETRAINED_CONFIG_ARCHIVE_MAP,
->>>>>>> 0d1f67e6
         WAV_2_VEC_2_PRETRAINED_CONFIG_ARCHIVE_MAP,
         M2M_100_PRETRAINED_CONFIG_ARCHIVE_MAP,
         CONVBERT_PRETRAINED_CONFIG_ARCHIVE_MAP,
@@ -161,9 +158,7 @@
 CONFIG_MAPPING = OrderedDict(
     [
         # Add configs here
-<<<<<<< HEAD
         ("rembert", RemBertConfig),
-=======
         ("visual_bert", VisualBertConfig),
         ("canine", CanineConfig),
         ("roformer", RoFormerConfig),
@@ -176,7 +171,6 @@
         ("big_bird", BigBirdConfig),
         ("speech_to_text", Speech2TextConfig),
         ("vit", ViTConfig),
->>>>>>> 0d1f67e6
         ("wav2vec2", Wav2Vec2Config),
         ("m2m_100", M2M100Config),
         ("convbert", ConvBertConfig),
@@ -231,9 +225,7 @@
 MODEL_NAMES_MAPPING = OrderedDict(
     [
         # Add full (and cased) model names here
-<<<<<<< HEAD
         ("rembert", "RemBert"),
-=======
         ("visual_bert", "VisualBert"),
         ("canine", "Canine"),
         ("roformer", "RoFormer"),
@@ -246,7 +238,6 @@
         ("big_bird", "BigBird"),
         ("speech_to_text", "Speech2Text"),
         ("vit", "ViT"),
->>>>>>> 0d1f67e6
         ("wav2vec2", "Wav2Vec2"),
         ("m2m_100", "M2M100"),
         ("convbert", "ConvBERT"),
