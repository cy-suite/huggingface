--- conflicted
+++ resolved
@@ -29,11 +29,8 @@
 CONFIG_MAPPING_NAMES = OrderedDict(
     [
         # Add configs here
-<<<<<<< HEAD
         ("mctct", "MCTCTConfig"),
-=======
         ("yolos", "YolosConfig"),
->>>>>>> 6d80c92c
         ("tapex", "BartConfig"),
         ("dpt", "DPTConfig"),
         ("decision_transformer", "DecisionTransformerConfig"),
@@ -143,11 +140,8 @@
 CONFIG_ARCHIVE_MAP_MAPPING_NAMES = OrderedDict(
     [
         # Add archive maps here)
-<<<<<<< HEAD
         ("mctct", "MCTCT_PRETRAINED_CONFIG_ARCHIVE_MAP"),
-=======
         ("yolos", "YOLOS_PRETRAINED_CONFIG_ARCHIVE_MAP"),
->>>>>>> 6d80c92c
         ("dpt", "DPT_PRETRAINED_CONFIG_ARCHIVE_MAP"),
         ("glpn", "GLPN_PRETRAINED_CONFIG_ARCHIVE_MAP"),
         ("maskformer", "MASKFORMER_PRETRAINED_CONFIG_ARCHIVE_MAP"),
@@ -241,11 +235,8 @@
 MODEL_NAMES_MAPPING = OrderedDict(
     [
         # Add full (and cased) model names here
-<<<<<<< HEAD
         ("mctct", "MCTCT"),
-=======
         ("yolos", "YOLOS"),
->>>>>>> 6d80c92c
         ("tapex", "TAPEX"),
         ("dpt", "DPT"),
         ("decision_transformer", "Decision Transformer"),
