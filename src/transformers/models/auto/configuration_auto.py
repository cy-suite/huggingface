--- conflicted
+++ resolved
@@ -96,14 +96,11 @@
     (key, value)
     for pretrained_map in [
         # Add archive maps here
-<<<<<<< HEAD
-        GPT-J_PRETRAINED_CONFIG_ARCHIVE_MAP,
-=======
+        GPTJ_PRETRAINED_CONFIG_ARCHIVE_MAP,
         VISUAL_BERT_PRETRAINED_CONFIG_ARCHIVE_MAP,
         ROFORMER_PRETRAINED_CONFIG_ARCHIVE_MAP,
         CLIP_PRETRAINED_CONFIG_ARCHIVE_MAP,
         BIGBIRD_PEGASUS_PRETRAINED_CONFIG_ARCHIVE_MAP,
->>>>>>> e43e1126
         DEIT_PRETRAINED_CONFIG_ARCHIVE_MAP,
         LUKE_PRETRAINED_CONFIG_ARCHIVE_MAP,
         DETR_PRETRAINED_CONFIG_ARCHIVE_MAP,
@@ -159,14 +156,11 @@
 CONFIG_MAPPING = OrderedDict(
     [
         # Add configs here
-<<<<<<< HEAD
-        ("gpt-j", GPT-JConfig),
-=======
+        ("gpt-j", GPTJConfig),
         ("visual_bert", VisualBertConfig),
         ("roformer", RoFormerConfig),
         ("clip", CLIPConfig),
         ("bigbird_pegasus", BigBirdPegasusConfig),
->>>>>>> e43e1126
         ("deit", DeiTConfig),
         ("luke", LukeConfig),
         ("detr", DetrConfig),
@@ -228,14 +222,11 @@
 MODEL_NAMES_MAPPING = OrderedDict(
     [
         # Add full (and cased) model names here
-<<<<<<< HEAD
         ("gpt-j", "GPT-J"),
-=======
         ("visual_bert", "VisualBert"),
         ("roformer", "RoFormer"),
         ("clip", "CLIP"),
         ("bigbird_pegasus", "BigBirdPegasus"),
->>>>>>> e43e1126
         ("deit", "DeiT"),
         ("luke", "LUKE"),
         ("detr", "DETR"),
