# coding=utf-8
# Copyright 2018 The HuggingFace Inc. team.
#
# Licensed under the Apache License, Version 2.0 (the "License");
# you may not use this file except in compliance with the License.
# You may obtain a copy of the License at
#
#     http://www.apache.org/licenses/LICENSE-2.0
#
# Unless required by applicable law or agreed to in writing, software
# distributed under the License is distributed on an "AS IS" BASIS,
# WITHOUT WARRANTIES OR CONDITIONS OF ANY KIND, either express or implied.
# See the License for the specific language governing permissions and
# limitations under the License.
""" Auto Config class. """
import importlib
import re
import warnings
from collections import OrderedDict
from typing import List, Union

from ...configuration_utils import PretrainedConfig
<<<<<<< HEAD
from ..albert.configuration_albert import ALBERT_PRETRAINED_CONFIG_ARCHIVE_MAP, AlbertConfig
from ..bart.configuration_bart import BART_PRETRAINED_CONFIG_ARCHIVE_MAP, BartConfig
from ..bert.configuration_bert import BERT_PRETRAINED_CONFIG_ARCHIVE_MAP, BertConfig
from ..bert_generation.configuration_bert_generation import BertGenerationConfig
from ..big_bird.configuration_big_bird import BIG_BIRD_PRETRAINED_CONFIG_ARCHIVE_MAP, BigBirdConfig
from ..bigbird_pegasus.configuration_bigbird_pegasus import (
    BIGBIRD_PEGASUS_PRETRAINED_CONFIG_ARCHIVE_MAP,
    BigBirdPegasusConfig,
)
from ..blenderbot.configuration_blenderbot import BLENDERBOT_PRETRAINED_CONFIG_ARCHIVE_MAP, BlenderbotConfig
from ..blenderbot_small.configuration_blenderbot_small import (
    BLENDERBOT_SMALL_PRETRAINED_CONFIG_ARCHIVE_MAP,
    BlenderbotSmallConfig,
)
from ..camembert.configuration_camembert import CAMEMBERT_PRETRAINED_CONFIG_ARCHIVE_MAP, CamembertConfig
from ..clip.configuration_clip import CLIP_PRETRAINED_CONFIG_ARCHIVE_MAP, CLIPConfig
from ..convbert.configuration_convbert import CONVBERT_PRETRAINED_CONFIG_ARCHIVE_MAP, ConvBertConfig
from ..ctrl.configuration_ctrl import CTRL_PRETRAINED_CONFIG_ARCHIVE_MAP, CTRLConfig
from ..deberta.configuration_deberta import DEBERTA_PRETRAINED_CONFIG_ARCHIVE_MAP, DebertaConfig
from ..deberta_v2.configuration_deberta_v2 import DEBERTA_V2_PRETRAINED_CONFIG_ARCHIVE_MAP, DebertaV2Config
from ..deit.configuration_deit import DEIT_PRETRAINED_CONFIG_ARCHIVE_MAP, DeiTConfig
from ..distilbert.configuration_distilbert import DISTILBERT_PRETRAINED_CONFIG_ARCHIVE_MAP, DistilBertConfig
from ..dpr.configuration_dpr import DPR_PRETRAINED_CONFIG_ARCHIVE_MAP, DPRConfig
from ..electra.configuration_electra import ELECTRA_PRETRAINED_CONFIG_ARCHIVE_MAP, ElectraConfig
from ..encoder_decoder.configuration_encoder_decoder import EncoderDecoderConfig
from ..flaubert.configuration_flaubert import FLAUBERT_PRETRAINED_CONFIG_ARCHIVE_MAP, FlaubertConfig
from ..fsmt.configuration_fsmt import FSMT_PRETRAINED_CONFIG_ARCHIVE_MAP, FSMTConfig
from ..funnel.configuration_funnel import FUNNEL_PRETRAINED_CONFIG_ARCHIVE_MAP, FunnelConfig
from ..gpt2.configuration_gpt2 import GPT2_PRETRAINED_CONFIG_ARCHIVE_MAP, GPT2Config
from ..gpt_neo.configuration_gpt_neo import GPT_NEO_PRETRAINED_CONFIG_ARCHIVE_MAP, GPTNeoConfig
from ..ibert.configuration_ibert import IBERT_PRETRAINED_CONFIG_ARCHIVE_MAP, IBertConfig
from ..layoutlm.configuration_layoutlm import LAYOUTLM_PRETRAINED_CONFIG_ARCHIVE_MAP, LayoutLMConfig
from ..layoutlmv2.configuration_layoutlmv2 import LAYOUTLMV2_PRETRAINED_CONFIG_ARCHIVE_MAP, LayoutLMv2Config
from ..led.configuration_led import LED_PRETRAINED_CONFIG_ARCHIVE_MAP, LEDConfig
from ..longformer.configuration_longformer import LONGFORMER_PRETRAINED_CONFIG_ARCHIVE_MAP, LongformerConfig
from ..luke.configuration_luke import LUKE_PRETRAINED_CONFIG_ARCHIVE_MAP, LukeConfig
from ..lxmert.configuration_lxmert import LXMERT_PRETRAINED_CONFIG_ARCHIVE_MAP, LxmertConfig
from ..m2m_100.configuration_m2m_100 import M2M_100_PRETRAINED_CONFIG_ARCHIVE_MAP, M2M100Config
from ..marian.configuration_marian import MarianConfig
from ..mbart.configuration_mbart import MBART_PRETRAINED_CONFIG_ARCHIVE_MAP, MBartConfig
from ..megatron_bert.configuration_megatron_bert import MEGATRON_BERT_PRETRAINED_CONFIG_ARCHIVE_MAP, MegatronBertConfig
from ..mobilebert.configuration_mobilebert import MobileBertConfig
from ..mpnet.configuration_mpnet import MPNET_PRETRAINED_CONFIG_ARCHIVE_MAP, MPNetConfig
from ..mt5.configuration_mt5 import MT5Config
from ..openai.configuration_openai import OPENAI_GPT_PRETRAINED_CONFIG_ARCHIVE_MAP, OpenAIGPTConfig
from ..pegasus.configuration_pegasus import PegasusConfig
from ..prophetnet.configuration_prophetnet import PROPHETNET_PRETRAINED_CONFIG_ARCHIVE_MAP, ProphetNetConfig
from ..rag.configuration_rag import RagConfig
from ..reformer.configuration_reformer import ReformerConfig
from ..retribert.configuration_retribert import RETRIBERT_PRETRAINED_CONFIG_ARCHIVE_MAP, RetriBertConfig
from ..roberta.configuration_roberta import ROBERTA_PRETRAINED_CONFIG_ARCHIVE_MAP, RobertaConfig
from ..roformer.configuration_roformer import ROFORMER_PRETRAINED_CONFIG_ARCHIVE_MAP, RoFormerConfig
from ..speech_to_text.configuration_speech_to_text import (
    SPEECH_TO_TEXT_PRETRAINED_CONFIG_ARCHIVE_MAP,
    Speech2TextConfig,
)
from ..squeezebert.configuration_squeezebert import SQUEEZEBERT_PRETRAINED_CONFIG_ARCHIVE_MAP, SqueezeBertConfig
from ..t5.configuration_t5 import T5_PRETRAINED_CONFIG_ARCHIVE_MAP, T5Config
from ..tapas.configuration_tapas import TAPAS_PRETRAINED_CONFIG_ARCHIVE_MAP, TapasConfig
from ..transfo_xl.configuration_transfo_xl import TRANSFO_XL_PRETRAINED_CONFIG_ARCHIVE_MAP, TransfoXLConfig
from ..vit.configuration_vit import VIT_PRETRAINED_CONFIG_ARCHIVE_MAP, ViTConfig
from ..wav2vec2.configuration_wav2vec2 import WAV_2_VEC_2_PRETRAINED_CONFIG_ARCHIVE_MAP, Wav2Vec2Config
from ..xlm.configuration_xlm import XLM_PRETRAINED_CONFIG_ARCHIVE_MAP, XLMConfig
from ..xlm_prophetnet.configuration_xlm_prophetnet import (
    XLM_PROPHETNET_PRETRAINED_CONFIG_ARCHIVE_MAP,
    XLMProphetNetConfig,
)
from ..xlm_roberta.configuration_xlm_roberta import XLM_ROBERTA_PRETRAINED_CONFIG_ARCHIVE_MAP, XLMRobertaConfig
from ..xlnet.configuration_xlnet import XLNET_PRETRAINED_CONFIG_ARCHIVE_MAP, XLNetConfig

ALL_PRETRAINED_CONFIG_ARCHIVE_MAP = dict(
    (key, value)
    for pretrained_map in [
        # Add archive maps here
        ROFORMER_PRETRAINED_CONFIG_ARCHIVE_MAP,
        CLIP_PRETRAINED_CONFIG_ARCHIVE_MAP,
        BIGBIRD_PEGASUS_PRETRAINED_CONFIG_ARCHIVE_MAP,
        DEIT_PRETRAINED_CONFIG_ARCHIVE_MAP,
        LUKE_PRETRAINED_CONFIG_ARCHIVE_MAP,
        GPT_NEO_PRETRAINED_CONFIG_ARCHIVE_MAP,
        BIG_BIRD_PRETRAINED_CONFIG_ARCHIVE_MAP,
        MEGATRON_BERT_PRETRAINED_CONFIG_ARCHIVE_MAP,
        SPEECH_TO_TEXT_PRETRAINED_CONFIG_ARCHIVE_MAP,
        VIT_PRETRAINED_CONFIG_ARCHIVE_MAP,
        WAV_2_VEC_2_PRETRAINED_CONFIG_ARCHIVE_MAP,
        M2M_100_PRETRAINED_CONFIG_ARCHIVE_MAP,
        CONVBERT_PRETRAINED_CONFIG_ARCHIVE_MAP,
        LED_PRETRAINED_CONFIG_ARCHIVE_MAP,
        BLENDERBOT_SMALL_PRETRAINED_CONFIG_ARCHIVE_MAP,
        BERT_PRETRAINED_CONFIG_ARCHIVE_MAP,
        BART_PRETRAINED_CONFIG_ARCHIVE_MAP,
        BLENDERBOT_PRETRAINED_CONFIG_ARCHIVE_MAP,
        MBART_PRETRAINED_CONFIG_ARCHIVE_MAP,
        OPENAI_GPT_PRETRAINED_CONFIG_ARCHIVE_MAP,
        TRANSFO_XL_PRETRAINED_CONFIG_ARCHIVE_MAP,
        GPT2_PRETRAINED_CONFIG_ARCHIVE_MAP,
        CTRL_PRETRAINED_CONFIG_ARCHIVE_MAP,
        XLNET_PRETRAINED_CONFIG_ARCHIVE_MAP,
        XLM_PRETRAINED_CONFIG_ARCHIVE_MAP,
        ROBERTA_PRETRAINED_CONFIG_ARCHIVE_MAP,
        DISTILBERT_PRETRAINED_CONFIG_ARCHIVE_MAP,
        ALBERT_PRETRAINED_CONFIG_ARCHIVE_MAP,
        CAMEMBERT_PRETRAINED_CONFIG_ARCHIVE_MAP,
        T5_PRETRAINED_CONFIG_ARCHIVE_MAP,
        XLM_ROBERTA_PRETRAINED_CONFIG_ARCHIVE_MAP,
        FLAUBERT_PRETRAINED_CONFIG_ARCHIVE_MAP,
        FSMT_PRETRAINED_CONFIG_ARCHIVE_MAP,
        ELECTRA_PRETRAINED_CONFIG_ARCHIVE_MAP,
        LONGFORMER_PRETRAINED_CONFIG_ARCHIVE_MAP,
        RETRIBERT_PRETRAINED_CONFIG_ARCHIVE_MAP,
        FUNNEL_PRETRAINED_CONFIG_ARCHIVE_MAP,
        LXMERT_PRETRAINED_CONFIG_ARCHIVE_MAP,
        LAYOUTLM_PRETRAINED_CONFIG_ARCHIVE_MAP,
        LAYOUTLMV2_PRETRAINED_CONFIG_ARCHIVE_MAP,
        DPR_PRETRAINED_CONFIG_ARCHIVE_MAP,
        DEBERTA_PRETRAINED_CONFIG_ARCHIVE_MAP,
        DEBERTA_V2_PRETRAINED_CONFIG_ARCHIVE_MAP,
        SQUEEZEBERT_PRETRAINED_CONFIG_ARCHIVE_MAP,
        XLM_PROPHETNET_PRETRAINED_CONFIG_ARCHIVE_MAP,
        PROPHETNET_PRETRAINED_CONFIG_ARCHIVE_MAP,
        MPNET_PRETRAINED_CONFIG_ARCHIVE_MAP,
        TAPAS_PRETRAINED_CONFIG_ARCHIVE_MAP,
        IBERT_PRETRAINED_CONFIG_ARCHIVE_MAP,
=======
from ...file_utils import CONFIG_NAME


CONFIG_MAPPING_NAMES = OrderedDict(
    [
        # Add configs here
        ("gptj", "GPTJConfig"),
        ("layoutlmv2", "LayoutLMv2Config"),
        ("beit", "BeitConfig"),
        ("rembert", "RemBertConfig"),
        ("visual_bert", "VisualBertConfig"),
        ("canine", "CanineConfig"),
        ("roformer", "RoFormerConfig"),
        ("clip", "CLIPConfig"),
        ("bigbird_pegasus", "BigBirdPegasusConfig"),
        ("deit", "DeiTConfig"),
        ("luke", "LukeConfig"),
        ("detr", "DetrConfig"),
        ("gpt_neo", "GPTNeoConfig"),
        ("big_bird", "BigBirdConfig"),
        ("speech_to_text_2", "Speech2Text2Config"),
        ("speech_to_text", "Speech2TextConfig"),
        ("vit", "ViTConfig"),
        ("wav2vec2", "Wav2Vec2Config"),
        ("m2m_100", "M2M100Config"),
        ("convbert", "ConvBertConfig"),
        ("led", "LEDConfig"),
        ("blenderbot-small", "BlenderbotSmallConfig"),
        ("retribert", "RetriBertConfig"),
        ("ibert", "IBertConfig"),
        ("mt5", "MT5Config"),
        ("t5", "T5Config"),
        ("mobilebert", "MobileBertConfig"),
        ("distilbert", "DistilBertConfig"),
        ("albert", "AlbertConfig"),
        ("bert-generation", "BertGenerationConfig"),
        ("camembert", "CamembertConfig"),
        ("xlm-roberta", "XLMRobertaConfig"),
        ("pegasus", "PegasusConfig"),
        ("marian", "MarianConfig"),
        ("mbart", "MBartConfig"),
        ("megatron-bert", "MegatronBertConfig"),
        ("mpnet", "MPNetConfig"),
        ("bart", "BartConfig"),
        ("blenderbot", "BlenderbotConfig"),
        ("reformer", "ReformerConfig"),
        ("longformer", "LongformerConfig"),
        ("roberta", "RobertaConfig"),
        ("deberta-v2", "DebertaV2Config"),
        ("deberta", "DebertaConfig"),
        ("flaubert", "FlaubertConfig"),
        ("fsmt", "FSMTConfig"),
        ("squeezebert", "SqueezeBertConfig"),
        ("hubert", "HubertConfig"),
        ("bert", "BertConfig"),
        ("openai-gpt", "OpenAIGPTConfig"),
        ("gpt2", "GPT2Config"),
        ("transfo-xl", "TransfoXLConfig"),
        ("xlnet", "XLNetConfig"),
        ("xlm-prophetnet", "XLMProphetNetConfig"),
        ("prophetnet", "ProphetNetConfig"),
        ("xlm", "XLMConfig"),
        ("ctrl", "CTRLConfig"),
        ("electra", "ElectraConfig"),
        ("speech-encoder-decoder", "SpeechEncoderDecoderConfig"),
        ("encoder-decoder", "EncoderDecoderConfig"),
        ("funnel", "FunnelConfig"),
        ("lxmert", "LxmertConfig"),
        ("dpr", "DPRConfig"),
        ("layoutlm", "LayoutLMConfig"),
        ("rag", "RagConfig"),
        ("tapas", "TapasConfig"),
        ("splinter", "SplinterConfig"),
>>>>>>> e02ed0ee
    ]
)

<<<<<<< HEAD
CONFIG_MAPPING = OrderedDict(
    [
        # Add configs here
        ("roformer", RoFormerConfig),
        ("clip", CLIPConfig),
        ("bigbird_pegasus", BigBirdPegasusConfig),
        ("deit", DeiTConfig),
        ("luke", LukeConfig),
        ("gpt_neo", GPTNeoConfig),
        ("big_bird", BigBirdConfig),
        ("speech_to_text", Speech2TextConfig),
        ("vit", ViTConfig),
        ("wav2vec2", Wav2Vec2Config),
        ("m2m_100", M2M100Config),
        ("convbert", ConvBertConfig),
        ("led", LEDConfig),
        ("blenderbot-small", BlenderbotSmallConfig),
        ("retribert", RetriBertConfig),
        ("ibert", IBertConfig),
        ("mt5", MT5Config),
        ("t5", T5Config),
        ("mobilebert", MobileBertConfig),
        ("distilbert", DistilBertConfig),
        ("albert", AlbertConfig),
        ("bert-generation", BertGenerationConfig),
        ("camembert", CamembertConfig),
        ("xlm-roberta", XLMRobertaConfig),
        ("pegasus", PegasusConfig),
        ("marian", MarianConfig),
        ("mbart", MBartConfig),
        ("megatron_bert", MegatronBertConfig),
        ("mpnet", MPNetConfig),
        ("bart", BartConfig),
        ("blenderbot", BlenderbotConfig),
        ("reformer", ReformerConfig),
        ("longformer", LongformerConfig),
        ("roberta", RobertaConfig),
        ("deberta-v2", DebertaV2Config),
        ("deberta", DebertaConfig),
        ("flaubert", FlaubertConfig),
        ("fsmt", FSMTConfig),
        ("squeezebert", SqueezeBertConfig),
        ("bert", BertConfig),
        ("openai-gpt", OpenAIGPTConfig),
        ("gpt2", GPT2Config),
        ("transfo-xl", TransfoXLConfig),
        ("xlnet", XLNetConfig),
        ("xlm-prophetnet", XLMProphetNetConfig),
        ("prophetnet", ProphetNetConfig),
        ("xlm", XLMConfig),
        ("ctrl", CTRLConfig),
        ("electra", ElectraConfig),
        ("encoder-decoder", EncoderDecoderConfig),
        ("funnel", FunnelConfig),
        ("lxmert", LxmertConfig),
        ("dpr", DPRConfig),
        ("layoutlm", LayoutLMConfig),
        ("layoutlmv2", LayoutLMv2Config),
        ("rag", RagConfig),
        ("tapas", TapasConfig),
=======
CONFIG_ARCHIVE_MAP_MAPPING_NAMES = OrderedDict(
    [
        # Add archive maps here
        ("pegasus", "PEGASUS_PRETRAINED_CONFIG_ARCHIVE_MAP"),
        ("gptj", "GPTJ_PRETRAINED_CONFIG_ARCHIVE_MAP"),
        ("layoutlmv2", "LAYOUTLMV2_PRETRAINED_CONFIG_ARCHIVE_MAP"),
        ("beit", "BEIT_PRETRAINED_CONFIG_ARCHIVE_MAP"),
        ("rembert", "REMBERT_PRETRAINED_CONFIG_ARCHIVE_MAP"),
        ("visual_bert", "VISUAL_BERT_PRETRAINED_CONFIG_ARCHIVE_MAP"),
        ("canine", "CANINE_PRETRAINED_CONFIG_ARCHIVE_MAP"),
        ("roformer", "ROFORMER_PRETRAINED_CONFIG_ARCHIVE_MAP"),
        ("clip", "CLIP_PRETRAINED_CONFIG_ARCHIVE_MAP"),
        ("bigbird_pegasus", "BIGBIRD_PEGASUS_PRETRAINED_CONFIG_ARCHIVE_MAP"),
        ("deit", "DEIT_PRETRAINED_CONFIG_ARCHIVE_MAP"),
        ("luke", "LUKE_PRETRAINED_CONFIG_ARCHIVE_MAP"),
        ("detr", "DETR_PRETRAINED_CONFIG_ARCHIVE_MAP"),
        ("gpt_neo", "GPT_NEO_PRETRAINED_CONFIG_ARCHIVE_MAP"),
        ("big_bird", "BIG_BIRD_PRETRAINED_CONFIG_ARCHIVE_MAP"),
        ("megatron-bert", "MEGATRON_BERT_PRETRAINED_CONFIG_ARCHIVE_MAP"),
        ("speech_to_text", "SPEECH_TO_TEXT_PRETRAINED_CONFIG_ARCHIVE_MAP"),
        ("speech_to_text_2", "SPEECH_TO_TEXT_2_PRETRAINED_CONFIG_ARCHIVE_MAP"),
        ("vit", "VIT_PRETRAINED_CONFIG_ARCHIVE_MAP"),
        ("wav2vec2", "WAV_2_VEC_2_PRETRAINED_CONFIG_ARCHIVE_MAP"),
        ("m2m_100", "M2M_100_PRETRAINED_CONFIG_ARCHIVE_MAP"),
        ("convbert", "CONVBERT_PRETRAINED_CONFIG_ARCHIVE_MAP"),
        ("led", "LED_PRETRAINED_CONFIG_ARCHIVE_MAP"),
        ("blenderbot-small", "BLENDERBOT_SMALL_PRETRAINED_CONFIG_ARCHIVE_MAP"),
        ("bert", "BERT_PRETRAINED_CONFIG_ARCHIVE_MAP"),
        ("bart", "BART_PRETRAINED_CONFIG_ARCHIVE_MAP"),
        ("blenderbot", "BLENDERBOT_PRETRAINED_CONFIG_ARCHIVE_MAP"),
        ("mbart", "MBART_PRETRAINED_CONFIG_ARCHIVE_MAP"),
        ("openai-gpt", "OPENAI_GPT_PRETRAINED_CONFIG_ARCHIVE_MAP"),
        ("transfo-xl", "TRANSFO_XL_PRETRAINED_CONFIG_ARCHIVE_MAP"),
        ("gpt2", "GPT2_PRETRAINED_CONFIG_ARCHIVE_MAP"),
        ("ctrl", "CTRL_PRETRAINED_CONFIG_ARCHIVE_MAP"),
        ("xlnet", "XLNET_PRETRAINED_CONFIG_ARCHIVE_MAP"),
        ("xlm", "XLM_PRETRAINED_CONFIG_ARCHIVE_MAP"),
        ("roberta", "ROBERTA_PRETRAINED_CONFIG_ARCHIVE_MAP"),
        ("distilbert", "DISTILBERT_PRETRAINED_CONFIG_ARCHIVE_MAP"),
        ("albert", "ALBERT_PRETRAINED_CONFIG_ARCHIVE_MAP"),
        ("camembert", "CAMEMBERT_PRETRAINED_CONFIG_ARCHIVE_MAP"),
        ("t5", "T5_PRETRAINED_CONFIG_ARCHIVE_MAP"),
        ("xlm-roberta", "XLM_ROBERTA_PRETRAINED_CONFIG_ARCHIVE_MAP"),
        ("flaubert", "FLAUBERT_PRETRAINED_CONFIG_ARCHIVE_MAP"),
        ("fsmt", "FSMT_PRETRAINED_CONFIG_ARCHIVE_MAP"),
        ("electra", "ELECTRA_PRETRAINED_CONFIG_ARCHIVE_MAP"),
        ("longformer", "LONGFORMER_PRETRAINED_CONFIG_ARCHIVE_MAP"),
        ("retribert", "RETRIBERT_PRETRAINED_CONFIG_ARCHIVE_MAP"),
        ("funnel", "FUNNEL_PRETRAINED_CONFIG_ARCHIVE_MAP"),
        ("lxmert", "LXMERT_PRETRAINED_CONFIG_ARCHIVE_MAP"),
        ("layoutlm", "LAYOUTLM_PRETRAINED_CONFIG_ARCHIVE_MAP"),
        ("dpr", "DPR_PRETRAINED_CONFIG_ARCHIVE_MAP"),
        ("deberta", "DEBERTA_PRETRAINED_CONFIG_ARCHIVE_MAP"),
        ("deberta-v2", "DEBERTA_V2_PRETRAINED_CONFIG_ARCHIVE_MAP"),
        ("squeezebert", "SQUEEZEBERT_PRETRAINED_CONFIG_ARCHIVE_MAP"),
        ("xlm-prophetnet", "XLM_PROPHETNET_PRETRAINED_CONFIG_ARCHIVE_MAP"),
        ("prophetnet", "PROPHETNET_PRETRAINED_CONFIG_ARCHIVE_MAP"),
        ("mpnet", "MPNET_PRETRAINED_CONFIG_ARCHIVE_MAP"),
        ("tapas", "TAPAS_PRETRAINED_CONFIG_ARCHIVE_MAP"),
        ("ibert", "IBERT_PRETRAINED_CONFIG_ARCHIVE_MAP"),
        ("hubert", "HUBERT_PRETRAINED_CONFIG_ARCHIVE_MAP"),
        ("splinter", "SPLINTER_PRETRAINED_CONFIG_ARCHIVE_MAP"),
>>>>>>> e02ed0ee
    ]
)

MODEL_NAMES_MAPPING = OrderedDict(
    [
        # Add full (and cased) model names here
        ("gptj", "GPT-J"),
        ("beit", "BeiT"),
        ("rembert", "RemBERT"),
        ("layoutlmv2", "LayoutLMv2"),
        ("visual_bert", "VisualBert"),
        ("canine", "Canine"),
        ("roformer", "RoFormer"),
        ("clip", "CLIP"),
        ("bigbird_pegasus", "BigBirdPegasus"),
        ("deit", "DeiT"),
        ("luke", "LUKE"),
        ("detr", "DETR"),
        ("gpt_neo", "GPT Neo"),
        ("big_bird", "BigBird"),
        ("speech_to_text_2", "Speech2Text2"),
        ("speech_to_text", "Speech2Text"),
        ("vit", "ViT"),
        ("wav2vec2", "Wav2Vec2"),
        ("m2m_100", "M2M100"),
        ("convbert", "ConvBERT"),
        ("led", "LED"),
        ("blenderbot-small", "BlenderbotSmall"),
        ("retribert", "RetriBERT"),
        ("ibert", "I-BERT"),
        ("t5", "T5"),
        ("mobilebert", "MobileBERT"),
        ("distilbert", "DistilBERT"),
        ("albert", "ALBERT"),
        ("bert-generation", "Bert Generation"),
        ("camembert", "CamemBERT"),
        ("xlm-roberta", "XLM-RoBERTa"),
        ("pegasus", "Pegasus"),
        ("blenderbot", "Blenderbot"),
        ("marian", "Marian"),
        ("mbart", "mBART"),
        ("megatron-bert", "MegatronBert"),
        ("bart", "BART"),
        ("reformer", "Reformer"),
        ("longformer", "Longformer"),
        ("roberta", "RoBERTa"),
        ("flaubert", "FlauBERT"),
        ("fsmt", "FairSeq Machine-Translation"),
        ("squeezebert", "SqueezeBERT"),
        ("bert", "BERT"),
        ("openai-gpt", "OpenAI GPT"),
        ("gpt2", "OpenAI GPT-2"),
        ("transfo-xl", "Transformer-XL"),
        ("xlnet", "XLNet"),
        ("xlm", "XLM"),
        ("ctrl", "CTRL"),
        ("electra", "ELECTRA"),
        ("encoder-decoder", "Encoder decoder"),
        ("speech-encoder-decoder", "Speech Encoder decoder"),
        ("funnel", "Funnel Transformer"),
        ("lxmert", "LXMERT"),
        ("deberta-v2", "DeBERTa-v2"),
        ("deberta", "DeBERTa"),
        ("layoutlm", "LayoutLM"),
        ("layoutlmv2", "LayoutLMv2"),
        ("dpr", "DPR"),
        ("rag", "RAG"),
        ("xlm-prophetnet", "XLMProphetNet"),
        ("prophetnet", "ProphetNet"),
        ("mt5", "mT5"),
        ("mpnet", "MPNet"),
        ("tapas", "TAPAS"),
        ("hubert", "Hubert"),
        ("barthez", "BARThez"),
        ("phobert", "PhoBERT"),
        ("cpm", "CPM"),
        ("bertweet", "Bertweet"),
        ("bert-japanese", "BertJapanese"),
        ("byt5", "ByT5"),
        ("mbart50", "mBART-50"),
        ("splinter", "Splinter"),
    ]
)

SPECIAL_MODEL_TYPE_TO_MODULE_NAME = OrderedDict([("openai-gpt", "openai")])


def model_type_to_module_name(key):
    """Converts a config key to the corresponding module."""
    # Special treatment
    if key in SPECIAL_MODEL_TYPE_TO_MODULE_NAME:
        return SPECIAL_MODEL_TYPE_TO_MODULE_NAME[key]

    return key.replace("-", "_")


def config_class_to_model_type(config):
    """Converts a config class name to the corresponding model type"""
    for key, cls in CONFIG_MAPPING_NAMES.items():
        if cls == config:
            return key
    return None


class _LazyConfigMapping(OrderedDict):
    """
    A dictionary that lazily load its values when they are requested.
    """

    def __init__(self, mapping):
        self._mapping = mapping
        self._modules = {}

    def __getitem__(self, key):
        if key not in self._mapping:
            raise KeyError(key)
        value = self._mapping[key]
        module_name = model_type_to_module_name(key)
        if module_name not in self._modules:
            self._modules[module_name] = importlib.import_module(f".{module_name}", "transformers.models")
        return getattr(self._modules[module_name], value)

    def keys(self):
        return self._mapping.keys()

    def values(self):
        return [self[k] for k in self._mapping.keys()]

    def items(self):
        return [(k, self[k]) for k in self._mapping.keys()]

    def __iter__(self):
        return iter(self._mapping.keys())

    def __contains__(self, item):
        return item in self._mapping


CONFIG_MAPPING = _LazyConfigMapping(CONFIG_MAPPING_NAMES)


class _LazyLoadAllMappings(OrderedDict):
    """
    A mapping that will load all pairs of key values at the first access (either by indexing, requestions keys, values,
    etc.)

    Args:
        mapping: The mapping to load.
    """

    def __init__(self, mapping):
        self._mapping = mapping
        self._initialized = False
        self._data = {}

    def _initialize(self):
        if self._initialized:
            return
        warnings.warn(
            "ALL_PRETRAINED_CONFIG_ARCHIVE_MAP is deprecated and will be removed in v5 of Transformers. "
            "It does not contain all available model checkpoints, far from it. Checkout hf.co/models for that.",
            FutureWarning,
        )

        for model_type, map_name in self._mapping.items():
            module_name = model_type_to_module_name(model_type)
            module = importlib.import_module(f".{module_name}", "transformers.models")
            mapping = getattr(module, map_name)
            self._data.update(mapping)

        self._initialized = True

    def __getitem__(self, key):
        self._initialize()
        return self._data[key]

    def keys(self):
        self._initialize()
        return self._data.keys()

    def values(self):
        self._initialize()
        return self._data.values()

    def items(self):
        self._initialize()
        return self._data.keys()

    def __iter__(self):
        self._initialize()
        return iter(self._data)

    def __contains__(self, item):
        self._initialize()
        return item in self._data


ALL_PRETRAINED_CONFIG_ARCHIVE_MAP = _LazyLoadAllMappings(CONFIG_ARCHIVE_MAP_MAPPING_NAMES)


def _get_class_name(model_class: Union[str, List[str]]):
    if isinstance(model_class, (list, tuple)):
        return " or ".join([f":class:`~transformers.{c}`" for c in model_class if c is not None])
    return f":class:`~transformers.{model_class}`"


def _list_model_options(indent, config_to_class=None, use_model_types=True):
    if config_to_class is None and not use_model_types:
        raise ValueError("Using `use_model_types=False` requires a `config_to_class` dictionary.")
    if use_model_types:
        if config_to_class is None:
            model_type_to_name = {
                model_type: f":class:`~transformers.{config}`" for model_type, config in CONFIG_MAPPING_NAMES.items()
            }
        else:
            model_type_to_name = {
                model_type: _get_class_name(model_class)
                for model_type, model_class in config_to_class.items()
                if model_type in MODEL_NAMES_MAPPING
            }
        lines = [
            f"{indent}- **{model_type}** -- {model_type_to_name[model_type]} ({MODEL_NAMES_MAPPING[model_type]} model)"
            for model_type in sorted(model_type_to_name.keys())
        ]
    else:
        config_to_name = {
            CONFIG_MAPPING_NAMES[config]: _get_class_name(clas)
            for config, clas in config_to_class.items()
            if config in CONFIG_MAPPING_NAMES
        }
        config_to_model_name = {
            config: MODEL_NAMES_MAPPING[model_type] for model_type, config in CONFIG_MAPPING_NAMES.items()
        }
        lines = [
            f"{indent}- :class:`~transformers.{config_name}` configuration class: {config_to_name[config_name]} ({config_to_model_name[config_name]} model)"
            for config_name in sorted(config_to_name.keys())
        ]
    return "\n".join(lines)


def replace_list_option_in_docstrings(config_to_class=None, use_model_types=True):
    def docstring_decorator(fn):
        docstrings = fn.__doc__
        lines = docstrings.split("\n")
        i = 0
        while i < len(lines) and re.search(r"^(\s*)List options\s*$", lines[i]) is None:
            i += 1
        if i < len(lines):
            indent = re.search(r"^(\s*)List options\s*$", lines[i]).groups()[0]
            if use_model_types:
                indent = f"{indent}    "
            lines[i] = _list_model_options(indent, config_to_class=config_to_class, use_model_types=use_model_types)
            docstrings = "\n".join(lines)
        else:
            raise ValueError(
                f"The function {fn} should have an empty 'List options' in its docstring as placeholder, current docstring is:\n{docstrings}"
            )
        fn.__doc__ = docstrings
        return fn

    return docstring_decorator


class AutoConfig:
    r"""
    This is a generic configuration class that will be instantiated as one of the configuration classes of the library
    when created with the :meth:`~transformers.AutoConfig.from_pretrained` class method.

    This class cannot be instantiated directly using ``__init__()`` (throws an error).
    """

    def __init__(self):
        raise EnvironmentError(
            "AutoConfig is designed to be instantiated "
            "using the `AutoConfig.from_pretrained(pretrained_model_name_or_path)` method."
        )

    @classmethod
    def for_model(cls, model_type: str, *args, **kwargs):
        if model_type in CONFIG_MAPPING:
            config_class = CONFIG_MAPPING[model_type]
            return config_class(*args, **kwargs)
        raise ValueError(
            f"Unrecognized model identifier: {model_type}. Should contain one of {', '.join(CONFIG_MAPPING.keys())}"
        )

    @classmethod
    @replace_list_option_in_docstrings()
    def from_pretrained(cls, pretrained_model_name_or_path, **kwargs):
        r"""
        Instantiate one of the configuration classes of the library from a pretrained model configuration.

        The configuration class to instantiate is selected based on the :obj:`model_type` property of the config object
        that is loaded, or when it's missing, by falling back to using pattern matching on
        :obj:`pretrained_model_name_or_path`:

        List options

        Args:
            pretrained_model_name_or_path (:obj:`str` or :obj:`os.PathLike`):
                Can be either:

                    - A string, the `model id` of a pretrained model configuration hosted inside a model repo on
                      huggingface.co. Valid model ids can be located at the root-level, like ``bert-base-uncased``, or
                      namespaced under a user or organization name, like ``dbmdz/bert-base-german-cased``.
                    - A path to a `directory` containing a configuration file saved using the
                      :meth:`~transformers.PretrainedConfig.save_pretrained` method, or the
                      :meth:`~transformers.PreTrainedModel.save_pretrained` method, e.g., ``./my_model_directory/``.
                    - A path or url to a saved configuration JSON `file`, e.g.,
                      ``./my_model_directory/configuration.json``.
            cache_dir (:obj:`str` or :obj:`os.PathLike`, `optional`):
                Path to a directory in which a downloaded pretrained model configuration should be cached if the
                standard cache should not be used.
            force_download (:obj:`bool`, `optional`, defaults to :obj:`False`):
                Whether or not to force the (re-)download the model weights and configuration files and override the
                cached versions if they exist.
            resume_download (:obj:`bool`, `optional`, defaults to :obj:`False`):
                Whether or not to delete incompletely received files. Will attempt to resume the download if such a
                file exists.
            proxies (:obj:`Dict[str, str]`, `optional`):
                A dictionary of proxy servers to use by protocol or endpoint, e.g., :obj:`{'http': 'foo.bar:3128',
                'http://hostname': 'foo.bar:4012'}`. The proxies are used on each request.
            revision(:obj:`str`, `optional`, defaults to :obj:`"main"`):
                The specific model version to use. It can be a branch name, a tag name, or a commit id, since we use a
                git-based system for storing models and other artifacts on huggingface.co, so ``revision`` can be any
                identifier allowed by git.
            return_unused_kwargs (:obj:`bool`, `optional`, defaults to :obj:`False`):
                If :obj:`False`, then this function returns just the final configuration object.

                If :obj:`True`, then this functions returns a :obj:`Tuple(config, unused_kwargs)` where `unused_kwargs`
                is a dictionary consisting of the key/value pairs whose keys are not configuration attributes: i.e.,
                the part of ``kwargs`` which has not been used to update ``config`` and is otherwise ignored.
            kwargs(additional keyword arguments, `optional`):
                The values in kwargs of any keys which are configuration attributes will be used to override the loaded
                values. Behavior concerning key/value pairs whose keys are *not* configuration attributes is controlled
                by the ``return_unused_kwargs`` keyword parameter.

        Examples::

            >>> from transformers import AutoConfig

            >>> # Download configuration from huggingface.co and cache.
            >>> config = AutoConfig.from_pretrained('bert-base-uncased')

            >>> # Download configuration from huggingface.co (user-uploaded) and cache.
            >>> config = AutoConfig.from_pretrained('dbmdz/bert-base-german-cased')

            >>> # If configuration file is in a directory (e.g., was saved using `save_pretrained('./test/saved_model/')`).
            >>> config = AutoConfig.from_pretrained('./test/bert_saved_model/')

            >>> # Load a specific configuration file.
            >>> config = AutoConfig.from_pretrained('./test/bert_saved_model/my_configuration.json')

            >>> # Change some config attributes when loading a pretrained config.
            >>> config = AutoConfig.from_pretrained('bert-base-uncased', output_attentions=True, foo=False)
            >>> config.output_attentions
            True
            >>> config, unused_kwargs = AutoConfig.from_pretrained('bert-base-uncased', output_attentions=True, foo=False, return_unused_kwargs=True)
            >>> config.output_attentions
            True
            >>> config.unused_kwargs
            {'foo': False}
        """
        kwargs["_from_auto"] = True
        config_dict, _ = PretrainedConfig.get_config_dict(pretrained_model_name_or_path, **kwargs)
        if "model_type" in config_dict:
            config_class = CONFIG_MAPPING[config_dict["model_type"]]
            return config_class.from_dict(config_dict, **kwargs)
        else:
            # Fallback: use pattern matching on the string.
            for pattern, config_class in CONFIG_MAPPING.items():
                if pattern in str(pretrained_model_name_or_path):
                    return config_class.from_dict(config_dict, **kwargs)

        raise ValueError(
            f"Unrecognized model in {pretrained_model_name_or_path}. "
            f"Should have a `model_type` key in its {CONFIG_NAME}, or contain one of the following strings "
            f"in its name: {', '.join(CONFIG_MAPPING.keys())}"
        )<|MERGE_RESOLUTION|>--- conflicted
+++ resolved
@@ -20,131 +20,6 @@
 from typing import List, Union
 
 from ...configuration_utils import PretrainedConfig
-<<<<<<< HEAD
-from ..albert.configuration_albert import ALBERT_PRETRAINED_CONFIG_ARCHIVE_MAP, AlbertConfig
-from ..bart.configuration_bart import BART_PRETRAINED_CONFIG_ARCHIVE_MAP, BartConfig
-from ..bert.configuration_bert import BERT_PRETRAINED_CONFIG_ARCHIVE_MAP, BertConfig
-from ..bert_generation.configuration_bert_generation import BertGenerationConfig
-from ..big_bird.configuration_big_bird import BIG_BIRD_PRETRAINED_CONFIG_ARCHIVE_MAP, BigBirdConfig
-from ..bigbird_pegasus.configuration_bigbird_pegasus import (
-    BIGBIRD_PEGASUS_PRETRAINED_CONFIG_ARCHIVE_MAP,
-    BigBirdPegasusConfig,
-)
-from ..blenderbot.configuration_blenderbot import BLENDERBOT_PRETRAINED_CONFIG_ARCHIVE_MAP, BlenderbotConfig
-from ..blenderbot_small.configuration_blenderbot_small import (
-    BLENDERBOT_SMALL_PRETRAINED_CONFIG_ARCHIVE_MAP,
-    BlenderbotSmallConfig,
-)
-from ..camembert.configuration_camembert import CAMEMBERT_PRETRAINED_CONFIG_ARCHIVE_MAP, CamembertConfig
-from ..clip.configuration_clip import CLIP_PRETRAINED_CONFIG_ARCHIVE_MAP, CLIPConfig
-from ..convbert.configuration_convbert import CONVBERT_PRETRAINED_CONFIG_ARCHIVE_MAP, ConvBertConfig
-from ..ctrl.configuration_ctrl import CTRL_PRETRAINED_CONFIG_ARCHIVE_MAP, CTRLConfig
-from ..deberta.configuration_deberta import DEBERTA_PRETRAINED_CONFIG_ARCHIVE_MAP, DebertaConfig
-from ..deberta_v2.configuration_deberta_v2 import DEBERTA_V2_PRETRAINED_CONFIG_ARCHIVE_MAP, DebertaV2Config
-from ..deit.configuration_deit import DEIT_PRETRAINED_CONFIG_ARCHIVE_MAP, DeiTConfig
-from ..distilbert.configuration_distilbert import DISTILBERT_PRETRAINED_CONFIG_ARCHIVE_MAP, DistilBertConfig
-from ..dpr.configuration_dpr import DPR_PRETRAINED_CONFIG_ARCHIVE_MAP, DPRConfig
-from ..electra.configuration_electra import ELECTRA_PRETRAINED_CONFIG_ARCHIVE_MAP, ElectraConfig
-from ..encoder_decoder.configuration_encoder_decoder import EncoderDecoderConfig
-from ..flaubert.configuration_flaubert import FLAUBERT_PRETRAINED_CONFIG_ARCHIVE_MAP, FlaubertConfig
-from ..fsmt.configuration_fsmt import FSMT_PRETRAINED_CONFIG_ARCHIVE_MAP, FSMTConfig
-from ..funnel.configuration_funnel import FUNNEL_PRETRAINED_CONFIG_ARCHIVE_MAP, FunnelConfig
-from ..gpt2.configuration_gpt2 import GPT2_PRETRAINED_CONFIG_ARCHIVE_MAP, GPT2Config
-from ..gpt_neo.configuration_gpt_neo import GPT_NEO_PRETRAINED_CONFIG_ARCHIVE_MAP, GPTNeoConfig
-from ..ibert.configuration_ibert import IBERT_PRETRAINED_CONFIG_ARCHIVE_MAP, IBertConfig
-from ..layoutlm.configuration_layoutlm import LAYOUTLM_PRETRAINED_CONFIG_ARCHIVE_MAP, LayoutLMConfig
-from ..layoutlmv2.configuration_layoutlmv2 import LAYOUTLMV2_PRETRAINED_CONFIG_ARCHIVE_MAP, LayoutLMv2Config
-from ..led.configuration_led import LED_PRETRAINED_CONFIG_ARCHIVE_MAP, LEDConfig
-from ..longformer.configuration_longformer import LONGFORMER_PRETRAINED_CONFIG_ARCHIVE_MAP, LongformerConfig
-from ..luke.configuration_luke import LUKE_PRETRAINED_CONFIG_ARCHIVE_MAP, LukeConfig
-from ..lxmert.configuration_lxmert import LXMERT_PRETRAINED_CONFIG_ARCHIVE_MAP, LxmertConfig
-from ..m2m_100.configuration_m2m_100 import M2M_100_PRETRAINED_CONFIG_ARCHIVE_MAP, M2M100Config
-from ..marian.configuration_marian import MarianConfig
-from ..mbart.configuration_mbart import MBART_PRETRAINED_CONFIG_ARCHIVE_MAP, MBartConfig
-from ..megatron_bert.configuration_megatron_bert import MEGATRON_BERT_PRETRAINED_CONFIG_ARCHIVE_MAP, MegatronBertConfig
-from ..mobilebert.configuration_mobilebert import MobileBertConfig
-from ..mpnet.configuration_mpnet import MPNET_PRETRAINED_CONFIG_ARCHIVE_MAP, MPNetConfig
-from ..mt5.configuration_mt5 import MT5Config
-from ..openai.configuration_openai import OPENAI_GPT_PRETRAINED_CONFIG_ARCHIVE_MAP, OpenAIGPTConfig
-from ..pegasus.configuration_pegasus import PegasusConfig
-from ..prophetnet.configuration_prophetnet import PROPHETNET_PRETRAINED_CONFIG_ARCHIVE_MAP, ProphetNetConfig
-from ..rag.configuration_rag import RagConfig
-from ..reformer.configuration_reformer import ReformerConfig
-from ..retribert.configuration_retribert import RETRIBERT_PRETRAINED_CONFIG_ARCHIVE_MAP, RetriBertConfig
-from ..roberta.configuration_roberta import ROBERTA_PRETRAINED_CONFIG_ARCHIVE_MAP, RobertaConfig
-from ..roformer.configuration_roformer import ROFORMER_PRETRAINED_CONFIG_ARCHIVE_MAP, RoFormerConfig
-from ..speech_to_text.configuration_speech_to_text import (
-    SPEECH_TO_TEXT_PRETRAINED_CONFIG_ARCHIVE_MAP,
-    Speech2TextConfig,
-)
-from ..squeezebert.configuration_squeezebert import SQUEEZEBERT_PRETRAINED_CONFIG_ARCHIVE_MAP, SqueezeBertConfig
-from ..t5.configuration_t5 import T5_PRETRAINED_CONFIG_ARCHIVE_MAP, T5Config
-from ..tapas.configuration_tapas import TAPAS_PRETRAINED_CONFIG_ARCHIVE_MAP, TapasConfig
-from ..transfo_xl.configuration_transfo_xl import TRANSFO_XL_PRETRAINED_CONFIG_ARCHIVE_MAP, TransfoXLConfig
-from ..vit.configuration_vit import VIT_PRETRAINED_CONFIG_ARCHIVE_MAP, ViTConfig
-from ..wav2vec2.configuration_wav2vec2 import WAV_2_VEC_2_PRETRAINED_CONFIG_ARCHIVE_MAP, Wav2Vec2Config
-from ..xlm.configuration_xlm import XLM_PRETRAINED_CONFIG_ARCHIVE_MAP, XLMConfig
-from ..xlm_prophetnet.configuration_xlm_prophetnet import (
-    XLM_PROPHETNET_PRETRAINED_CONFIG_ARCHIVE_MAP,
-    XLMProphetNetConfig,
-)
-from ..xlm_roberta.configuration_xlm_roberta import XLM_ROBERTA_PRETRAINED_CONFIG_ARCHIVE_MAP, XLMRobertaConfig
-from ..xlnet.configuration_xlnet import XLNET_PRETRAINED_CONFIG_ARCHIVE_MAP, XLNetConfig
-
-ALL_PRETRAINED_CONFIG_ARCHIVE_MAP = dict(
-    (key, value)
-    for pretrained_map in [
-        # Add archive maps here
-        ROFORMER_PRETRAINED_CONFIG_ARCHIVE_MAP,
-        CLIP_PRETRAINED_CONFIG_ARCHIVE_MAP,
-        BIGBIRD_PEGASUS_PRETRAINED_CONFIG_ARCHIVE_MAP,
-        DEIT_PRETRAINED_CONFIG_ARCHIVE_MAP,
-        LUKE_PRETRAINED_CONFIG_ARCHIVE_MAP,
-        GPT_NEO_PRETRAINED_CONFIG_ARCHIVE_MAP,
-        BIG_BIRD_PRETRAINED_CONFIG_ARCHIVE_MAP,
-        MEGATRON_BERT_PRETRAINED_CONFIG_ARCHIVE_MAP,
-        SPEECH_TO_TEXT_PRETRAINED_CONFIG_ARCHIVE_MAP,
-        VIT_PRETRAINED_CONFIG_ARCHIVE_MAP,
-        WAV_2_VEC_2_PRETRAINED_CONFIG_ARCHIVE_MAP,
-        M2M_100_PRETRAINED_CONFIG_ARCHIVE_MAP,
-        CONVBERT_PRETRAINED_CONFIG_ARCHIVE_MAP,
-        LED_PRETRAINED_CONFIG_ARCHIVE_MAP,
-        BLENDERBOT_SMALL_PRETRAINED_CONFIG_ARCHIVE_MAP,
-        BERT_PRETRAINED_CONFIG_ARCHIVE_MAP,
-        BART_PRETRAINED_CONFIG_ARCHIVE_MAP,
-        BLENDERBOT_PRETRAINED_CONFIG_ARCHIVE_MAP,
-        MBART_PRETRAINED_CONFIG_ARCHIVE_MAP,
-        OPENAI_GPT_PRETRAINED_CONFIG_ARCHIVE_MAP,
-        TRANSFO_XL_PRETRAINED_CONFIG_ARCHIVE_MAP,
-        GPT2_PRETRAINED_CONFIG_ARCHIVE_MAP,
-        CTRL_PRETRAINED_CONFIG_ARCHIVE_MAP,
-        XLNET_PRETRAINED_CONFIG_ARCHIVE_MAP,
-        XLM_PRETRAINED_CONFIG_ARCHIVE_MAP,
-        ROBERTA_PRETRAINED_CONFIG_ARCHIVE_MAP,
-        DISTILBERT_PRETRAINED_CONFIG_ARCHIVE_MAP,
-        ALBERT_PRETRAINED_CONFIG_ARCHIVE_MAP,
-        CAMEMBERT_PRETRAINED_CONFIG_ARCHIVE_MAP,
-        T5_PRETRAINED_CONFIG_ARCHIVE_MAP,
-        XLM_ROBERTA_PRETRAINED_CONFIG_ARCHIVE_MAP,
-        FLAUBERT_PRETRAINED_CONFIG_ARCHIVE_MAP,
-        FSMT_PRETRAINED_CONFIG_ARCHIVE_MAP,
-        ELECTRA_PRETRAINED_CONFIG_ARCHIVE_MAP,
-        LONGFORMER_PRETRAINED_CONFIG_ARCHIVE_MAP,
-        RETRIBERT_PRETRAINED_CONFIG_ARCHIVE_MAP,
-        FUNNEL_PRETRAINED_CONFIG_ARCHIVE_MAP,
-        LXMERT_PRETRAINED_CONFIG_ARCHIVE_MAP,
-        LAYOUTLM_PRETRAINED_CONFIG_ARCHIVE_MAP,
-        LAYOUTLMV2_PRETRAINED_CONFIG_ARCHIVE_MAP,
-        DPR_PRETRAINED_CONFIG_ARCHIVE_MAP,
-        DEBERTA_PRETRAINED_CONFIG_ARCHIVE_MAP,
-        DEBERTA_V2_PRETRAINED_CONFIG_ARCHIVE_MAP,
-        SQUEEZEBERT_PRETRAINED_CONFIG_ARCHIVE_MAP,
-        XLM_PROPHETNET_PRETRAINED_CONFIG_ARCHIVE_MAP,
-        PROPHETNET_PRETRAINED_CONFIG_ARCHIVE_MAP,
-        MPNET_PRETRAINED_CONFIG_ARCHIVE_MAP,
-        TAPAS_PRETRAINED_CONFIG_ARCHIVE_MAP,
-        IBERT_PRETRAINED_CONFIG_ARCHIVE_MAP,
-=======
 from ...file_utils import CONFIG_NAME
 
 
@@ -218,72 +93,9 @@
         ("rag", "RagConfig"),
         ("tapas", "TapasConfig"),
         ("splinter", "SplinterConfig"),
->>>>>>> e02ed0ee
     ]
 )
 
-<<<<<<< HEAD
-CONFIG_MAPPING = OrderedDict(
-    [
-        # Add configs here
-        ("roformer", RoFormerConfig),
-        ("clip", CLIPConfig),
-        ("bigbird_pegasus", BigBirdPegasusConfig),
-        ("deit", DeiTConfig),
-        ("luke", LukeConfig),
-        ("gpt_neo", GPTNeoConfig),
-        ("big_bird", BigBirdConfig),
-        ("speech_to_text", Speech2TextConfig),
-        ("vit", ViTConfig),
-        ("wav2vec2", Wav2Vec2Config),
-        ("m2m_100", M2M100Config),
-        ("convbert", ConvBertConfig),
-        ("led", LEDConfig),
-        ("blenderbot-small", BlenderbotSmallConfig),
-        ("retribert", RetriBertConfig),
-        ("ibert", IBertConfig),
-        ("mt5", MT5Config),
-        ("t5", T5Config),
-        ("mobilebert", MobileBertConfig),
-        ("distilbert", DistilBertConfig),
-        ("albert", AlbertConfig),
-        ("bert-generation", BertGenerationConfig),
-        ("camembert", CamembertConfig),
-        ("xlm-roberta", XLMRobertaConfig),
-        ("pegasus", PegasusConfig),
-        ("marian", MarianConfig),
-        ("mbart", MBartConfig),
-        ("megatron_bert", MegatronBertConfig),
-        ("mpnet", MPNetConfig),
-        ("bart", BartConfig),
-        ("blenderbot", BlenderbotConfig),
-        ("reformer", ReformerConfig),
-        ("longformer", LongformerConfig),
-        ("roberta", RobertaConfig),
-        ("deberta-v2", DebertaV2Config),
-        ("deberta", DebertaConfig),
-        ("flaubert", FlaubertConfig),
-        ("fsmt", FSMTConfig),
-        ("squeezebert", SqueezeBertConfig),
-        ("bert", BertConfig),
-        ("openai-gpt", OpenAIGPTConfig),
-        ("gpt2", GPT2Config),
-        ("transfo-xl", TransfoXLConfig),
-        ("xlnet", XLNetConfig),
-        ("xlm-prophetnet", XLMProphetNetConfig),
-        ("prophetnet", ProphetNetConfig),
-        ("xlm", XLMConfig),
-        ("ctrl", CTRLConfig),
-        ("electra", ElectraConfig),
-        ("encoder-decoder", EncoderDecoderConfig),
-        ("funnel", FunnelConfig),
-        ("lxmert", LxmertConfig),
-        ("dpr", DPRConfig),
-        ("layoutlm", LayoutLMConfig),
-        ("layoutlmv2", LayoutLMv2Config),
-        ("rag", RagConfig),
-        ("tapas", TapasConfig),
-=======
 CONFIG_ARCHIVE_MAP_MAPPING_NAMES = OrderedDict(
     [
         # Add archive maps here
@@ -346,7 +158,6 @@
         ("ibert", "IBERT_PRETRAINED_CONFIG_ARCHIVE_MAP"),
         ("hubert", "HUBERT_PRETRAINED_CONFIG_ARCHIVE_MAP"),
         ("splinter", "SPLINTER_PRETRAINED_CONFIG_ARCHIVE_MAP"),
->>>>>>> e02ed0ee
     ]
 )
 
@@ -411,7 +222,6 @@
         ("deberta-v2", "DeBERTa-v2"),
         ("deberta", "DeBERTa"),
         ("layoutlm", "LayoutLM"),
-        ("layoutlmv2", "LayoutLMv2"),
         ("dpr", "DPR"),
         ("rag", "RAG"),
         ("xlm-prophetnet", "XLMProphetNet"),
