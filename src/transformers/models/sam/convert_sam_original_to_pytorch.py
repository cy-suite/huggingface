# coding=utf-8
# Copyright 2023 The HuggingFace Inc. team. All rights reserved.
#
# Licensed under the Apache License, Version 2.0 (the "License");
# you may not use this file except in compliance with the License.
# You may obtain a copy of the License at
#
#     http://www.apache.org/licenses/LICENSE-2.0
#
# Unless required by applicable law or agreed to in writing, software
# distributed under the License is distributed on an "AS IS" BASIS,
# WITHOUT WARRANTIES OR CONDITIONS OF ANY KIND, either express or implied.
# See the License for the specific language governing permissions and
# limitations under the License.
"""
Convert SAM checkpoints from the original repository.
"""
import argparse
import re

import matplotlib.pyplot as plt
import numpy as np
import requests
import torch
from huggingface_hub import hf_hub_download
from PIL import Image

from transformers import (
    SamConfig,
    SamForImageSegmentation,
    SamImageProcessor,
    SamProcessor,
    SamVisionConfig,
)


def show_mask(mask, ax, random_color=False):
    if random_color:
        color = np.concatenate([np.random.random(3), np.array([0.6])], axis=0)
    else:
        color = np.array([30 / 255, 144 / 255, 255 / 255, 0.6])
    h, w = mask.shape[-2:]
    mask_image = mask.reshape(h, w, 1) * color.reshape(1, 1, -1)
    ax.imshow(mask_image)


def show_points(coords, labels, ax, marker_size=375):
    pos_points = coords[labels == 1]
    neg_points = coords[labels == 0]
    ax.scatter(
        pos_points[:, 0], pos_points[:, 1], color="green", marker="*", s=marker_size, edgecolor="white", linewidth=1.25
    )
    ax.scatter(
        neg_points[:, 0], neg_points[:, 1], color="red", marker="*", s=marker_size, edgecolor="white", linewidth=1.25
    )


def show_box(box, ax):
    x0, y0 = box[0], box[1]
    w, h = box[2] - box[0], box[3] - box[1]
    ax.add_patch(plt.Rectangle((x0, y0), w, h, edgecolor="green", facecolor=(0, 0, 0, 0), lw=2))


KEYS_TO_MODIFY_MAPPING = {
<<<<<<< HEAD
    "iou_prediction_head.layers.1": "iou_prediction_head.proj_in",
    "iou_prediction_head.layers.2": "iou_prediction_head.proj_out",
    "mask_decoder.output_upscaling.0": "mask_decoder.upscale_conv1",
    "mask_decoder.output_upscaling.1": "mask_decoder.upscale_layer_norm",
    "mask_decoder.output_upscaling.3": "mask_decoder.upscale_conv2",
    "mask_downscaling.0": "mask_embed.conv1",
    "mask_downscaling.1": "mask_embed.layer_norm1",
    "mask_downscaling.3": "mask_embed.conv2",
    "mask_downscaling.4": "mask_embed.layer_norm2",
    "mask_downscaling.6": "mask_embed.conv3",
    "point_embeddings": "point_embed",
    "pe_layer.positional_encoding_gaussian_matrix": "shared_emebdding.positional_embedding"
}

def replace_keys(state_dict):
=======
    "image_encoder":"vision_encoder",
    "neck.0":"neck_conv1",
    "neck.1":"neck_layer_norm1",
    "neck.2":"neck_conv2",
    "neck.3":"neck_layer_norm2",
    "patch_embed.proj":"patch_embed.projection",
    ".norm":".layer_norm",
    "blocks":"layers",
}


def rename_state_dict(state_dict):
>>>>>>> 3840fcda
    model_state_dict = {}
    state_dict.pop("pixel_mean", None)
    state_dict.pop("pixel_std", None)

<<<<<<< HEAD
    output_hypernetworks_mlps_pattern = r".*.output_hypernetworks_mlps.(\d+).layers.(\d+).*"
    layer_norm_pattern = r".*norm(\d+).*"

    for key, value in state_dict.items():
        for key_to_modify, new_key in KEYS_TO_MODIFY_MAPPING.items():
            if key_to_modify in key:
                key = key.replace(key_to_modify, new_key)

        if re.match(output_hypernetworks_mlps_pattern, key):
            layer_nb = int(re.match(output_hypernetworks_mlps_pattern, key).group(2))
            if layer_nb == 1:
                key = key.replace("layers.1", "proj_in")
            elif layer_nb == 2:
                key = key.replace("layers.2", "proj_out")
        elif re.match(layer_norm_pattern, key) and "mask_decoder" in key:
            layer_nb = int(re.match(layer_norm_pattern, key).group(1))
            key = key.replace(f"norm{layer_nb}", f"layer_norm{layer_nb}")

        model_state_dict[key] = value
        

    return model_state_dict
=======
    for key, value in state_dict.items():
        # check if any key needs to be modified
        for key_to_modify, new_key in KEYS_TO_MODIFY_MAPPING.items():
            if key_to_modify in key:
                key = key.replace(key_to_modify, new_key)
        model_state_dict[key] = value
>>>>>>> 3840fcda

    return model_state_dict

def convert_sam_checkpoint(model_name, pytorch_dump_folder, push_to_hub):
    checkpoint_path = hf_hub_download("ybelkada/segment-anything", f"checkpoints/{model_name}.pth")

    if "sam_vit_b" in model_name:
        config = SamConfig()
    elif "sam_vit_l" in model_name:
        vision_config = SamVisionConfig(
            hidden_size=1024,
            num_hidden_layers=24,
            num_attention_heads=16,
            global_attn_indexes=[5, 11, 17, 23],
        )

        config = SamConfig(
            vision_config=vision_config,
        )
    elif "sam_vit_h" in model_name:
        vision_config = SamVisionConfig(
            hidden_size=1280,
            num_hidden_layers=32,
            num_attention_heads=16,
            global_attn_indexes=[7, 15, 23, 31],
        )

        config = SamConfig(
            vision_config=vision_config,
        )

    state_dict = torch.load(checkpoint_path, map_location="cpu")
    state_dict = rename_state_dict(state_dict)

    image_processor = SamImageProcessor()

    processor = SamProcessor(image_processor=image_processor)
    hf_model = SamForImageSegmentation(config)

    hf_model.load_state_dict(state_dict)
    hf_model = hf_model.to("cuda")

    img_url = "https://huggingface.co/ybelkada/segment-anything/resolve/main/assets/car.png"
    raw_image = Image.open(requests.get(img_url, stream=True).raw).convert("RGB")

    input_points = ((400, 650),)
    input_labels = (1,)

    inputs = processor(images=np.array(raw_image), return_tensors="pt").to("cuda")

    with torch.no_grad():
        output = hf_model(**inputs)
    scores = output["iou_predictions"].squeeze()

    if model_name == "sam_vit_h_4b8939":
        assert scores[-1].item() == 0.579890251159668

        inputs = processor(
            images=np.array(raw_image), input_points=input_points, input_labels=input_labels, return_tensors="pt"
        ).to("cuda")

        with torch.no_grad():
            output = hf_model(**inputs)
        scores = output["iou_predictions"].squeeze()

        assert scores[-1].item() == 0.9712603092193604

        input_boxes = ((75, 275, 1725, 850),)

        inputs = processor(images=np.array(raw_image), input_boxes=input_boxes, return_tensors="pt").to("cuda")

        with torch.no_grad():
            output = hf_model(**inputs)
        scores = output["iou_predictions"].squeeze()

        # TODO: verify logits here
        print(scores)

    # for i, (mask, score) in enumerate(zip(masks, scores)):
    #     mask = mask.cpu().detach()
    #     plt.imshow(np.array(raw_image))
    #     show_mask(mask, plt.gca())
    #     plt.title(f"Mask {i+1}, Score: {score:.3f}", fontsize=18)
    #     plt.axis('off')
    #     plt.show()

    #     plt.savefig(f"temp_{i}.png")

    # hf_model.save_pretrained(pytorch_dump_folder)
    # processor.save_pretrained(pytorch_dump_folder)

    # if push_to_hub:
    #    hf_model.push_to_hub()
    #    processor.push_to_hub()


if __name__ == "__main__":
    parser = argparse.ArgumentParser()
    choices = ["sam_vit_b_01ec64", "sam_vit_h_4b8939", "sam_vit_l_0b3195"]
    parser.add_argument(
        "--model_name",
        default="sam_vit_h_4b8939",
        choices=choices,
        type=str,
        help="Path to hf config.json of model to convert",
    )
    parser.add_argument("--pytorch_dump_folder_path", default=None, type=str, help="Path to the output PyTorch model.")
    parser.add_argument(
        "--push_to_hub",
        action="store_true",
        help="Whether to push the model and processor to the hub after converting",
    )

    args = parser.parse_args()

    convert_sam_checkpoint(args.model_name, args.pytorch_dump_folder_path, args.push_to_hub)<|MERGE_RESOLUTION|>--- conflicted
+++ resolved
@@ -62,7 +62,6 @@
 
 
 KEYS_TO_MODIFY_MAPPING = {
-<<<<<<< HEAD
     "iou_prediction_head.layers.1": "iou_prediction_head.proj_in",
     "iou_prediction_head.layers.2": "iou_prediction_head.proj_out",
     "mask_decoder.output_upscaling.0": "mask_decoder.upscale_conv1",
@@ -74,11 +73,7 @@
     "mask_downscaling.4": "mask_embed.layer_norm2",
     "mask_downscaling.6": "mask_embed.conv3",
     "point_embeddings": "point_embed",
-    "pe_layer.positional_encoding_gaussian_matrix": "shared_emebdding.positional_embedding"
-}
-
-def replace_keys(state_dict):
-=======
+    "pe_layer.positional_encoding_gaussian_matrix": "shared_emebdding.positional_embedding",
     "image_encoder":"vision_encoder",
     "neck.0":"neck_conv1",
     "neck.1":"neck_layer_norm1",
@@ -89,14 +84,11 @@
     "blocks":"layers",
 }
 
-
-def rename_state_dict(state_dict):
->>>>>>> 3840fcda
+def replace_keys(state_dict):
     model_state_dict = {}
     state_dict.pop("pixel_mean", None)
     state_dict.pop("pixel_std", None)
 
-<<<<<<< HEAD
     output_hypernetworks_mlps_pattern = r".*.output_hypernetworks_mlps.(\d+).layers.(\d+).*"
     layer_norm_pattern = r".*norm(\d+).*"
 
@@ -119,16 +111,7 @@
         
 
     return model_state_dict
-=======
-    for key, value in state_dict.items():
-        # check if any key needs to be modified
-        for key_to_modify, new_key in KEYS_TO_MODIFY_MAPPING.items():
-            if key_to_modify in key:
-                key = key.replace(key_to_modify, new_key)
-        model_state_dict[key] = value
->>>>>>> 3840fcda
-
-    return model_state_dict
+
 
 def convert_sam_checkpoint(model_name, pytorch_dump_folder, push_to_hub):
     checkpoint_path = hf_hub_download("ybelkada/segment-anything", f"checkpoints/{model_name}.pth")
