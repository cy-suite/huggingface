# coding=utf-8
# Copyright 2019-present, the HuggingFace Inc. team, The Google AI Language Team and Facebook, Inc.
#
# Licensed under the Apache License, Version 2.0 (the "License");
# you may not use this file except in compliance with the License.
# You may obtain a copy of the License at
#
#     http://www.apache.org/licenses/LICENSE-2.0
#
# Unless required by applicable law or agreed to in writing, software
# distributed under the License is distributed on an "AS IS" BASIS,
# WITHOUT WARRANTIES OR CONDITIONS OF ANY KIND, either express or implied.
# See the License for the specific language governing permissions and
# limitations under the License.
"""
 PyTorch DistilBERT model adapted in part from Facebook, Inc XLM model (https://github.com/facebookresearch/XLM) and in
 part from HuggingFace PyTorch version of Google AI Bert model (https://github.com/google-research/bert)
"""


import math

import numpy as np
import torch
from packaging import version
from torch import nn
from torch.nn import BCEWithLogitsLoss, CrossEntropyLoss, MSELoss

<<<<<<< HEAD
from ...activations import gelu
from ...deepspeed import is_deepspeed_zero3_enabled
=======
from ...activations import ACT2FN, gelu
>>>>>>> 58f880ca
from ...file_utils import (
    add_code_sample_docstrings,
    add_start_docstrings,
    add_start_docstrings_to_model_forward,
    replace_return_docstrings,
)
from ...modeling_outputs import (
    BaseModelOutput,
    CausalLMOutput,
    MaskedLMOutput,
    MultipleChoiceModelOutput,
    QuestionAnsweringModelOutput,
    SequenceClassifierOutput,
    TokenClassifierOutput,
)
from ...modeling_utils import (
    PreTrainedModel,
    apply_chunking_to_forward,
    find_pruneable_heads_and_indices,
    prune_linear_layer,
)
from ...utils import logging
from .configuration_distilbert import DistilBertConfig


logger = logging.get_logger(__name__)
_CHECKPOINT_FOR_DOC = "distilbert-base-uncased"
_CONFIG_FOR_DOC = "DistilBertConfig"
_TOKENIZER_FOR_DOC = "DistilBertTokenizer"

DISTILBERT_PRETRAINED_MODEL_ARCHIVE_LIST = [
    "distilbert-base-uncased",
    "distilbert-base-uncased-distilled-squad",
    "distilbert-base-cased",
    "distilbert-base-cased-distilled-squad",
    "distilbert-base-german-cased",
    "distilbert-base-multilingual-cased",
    "distilbert-base-uncased-finetuned-sst-2-english",
    # See all DistilBERT models at https://huggingface.co/models?filter=distilbert
]


# UTILS AND BUILDING BLOCKS OF THE ARCHITECTURE #


def create_sinusoidal_embeddings(n_pos, dim, out):
    if is_deepspeed_zero3_enabled():
        import deepspeed

        with deepspeed.zero.GatheredParameters(out, modifier_rank=0):
            if torch.distributed.get_rank() == 0:
                _create_sinusoidal_embeddings(n_pos=n_pos, dim=dim, out=out)
    else:
        _create_sinusoidal_embeddings(n_pos=n_pos, dim=dim, out=out)


def _create_sinusoidal_embeddings(n_pos, dim, out):
    position_enc = np.array([[pos / np.power(10000, 2 * (j // 2) / dim) for j in range(dim)] for pos in range(n_pos)])
    out.requires_grad = False
    out[:, 0::2] = torch.FloatTensor(np.sin(position_enc[:, 0::2]))
    out[:, 1::2] = torch.FloatTensor(np.cos(position_enc[:, 1::2]))
    out.detach_()


class Embeddings(nn.Module):

    def __init__(self, config):
        super().__init__()
        self.word_embeddings = nn.Embedding(config.vocab_size, config.dim, padding_idx=config.pad_token_id)
        self.position_embeddings = nn.Embedding(config.max_position_embeddings, config.dim)
        if config.sinusoidal_pos_embds:
            create_sinusoidal_embeddings(
                n_pos=config.max_position_embeddings, dim=config.dim, out=self.position_embeddings.weight
            )

        self.LayerNorm = nn.LayerNorm(config.dim, eps=1e-12)
        self.dropout = nn.Dropout(config.dropout)
        if version.parse(torch.__version__) > version.parse("1.6.0"):
            self.register_buffer(
                "position_ids", torch.arange(config.max_position_embeddings).expand((1, -1)), persistent=False
            )

        # position_ids (1, len position emb) is contiguous in memory and exported when serialized
        self.register_buffer("position_ids", torch.arange(config.max_position_embeddings).expand((1, -1)))
        self.position_embedding_type = getattr(config, "position_embedding_type", "absolute")


    def forward(self, input_ids, position_ids=None, past_key_values_length=0):
        """
        Parameters:
            input_ids: torch.tensor(bs, max_seq_length) The token ids to embed.

        Returns: torch.tensor(bs, max_seq_length, dim) The embedded tokens (plus position embeddings, no token_type
        embeddings)
        """
        seq_length = input_ids.size(1)
<<<<<<< HEAD

        # Setting the position-ids to the registered buffer in constructor, it helps
        # when tracing the model without passing position-ids, solves
        # isues similar to issue #5664
        if hasattr(self, "position_ids"):
            position_ids = self.position_ids[:, :seq_length]
        else:
            position_ids = torch.arange(seq_length, dtype=torch.long, device=input_ids.device)  # (max_seq_length)
            position_ids = position_ids.unsqueeze(0).expand_as(input_ids)  # (bs, max_seq_length)
=======
        # position_ids = torch.arange(seq_length, dtype=torch.long, device=input_ids.device)  # (max_seq_length)
        # position_ids = position_ids.unsqueeze(0).expand_as(input_ids)  # (bs, max_seq_length)
        if position_ids is None:
            position_ids = self.position_ids[:, past_key_values_length : seq_length + past_key_values_length]
>>>>>>> 58f880ca

        word_embeddings = self.word_embeddings(input_ids)  # (bs, max_seq_length, dim)
        position_embeddings = self.position_embeddings(position_ids)  # (bs, max_seq_length, dim)

        embeddings = word_embeddings + position_embeddings  # (bs, max_seq_length, dim)
        embeddings = self.LayerNorm(embeddings)  # (bs, max_seq_length, dim)
        embeddings = self.dropout(embeddings)  # (bs, max_seq_length, dim)
        return embeddings


class MultiHeadSelfAttention(nn.Module):
    def __init__(self, config):
        super().__init__()

        self.n_heads = config.n_heads
        self.dim = config.dim
        self.dropout = nn.Dropout(p=config.attention_dropout)

        assert self.dim % self.n_heads == 0

        self.q_lin = nn.Linear(in_features=config.dim, out_features=config.dim)
        self.k_lin = nn.Linear(in_features=config.dim, out_features=config.dim)
        self.v_lin = nn.Linear(in_features=config.dim, out_features=config.dim)
        self.out_lin = nn.Linear(in_features=config.dim, out_features=config.dim)

        self.is_decoder = config.is_decoder
        
        self.pruned_heads = set()

    def prune_heads(self, heads):
        attention_head_size = self.dim // self.n_heads
        if len(heads) == 0:
            return
        heads, index = find_pruneable_heads_and_indices(heads, self.n_heads, attention_head_size, self.pruned_heads)
        # Prune linear layers
        self.q_lin = prune_linear_layer(self.q_lin, index)
        self.k_lin = prune_linear_layer(self.k_lin, index)
        self.v_lin = prune_linear_layer(self.v_lin, index)
        self.out_lin = prune_linear_layer(self.out_lin, index, dim=1)
        # Update hyper params
        self.n_heads = self.n_heads - len(heads)
        self.dim = attention_head_size * self.n_heads
        self.pruned_heads = self.pruned_heads.union(heads)

    def forward(
        self,
        query,
        key,
        value,
        mask,
        attention_mask=None,
        head_mask=None,
        encoder_hidden_states=None,
        encoder_attention_mask=None,
        past_key_values=None,
        output_attentions=False,
    ):
        """
        Parameters:
            query: torch.tensor(bs, seq_length, dim)
            key: torch.tensor(bs, seq_length, dim)
            value: torch.tensor(bs, seq_length, dim)
            mask: torch.tensor(bs, seq_length)

        Returns:
            weights: torch.tensor(bs, n_heads, seq_length, seq_length) Attention weights context: torch.tensor(bs,
            seq_length, dim) Contextualized layer. Optional: only if `output_attentions=True`
        """
        bs, q_length, dim = query.size()
        k_length = key.size(1)
        # assert dim == self.dim, f'Dimensions do not match: {dim} input vs {self.dim} configured'
        # assert key.size() == value.size()

        dim_per_head = self.dim // self.n_heads

        mask_reshp = (bs, 1, 1, k_length)

        def shape(x):
            """separate heads"""
            return x.view(bs, -1, self.n_heads, dim_per_head).transpose(1, 2)

        def unshape(x):
            """group heads"""
            return x.transpose(1, 2).contiguous().view(bs, -1, self.n_heads * dim_per_head)

        # q = shape(self.q_lin(query))  # (bs, n_heads, q_length, dim_per_head)
        # k = shape(self.k_lin(key))  # (bs, n_heads, k_length, dim_per_head)
        # v = shape(self.v_lin(value))  # (bs, n_heads, k_length, dim_per_head)

        # If this is instantiated as a cross-attention module, the keys
        # and values come from an encoder; the attention mask needs to be
        # such that the encoder's padding tokens are not attended to.
        is_cross_attention = encoder_hidden_states is not None

        if is_cross_attention and past_key_values is not None:
            # reuse k,v, cross_attentions
            k = past_key_values[0]
            v = past_key_values[1]
            attention_mask = encoder_attention_mask
        elif is_cross_attention:
            k = shape(self.k_lin(key))  # (bs, n_heads, k_length, dim_per_head)
            v = shape(self.v_lin(value))  # (bs, n_heads, k_length, dim_per_head)
            attention_mask = encoder_attention_mask
        elif past_key_values is not None:
            k = shape(self.k_lin(key))  # (bs, n_heads, k_length, dim_per_head)
            v = shape(self.v_lin(value))  # (bs, n_heads, k_length, dim_per_head)
            k = torch.cat([past_key_values[0], k], dim=2)
            v = torch.cat([past_key_values[1], v], dim=2)
        else:
            k = shape(self.k_lin(key))  # (bs, n_heads, k_length, dim_per_head)
            v = shape(self.v_lin(value))  # (bs, n_heads, k_length, dim_per_head)

        q = shape(self.q_lin(query))  # (bs, n_heads, q_length, dim_per_head)

        q = q / math.sqrt(dim_per_head)  # (bs, n_heads, q_length, dim_per_head)
        scores = torch.matmul(q, k.transpose(2, 3))  # (bs, n_heads, q_length, k_length)
        mask = (mask == 0).view(mask_reshp).expand_as(scores)  # (bs, n_heads, q_length, k_length)
        scores = scores.masked_fill(mask, -float("inf"))  # (bs, n_heads, q_length, k_length)

<<<<<<< HEAD
        weights = nn.functional.softmax(scores, dim=-1)  # (bs, n_heads, q_length, k_length)
=======
        if attention_mask is not None:
            # Apply the attention mask is (precomputed for all layers in DistilBertModel forward() function)
            scores = scores + attention_mask

        weights = nn.Softmax(dim=-1)(scores)  # (bs, n_heads, q_length, k_length)
>>>>>>> 58f880ca
        weights = self.dropout(weights)  # (bs, n_heads, q_length, k_length)

        # Mask heads if we want to
        if head_mask is not None:
            weights = weights * head_mask

        context = torch.matmul(weights, v)  # (bs, n_heads, q_length, dim_per_head)
        context = unshape(context)  # (bs, q_length, dim)
        context = self.out_lin(context)  # (bs, q_length, dim)

        if self.is_decoder:
            context = context + (past_key_values,)

        if output_attentions:
            return (context, weights)
        else:
            return (context,)


class FFN(nn.Module):
    def __init__(self, config):
        super().__init__()
        self.dropout = nn.Dropout(p=config.dropout)
        self.chunk_size_feed_forward = config.chunk_size_feed_forward
        self.seq_len_dim = 1
        self.lin1 = nn.Linear(in_features=config.dim, out_features=config.hidden_dim)
        self.lin2 = nn.Linear(in_features=config.hidden_dim, out_features=config.dim)
        assert config.activation in ["relu", "gelu"], f"activation ({config.activation}) must be in ['relu', 'gelu']"
        self.activation = gelu if config.activation == "gelu" else nn.ReLU()

    def forward(self, input):
        return apply_chunking_to_forward(self.ff_chunk, self.chunk_size_feed_forward, self.seq_len_dim, input)

    def ff_chunk(self, input):
        x = self.lin1(input)
        x = self.activation(x)
        x = self.lin2(x)
        x = self.dropout(x)
        return x


class TransformerBlock(nn.Module):
    def __init__(self, config):
        super().__init__()

        assert config.dim % config.n_heads == 0

        self.attention = MultiHeadSelfAttention(config)
        self.sa_layer_norm = nn.LayerNorm(normalized_shape=config.dim, eps=1e-12)

        self.ffn = FFN(config)
        self.output_layer_norm = nn.LayerNorm(normalized_shape=config.dim, eps=1e-12)

    def forward(
        self,
        x,
        attn_mask=None,
        head_mask=None,
        encoder_hidden_states=None,
        encoder_attention_mask=None,
        past_key_values=None,
        output_attentions=False,
    ):
        """
        Parameters:
            x: torch.tensor(bs, seq_length, dim)
            attn_mask: torch.tensor(bs, seq_length)

        Returns:
            sa_weights: torch.tensor(bs, n_heads, seq_length, seq_length) The attention weights ffn_output:
            torch.tensor(bs, seq_length, dim) The output of the transformer block contextualization.
        """
        # Self-Attention
        sa_output = self.attention(
            query=x,
            key=x,
            value=x,
            mask=attn_mask,
            head_mask=head_mask,
            output_attentions=output_attentions,
        )
        if output_attentions:
            sa_output, sa_weights = sa_output  # (bs, seq_length, dim), (bs, n_heads, seq_length, seq_length)
        else:  # To handle these `output_attentions` or `output_hidden_states` cases returning tuples
            assert type(sa_output) == tuple
            sa_output = sa_output[0]
        sa_output = self.sa_layer_norm(sa_output + x)  # (bs, seq_length, dim)

        # Feed Forward Network
        ffn_output = self.ffn(sa_output)  # (bs, seq_length, dim)
        ffn_output = self.output_layer_norm(ffn_output + sa_output)  # (bs, seq_length, dim)

        output = (ffn_output,)
        if output_attentions:
            output = (sa_weights,) + output
        return output


class Transformer(nn.Module):
    def __init__(self, config):
        super().__init__()
        self.n_layers = config.n_layers
        self.layer = nn.ModuleList([TransformerBlock(config) for _ in range(config.n_layers)])

    def forward(
        self,
        x,
        attn_mask=None,
        head_mask=None,
        encoder_hidden_states=None,
        encoder_attention_mask=None,
        past_key_values=None,
        output_attentions=False,
        output_hidden_states=False,
        return_dict=None,
    ):  # docstyle-ignore
        """
        Parameters:
            x: torch.tensor(bs, seq_length, dim) Input sequence embedded.
            attn_mask: torch.tensor(bs, seq_length) Attention mask on the sequence.

        Returns:
            hidden_state: torch.tensor(bs, seq_length, dim) Sequence of hidden states in the last (top)
            layer all_hidden_states: Tuple[torch.tensor(bs, seq_length, dim)]
                Tuple of length n_layers with the hidden states from each layer.
                Optional: only if output_hidden_states=True
            all_attentions: Tuple[torch.tensor(bs, n_heads, seq_length, seq_length)]
                Tuple of length n_layers with the attention weights from each layer
                Optional: only if output_attentions=True
        """
        all_hidden_states = () if output_hidden_states else None
        all_attentions = () if output_attentions else None

        hidden_state = x
        for i, layer_module in enumerate(self.layer):
            if output_hidden_states:
                all_hidden_states = all_hidden_states + (hidden_state,)

            layer_outputs = layer_module(
                x=hidden_state, attn_mask=attn_mask, head_mask=head_mask[i], output_attentions=output_attentions
            )
            hidden_state = layer_outputs[-1]

            if output_attentions:
                assert len(layer_outputs) == 2
                attentions = layer_outputs[0]
                all_attentions = all_attentions + (attentions,)
            else:
                assert len(layer_outputs) == 1

        # Add last layer
        if output_hidden_states:
            all_hidden_states = all_hidden_states + (hidden_state,)

        if not return_dict:
            return tuple(v for v in [hidden_state, all_hidden_states, all_attentions] if v is not None)
        return BaseModelOutput(
            last_hidden_state=hidden_state, hidden_states=all_hidden_states, attentions=all_attentions
        )


class DistilBertPredictionHeadTransform(nn.Module):
    def __init__(self, config):
        super().__init__()
        self.dense = nn.Linear(config.hidden_size, config.hidden_size)
        if isinstance(config.activation, str):
            self.transform_act_fn = ACT2FN[config.activation]
        else:
            self.transform_act_fn = config.activation
        self.LayerNorm = nn.LayerNorm(config.hidden_size, eps=config.layer_norm_eps)

    def forward(self, hidden_states):
        hidden_states = self.dense(hidden_states)
        hidden_states = self.transform_act_fn(hidden_states)
        hidden_states = self.LayerNorm(hidden_states)
        return hidden_states


class DistilBertLMPredictionHead(nn.Module):
    def __init__(self, config):
        super().__init__()
        self.transform = DistilBertPredictionHeadTransform(config)

        # The output weights are the same as the input embeddings, but there is
        # an output-only bias for each token.
        self.decoder = nn.Linear(config.hidden_size, config.vocab_size, bias=False)

        self.bias = nn.Parameter(torch.zeros(config.vocab_size))

        # Need a link between the two variables so that the bias is correctly resized with `resize_token_embeddings`
        self.decoder.bias = self.bias

    def forward(self, hidden_states):
        hidden_states = self.transform(hidden_states)
        hidden_states = self.decoder(hidden_states)
        return hidden_states


class DistilBertOnlyMLMHead(nn.Module):
    def __init__(self, config):
        super().__init__()
        self.decoder = nn.Linear(config.hidden_size, config.vocab_size, bias=False)
        self.predictions = DistilBertLMPredictionHead(config)

    def forward(self, sequence_output):
        prediction_scores = self.predictions(sequence_output)
        return prediction_scores


# INTERFACE FOR ENCODER AND TASK SPECIFIC MODEL #
class DistilBertPreTrainedModel(PreTrainedModel):
    """
    An abstract class to handle weights initialization and a simple interface for downloading and loading pretrained
    models.
    """

    config_class = DistilBertConfig
    load_tf_weights = None
    base_model_prefix = "distilbert"

    def _init_weights(self, module):
        """Initialize the weights."""
        if isinstance(module, nn.Linear):
            # Slightly different from the TF version which uses truncated_normal for initialization
            # cf https://github.com/pytorch/pytorch/pull/5617
            module.weight.data.normal_(mean=0.0, std=self.config.initializer_range)
            if module.bias is not None:
                module.bias.data.zero_()
        elif isinstance(module, nn.Embedding):
            module.weight.data.normal_(mean=0.0, std=self.config.initializer_range)
            if module.padding_idx is not None:
                module.weight.data[module.padding_idx].zero_()
        elif isinstance(module, nn.LayerNorm):
            module.bias.data.zero_()
            module.weight.data.fill_(1.0)


DISTILBERT_START_DOCSTRING = r"""

    This model inherits from :class:`~transformers.PreTrainedModel`. Check the superclass documentation for the generic
    methods the library implements for all its model (such as downloading or saving, resizing the input embeddings,
    pruning heads etc.)

    This model is also a PyTorch `torch.nn.Module <https://pytorch.org/docs/stable/nn.html#torch.nn.Module>`__
    subclass. Use it as a regular PyTorch Module and refer to the PyTorch documentation for all matter related to
    general usage and behavior.

    Parameters:
        config (:class:`~transformers.DistilBertConfig`): Model configuration class with all the parameters of the model.
            Initializing with a config file does not load the weights associated with the model, only the
            configuration. Check out the :meth:`~transformers.PreTrainedModel.from_pretrained` method to load the model
            weights.
"""

DISTILBERT_INPUTS_DOCSTRING = r"""
    Args:
        input_ids (:obj:`torch.LongTensor` of shape :obj:`({0})`):
            Indices of input sequence tokens in the vocabulary.

            Indices can be obtained using :class:`~transformers.DistilBertTokenizer`. See
            :meth:`transformers.PreTrainedTokenizer.encode` and :meth:`transformers.PreTrainedTokenizer.__call__` for
            details.

            `What are input IDs? <../glossary.html#input-ids>`__
        attention_mask (:obj:`torch.FloatTensor` of shape :obj:`({0})`, `optional`):
            Mask to avoid performing attention on padding token indices. Mask values selected in ``[0, 1]``:

            - 1 for tokens that are **not masked**,
            - 0 for tokens that are **masked**.

            `What are attention masks? <../glossary.html#attention-mask>`__
        head_mask (:obj:`torch.FloatTensor` of shape :obj:`(num_heads,)` or :obj:`(num_layers, num_heads)`, `optional`):
            Mask to nullify selected heads of the self-attention modules. Mask values selected in ``[0, 1]``:

            - 1 indicates the head is **not masked**,
            - 0 indicates the head is **masked**.

        inputs_embeds (:obj:`torch.FloatTensor` of shape :obj:`({0}, hidden_size)`, `optional`):
            Optionally, instead of passing :obj:`input_ids` you can choose to directly pass an embedded representation.
            This is useful if you want more control over how to convert :obj:`input_ids` indices into associated
            vectors than the model's internal embedding lookup matrix.
        output_attentions (:obj:`bool`, `optional`):
            Whether or not to return the attentions tensors of all attention layers. See ``attentions`` under returned
            tensors for more detail.
        output_hidden_states (:obj:`bool`, `optional`):
            Whether or not to return the hidden states of all layers. See ``hidden_states`` under returned tensors for
            more detail.
        return_dict (:obj:`bool`, `optional`):
            Whether or not to return a :class:`~transformers.file_utils.ModelOutput` instead of a plain tuple.
"""


@add_start_docstrings(
    "The bare DistilBERT encoder/transformer outputting raw hidden-states without any specific head on top.",
    DISTILBERT_START_DOCSTRING,
)
class DistilBertModel(DistilBertPreTrainedModel):
    def __init__(self, config):
        super().__init__(config)

        self.embeddings = Embeddings(config)  # Embeddings
        self.transformer = Transformer(config)  # Encoder

        # Initialize weights and apply final processing
        self.post_init()

    def get_position_embeddings(self) -> nn.Embedding:
        """
        Returns the position embeddings
        """
        return self.embeddings.position_embeddings

    def resize_position_embeddings(self, new_num_position_embeddings: int):
        """
        Resizes position embeddings of the model if :obj:`new_num_position_embeddings !=
        config.max_position_embeddings`.

        Arguments:
            new_num_position_embeddings (:obj:`int`):
                The number of new position embedding matrix. If position embeddings are learned, increasing the size
                will add newly initialized vectors at the end, whereas reducing the size will remove vectors from the
                end. If position embeddings are not learned (*e.g.* sinusoidal position embeddings), increasing the
                size will add correct vectors at the end following the position encoding algorithm, whereas reducing
                the size will remove vectors from the end.
        """
        num_position_embeds_diff = new_num_position_embeddings - self.config.max_position_embeddings

        # no resizing needs to be done if the length stays the same
        if num_position_embeds_diff == 0:
            return

        logger.info(f"Setting `config.max_position_embeddings={new_num_position_embeddings}`...")
        self.config.max_position_embeddings = new_num_position_embeddings

        old_position_embeddings_weight = self.embeddings.position_embeddings.weight.clone()

        self.embeddings.position_embeddings = nn.Embedding(self.config.max_position_embeddings, self.config.dim)

        if self.config.sinusoidal_pos_embds:
            create_sinusoidal_embeddings(
                n_pos=self.config.max_position_embeddings, dim=self.config.dim, out=self.position_embeddings.weight
            )
        else:
            with torch.no_grad():
                if num_position_embeds_diff > 0:
                    self.embeddings.position_embeddings.weight[:-num_position_embeds_diff] = nn.Parameter(
                        old_position_embeddings_weight
                    )
                else:
                    self.embeddings.position_embeddings.weight = nn.Parameter(
                        old_position_embeddings_weight[:num_position_embeds_diff]
                    )
        # move position_embeddings to correct device
        self.embeddings.position_embeddings.to(self.device)

    def get_input_embeddings(self):
        return self.embeddings.word_embeddings

    def set_input_embeddings(self, new_embeddings):
        self.embeddings.word_embeddings = new_embeddings

    def _prune_heads(self, heads_to_prune):
        """
        Prunes heads of the model. heads_to_prune: dict of {layer_num: list of heads to prune in this layer} See base
        class PreTrainedModel
        """
        for layer, heads in heads_to_prune.items():
            self.transformer.layer[layer].attention.prune_heads(heads)

    @add_start_docstrings_to_model_forward(DISTILBERT_INPUTS_DOCSTRING.format("batch_size, num_choices"))
    @add_code_sample_docstrings(
        processor_class=_TOKENIZER_FOR_DOC,
        checkpoint=_CHECKPOINT_FOR_DOC,
        output_type=BaseModelOutput,
        config_class=_CONFIG_FOR_DOC,
    )
    def forward(
        self,
        input_ids=None,
        attention_mask=None,
        head_mask=None,
        inputs_embeds=None,
        encoder_hidden_states=None,
        encoder_attention_mask=None,
        past_key_values=None,
        output_attentions=None,
        output_hidden_states=None,
        return_dict=None,
    ):
        output_attentions = output_attentions if output_attentions is not None else self.config.output_attentions
        output_hidden_states = (
            output_hidden_states if output_hidden_states is not None else self.config.output_hidden_states
        )
        return_dict = return_dict if return_dict is not None else self.config.use_return_dict

        if input_ids is not None and inputs_embeds is not None:
            raise ValueError("You cannot specify both input_ids and inputs_embeds at the same time")
        elif input_ids is not None:
            input_shape = input_ids.size()
            batch_size, seq_length = input_shape
        elif inputs_embeds is not None:
            input_shape = inputs_embeds.size()[:-1]
            batch_size, seq_length = input_shape
        else:
            raise ValueError("You have to specify either input_ids or inputs_embeds")

        device = input_ids.device if input_ids is not None else inputs_embeds.device

        # past_key_values_length
        past_key_values_length = past_key_values[0][0].shape[2] if past_key_values is not None else 0

        # if attention_mask is None:
        #     attention_mask = torch.ones(input_shape, device=device)  # (bs, seq_length)
        if attention_mask is None:
            attention_mask = torch.ones(((batch_size, seq_length + past_key_values_length)), device=device)

        # Prepare head mask if needed
        head_mask = self.get_head_mask(head_mask, self.config.num_hidden_layers)

        if inputs_embeds is None:
            inputs_embeds = self.embeddings(input_ids)  # (bs, seq_length, dim)
        return self.transformer(
            x=inputs_embeds,
            attn_mask=attention_mask,
            head_mask=head_mask,
            output_attentions=output_attentions,
            output_hidden_states=output_hidden_states,
            return_dict=return_dict,
        )


@add_start_docstrings(
    """DistilBERT Model with a `language modeling` head on top for CLM fine-tuning. """, DISTILBERT_START_DOCSTRING
)
class DistilBertForCausalLM(DistilBertPreTrainedModel):

    authorized_unexpected_keys = [r"pooler"]
    authorized_missing_keys = [r"position_ids", r"predictions.decoder.bias"]

    def __init__(self, config):
        super().__init__(config)

        if not config.is_decoder:
            logger.warning("If you want to use `DistilBertLMHeadModel` as a standalone, add `is_decoder=True.`")

        self.distilbert = DistilBertModel(config)
        self.lm_head = DistilBertOnlyMLMHead(config)

        self.init_weights()

    def get_output_embeddings(self):
        return self.lm_head.decoder

    def set_output_embeddings(self, new_embeddings):
        self.lm_head.decoder = new_embeddings

    @add_start_docstrings_to_model_forward(DISTILBERT_INPUTS_DOCSTRING.format("batch_size, sequence_length"))
    @replace_return_docstrings(output_type=CausalLMOutput, config_class=_CONFIG_FOR_DOC)
    def forward(
        self,
        input_ids=None,
        attention_mask=None,
        head_mask=None,
        encoder_hidden_states=None,
        encoder_attention_mask=None,
        past_key_values=None,
        inputs_embeds=None,
        labels=None,
        output_attentions=None,
        output_hidden_states=None,
        return_dict=None,
    ):
        r"""
        encoder_hidden_states  (:obj:`torch.FloatTensor` of shape :obj:`(batch_size, sequence_length, hidden_size)`, `optional`):
            Sequence of hidden-states at the output of the last layer of the encoder. Used in the cross-attention if
            the model is configured as a decoder.
        encoder_attention_mask (:obj:`torch.FloatTensor` of shape :obj:`(batch_size, sequence_length)`, `optional`):
            Mask to avoid performing attention on the padding token indices of the encoder input. This mask is used in
            the cross-attention if the model is configured as a decoder. Mask values selected in ``[0, 1]``:

            - 1 for tokens that are **not masked**,
            - 0 for tokens that are **maked**.
        labels (:obj:`torch.LongTensor` of shape :obj:`(batch_size, sequence_length)`, `optional`):
            Labels for computing the left-to-right language modeling loss (next word prediction). Indices should be in
            ``[-100, 0, ..., config.vocab_size]`` (see ``input_ids`` docstring) Tokens with indices set to ``-100`` are
            ignored (masked), the loss is only computed for the tokens with labels n ``[0, ..., config.vocab_size]``

        Returns:

        Example::

            >>> from transformers import DistilBertTokenizer, DistilBertLMHeadModel, DistilBertConfig
            >>> import torch

            >>> tokenizer = DistilBertTokenizer.from_pretrained('bert-base-cased')
            >>> config = DistilBertConfig.from_pretrained("bert-base-cased")
            >>> config.is_decoder = True
            >>> model = DistilBertLMHeadModel.from_pretrained('bert-base-cased', config=config, return_dict=True)

            >>> inputs = tokenizer("Hello, my dog is cute", return_tensors="pt")
            >>> outputs = model(**inputs)

            >>> prediction_logits = outputs.logits
        """
        return_dict = return_dict if return_dict is not None else self.config.use_return_dict

        outputs = self.distilbert(
            input_ids,
            attention_mask=attention_mask,
            head_mask=head_mask,
            inputs_embeds=inputs_embeds,
            output_attentions=output_attentions,
            output_hidden_states=output_hidden_states,
            return_dict=return_dict,
        )

        sequence_output = outputs[0]
        prediction_scores = self.lm_head(sequence_output)

        lm_loss = None
        if labels is not None:
            # we are doing next-token prediction; shift prediction scores and input ids by one
            shifted_prediction_scores = prediction_scores[:, :-1, :].contiguous()
            labels = labels[:, 1:].contiguous()
            loss_fct = CrossEntropyLoss()
            lm_loss = loss_fct(shifted_prediction_scores.view(-1, self.config.vocab_size), labels.view(-1))

        if not return_dict:
            output = (prediction_scores,) + outputs[1:]
            return ((lm_loss,) + output) if lm_loss is not None else output

        return CausalLMOutput(
            loss=lm_loss,
            logits=prediction_scores,
            hidden_states=outputs.hidden_states,
            attentions=outputs.attentions,
        )

    def prepare_inputs_for_generation(self, input_ids, attention_mask=None, **model_kwargs):
        input_shape = input_ids.shape

        # if model is used as a decoder in encoder-decoder model, the decoder attention mask is created on the fly
        if attention_mask is None:
            attention_mask = input_ids.new_ones(input_shape)

        return {"input_ids": input_ids, "attention_mask": attention_mask}


@add_start_docstrings(
    """DistilBert Model with a `masked language modeling` head on top. """,
    DISTILBERT_START_DOCSTRING,
)
class DistilBertForMaskedLM(DistilBertPreTrainedModel):
    def __init__(self, config):
        super().__init__(config)

        self.distilbert = DistilBertModel(config)
        self.vocab_transform = nn.Linear(config.dim, config.dim)
        self.vocab_layer_norm = nn.LayerNorm(config.dim, eps=1e-12)
        self.vocab_projector = nn.Linear(config.dim, config.vocab_size)

        # Initialize weights and apply final processing
        self.post_init()

        self.mlm_loss_fct = nn.CrossEntropyLoss()

    def get_position_embeddings(self) -> nn.Embedding:
        """
        Returns the position embeddings
        """
        return self.distilbert.get_position_embeddings()

    def resize_position_embeddings(self, new_num_position_embeddings: int):
        """
        Resizes position embeddings of the model if :obj:`new_num_position_embeddings !=
        config.max_position_embeddings`.

        Arguments:
            new_num_position_embeddings (:obj:`int`):
                The number of new position embedding matrix. If position embeddings are learned, increasing the size
                will add newly initialized vectors at the end, whereas reducing the size will remove vectors from the
                end. If position embeddings are not learned (*e.g.* sinusoidal position embeddings), increasing the
                size will add correct vectors at the end following the position encoding algorithm, whereas reducing
                the size will remove vectors from the end.
        """
        self.distilbert.resize_position_embeddings(new_num_position_embeddings)

    def get_output_embeddings(self):
        return self.vocab_projector

    def set_output_embeddings(self, new_embeddings):
        self.vocab_projector = new_embeddings

    @add_start_docstrings_to_model_forward(DISTILBERT_INPUTS_DOCSTRING.format("batch_size, num_choices"))
    @add_code_sample_docstrings(
        processor_class=_TOKENIZER_FOR_DOC,
        checkpoint=_CHECKPOINT_FOR_DOC,
        output_type=MaskedLMOutput,
        config_class=_CONFIG_FOR_DOC,
    )
    def forward(
        self,
        input_ids=None,
        attention_mask=None,
        head_mask=None,
        inputs_embeds=None,
        labels=None,
        output_attentions=None,
        output_hidden_states=None,
        return_dict=None,
    ):
        r"""
        labels (:obj:`torch.LongTensor` of shape :obj:`(batch_size, sequence_length)`, `optional`):
            Labels for computing the masked language modeling loss. Indices should be in ``[-100, 0, ...,
            config.vocab_size]`` (see ``input_ids`` docstring) Tokens with indices set to ``-100`` are ignored
            (masked), the loss is only computed for the tokens with labels in ``[0, ..., config.vocab_size]``.
        """
        return_dict = return_dict if return_dict is not None else self.config.use_return_dict

        dlbrt_output = self.distilbert(
            input_ids=input_ids,
            attention_mask=attention_mask,
            head_mask=head_mask,
            inputs_embeds=inputs_embeds,
            output_attentions=output_attentions,
            output_hidden_states=output_hidden_states,
            return_dict=return_dict,
        )
        hidden_states = dlbrt_output[0]  # (bs, seq_length, dim)
        prediction_logits = self.vocab_transform(hidden_states)  # (bs, seq_length, dim)
        prediction_logits = gelu(prediction_logits)  # (bs, seq_length, dim)
        prediction_logits = self.vocab_layer_norm(prediction_logits)  # (bs, seq_length, dim)
        prediction_logits = self.vocab_projector(prediction_logits)  # (bs, seq_length, vocab_size)

        mlm_loss = None
        if labels is not None:
            mlm_loss = self.mlm_loss_fct(prediction_logits.view(-1, prediction_logits.size(-1)), labels.view(-1))

        if not return_dict:
            output = (prediction_logits,) + dlbrt_output[1:]
            return ((mlm_loss,) + output) if mlm_loss is not None else output

        return MaskedLMOutput(
            loss=mlm_loss,
            logits=prediction_logits,
            hidden_states=dlbrt_output.hidden_states,
            attentions=dlbrt_output.attentions,
        )


@add_start_docstrings(
    """
    DistilBert Model transformer with a sequence classification/regression head on top (a linear layer on top of the
    pooled output) e.g. for GLUE tasks.
    """,
    DISTILBERT_START_DOCSTRING,
)
class DistilBertForSequenceClassification(DistilBertPreTrainedModel):
    def __init__(self, config):
        super().__init__(config)
        self.num_labels = config.num_labels
        self.config = config

        self.distilbert = DistilBertModel(config)
        self.pre_classifier = nn.Linear(config.dim, config.dim)
        self.classifier = nn.Linear(config.dim, config.num_labels)
        self.dropout = nn.Dropout(config.seq_classif_dropout)

        # Initialize weights and apply final processing
        self.post_init()

    def get_position_embeddings(self) -> nn.Embedding:
        """
        Returns the position embeddings
        """
        return self.distilbert.get_position_embeddings()

    def resize_position_embeddings(self, new_num_position_embeddings: int):
        """
        Resizes position embeddings of the model if :obj:`new_num_position_embeddings !=
        config.max_position_embeddings`.

        Arguments:
            new_num_position_embeddings (:obj:`int`):
                The number of new position embedding matrix. If position embeddings are learned, increasing the size
                will add newly initialized vectors at the end, whereas reducing the size will remove vectors from the
                end. If position embeddings are not learned (*e.g.* sinusoidal position embeddings), increasing the
                size will add correct vectors at the end following the position encoding algorithm, whereas reducing
                the size will remove vectors from the end.
        """
        self.distilbert.resize_position_embeddings(new_num_position_embeddings)

    @add_start_docstrings_to_model_forward(DISTILBERT_INPUTS_DOCSTRING.format("batch_size, sequence_length"))
    @add_code_sample_docstrings(
        processor_class=_TOKENIZER_FOR_DOC,
        checkpoint=_CHECKPOINT_FOR_DOC,
        output_type=SequenceClassifierOutput,
        config_class=_CONFIG_FOR_DOC,
    )
    def forward(
        self,
        input_ids=None,
        attention_mask=None,
        head_mask=None,
        inputs_embeds=None,
        labels=None,
        output_attentions=None,
        output_hidden_states=None,
        return_dict=None,
    ):
        r"""
        labels (:obj:`torch.LongTensor` of shape :obj:`(batch_size,)`, `optional`):
            Labels for computing the sequence classification/regression loss. Indices should be in :obj:`[0, ...,
            config.num_labels - 1]`. If :obj:`config.num_labels == 1` a regression loss is computed (Mean-Square loss),
            If :obj:`config.num_labels > 1` a classification loss is computed (Cross-Entropy).
        """
        return_dict = return_dict if return_dict is not None else self.config.use_return_dict

        distilbert_output = self.distilbert(
            input_ids=input_ids,
            attention_mask=attention_mask,
            head_mask=head_mask,
            inputs_embeds=inputs_embeds,
            output_attentions=output_attentions,
            output_hidden_states=output_hidden_states,
            return_dict=return_dict,
        )
        hidden_state = distilbert_output[0]  # (bs, seq_len, dim)
        pooled_output = hidden_state[:, 0]  # (bs, dim)
        pooled_output = self.pre_classifier(pooled_output)  # (bs, dim)
        pooled_output = nn.ReLU()(pooled_output)  # (bs, dim)
        pooled_output = self.dropout(pooled_output)  # (bs, dim)
        logits = self.classifier(pooled_output)  # (bs, num_labels)

        loss = None
        if labels is not None:
            if self.config.problem_type is None:
                if self.num_labels == 1:
                    self.config.problem_type = "regression"
                elif self.num_labels > 1 and (labels.dtype == torch.long or labels.dtype == torch.int):
                    self.config.problem_type = "single_label_classification"
                else:
                    self.config.problem_type = "multi_label_classification"

            if self.config.problem_type == "regression":
                loss_fct = MSELoss()
                if self.num_labels == 1:
                    loss = loss_fct(logits.squeeze(), labels.squeeze())
                else:
                    loss = loss_fct(logits, labels)
            elif self.config.problem_type == "single_label_classification":
                loss_fct = CrossEntropyLoss()
                loss = loss_fct(logits.view(-1, self.num_labels), labels.view(-1))
            elif self.config.problem_type == "multi_label_classification":
                loss_fct = BCEWithLogitsLoss()
                loss = loss_fct(logits, labels)

        if not return_dict:
            output = (logits,) + distilbert_output[1:]
            return ((loss,) + output) if loss is not None else output

        return SequenceClassifierOutput(
            loss=loss,
            logits=logits,
            hidden_states=distilbert_output.hidden_states,
            attentions=distilbert_output.attentions,
        )


@add_start_docstrings(
    """
    DistilBert Model with a span classification head on top for extractive question-answering tasks like SQuAD (a
    linear layers on top of the hidden-states output to compute `span start logits` and `span end logits`).
    """,
    DISTILBERT_START_DOCSTRING,
)
class DistilBertForQuestionAnswering(DistilBertPreTrainedModel):
    def __init__(self, config):
        super().__init__(config)

        self.distilbert = DistilBertModel(config)
        self.qa_outputs = nn.Linear(config.dim, config.num_labels)
        assert config.num_labels == 2
        self.dropout = nn.Dropout(config.qa_dropout)

        # Initialize weights and apply final processing
        self.post_init()

    def get_position_embeddings(self) -> nn.Embedding:
        """
        Returns the position embeddings
        """
        return self.distilbert.get_position_embeddings()

    def resize_position_embeddings(self, new_num_position_embeddings: int):
        """
        Resizes position embeddings of the model if :obj:`new_num_position_embeddings !=
        config.max_position_embeddings`.

        Arguments:
            new_num_position_embeddings (:obj:`int`):
                The number of new position embedding matrix. If position embeddings are learned, increasing the size
                will add newly initialized vectors at the end, whereas reducing the size will remove vectors from the
                end. If position embeddings are not learned (*e.g.* sinusoidal position embeddings), increasing the
                size will add correct vectors at the end following the position encoding algorithm, whereas reducing
                the size will remove vectors from the end.
        """
        self.distilbert.resize_position_embeddings(new_num_position_embeddings)

    @add_start_docstrings_to_model_forward(DISTILBERT_INPUTS_DOCSTRING.format("batch_size, num_choices"))
    @add_code_sample_docstrings(
        processor_class=_TOKENIZER_FOR_DOC,
        checkpoint=_CHECKPOINT_FOR_DOC,
        output_type=QuestionAnsweringModelOutput,
        config_class=_CONFIG_FOR_DOC,
    )
    def forward(
        self,
        input_ids=None,
        attention_mask=None,
        head_mask=None,
        inputs_embeds=None,
        start_positions=None,
        end_positions=None,
        output_attentions=None,
        output_hidden_states=None,
        return_dict=None,
    ):
        r"""
        start_positions (:obj:`torch.LongTensor` of shape :obj:`(batch_size,)`, `optional`):
            Labels for position (index) of the start of the labelled span for computing the token classification loss.
            Positions are clamped to the length of the sequence (:obj:`sequence_length`). Position outside of the
            sequence are not taken into account for computing the loss.
        end_positions (:obj:`torch.LongTensor` of shape :obj:`(batch_size,)`, `optional`):
            Labels for position (index) of the end of the labelled span for computing the token classification loss.
            Positions are clamped to the length of the sequence (:obj:`sequence_length`). Position outside of the
            sequence are not taken into account for computing the loss.
        """
        return_dict = return_dict if return_dict is not None else self.config.use_return_dict

        distilbert_output = self.distilbert(
            input_ids=input_ids,
            attention_mask=attention_mask,
            head_mask=head_mask,
            inputs_embeds=inputs_embeds,
            output_attentions=output_attentions,
            output_hidden_states=output_hidden_states,
            return_dict=return_dict,
        )
        hidden_states = distilbert_output[0]  # (bs, max_query_len, dim)

        hidden_states = self.dropout(hidden_states)  # (bs, max_query_len, dim)
        logits = self.qa_outputs(hidden_states)  # (bs, max_query_len, 2)
        start_logits, end_logits = logits.split(1, dim=-1)
        start_logits = start_logits.squeeze(-1).contiguous()  # (bs, max_query_len)
        end_logits = end_logits.squeeze(-1).contiguous()  # (bs, max_query_len)

        total_loss = None
        if start_positions is not None and end_positions is not None:
            # If we are on multi-GPU, split add a dimension
            if len(start_positions.size()) > 1:
                start_positions = start_positions.squeeze(-1)
            if len(end_positions.size()) > 1:
                end_positions = end_positions.squeeze(-1)
            # sometimes the start/end positions are outside our model inputs, we ignore these terms
            ignored_index = start_logits.size(1)
            start_positions = start_positions.clamp(0, ignored_index)
            end_positions = end_positions.clamp(0, ignored_index)

            loss_fct = nn.CrossEntropyLoss(ignore_index=ignored_index)
            start_loss = loss_fct(start_logits, start_positions)
            end_loss = loss_fct(end_logits, end_positions)
            total_loss = (start_loss + end_loss) / 2

        if not return_dict:
            output = (start_logits, end_logits) + distilbert_output[1:]
            return ((total_loss,) + output) if total_loss is not None else output

        return QuestionAnsweringModelOutput(
            loss=total_loss,
            start_logits=start_logits,
            end_logits=end_logits,
            hidden_states=distilbert_output.hidden_states,
            attentions=distilbert_output.attentions,
        )


@add_start_docstrings(
    """
    DistilBert Model with a token classification head on top (a linear layer on top of the hidden-states output) e.g.
    for Named-Entity-Recognition (NER) tasks.
    """,
    DISTILBERT_START_DOCSTRING,
)
class DistilBertForTokenClassification(DistilBertPreTrainedModel):
    def __init__(self, config):
        super().__init__(config)
        self.num_labels = config.num_labels

        self.distilbert = DistilBertModel(config)
        self.dropout = nn.Dropout(config.dropout)
        self.classifier = nn.Linear(config.hidden_size, config.num_labels)

        # Initialize weights and apply final processing
        self.post_init()

    def get_position_embeddings(self) -> nn.Embedding:
        """
        Returns the position embeddings
        """
        return self.distilbert.get_position_embeddings()

    def resize_position_embeddings(self, new_num_position_embeddings: int):
        """
        Resizes position embeddings of the model if :obj:`new_num_position_embeddings !=
        config.max_position_embeddings`.

        Arguments:
            new_num_position_embeddings (:obj:`int`):
                The number of new position embedding matrix. If position embeddings are learned, increasing the size
                will add newly initialized vectors at the end, whereas reducing the size will remove vectors from the
                end. If position embeddings are not learned (*e.g.* sinusoidal position embeddings), increasing the
                size will add correct vectors at the end following the position encoding algorithm, whereas reducing
                the size will remove vectors from the end.
        """
        self.distilbert.resize_position_embeddings(new_num_position_embeddings)

    @add_start_docstrings_to_model_forward(DISTILBERT_INPUTS_DOCSTRING)
    @add_code_sample_docstrings(
        processor_class=_TOKENIZER_FOR_DOC,
        checkpoint=_CHECKPOINT_FOR_DOC,
        output_type=TokenClassifierOutput,
        config_class=_CONFIG_FOR_DOC,
    )
    def forward(
        self,
        input_ids=None,
        attention_mask=None,
        head_mask=None,
        inputs_embeds=None,
        labels=None,
        output_attentions=None,
        output_hidden_states=None,
        return_dict=None,
    ):
        r"""
        labels (:obj:`torch.LongTensor` of shape :obj:`(batch_size, sequence_length)`, `optional`):
            Labels for computing the token classification loss. Indices should be in ``[0, ..., config.num_labels -
            1]``.
        """
        return_dict = return_dict if return_dict is not None else self.config.use_return_dict

        outputs = self.distilbert(
            input_ids,
            attention_mask=attention_mask,
            head_mask=head_mask,
            inputs_embeds=inputs_embeds,
            output_attentions=output_attentions,
            output_hidden_states=output_hidden_states,
            return_dict=return_dict,
        )

        sequence_output = outputs[0]

        sequence_output = self.dropout(sequence_output)
        logits = self.classifier(sequence_output)

        loss = None
        if labels is not None:
            loss_fct = CrossEntropyLoss()
            # Only keep active parts of the loss
            if attention_mask is not None:
                active_loss = attention_mask.view(-1) == 1
                active_logits = logits.view(-1, self.num_labels)
                active_labels = torch.where(
                    active_loss, labels.view(-1), torch.tensor(loss_fct.ignore_index).type_as(labels)
                )
                loss = loss_fct(active_logits, active_labels)
            else:
                loss = loss_fct(logits.view(-1, self.num_labels), labels.view(-1))

        if not return_dict:
            output = (logits,) + outputs[1:]
            return ((loss,) + output) if loss is not None else output

        return TokenClassifierOutput(
            loss=loss,
            logits=logits,
            hidden_states=outputs.hidden_states,
            attentions=outputs.attentions,
        )


@add_start_docstrings(
    """
    DistilBert Model with a multiple choice classification head on top (a linear layer on top of the pooled output and
    a softmax) e.g. for RocStories/SWAG tasks.
    """,
    DISTILBERT_START_DOCSTRING,
)
class DistilBertForMultipleChoice(DistilBertPreTrainedModel):
    def __init__(self, config):
        super().__init__(config)

        self.distilbert = DistilBertModel(config)
        self.pre_classifier = nn.Linear(config.dim, config.dim)
        self.classifier = nn.Linear(config.dim, 1)
        self.dropout = nn.Dropout(config.seq_classif_dropout)

        # Initialize weights and apply final processing
        self.post_init()

    def get_position_embeddings(self) -> nn.Embedding:
        """
        Returns the position embeddings
        """
        return self.distilbert.get_position_embeddings()

    def resize_position_embeddings(self, new_num_position_embeddings: int):
        """
        Resizes position embeddings of the model if :obj:`new_num_position_embeddings !=
        config.max_position_embeddings`.

        Arguments:
            new_num_position_embeddings (:obj:`int`)
                The number of new position embeddings. If position embeddings are learned, increasing the size will add
                newly initialized vectors at the end, whereas reducing the size will remove vectors from the end. If
                position embeddings are not learned (*e.g.* sinusoidal position embeddings), increasing the size will
                add correct vectors at the end following the position encoding algorithm, whereas reducing the size
                will remove vectors from the end.
        """
        self.distilbert.resize_position_embeddings(new_num_position_embeddings)

    @add_start_docstrings_to_model_forward(
        DISTILBERT_INPUTS_DOCSTRING.format("batch_size, num_choices, sequence_length")
    )
    @replace_return_docstrings(output_type=MultipleChoiceModelOutput, config_class=_CONFIG_FOR_DOC)
    def forward(
        self,
        input_ids=None,
        attention_mask=None,
        head_mask=None,
        inputs_embeds=None,
        labels=None,
        output_attentions=None,
        output_hidden_states=None,
        return_dict=None,
    ):
        r"""
        labels (:obj:`torch.LongTensor` of shape :obj:`(batch_size,)`, `optional`):
            Labels for computing the multiple choice classification loss. Indices should be in ``[0, ...,
            num_choices-1]`` where :obj:`num_choices` is the size of the second dimension of the input tensors. (See
            :obj:`input_ids` above)

        Returns:

        Examples::

            >>> from transformers import DistilBertTokenizer, DistilBertForMultipleChoice
            >>> import torch

            >>> tokenizer = DistilBertTokenizer.from_pretrained('distilbert-base-cased')
            >>> model = DistilBertForMultipleChoice.from_pretrained('distilbert-base-cased')

            >>> prompt = "In Italy, pizza served in formal settings, such as at a restaurant, is presented unsliced."
            >>> choice0 = "It is eaten with a fork and a knife."
            >>> choice1 = "It is eaten while held in the hand."
            >>> labels = torch.tensor(0).unsqueeze(0)  # choice0 is correct (according to Wikipedia ;)), batch size 1

            >>> encoding = tokenizer([[prompt, choice0], [prompt, choice1]], return_tensors='pt', padding=True)
            >>> outputs = model(**{k: v.unsqueeze(0) for k,v in encoding.items()}, labels=labels) # batch size is 1

            >>> # the linear classifier still needs to be trained
            >>> loss = outputs.loss
            >>> logits = outputs.logits
        """
        return_dict = return_dict if return_dict is not None else self.config.use_return_dict
        num_choices = input_ids.shape[1] if input_ids is not None else inputs_embeds.shape[1]

        input_ids = input_ids.view(-1, input_ids.size(-1)) if input_ids is not None else None
        attention_mask = attention_mask.view(-1, attention_mask.size(-1)) if attention_mask is not None else None
        inputs_embeds = (
            inputs_embeds.view(-1, inputs_embeds.size(-2), inputs_embeds.size(-1))
            if inputs_embeds is not None
            else None
        )

        outputs = self.distilbert(
            input_ids,
            attention_mask=attention_mask,
            head_mask=head_mask,
            inputs_embeds=inputs_embeds,
            output_attentions=output_attentions,
            output_hidden_states=output_hidden_states,
            return_dict=return_dict,
        )

        hidden_state = outputs[0]  # (bs * num_choices, seq_len, dim)
        pooled_output = hidden_state[:, 0]  # (bs * num_choices, dim)
        pooled_output = self.pre_classifier(pooled_output)  # (bs * num_choices, dim)
        pooled_output = nn.ReLU()(pooled_output)  # (bs * num_choices, dim)
        pooled_output = self.dropout(pooled_output)  # (bs * num_choices, dim)
        logits = self.classifier(pooled_output)  # (bs * num_choices, 1)

        reshaped_logits = logits.view(-1, num_choices)  # (bs, num_choices)

        loss = None
        if labels is not None:
            loss_fct = CrossEntropyLoss()
            loss = loss_fct(reshaped_logits, labels)

        if not return_dict:
            output = (reshaped_logits,) + outputs[1:]
            return ((loss,) + output) if loss is not None else output

        return MultipleChoiceModelOutput(
            loss=loss,
            logits=reshaped_logits,
            hidden_states=outputs.hidden_states,
            attentions=outputs.attentions,
        )<|MERGE_RESOLUTION|>--- conflicted
+++ resolved
@@ -26,12 +26,8 @@
 from torch import nn
 from torch.nn import BCEWithLogitsLoss, CrossEntropyLoss, MSELoss
 
-<<<<<<< HEAD
 from ...activations import gelu
 from ...deepspeed import is_deepspeed_zero3_enabled
-=======
-from ...activations import ACT2FN, gelu
->>>>>>> 58f880ca
 from ...file_utils import (
     add_code_sample_docstrings,
     add_start_docstrings,
@@ -128,7 +124,6 @@
         embeddings)
         """
         seq_length = input_ids.size(1)
-<<<<<<< HEAD
 
         # Setting the position-ids to the registered buffer in constructor, it helps
         # when tracing the model without passing position-ids, solves
@@ -138,12 +133,6 @@
         else:
             position_ids = torch.arange(seq_length, dtype=torch.long, device=input_ids.device)  # (max_seq_length)
             position_ids = position_ids.unsqueeze(0).expand_as(input_ids)  # (bs, max_seq_length)
-=======
-        # position_ids = torch.arange(seq_length, dtype=torch.long, device=input_ids.device)  # (max_seq_length)
-        # position_ids = position_ids.unsqueeze(0).expand_as(input_ids)  # (bs, max_seq_length)
-        if position_ids is None:
-            position_ids = self.position_ids[:, past_key_values_length : seq_length + past_key_values_length]
->>>>>>> 58f880ca
 
         word_embeddings = self.word_embeddings(input_ids)  # (bs, max_seq_length, dim)
         position_embeddings = self.position_embeddings(position_ids)  # (bs, max_seq_length, dim)
@@ -263,15 +252,7 @@
         mask = (mask == 0).view(mask_reshp).expand_as(scores)  # (bs, n_heads, q_length, k_length)
         scores = scores.masked_fill(mask, -float("inf"))  # (bs, n_heads, q_length, k_length)
 
-<<<<<<< HEAD
         weights = nn.functional.softmax(scores, dim=-1)  # (bs, n_heads, q_length, k_length)
-=======
-        if attention_mask is not None:
-            # Apply the attention mask is (precomputed for all layers in DistilBertModel forward() function)
-            scores = scores + attention_mask
-
-        weights = nn.Softmax(dim=-1)(scores)  # (bs, n_heads, q_length, k_length)
->>>>>>> 58f880ca
         weights = self.dropout(weights)  # (bs, n_heads, q_length, k_length)
 
         # Mask heads if we want to
