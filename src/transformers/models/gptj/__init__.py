--- conflicted
+++ resolved
@@ -17,11 +17,7 @@
 # limitations under the License.
 from typing import TYPE_CHECKING
 
-<<<<<<< HEAD
-from ...file_utils import _LazyModule, is_flax_available, is_tf_available, is_torch_available
-=======
-from ...utils import _LazyModule, is_flax_available, is_torch_available
->>>>>>> 088c1880
+from ...utils import _LazyModule, is_flax_available, is_tf_available, is_torch_available
 
 
 _import_structure = {
