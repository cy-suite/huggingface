# coding=utf-8
# Copyright 2024 The HuggingFace Inc. team. All rights reserved.
#
# Licensed under the Apache License, Version 2.0 (the "License");
# you may not use this file except in compliance with the License.
# You may obtain a copy of the License at
#
#     http://www.apache.org/licenses/LICENSE-2.0
#
# Unless required by applicable law or agreed to in writing, software
# distributed under the License is distributed on an "AS IS" BASIS,
# WITHOUT WARRANTIES OR CONDITIONS OF ANY KIND, either express or implied.
# See the License for the specific language governing permissions and
# limitations under the License.
"""Image processor class for Pixtral."""

import math
from typing import Dict, List, Optional, Tuple, Union

import numpy as np

from ...image_processing_utils import BaseImageProcessor, BatchFeature, get_size_dict
from ...image_transforms import (
    pad,
    resize,
    to_channel_dimension_format,
)
from ...image_utils import (
    ChannelDimension,
    ImageInput,
    PILImageResampling,
    get_image_size,
    infer_channel_dimension_format,
    is_scaled_image,
<<<<<<< HEAD
    make_nested_list_of_images,
=======
    make_list_of_images,
>>>>>>> 47bd4296
    to_numpy_array,
    valid_images,
    validate_kwargs,
    validate_preprocess_arguments,
)
from ...utils import TensorType, is_vision_available, logging
from ...utils.import_utils import requires_backends


logger = logging.get_logger(__name__)


if is_vision_available():
    import PIL


<<<<<<< HEAD
class BatchMixFeature(BatchFeature):
    def to(self, *args, **kwargs) -> "BatchMixFeature":
        """
        Send all values to device by calling `v.to(*args, **kwargs)` (PyTorch only). This should support casting in
        different `dtypes` and sending the `BatchFeature` to a different `device`.

        Args:
            args (`Tuple`):
                Will be passed to the `to(...)` function of the tensors.
            kwargs (`Dict`, *optional*):
                Will be passed to the `to(...)` function of the tensors.

        Returns:
            [`BatchFeature`]: The same instance after modification.
        """

        def _recursive_to(obj, device, *args, **kwargs):
            # Lists can be nested, so keep digging until we hit tensors
            if isinstance(obj, list):
                return [_recursive_to(o, device, *args, **kwargs) for o in obj]
            # We cast only floating point tensors to avoid issues with tokenizers casting `LongTensor` to `FloatTensor`
            elif isinstance(obj, torch.Tensor) and torch.is_floating_point(obj):
                # cast and send to device
                return obj.to(*args, **kwargs)
            elif isinstance(obj, torch.Tensor) and device is not None:
                # only send to device, don't cast
                return obj.to(device=device)
            else:
                return obj

        requires_backends(self, ["torch"])
        import torch  # noqa

        device = kwargs.get("device")
        # Check if the args are a device or a dtype
        if device is None and len(args) > 0:
            # device should be always the first argument
            arg = args[0]
            if is_torch_dtype(arg):
                # The first argument is a dtype
                pass
            elif isinstance(arg, str) or is_torch_device(arg) or isinstance(arg, int):
                device = arg
            else:
                # it's something else
                raise ValueError(f"Attempting to cast a BatchFeature to type {str(arg)}. This is not supported.")

        self.data = {k: _recursive_to(v, device, *args, **kwargs) for k, v in self.data.items()}
        return self


=======
>>>>>>> 47bd4296
# Adapted from function in image_transforms.py to ensure any transparent pixels are converted to white.
def convert_to_rgb(image: ImageInput) -> ImageInput:
    """
    Converts an image to RGB format. Only converts if the image is of type PIL.Image.Image, otherwise returns the image
    as is.
    Args:
        image (Image):
            The image to convert.
    """
    requires_backends(convert_to_rgb, ["vision"])

    if not isinstance(image, PIL.Image.Image):
        return image

    if image.mode == "RGB":
        return image

    # First we convert to RGBA to set background to white.
    image = image.convert("RGBA")

    # Create a new image with a white background.
    new_image = PIL.Image.new("RGBA", image.size, "WHITE")
    new_image.paste(image, (0, 0), image)
    new_image = new_image.convert("RGB")
    return new_image


def _num_image_tokens(image_size: Tuple[int, int], patch_size: Tuple[int, int]) -> int:
    """
    Calculate the number of image tokens given the image size and patch size.

    Args:
        image_size (`Tuple[int, int]`):
            The size of the image as `(height, width)`.
        patch_size (`Tuple[int, int]`):
            The patch size as `(height, width)`.

    Returns:
        `int`: The number of image tokens.
    """
    height, width = image_size
    patch_height, patch_width = patch_size if isinstance(patch_size, (tuple, list)) else (patch_size, patch_size)
    num_width_tokens = (width - 1) // patch_width + 1
    num_height_tokens = (height - 1) // patch_height + 1
    return num_height_tokens, num_width_tokens


def get_resize_output_image_size(
    input_image: ImageInput,
    size: Union[int, Tuple[int, int], List[int], Tuple[int]],
    patch_size: Union[int, Tuple[int, int], List[int], Tuple[int]],
    input_data_format: Optional[Union[str, ChannelDimension]] = None,
) -> tuple:
    """
    Find the target (height, width) dimension of the output image after resizing given the input image and the desired
    size.

    Args:
        input_image (`ImageInput`):
            The image to resize.
        size (`int` or `Tuple[int, int]`):
            Max image size an input image can be. Must be a dictionary with the key "longest_edge".
        patch_size (`int` or `Tuple[int, int]`):
            The patch_size as `(height, width)` to use for resizing the image. If patch_size is an integer, `(patch_size, patch_size)`
            will be used
        input_data_format (`ChannelDimension`, *optional*):
            The channel dimension format of the input image. If unset, will use the inferred format from the input.

    Returns:
        `tuple`: The target (height, width) dimension of the output image after resizing.
    """
    max_height, max_width = size if isinstance(size, (tuple, list)) else (size, size)
    patch_height, patch_width = patch_size if isinstance(patch_size, (tuple, list)) else (patch_size, patch_size)
    height, width = get_image_size(input_image, input_data_format)

    ratio = max(height / max_height, width / max_width)

    if ratio > 1:
        # Orgiginal implementation uses `round` which utilises bankers rounding, which can lead to surprising results
        height = int(math.ceil(height / ratio))
        width = int(math.ceil(width / ratio))

    num_height_tokens, num_width_tokens = _num_image_tokens((height, width), (patch_height, patch_width))
    return num_height_tokens * patch_height, num_width_tokens * patch_width


class PixtralImageProcessor(BaseImageProcessor):
    r"""
    Constructs a Pixtral image processor.

    Args:
        do_resize (`bool`, *optional*, defaults to `True`):
            Whether to resize the image's (height, width) dimensions to the specified `size`. Can be overridden by
            `do_resize` in the `preprocess` method.
        size (`Dict[str, int]` *optional*, defaults to `{"longest_edge": 1024}`):
            Size of the maximum dimension of either the height or width dimension of the image. Used to control how
            images are resized. If either the height or width are greater than `size["longest_edge"]` then both the height and width are rescaled by `height / ratio`, `width /ratio` where `ratio = max(height / longest_edge, width / longest_edge)`
        patch_size (`Dict[str, int]` *optional*, defaults to `{"height": 16, "width": 16}`):
            Size of the patches in the model, used to calculate the output image size. Can be overridden by `patch_size` in the `preprocess` method.
        resample (`PILImageResampling`, *optional*, defaults to `Resampling.BICUBIC`):
            Resampling filter to use if resizing the image. Can be overridden by `resample` in the `preprocess` method.
        do_rescale (`bool`, *optional*, defaults to `True`):
            Whether to rescale the image by the specified scale `rescale_factor`. Can be overridden by `do_rescale` in
            the `preprocess` method.
        rescale_factor (`int` or `float`, *optional*, defaults to `1/255`):
            Scale factor to use if rescaling the image. Can be overridden by `rescale_factor` in the `preprocess`
            method.
        do_normalize (`bool`, *optional*, defaults to `True`):
            Whether to normalize the image. Can be overridden by `do_normalize` in the `preprocess` method.
        image_mean (`float` or `List[float]`, *optional*, defaults to `[0.48145466, 0.4578275, 0.40821073]`):
            Mean to use if normalizing the image. This is a float or list of floats the length of the number of
            channels in the image. Can be overridden by the `image_mean` parameter in the `preprocess` method.
        image_std (`float` or `List[float]`, *optional*, defaults to `[0.26862954, 0.26130258, 0.27577711]`):
            Standard deviation to use if normalizing the image. This is a float or list of floats the length of the
            number of channels in the image. Can be overridden by the `image_std` parameter in the `preprocess` method.
            Can be overridden by the `image_std` parameter in the `preprocess` method.
        do_convert_rgb (`bool`, *optional*, defaults to `True`):
            Whether to convert the image to RGB.
    """

    model_input_names = ["pixel_values"]

    def __init__(
        self,
        do_resize: bool = True,
        size: Dict[str, int] = None,
        patch_size: Dict[str, int] = None,
        resample: PILImageResampling = PILImageResampling.BICUBIC,
        do_rescale: bool = True,
        rescale_factor: Union[int, float] = 1 / 255,
        do_normalize: bool = True,
        image_mean: Optional[Union[float, List[float]]] = None,
        image_std: Optional[Union[float, List[float]]] = None,
        do_convert_rgb: bool = True,
        **kwargs,
    ) -> None:
        super().__init__(**kwargs)
        size = size if size is not None else {"longest_edge": 1024}
        patch_size = patch_size if patch_size is not None else {"height": 16, "width": 16}
        patch_size = get_size_dict(patch_size, default_to_square=True)

        self.do_resize = do_resize
        self.size = size
        self.patch_size = patch_size
        self.resample = resample
        self.do_rescale = do_rescale
        self.rescale_factor = rescale_factor
        self.do_normalize = do_normalize
        self.image_mean = image_mean if image_mean is not None else [0.48145466, 0.4578275, 0.40821073]
        self.image_std = image_std if image_std is not None else [0.26862954, 0.26130258, 0.27577711]
        self.do_convert_rgb = do_convert_rgb
        self._valid_processor_keys = [
            "images",
            "do_resize",
            "size",
            "patch_size",
            "resample",
            "do_rescale",
            "rescale_factor",
            "do_normalize",
            "image_mean",
            "image_std",
            "do_convert_rgb",
            "return_tensors",
            "data_format",
            "input_data_format",
        ]

    def resize(
        self,
        image: np.ndarray,
        size: Dict[str, int],
        patch_size: Dict[str, int],
        resample: PILImageResampling = PILImageResampling.BICUBIC,
        data_format: Optional[Union[str, ChannelDimension]] = None,
        input_data_format: Optional[Union[str, ChannelDimension]] = None,
        **kwargs,
    ) -> np.ndarray:
        """
        Resize an image. The shortest edge of the image is resized to size["shortest_edge"], with the longest edge
        resized to keep the input aspect ratio.

        Args:
            image (`np.ndarray`):
                Image to resize.
            size (`Dict[str, int]`):
                Dict containing the longest possible edge of the image.
            patch_size (`Dict[str, int]`):
                Patch size used to calculate the size of the output image.
            resample (`PILImageResampling`, *optional*, defaults to `PILImageResampling.BICUBIC`):
                Resampling filter to use when resiizing the image.
            data_format (`str` or `ChannelDimension`, *optional*):
                The channel dimension format of the image. If not provided, it will be the same as the input image.
            input_data_format (`ChannelDimension` or `str`, *optional*):
                The channel dimension format of the input image. If not provided, it will be inferred.
        """
        if "longest_edge" in size:
            size = (size["longest_edge"], size["longest_edge"])
        elif "height" in size and "width" in size:
            size = (size["height"], size["width"])
        else:
            raise ValueError("size must contain either 'longest_edge' or 'height' and 'width'.")

        if "height" in patch_size and "width" in patch_size:
            patch_size = (patch_size["height"], patch_size["width"])
        else:
            raise ValueError("patch_size must contain either 'shortest_edge' or 'height' and 'width'.")

        output_size = get_resize_output_image_size(
            image,
            size=size,
            patch_size=patch_size,
            input_data_format=input_data_format,
        )
        return resize(
            image,
            size=output_size,
            resample=resample,
            data_format=data_format,
            input_data_format=input_data_format,
            **kwargs,
        )

    def _pad_for_batching(
        self,
        pixel_values: List[np.ndarray],
        image_sizes: List[List[int]],
        data_format: Optional[Union[str, ChannelDimension]] = None,
        input_data_format: Optional[Union[str, ChannelDimension]] = None,
    ):
        """
        Pads images on the `num_of_patches` dimension with zeros to form a batch of same number of patches.
        Args:
            pixel_values (`List[np.ndarray]`):
                An array of pixel values of each images of shape (`batch_size`, `height`, `width`, `channels`)
            image_sizes (`List[List[int]]`):
                A list of sizes for each image in `pixel_values` in (height, width) format.
            data_format (`str` or `ChannelDimension`, *optional*):
                The channel dimension format for the output image. Can be one of:
                    - `"channels_first"` or `ChannelDimension.FIRST`: image in (num_channels, height, width) format.
                    - `"channels_last"` or `ChannelDimension.LAST`: image in (height, width, num_channels) format.
                If unset, will use same as the input image.
            input_data_format (`str` or `ChannelDimension`, *optional*):
                The channel dimension format for the input image. Can be one of:
                    - `"channels_first"` or `ChannelDimension.FIRST`: image in (num_channels, height, width) format.
                    - `"channels_last"` or `ChannelDimension.LAST`: image in (height, width, num_channels) format.
                If unset, will use the inferred format of the input image.
        Returns:
            List[`np.ndarray`]: The padded images.
        """

        max_shape = (
            max([size[0] for size in image_sizes]),
            max([size[1] for size in image_sizes]),
        )
        pixel_values = [
            pad(
                image,
                padding=((0, max_shape[0] - size[0]), (0, max_shape[1] - size[1])),
                data_format=data_format,
                input_data_format=input_data_format,
            )
            for image, size in zip(pixel_values, image_sizes)
        ]
        return pixel_values

    def preprocess(
        self,
        images: ImageInput,
        do_resize: bool = None,
        size: Dict[str, int] = None,
        patch_size: Dict[str, int] = None,
        resample: PILImageResampling = None,
        do_rescale: bool = None,
        rescale_factor: float = None,
        do_normalize: bool = None,
        image_mean: Optional[Union[float, List[float]]] = None,
        image_std: Optional[Union[float, List[float]]] = None,
        do_convert_rgb: bool = None,
        return_tensors: Optional[Union[str, TensorType]] = None,
        data_format: Optional[ChannelDimension] = ChannelDimension.FIRST,
        input_data_format: Optional[Union[str, ChannelDimension]] = None,
        **kwargs,
    ) -> PIL.Image.Image:
        """
        Preprocess an image or batch of images.

        Args:
            images (`ImageInput`):
                Image to preprocess. Expects a single or batch of images with pixel values ranging from 0 to 255. If
                passing in images with pixel values between 0 and 1, set `do_rescale=False`.
            do_resize (`bool`, *optional*, defaults to `self.do_resize`):
                Whether to resize the image.
            size (`Dict[str, int]`, *optional*, defaults to `self.size`):
                Describes the maximum input dimensions to the model.
            patch_size (`Dict[str, int]`, *optional*, defaults to `self.patch_size`):
                Patch size in the model. Used to calculate the image after resizing.
            resample (`int`, *optional*, defaults to `self.resample`):
                Resampling filter to use if resizing the image. This can be one of the enum `PILImageResampling`. Only
                has an effect if `do_resize` is set to `True`.
            do_rescale (`bool`, *optional*, defaults to `self.do_rescale`):
                Whether to rescale the image.
            rescale_factor (`float`, *optional*, defaults to `self.rescale_factor`):
                Rescale factor to rescale the image by if `do_rescale` is set to `True`.
            do_normalize (`bool`, *optional*, defaults to `self.do_normalize`):
                Whether to normalize the image.
            image_mean (`float` or `List[float]`, *optional*, defaults to `self.image_mean`):
                Image mean to use for normalization. Only has an effect if `do_normalize` is set to `True`.
            image_std (`float` or `List[float]`, *optional*, defaults to `self.image_std`):
                Image standard deviation to use for normalization. Only has an effect if `do_normalize` is set to
                `True`.
            do_convert_rgb (`bool`, *optional*, defaults to `self.do_convert_rgb`):
                Whether to convert the image to RGB.
            return_tensors (`str` or `TensorType`, *optional*):
                The type of tensors to return. Can be one of:
                - Unset: Return a list of `np.ndarray`.
                - `TensorType.TENSORFLOW` or `'tf'`: Return a batch of type `tf.Tensor`.
                - `TensorType.PYTORCH` or `'pt'`: Return a batch of type `torch.Tensor`.
                - `TensorType.NUMPY` or `'np'`: Return a batch of type `np.ndarray`.
                - `TensorType.JAX` or `'jax'`: Return a batch of type `jax.numpy.ndarray`.
            data_format (`ChannelDimension` or `str`, *optional*, defaults to `ChannelDimension.FIRST`):
                The channel dimension format for the output image. Can be one of:
                - `"channels_first"` or `ChannelDimension.FIRST`: image in (num_channels, height, width) format.
                - `"channels_last"` or `ChannelDimension.LAST`: image in (height, width, num_channels) format.
                - Unset: Use the channel dimension format of the input image.
            input_data_format (`ChannelDimension` or `str`, *optional*):
                The channel dimension format for the input image. If unset, the channel dimension format is inferred
                from the input image. Can be one of:
                - `"channels_first"` or `ChannelDimension.FIRST`: image in (num_channels, height, width) format.
                - `"channels_last"` or `ChannelDimension.LAST`: image in (height, width, num_channels) format.
                - `"none"` or `ChannelDimension.NONE`: image in (height, width) format.
        """
        patch_size = patch_size if patch_size is not None else self.patch_size
        patch_size = get_size_dict(patch_size, default_to_square=True)

        do_resize = do_resize if do_resize is not None else self.do_resize
        size = size if size is not None else self.size
        resample = resample if resample is not None else self.resample
        do_rescale = do_rescale if do_rescale is not None else self.do_rescale
        rescale_factor = rescale_factor if rescale_factor is not None else self.rescale_factor
        do_normalize = do_normalize if do_normalize is not None else self.do_normalize
        image_mean = image_mean if image_mean is not None else self.image_mean
        image_std = image_std if image_std is not None else self.image_std
        do_convert_rgb = do_convert_rgb if do_convert_rgb is not None else self.do_convert_rgb

        validate_kwargs(captured_kwargs=kwargs.keys(), valid_processor_keys=self._valid_processor_keys)

<<<<<<< HEAD
        images_list = make_nested_list_of_images(images)
=======
        images = make_list_of_images(images)
>>>>>>> 47bd4296

        if not valid_images(images[0]):
            raise ValueError(
                "Invalid image type. Must be of type PIL.Image.Image, numpy.ndarray, "
                "torch.Tensor, tf.Tensor or jax.ndarray."
            )

        validate_preprocess_arguments(
            do_rescale=do_rescale,
            rescale_factor=rescale_factor,
            do_normalize=do_normalize,
            image_mean=image_mean,
            image_std=image_std,
            do_resize=do_resize,
            size=size,
            resample=resample,
        )

        if do_convert_rgb:
            images = [convert_to_rgb(image) for image in images]

        # All transformations expect numpy arrays.
        images = [to_numpy_array(image) for image in images]

        if do_rescale and is_scaled_image(images[0]):
            logger.warning_once(
                "It looks like you are trying to rescale already rescaled images. If the input"
                " images have pixel values between 0 and 1, set `do_rescale=False` to avoid rescaling them again."
            )

        if input_data_format is None:
            # We assume that all images have the same channel dimension format.
            input_data_format = infer_channel_dimension_format(images[0])

        batch_images = []
        batch_image_sizes = []
        for image in images:
            if do_resize:
                image = self.resize(
                    image=image,
                    size=size,
                    patch_size=patch_size,
                    resample=resample,
                    input_data_format=input_data_format,
                )

            if do_rescale:
                image = self.rescale(image=image, scale=rescale_factor, input_data_format=input_data_format)

            if do_normalize:
                image = self.normalize(
                    image=image, mean=image_mean, std=image_std, input_data_format=input_data_format
                )

            image = to_channel_dimension_format(image, data_format, input_channel_dim=input_data_format)

            batch_images.append(image)
            batch_image_sizes.append(get_image_size(image, data_format))

        pixel_values = self._pad_for_batching(
            pixel_values=batch_images,
            image_sizes=batch_image_sizes,
            input_data_format=data_format,
            data_format=data_format,
        )

        return BatchFeature(
            data={"pixel_values": pixel_values, "image_sizes": batch_image_sizes}, tensor_type=return_tensors
        )


__all__ = ["PixtralImageProcessor"]<|MERGE_RESOLUTION|>--- conflicted
+++ resolved
@@ -32,11 +32,7 @@
     get_image_size,
     infer_channel_dimension_format,
     is_scaled_image,
-<<<<<<< HEAD
-    make_nested_list_of_images,
-=======
     make_list_of_images,
->>>>>>> 47bd4296
     to_numpy_array,
     valid_images,
     validate_kwargs,
@@ -53,60 +49,6 @@
     import PIL
 
 
-<<<<<<< HEAD
-class BatchMixFeature(BatchFeature):
-    def to(self, *args, **kwargs) -> "BatchMixFeature":
-        """
-        Send all values to device by calling `v.to(*args, **kwargs)` (PyTorch only). This should support casting in
-        different `dtypes` and sending the `BatchFeature` to a different `device`.
-
-        Args:
-            args (`Tuple`):
-                Will be passed to the `to(...)` function of the tensors.
-            kwargs (`Dict`, *optional*):
-                Will be passed to the `to(...)` function of the tensors.
-
-        Returns:
-            [`BatchFeature`]: The same instance after modification.
-        """
-
-        def _recursive_to(obj, device, *args, **kwargs):
-            # Lists can be nested, so keep digging until we hit tensors
-            if isinstance(obj, list):
-                return [_recursive_to(o, device, *args, **kwargs) for o in obj]
-            # We cast only floating point tensors to avoid issues with tokenizers casting `LongTensor` to `FloatTensor`
-            elif isinstance(obj, torch.Tensor) and torch.is_floating_point(obj):
-                # cast and send to device
-                return obj.to(*args, **kwargs)
-            elif isinstance(obj, torch.Tensor) and device is not None:
-                # only send to device, don't cast
-                return obj.to(device=device)
-            else:
-                return obj
-
-        requires_backends(self, ["torch"])
-        import torch  # noqa
-
-        device = kwargs.get("device")
-        # Check if the args are a device or a dtype
-        if device is None and len(args) > 0:
-            # device should be always the first argument
-            arg = args[0]
-            if is_torch_dtype(arg):
-                # The first argument is a dtype
-                pass
-            elif isinstance(arg, str) or is_torch_device(arg) or isinstance(arg, int):
-                device = arg
-            else:
-                # it's something else
-                raise ValueError(f"Attempting to cast a BatchFeature to type {str(arg)}. This is not supported.")
-
-        self.data = {k: _recursive_to(v, device, *args, **kwargs) for k, v in self.data.items()}
-        return self
-
-
-=======
->>>>>>> 47bd4296
 # Adapted from function in image_transforms.py to ensure any transparent pixels are converted to white.
 def convert_to_rgb(image: ImageInput) -> ImageInput:
     """
@@ -454,11 +396,7 @@
 
         validate_kwargs(captured_kwargs=kwargs.keys(), valid_processor_keys=self._valid_processor_keys)
 
-<<<<<<< HEAD
-        images_list = make_nested_list_of_images(images)
-=======
         images = make_list_of_images(images)
->>>>>>> 47bd4296
 
         if not valid_images(images[0]):
             raise ValueError(
