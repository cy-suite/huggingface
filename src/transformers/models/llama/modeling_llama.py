--- conflicted
+++ resolved
@@ -1103,25 +1103,10 @@
             and attention_mask is not None
             and attention_mask.device.type == "cuda"
         ):
-<<<<<<< HEAD
-            causal_mask = causal_mask.mul(~torch.all(causal_mask == causal_mask.min(), dim=-1)[..., None]).to(dtype)
-            # TODO: For dynamo, rather use a check on fullgraph=True once this is possible (https://github.com/pytorch/pytorch/pull/120400).
-            # is_tracing = (
-            #     torch.jit.is_tracing()
-            #     or isinstance(input_tensor, torch.fx.Proxy)
-            #     or (hasattr(torch, "_dynamo") and torch._dynamo.is_compiling())
-            # )
-            # if not is_tracing and torch.any(attention_mask != 1):
-            #     # Attend to all tokens in fully masked rows in the causal_mask, for example the relevant first rows when
-            #     # using left padding. This is required by F.scaled_dot_product_attention memory-efficient attention path.
-            #     # Details: https://github.com/pytorch/pytorch/issues/110213
-            #     causal_mask = AttentionMaskConverter._unmask_unattended(causal_mask, min_dtype)
-=======
             # Attend to all tokens in fully masked rows in the causal_mask, for example the relevant first rows when
             # using left padding. This is required by F.scaled_dot_product_attention memory-efficient attention path.
             # Details: https://github.com/pytorch/pytorch/issues/110213
             causal_mask = AttentionMaskConverter._unmask_unattended(causal_mask, min_dtype)
->>>>>>> fadb0533
 
         return causal_mask
 
