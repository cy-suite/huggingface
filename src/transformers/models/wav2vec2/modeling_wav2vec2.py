--- conflicted
+++ resolved
@@ -1109,11 +1109,6 @@
                 (batch_size, hidden_size),
                 mask_prob=self.config.mask_feature_prob,
                 mask_length=self.config.mask_feature_length,
-<<<<<<< HEAD
-                attention_mask=attention_mask,
-=======
-                device=hidden_states.device,
->>>>>>> de344815
             )
             mask_feature_indices = torch.tensor(mask_feature_indices, device=hidden_states.device, dtype=torch.long)[
                 :, None
