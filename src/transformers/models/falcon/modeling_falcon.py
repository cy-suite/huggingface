# coding=utf-8
# Copyright 2023 the Falcon authors and HuggingFace Inc. team.  All rights reserved.
#
# Licensed under the Apache License, Version 2.0 (the "License");
# you may not use this file except in compliance with the License.
# You may obtain a copy of the License at
#
#     http://www.apache.org/licenses/LICENSE-2.0
#
# Unless required by applicable law or agreed to in writing, software
# distributed under the License is distributed on an "AS IS" BASIS,
# WITHOUT WARRANTIES OR CONDITIONS OF ANY KIND, either express or implied.
# See the License for the specific language governing permissions and
# limitations under the License.
"""PyTorch Falcon model."""

import math
import warnings
from typing import Optional, Tuple, Union

import torch
import torch.utils.checkpoint
from torch import nn
from torch.nn import BCEWithLogitsLoss, CrossEntropyLoss, LayerNorm, MSELoss
from torch.nn import functional as F

from ...modeling_attn_mask_utils import _prepare_4d_causal_attention_mask
from ...modeling_outputs import (
    BaseModelOutputWithPastAndCrossAttentions,
    CausalLMOutputWithCrossAttentions,
    QuestionAnsweringModelOutput,
    SequenceClassifierOutputWithPast,
    TokenClassifierOutput,
)
from ...modeling_utils import PreTrainedModel
from ...utils import (
    add_code_sample_docstrings,
    add_start_docstrings,
    add_start_docstrings_to_model_forward,
    is_flash_attn_2_available,
    logging,
)
from .configuration_falcon import FalconConfig


if is_flash_attn_2_available():
    from flash_attn import flash_attn_func, flash_attn_varlen_func
    from flash_attn.bert_padding import index_first_axis, pad_input, unpad_input  # noqa

logger = logging.get_logger(__name__)

FALCON_PRETRAINED_MODEL_ARCHIVE_LIST = [
    "tiiuae/falcon-40b",
    "tiiuae/falcon-40b-instruct",
    "tiiuae/falcon-7b",
    "tiiuae/falcon-7b-instruct",
    "tiiuae/falcon-rw-7b",
    "tiiuae/falcon-rw-1b",
]
_CHECKPOINT_FOR_DOC = "Rocketknight1/falcon-rw-1b"
_CONFIG_FOR_DOC = "FalconConfig"


# NOTE(Hesslow): Unfortunately we did not fuse matmul and bias during training, this means that there's one additional quantization to bfloat16 between the operations.
# In order not to degrade the quality of our HF-port, we keep these characteristics in the final model.
class FalconLinear(nn.Linear):
    def forward(self, input: torch.Tensor) -> torch.Tensor:
        hidden_states = input @ self.weight.T
        if self.bias is None:
            return hidden_states
        return hidden_states + self.bias


# Copied from transformers.models.llama.modeling_llama.rotate_half
def rotate_half(x):
    """Rotates half the hidden dims of the input."""
    x1 = x[..., : x.shape[-1] // 2]
    x2 = x[..., x.shape[-1] // 2 :]
    return torch.cat((-x2, x1), dim=-1)


# Copied from transformers.models.gpt_neox.modeling_gpt_neox.apply_rotary_pos_emb
def apply_rotary_pos_emb(q, k, cos, sin, position_ids):
    cos = cos[position_ids].unsqueeze(1)  # [seq_len, dim] -> [batch_size, 1, seq_len, head_dim]
    sin = sin[position_ids].unsqueeze(1)
    q_embed = (q * cos) + (rotate_half(q) * sin)
    k_embed = (k * cos) + (rotate_half(k) * sin)
    return q_embed, k_embed


# Copied from transformers.models.llama.modeling_llama._get_unpad_data
def _get_unpad_data(attention_mask):
    seqlens_in_batch = attention_mask.sum(dim=-1, dtype=torch.int32)
    indices = torch.nonzero(attention_mask.flatten(), as_tuple=False).flatten()
    max_seqlen_in_batch = seqlens_in_batch.max().item()
    cu_seqlens = F.pad(torch.cumsum(seqlens_in_batch, dim=0, dtype=torch.torch.int32), (1, 0))
    return (
        indices,
        cu_seqlens,
        max_seqlen_in_batch,
    )


<<<<<<< HEAD
# Copied from transformers.models.llama.modeling_llama.AttnMaskConverter
class AttnMaskConverter:
    """
    A utility attention mask class that allows:
        - Create a causal 4d mask
        - Create a causal 4d mask with slided window
        - Convert a 2d attention mask (batch_size, query_length) to a 4d attention mask (batch_size, 1, query_length,
          key_value_length) that can be multiplied with attention scores

    Parameters:
        is_causal (`bool`):
            Whether the attention mask should be a uni-directional (causal) or bi-directional mask.

        sliding_window (`int`, *optional*):
            Optionally, the sliding window masks can be created if `sliding_window` is defined to a positive integer.
    """

    def __init__(self, is_causal: bool, sliding_window: Optional[int] = None):
        self.is_causal = is_causal
        self.sliding_window = sliding_window

    def to_causal_4d(
        self,
        batch_size: int,
        query_length: int,
        key_value_length: int,
        dtype: torch.dtype = torch.float32,
        device: Union[torch.device, "str"] = "cpu",
    ) -> torch.Tensor:
        """
        Creates a causal 4D mask of (bsz, head_dim=1, query_length, key_value_length) shape and adds large negative
        bias to upper right hand triangular matrix (causal mask).
        """
        if not self.is_causal:
            raise ValueError(f"Please use `to_causal_4d` only if {self.__class__} has `is_causal` set to True.")

        # If shape is not cached, create a new causal mask and cache it
        input_shape = (batch_size, query_length)
        past_key_values_length = key_value_length - query_length

        # create causal mask
        # [bsz, seq_len] -> [bsz, 1, tgt_seq_len, src_seq_len]
        causal_4d_mask = None
        if input_shape[-1] > 1 or self.sliding_window is not None:
            past_key_values_length = key_value_length - query_length
            causal_4d_mask = self._make_causal_mask(
                input_shape,
                dtype,
                device=device,
                past_key_values_length=past_key_values_length,
                sliding_window=self.sliding_window,
            )

        return causal_4d_mask

    def to_4d(
        self,
        attention_mask_2d: torch.Tensor,
        query_length: int,
        key_value_length: int,
        dtype: torch.dtype = torch.float32,
    ) -> torch.Tensor:
        """
        Converts 2D attention mask to 4D attention mask by expanding mask to (bsz, head_dim=1, query_length,
        key_value_length) shape and by adding a large negative bias to not-attended positions. If attention_mask is
        causal, a causal mask will be added.
        """
        input_shape = (attention_mask_2d.shape[0], query_length)
        past_key_values_length = key_value_length - query_length

        # create causal mask
        # [bsz, seq_len] -> [bsz, 1, tgt_seq_len, src_seq_len]
        causal_4d_mask = None
        if (input_shape[-1] > 1 or self.sliding_window is not None) and self.is_causal:
            past_key_values_length = key_value_length - query_length
            causal_4d_mask = self._make_causal_mask(
                input_shape,
                dtype,
                device=attention_mask_2d.device,
                past_key_values_length=past_key_values_length,
                sliding_window=self.sliding_window,
            )
        elif self.sliding_window is not None:
            raise NotImplementedError("Sliding window is currently only implemented for causal masking")

        # [bsz, seq_len] -> [bsz, 1, tgt_seq_len, src_seq_len]
        expanded_attn_mask = self._expand_mask(attention_mask_2d, dtype, tgt_len=input_shape[-1]).to(
            attention_mask_2d.device
        )
        expanded_4d_mask = expanded_attn_mask if causal_4d_mask is None else expanded_attn_mask + causal_4d_mask

        return expanded_4d_mask

    def _make_causal_mask(
        self,
        input_ids_shape: torch.Size,
        dtype: torch.dtype,
        device: torch.device,
        past_key_values_length: int = 0,
        sliding_window: Optional[int] = None,
    ):
        """
        Make causal mask used for bi-directional self-attention.
        """
        bsz, tgt_len = input_ids_shape
        mask = torch.full((tgt_len, tgt_len), torch.finfo(dtype).min, device=device)
        mask_cond = torch.arange(mask.size(-1), device=device)
        mask.masked_fill_(mask_cond < (mask_cond + 1).view(mask.size(-1), 1), 0)

        mask = mask.to(dtype)

        if past_key_values_length > 0:
            mask = torch.cat([torch.zeros(tgt_len, past_key_values_length, dtype=dtype, device=device), mask], dim=-1)

        # add lower triangular sliding window mask if necessary
        if sliding_window is not None:
            diagonal = past_key_values_length - sliding_window + 1

            context_mask = 1 - torch.triu(torch.ones_like(mask, dtype=torch.int), diagonal=diagonal)
            mask.masked_fill_(context_mask.bool(), torch.finfo(dtype).min)

        return mask[None, None, :, :].expand(bsz, 1, tgt_len, tgt_len + past_key_values_length)

    def _expand_mask(self, mask: torch.Tensor, dtype: torch.dtype, tgt_len: Optional[int] = None):
        """
        Expands attention_mask from `[bsz, seq_len]` to `[bsz, 1, tgt_seq_len, src_seq_len]`.
        """
        bsz, src_len = mask.size()
        tgt_len = tgt_len if tgt_len is not None else src_len

        expanded_mask = mask[:, None, None, :].expand(bsz, 1, tgt_len, src_len).to(dtype)

        inverted_mask = 1.0 - expanded_mask

        return inverted_mask.masked_fill(inverted_mask.to(torch.bool), torch.finfo(dtype).min)


# Copied from transformers.models.llama.modeling_llama.LlamaRotaryEmbedding with Llama->Falcon
=======
# TODO (joao): Is this the same implementation as in Llama? If so, let's make them the same and add the copy facilities
>>>>>>> af3de8d8
class FalconRotaryEmbedding(nn.Module):
    def __init__(self, dim, max_position_embeddings=2048, base=10000, device=None):
        super().__init__()

        self.dim = dim
        self.max_position_embeddings = max_position_embeddings
        self.base = base
        inv_freq = 1.0 / (self.base ** (torch.arange(0, self.dim, 2).float().to(device) / self.dim))
        self.register_buffer("inv_freq", inv_freq, persistent=False)

        # Build here to make `torch.jit.trace` work.
        self._set_cos_sin_cache(
            seq_len=max_position_embeddings, device=self.inv_freq.device, dtype=torch.get_default_dtype()
        )

    def _set_cos_sin_cache(self, seq_len, device, dtype):
        self.max_seq_len_cached = seq_len
        t = torch.arange(self.max_seq_len_cached, device=device, dtype=self.inv_freq.dtype)

        freqs = torch.einsum("i,j->ij", t, self.inv_freq)
        # Different from paper, but it uses a different permutation in order to obtain the same calculation
        emb = torch.cat((freqs, freqs), dim=-1)
        self.register_buffer("cos_cached", emb.cos().to(dtype), persistent=False)
        self.register_buffer("sin_cached", emb.sin().to(dtype), persistent=False)

    def forward(self, x, seq_len=None):
        # x: [bs, num_attention_heads, seq_len, head_size]
        if seq_len > self.max_seq_len_cached:
            self._set_cos_sin_cache(seq_len=seq_len, device=x.device, dtype=x.dtype)

        return (
            self.cos_cached[:seq_len].to(dtype=x.dtype),
            self.sin_cached[:seq_len].to(dtype=x.dtype),
        )


# Copied from transformers.models.llama.modeling_llama.LlamaLinearScalingRotaryEmbedding with Llama->Falcon
class FalconLinearScalingRotaryEmbedding(FalconRotaryEmbedding):
    """FalconRotaryEmbedding extended with linear scaling. Credits to the Reddit user /u/kaiokendev"""

    def __init__(self, dim, max_position_embeddings=2048, base=10000, device=None, scaling_factor=1.0):
        self.scaling_factor = scaling_factor
        super().__init__(dim, max_position_embeddings, base, device)

    def _set_cos_sin_cache(self, seq_len, device, dtype):
        self.max_seq_len_cached = seq_len
        t = torch.arange(self.max_seq_len_cached, device=device, dtype=self.inv_freq.dtype)
        t = t / self.scaling_factor

        freqs = torch.einsum("i,j->ij", t, self.inv_freq)
        # Different from paper, but it uses a different permutation in order to obtain the same calculation
        emb = torch.cat((freqs, freqs), dim=-1)
        self.register_buffer("cos_cached", emb.cos().to(dtype), persistent=False)
        self.register_buffer("sin_cached", emb.sin().to(dtype), persistent=False)


# Copied from transformers.models.llama.modeling_llama.LlamaDynamicNTKScalingRotaryEmbedding with Llama->Falcon
class FalconDynamicNTKScalingRotaryEmbedding(FalconRotaryEmbedding):
    """FalconRotaryEmbedding extended with Dynamic NTK scaling. Credits to the Reddit users /u/bloc97 and /u/emozilla"""

    def __init__(self, dim, max_position_embeddings=2048, base=10000, device=None, scaling_factor=1.0):
        self.scaling_factor = scaling_factor
        super().__init__(dim, max_position_embeddings, base, device)

    def _set_cos_sin_cache(self, seq_len, device, dtype):
        self.max_seq_len_cached = seq_len

        if seq_len > self.max_position_embeddings:
            base = self.base * (
                (self.scaling_factor * seq_len / self.max_position_embeddings) - (self.scaling_factor - 1)
            ) ** (self.dim / (self.dim - 2))
            inv_freq = 1.0 / (base ** (torch.arange(0, self.dim, 2).float().to(device) / self.dim))
            self.register_buffer("inv_freq", inv_freq, persistent=False)

        t = torch.arange(self.max_seq_len_cached, device=device, dtype=self.inv_freq.dtype)

        freqs = torch.einsum("i,j->ij", t, self.inv_freq)
        # Different from paper, but it uses a different permutation in order to obtain the same calculation
        emb = torch.cat((freqs, freqs), dim=-1)
        self.register_buffer("cos_cached", emb.cos().to(dtype), persistent=False)
        self.register_buffer("sin_cached", emb.sin().to(dtype), persistent=False)


def _prepare_4d_attention_mask(mask: torch.Tensor, past_key_values_length: int) -> torch.BoolTensor:
    """
    Expands attention_mask from `[batch_size, seq_length]` to `[batch_size, 1, seq_length, seq_length + past_length]`.
    """
    batch_size, total_length = mask.shape
    seq_length = total_length - past_key_values_length if past_key_values_length is not None else total_length

    expanded_mask = ~(mask[:, None, None, :].to(torch.bool))
    return expanded_mask.expand(batch_size, 1, seq_length, total_length)


def build_alibi_tensor(attention_mask: torch.Tensor, num_heads: int, dtype: torch.dtype) -> torch.Tensor:
    batch_size, seq_length = attention_mask.shape
    closest_power_of_2 = 2 ** math.floor(math.log2(num_heads))
    base = torch.tensor(
        2 ** (-(2 ** -(math.log2(closest_power_of_2) - 3))), device=attention_mask.device, dtype=torch.float32
    )
    powers = torch.arange(1, 1 + closest_power_of_2, device=attention_mask.device, dtype=torch.int32)
    slopes = torch.pow(base, powers)

    if closest_power_of_2 != num_heads:
        extra_base = torch.tensor(
            2 ** (-(2 ** -(math.log2(2 * closest_power_of_2) - 3))), device=attention_mask.device, dtype=torch.float32
        )
        num_remaining_heads = min(closest_power_of_2, num_heads - closest_power_of_2)
        extra_powers = torch.arange(1, 1 + 2 * num_remaining_heads, 2, device=attention_mask.device, dtype=torch.int32)
        slopes = torch.cat([slopes, torch.pow(extra_base, extra_powers)], dim=0)

    # Note: alibi will added to the attention bias that will be applied to the query, key product of attention
    # => therefore alibi will have to be of shape (batch_size, num_heads, query_length, key_length)
    # => here we set (batch_size=1, num_heads=num_heads, query_length=1, key_length=max_length)
    # => the query_length dimension will then be broadcasted correctly
    # This is more or less identical to T5's relative position bias:
    # https://github.com/huggingface/transformers/blob/f681437203baa7671de3174b0fa583c349d9d5e1/src/transformers/models/t5/modeling_t5.py#L527
    arange_tensor = ((attention_mask.cumsum(dim=-1) - 1) * attention_mask)[:, None, :]
    alibi = slopes[..., None].bfloat16() * arange_tensor
    return alibi.reshape(batch_size * num_heads, 1, seq_length).to(dtype)


# Copied from transformers.models.bloom.modeling_bloom.dropout_add
def dropout_add(x: torch.Tensor, residual: torch.Tensor, prob: float, training: bool) -> torch.Tensor:
    """
    Dropout add function

    Args:
        x (`torch.tensor`, *required*):
            input tensor
        residual (`torch.tensor`, *required*):
            residual tensor
        prob (`float`, *required*):
            dropout probability
        training (`bool`, *required*):
            training mode
    """
    out = F.dropout(x, p=prob, training=training)
    out = residual + out
    return out


class FalconAttention(nn.Module):
    def __init__(self, config: FalconConfig):
        super().__init__()

        self.config = config
        self.hidden_size = config.hidden_size
        self.num_heads = config.num_attention_heads
        self.head_dim = self.hidden_size // self.num_heads
        self.split_size = self.hidden_size
        self.hidden_dropout = config.hidden_dropout
        self.max_position_embeddings = config.max_position_embeddings
        self.rope_theta = config.rope_theta
        self.is_causal = True

        if self.head_dim * self.num_heads != self.hidden_size:
            raise ValueError(
                f"`hidden_size` must be divisible by num_heads (got `hidden_size`: {self.hidden_size} and `num_heads`:"
                f" {self.num_heads})."
            )

        if config.rotary:
            self._init_rope()

        # Layer-wise attention scaling
        self.inv_norm_factor = 1.0 / math.sqrt(self.head_dim)
        self.beta = self.inv_norm_factor
        if config.new_decoder_architecture:
            qkv_out_dim = (config.num_kv_heads * 2 + config.num_attention_heads) * self.head_dim
        elif config.multi_query:
            qkv_out_dim = self.hidden_size + 2 * self.head_dim
        else:
            qkv_out_dim = 3 * self.hidden_size
        self.query_key_value = FalconLinear(self.hidden_size, qkv_out_dim, bias=config.bias)
        self.new_decoder_architecture = config.new_decoder_architecture
        self.multi_query = config.multi_query
        self.dense = FalconLinear(self.hidden_size, self.hidden_size, bias=config.bias)
        self.attention_dropout = nn.Dropout(config.attention_dropout)
        self.num_kv_heads = config.num_kv_heads if (self.new_decoder_architecture or not self.multi_query) else 1

    # Copied from transformers.models.llama.modeling_llama.LlamaAttention._init_rope with Llama->Falcon
    def _init_rope(self):
        if self.config.rope_scaling is None:
            self.rotary_emb = FalconRotaryEmbedding(
                self.head_dim,
                max_position_embeddings=self.max_position_embeddings,
                base=self.rope_theta,
            )
        else:
            scaling_type = self.config.rope_scaling["type"]
            scaling_factor = self.config.rope_scaling["factor"]
            if scaling_type == "linear":
                self.rotary_emb = FalconLinearScalingRotaryEmbedding(
                    self.head_dim,
                    max_position_embeddings=self.max_position_embeddings,
                    scaling_factor=scaling_factor,
                    base=self.rope_theta,
                )
            elif scaling_type == "dynamic":
                self.rotary_emb = FalconDynamicNTKScalingRotaryEmbedding(
                    self.head_dim,
                    max_position_embeddings=self.max_position_embeddings,
                    scaling_factor=scaling_factor,
                    base=self.rope_theta,
                )
            else:
                raise ValueError(f"Unknown RoPE scaling type {scaling_type}")

    def _split_heads(self, fused_qkv: torch.Tensor) -> Tuple[torch.Tensor, torch.Tensor, torch.Tensor]:
        """
        Split the last dimension into (num_heads, head_dim), results share same memory storage as `fused_qkv`

        Args:
            fused_qkv (`torch.tensor`, *required*): [batch_size, seq_length, num_heads * 3 * head_dim]

        Returns:
            query: [batch_size, seq_length, num_heads, head_dim] key: [batch_size, seq_length, num_heads, head_dim]
            value: [batch_size, seq_length, num_heads, head_dim]
        """
        if self.new_decoder_architecture:
            batch, seq_len, _ = fused_qkv.shape
            qkv = fused_qkv.view(batch, seq_len, -1, self.num_heads // self.num_kv_heads + 2, self.head_dim)
            query = qkv[:, :, :, :-2]
            key = qkv[:, :, :, [-2]]
            value = qkv[:, :, :, [-1]]
            key = torch.broadcast_to(key, query.shape)
            value = torch.broadcast_to(value, query.shape)

            query, key, value = [x.flatten(2, 3) for x in (query, key, value)]
            return query, key, value
        elif not self.multi_query:
            batch_size, seq_length, three_times_hidden_size = fused_qkv.shape
            fused_qkv = fused_qkv.view(batch_size, seq_length, self.num_heads, 3, self.head_dim)
            return fused_qkv[..., 0, :], fused_qkv[..., 1, :], fused_qkv[..., 2, :]
        else:
            batch_size, seq_length, three_times_hidden_size = fused_qkv.shape
            fused_qkv = fused_qkv.view(batch_size, seq_length, self.num_heads + 2, self.head_dim)
            return fused_qkv[..., :-2, :], fused_qkv[..., [-2], :], fused_qkv[..., [-1], :]

    # Copied from transformers.models.bloom.modeling_bloom.BloomAttention._merge_heads
    def _merge_heads(self, x: torch.Tensor) -> torch.Tensor:
        """
        Merge heads together over the last dimension

        Args:
            x (`torch.tensor`, *required*): [batch_size * num_heads, seq_length, head_dim]

        Returns:
            torch.tensor: [batch_size, seq_length, num_heads * head_dim]
        """
        # What we want to achieve is:
        # batch_size * num_heads, seq_length, head_dim -> batch_size, seq_length, num_heads * head_dim
        batch_size_and_num_heads, seq_length, _ = x.shape
        batch_size = batch_size_and_num_heads // self.num_heads

        # First view to decompose the batch size
        # batch_size * num_heads, seq_length, head_dim -> batch_size, num_heads, seq_length, head_dim
        x = x.view(batch_size, self.num_heads, seq_length, self.head_dim)

        # batch_size, num_heads, seq_length, head_dim -> batch_size, seq_length, num_heads, head_dim
        x = x.permute(0, 2, 1, 3)

        # batch_size, seq_length, num_heads, head_dim -> batch_size, seq_length, num_heads * head_dim
        return x.reshape(batch_size, seq_length, self.num_heads * self.head_dim)

    def forward(
        self,
        hidden_states: torch.Tensor,
        alibi: Optional[torch.Tensor],
        attention_mask: torch.Tensor,
        position_ids: Optional[torch.LongTensor] = None,
        layer_past: Optional[Tuple[torch.Tensor, torch.Tensor]] = None,
        head_mask: Optional[torch.Tensor] = None,
        use_cache: bool = False,
        output_attentions: bool = False,
        **kwargs,
    ):
        if "padding_mask" in kwargs:
            warnings.warn(
                "Passing `padding_mask` is deprecated and will be removed in v4.37. Please make sure use `attention_mask` instead.`"
            )

        fused_qkv = self.query_key_value(hidden_states)  # [batch_size, seq_length, 3 x hidden_size]
        num_kv_heads = self.num_heads if self.new_decoder_architecture else self.num_kv_heads
        # 3 x [batch_size, seq_length, num_heads, head_dim]
        (query_layer, key_layer, value_layer) = self._split_heads(fused_qkv)

        batch_size, query_length, _, _ = query_layer.shape

        query_layer = query_layer.transpose(1, 2).reshape(batch_size, self.num_heads, query_length, self.head_dim)
        key_layer = key_layer.transpose(1, 2).reshape(batch_size, num_kv_heads, query_length, self.head_dim)
        value_layer = value_layer.transpose(1, 2).reshape(batch_size, num_kv_heads, query_length, self.head_dim)

        kv_seq_len = key_layer.shape[-2]
        if layer_past is not None:
            kv_seq_len += layer_past[0].shape[-2]
        if alibi is None:
            cos, sin = self.rotary_emb(value_layer, seq_len=kv_seq_len)
            query_layer, key_layer = apply_rotary_pos_emb(query_layer, key_layer, cos, sin, position_ids)

        if layer_past is not None:
            past_key, past_value = layer_past
            # concatenate along seq_length dimension:
            #  - key: [batch_size, self.num_heads, kv_length, head_dim]
            #  - value: [batch_size, self.num_heads, kv_length, head_dim]
            key_layer = torch.cat((past_key, key_layer), dim=-2)
            value_layer = torch.cat((past_value, value_layer), dim=-2)

        kv_length = key_layer.shape[-2]
        if use_cache:
            present = (key_layer, value_layer)
        else:
            present = None

        if alibi is None:
            if hasattr(F, "scaled_dot_product_attention") and not output_attentions:
                # TODO: deprecate this once we add FA2 support in Falcon
                logger.warning_once(
                    "The current implementation of Falcon calls `torch.scaled_dot_product_attention` directly, this will be deprecated in the"
                    " future in favor of the `BetterTransformer` API. Please install the latest optimum library with `pip install -U optimum` and call "
                    "`model.to_bettertransformer()` to benefit from `torch.scaled_dot_product_attention` and future performance optimizations."
                )

                attn_output = F.scaled_dot_product_attention(
                    query_layer, key_layer, value_layer, attention_mask, 0.0, is_causal=False
                )
                attention_scores = None
            else:
                attention_scores = query_layer @ key_layer.transpose(-1, -2)
                attention_scores /= math.sqrt(self.head_dim)

                attention_scores = F.softmax(attention_scores + attention_mask, dim=-1, dtype=hidden_states.dtype)
                attn_output = attention_scores @ value_layer

            attn_output = attn_output.view(batch_size, self.num_heads, query_length, self.head_dim)
            attn_output = attn_output.permute(0, 2, 1, 3)
            attn_output = attn_output.reshape(batch_size, query_length, self.num_heads * self.head_dim)

            output_tensor = self.dense(attn_output)

            if output_attentions:
                return output_tensor, present, attention_scores
            else:
                return output_tensor, present

        else:
            matmul_result = query_layer @ key_layer.transpose(-1, -2)

            # change view to [batch_size, num_heads, q_length, kv_length]
            attention_scores = matmul_result.view(batch_size, self.num_heads, query_length, kv_length)

            # cast attention scores to fp32, compute scaled softmax and cast back to initial dtype - [batch_size, num_heads, q_length, kv_length]
            input_dtype = attention_scores.dtype
            # `float16` has a minimum value of -65504.0, whereas `bfloat16` and `float32` have a minimum value of `-3.4e+38`
            if input_dtype == torch.float16 or input_dtype == torch.bfloat16:
                attention_scores = attention_scores.to(torch.float32)
            # Matt (HF) note: We could possibly use F.scaled_dot_product_attention here too, by
            # adding (alibi * self.inv_norm_factor) to attention_mask. I think this would be mathematically
            # equivalent and more performant, but there might be a numerical difference. If you're reading this
            # and you'd like to experiment and maybe file a PR, feel free!
            attention_logits = attention_scores + alibi.view(batch_size, self.num_heads, 1, -1)
            attention_logits *= self.inv_norm_factor
            attention_probs = F.softmax(attention_logits + attention_mask, dim=-1, dtype=hidden_states.dtype)
            # [batch_size, num_heads, q_length, kv_length]
            attention_probs = self.attention_dropout(attention_probs)

            if head_mask is not None:
                attention_probs = attention_probs * head_mask

            # change view [batch_size, num_heads, q_length, kv_length]
            attention_probs_reshaped = attention_probs.view(batch_size, self.num_heads, query_length, kv_length)

            # matmul: [batch_size * num_heads, q_length, head_dim]
            context_layer = (attention_probs_reshaped @ value_layer).flatten(0, 1)

            # change view [batch_size, q_length, num_heads * head_dim]
            context_layer = self._merge_heads(context_layer)

            output_tensor = self.dense(context_layer)

            if output_attentions:
                return output_tensor, present, attention_probs
            else:
                return output_tensor, present


class FalconFlashAttention2(FalconAttention):
    """
    Falcon flash attention module. This module inherits from `FalconAttention` as the weights of the module stays
    untouched. The only required change would be on the forward pass where it needs to correctly call the public API of
    flash attention and deal with padding tokens in case the input contains any of them.
    """

    def forward(
        self,
        hidden_states: torch.Tensor,
        alibi: Optional[torch.Tensor],
        attention_mask: torch.Tensor,
        position_ids: Optional[torch.LongTensor] = None,
        layer_past: Optional[Tuple[torch.Tensor, torch.Tensor]] = None,
        head_mask: Optional[torch.Tensor] = None,
        use_cache: bool = False,
        output_attentions: bool = False,
        **kwargs,
    ):
        if "padding_mask" in kwargs:
            warnings.warn(
                "Passing `padding_mask` is deprecated and will be removed in v4.37. Please make sure use `attention_mask` instead.`"
            )

            # overwrite attention_mask with padding_mask
            attention_mask = kwargs.pop("padding_mask")

        fused_qkv = self.query_key_value(hidden_states)  # [batch_size, seq_length, 3 x hidden_size]
        num_kv_heads = self.num_heads if self.new_decoder_architecture else self.num_kv_heads
        # 3 x [batch_size, seq_length, num_heads, head_dim]
        (query_layer, key_layer, value_layer) = self._split_heads(fused_qkv)

        batch_size, query_length, _, _ = query_layer.shape

        query_layer = query_layer.transpose(1, 2).reshape(batch_size, self.num_heads, query_length, self.head_dim)
        key_layer = key_layer.transpose(1, 2).reshape(batch_size, num_kv_heads, query_length, self.head_dim)
        value_layer = value_layer.transpose(1, 2).reshape(batch_size, num_kv_heads, query_length, self.head_dim)

        kv_seq_len = key_layer.shape[-2]
        if layer_past is not None:
            kv_seq_len += layer_past[0].shape[-2]
        if alibi is None:
            cos, sin = self.rotary_emb(value_layer, seq_len=kv_seq_len)
            query_layer, key_layer = apply_rotary_pos_emb(query_layer, key_layer, cos, sin, position_ids)

        if layer_past is not None and use_cache:
            past_key, past_value = layer_past
            # concatenate along seq_length dimension:
            #  - key: [batch_size, self.num_heads, kv_length, head_dim]
            #  - value: [batch_size, self.num_heads, kv_length, head_dim]
            key_layer = torch.cat((past_key, key_layer), dim=-2)
            value_layer = torch.cat((past_value, value_layer), dim=-2)

        past_key_value = (key_layer, value_layer) if use_cache else None

        if alibi is not None:
            raise ValueError("`alibi` is not supported when `use_flash_attn` is True")

        attn_dropout = self.config.attention_dropout if self.training else 0.0

        # In PEFT, usually we cast the layer norms in float32 for training stability reasons
        # therefore the input hidden states gets silently casted in float32. Hence, we need
        # cast them back in float16 just to be sure everything works as expected.
        input_dtype = query_layer.dtype
        if input_dtype == torch.float32:
            # Handle the case where the model is quantized
            if hasattr(self.config, "_pre_quantization_dtype"):
                target_dtype = self.config._pre_quantization_dtype
            else:
                target_dtype = self.query_key_value.weight.dtype

            logger.warning_once(
                f"The input hidden states seems to be silently casted in float32, this might be related to"
                f" the fact you have upcasted embedding or layer norm layers in float32. We will cast back the input in"
                f" {target_dtype}."
            )

            query_layer = query_layer.to(target_dtype)
            key_layer = key_layer.to(target_dtype)
            value_layer = value_layer.to(target_dtype)

        attn_output = self._flash_attention_forward(
            query_layer, key_layer, value_layer, attention_mask, query_length, dropout=attn_dropout
        )

        attn_weights = attn_output.reshape(batch_size, query_length, self.num_heads * self.head_dim)
        attn_output = self.dense(attn_weights)

        if not output_attentions:
            attn_weights = None

        return attn_output, past_key_value, attn_weights

    # Copied from transformers.models.llama.modeling_llama.LlamaFlashAttention2._flash_attention_forward
    def _flash_attention_forward(
        self, query_states, key_states, value_states, attention_mask, query_length, dropout=0.0, softmax_scale=None
    ):
        """
        Calls the forward method of Flash Attention - if the input hidden states contain at least one padding token
        first unpad the input, then computes the attention scores and pad the final attention scores.

        Args:
            query_states (`torch.Tensor`):
                Input query states to be passed to Flash Attention API
            key_states (`torch.Tensor`):
                Input key states to be passed to Flash Attention API
            value_states (`torch.Tensor`):
                Input value states to be passed to Flash Attention API
            attention_mask (`torch.Tensor`):
                The padding mask - corresponds to a tensor of size `(batch_size, seq_len)` where 0 stands for the
                position of padding tokens and 1 for the position of non-padding tokens.
            dropout (`int`, *optional*):
                Attention dropout
            softmax_scale (`float`, *optional*):
                The scaling of QK^T before applying softmax. Default to 1 / sqrt(head_dim)
        """
        # Contains at least one padding token in the sequence
        if attention_mask is not None:
            batch_size = query_states.shape[0]
            query_states, key_states, value_states, indices_q, cu_seq_lens, max_seq_lens = self._upad_input(
                query_states, key_states, value_states, attention_mask, query_length
            )

            cu_seqlens_q, cu_seqlens_k = cu_seq_lens
            max_seqlen_in_batch_q, max_seqlen_in_batch_k = max_seq_lens

            attn_output_unpad = flash_attn_varlen_func(
                query_states,
                key_states,
                value_states,
                cu_seqlens_q=cu_seqlens_q,
                cu_seqlens_k=cu_seqlens_k,
                max_seqlen_q=max_seqlen_in_batch_q,
                max_seqlen_k=max_seqlen_in_batch_k,
                dropout_p=dropout,
                softmax_scale=softmax_scale,
                causal=self.is_causal,
            )

            attn_output = pad_input(attn_output_unpad, indices_q, batch_size, query_length)
        else:
            attn_output = flash_attn_func(
                query_states, key_states, value_states, dropout, softmax_scale=softmax_scale, causal=self.is_causal
            )

        return attn_output

    # Copied from transformers.models.llama.modeling_llama.LlamaFlashAttention2._upad_input
    def _upad_input(self, query_layer, key_layer, value_layer, attention_mask, query_length):
        indices_k, cu_seqlens_k, max_seqlen_in_batch_k = _get_unpad_data(attention_mask)
        batch_size, kv_seq_len, num_key_value_heads, head_dim = key_layer.shape

        key_layer = index_first_axis(
            key_layer.reshape(batch_size * kv_seq_len, num_key_value_heads, head_dim), indices_k
        )
        value_layer = index_first_axis(
            value_layer.reshape(batch_size * kv_seq_len, num_key_value_heads, head_dim), indices_k
        )
        if query_length == kv_seq_len:
            query_layer = index_first_axis(
                query_layer.reshape(batch_size * kv_seq_len, self.num_heads, head_dim), indices_k
            )
            cu_seqlens_q = cu_seqlens_k
            max_seqlen_in_batch_q = max_seqlen_in_batch_k
            indices_q = indices_k
        elif query_length == 1:
            max_seqlen_in_batch_q = 1
            cu_seqlens_q = torch.arange(
                batch_size + 1, dtype=torch.int32, device=query_layer.device
            )  # There is a memcpy here, that is very bad.
            indices_q = cu_seqlens_q[:-1]
            query_layer = query_layer.squeeze(1)
        else:
            # The -q_len: slice assumes left padding.
            attention_mask = attention_mask[:, -query_length:]
            query_layer, indices_q, cu_seqlens_q, max_seqlen_in_batch_q = unpad_input(query_layer, attention_mask)

        return (
            query_layer,
            key_layer,
            value_layer,
            indices_q,
            (cu_seqlens_q, cu_seqlens_k),
            (max_seqlen_in_batch_q, max_seqlen_in_batch_k),
        )


class FalconMLP(nn.Module):
    def __init__(self, config: FalconConfig):
        super().__init__()
        hidden_size = config.hidden_size

        self.dense_h_to_4h = FalconLinear(hidden_size, 4 * hidden_size, bias=config.bias)
        self.act = nn.GELU()
        self.dense_4h_to_h = FalconLinear(4 * hidden_size, hidden_size, bias=config.bias)
        self.hidden_dropout = config.hidden_dropout

    def forward(self, x: torch.Tensor) -> torch.Tensor:
        x = self.act(self.dense_h_to_4h(x))
        x = self.dense_4h_to_h(x)
        return x


class FalconDecoderLayer(nn.Module):
    def __init__(self, config: FalconConfig):
        super().__init__()
        hidden_size = config.hidden_size
        self.num_heads = config.num_attention_heads

        self.self_attention = (
            FalconAttention(config)
            if not getattr(config, "_flash_attn_2_enabled", False)
            else FalconFlashAttention2(config)
        )
        self.mlp = FalconMLP(config)
        self.hidden_dropout = config.hidden_dropout
        self.config = config

        if config.new_decoder_architecture:
            # The layer norm before self-attention
            self.ln_attn = LayerNorm(hidden_size, eps=config.layer_norm_epsilon)
            # The layer norm before the MLP
            self.ln_mlp = LayerNorm(hidden_size, eps=config.layer_norm_epsilon)
        else:
            self.input_layernorm = LayerNorm(hidden_size, eps=config.layer_norm_epsilon)
            if not config.parallel_attn:
                self.post_attention_layernorm = LayerNorm(hidden_size, eps=config.layer_norm_epsilon)

    def forward(
        self,
        hidden_states: torch.Tensor,
        alibi: Optional[torch.Tensor],
        attention_mask: torch.Tensor,
        position_ids: Optional[torch.LongTensor] = None,
        layer_past: Optional[Tuple[torch.Tensor, torch.Tensor]] = None,
        head_mask: Optional[torch.Tensor] = None,
        use_cache: bool = False,
        output_attentions: bool = False,
        **kwargs,
    ):
        if "padding_mask" in kwargs:
            warnings.warn(
                "Passing `padding_mask` is deprecated and will be removed in v4.37. Please make sure use `attention_mask` instead.`"
            )

        residual = hidden_states

        if self.config.new_decoder_architecture:
            attention_layernorm_out = self.ln_attn(hidden_states)
            mlp_layernorm_out = self.ln_mlp(hidden_states)
        else:
            attention_layernorm_out = self.input_layernorm(hidden_states)

        # Self attention.
        attn_outputs = self.self_attention(
            attention_layernorm_out,
            layer_past=layer_past,
            attention_mask=attention_mask,
            position_ids=position_ids,
            alibi=alibi,
            head_mask=head_mask,
            use_cache=use_cache,
            output_attentions=output_attentions,
            **kwargs,
        )

        attention_output = attn_outputs[0]

        if not self.config.new_decoder_architecture:
            if self.config.parallel_attn:
                mlp_layernorm_out = attention_layernorm_out
            else:
                residual = dropout_add(
                    attention_output, residual, self.config.attention_dropout, training=self.training
                )
                mlp_layernorm_out = self.post_attention_layernorm(residual)

        outputs = attn_outputs[1:]

        # MLP.
        mlp_output = self.mlp(mlp_layernorm_out)

        if self.config.new_decoder_architecture or self.config.parallel_attn:
            mlp_output += attention_output

        output = dropout_add(mlp_output, residual, self.config.hidden_dropout, training=self.training)

        if use_cache:
            outputs = (output,) + outputs
        else:
            outputs = (output,) + outputs[1:]

        return outputs  # hidden_states, present, attentions


FALCON_START_DOCSTRING = r"""

    This model inherits from [`PreTrainedModel`]. Check the superclass documentation for the generic methods the
    library implements for all its model (such as downloading or saving, resizing the input embeddings etc.)

    This model is also a PyTorch [torch.nn.Module](https://pytorch.org/docs/stable/nn.html#torch.nn.Module) subclass.
    Use it as a regular PyTorch Module and refer to the PyTorch documentation for all matter related to general usage
    and behavior.

    Parameters:
        config ([`FalconConfig`]): Model configuration class with all the parameters of the model.
            Initializing with a config file does not load the weights associated with the model, only the
            configuration. Check out the [`~PreTrainedModel.from_pretrained`] method to load the model weights.
"""

FALCON_INPUTS_DOCSTRING = r"""
    Args:
        input_ids (`torch.LongTensor` of shape `(batch_size, input_ids_length)`):
            `input_ids_length` = `sequence_length` if `past_key_values` is `None` else `past_key_values[0][0].shape[2]`
            (`sequence_length` of input past key value states). Indices of input sequence tokens in the vocabulary.

            If `past_key_values` is used, only `input_ids` that do not have their past calculated should be passed as
            `input_ids`.

            Indices can be obtained using [`AutoTokenizer`]. See [`PreTrainedTokenizer.encode`] and
            [`PreTrainedTokenizer.__call__`] for details.

            [What are input IDs?](../glossary#input-ids)
        past_key_values (`Tuple[Tuple[torch.Tensor]]` of length `config.num_hidden_layers`):
            Contains precomputed hidden-states (key and values in the attention blocks) as computed by the model (see
            `past_key_values` output below). Can be used to speed up sequential decoding. The `input_ids` which have
            their past given to this model should not be passed as `input_ids` as they have already been computed.

            Each element of `past_key_values` is a tuple (past_key, past_value):
            - past_key: [batch_size * num_heads, head_dim, kv_length]
            - past_value: [batch_size * num_heads, kv_length, head_dim]
        attention_mask (`torch.FloatTensor` of shape `(batch_size, sequence_length)`, *optional*):
            Mask to avoid performing attention on padding token indices. Mask values selected in `[0, 1]`:

            - 1 for tokens that are **not masked**,
            - 0 for tokens that are **masked**.

            [What are attention masks?](../glossary#attention-mask)
        position_ids (`torch.LongTensor` of shape `(batch_size, sequence_length)`, *optional*):
            Indices of positions of each input sequence tokens in the position embeddings. Selected in the range `[0,
            config.n_positions - 1]`.

            [What are position IDs?](../glossary#position-ids)
        head_mask (`torch.FloatTensor` of shape `(num_heads,)` or `(num_layers, num_heads)`, *optional*):
            Mask to nullify selected heads of the self-attention modules. Mask values selected in `[0, 1]`:

            - 1 indicates the head is **not masked**,
            - 0 indicates the head is **masked**.

        inputs_embeds (`torch.FloatTensor` of shape `(batch_size, sequence_length, hidden_size)`, *optional*):
            Optionally, instead of passing `input_ids` you can choose to directly pass an embedded representation. This
            is useful if you want more control over how to convert `input_ids` indices into associated vectors than the
            model's internal embedding lookup matrix.

            If `past_key_values` is used, optionally only the last `inputs_embeds` have to be input (see
            `past_key_values`).
        use_cache (`bool`, *optional*):
            If set to `True`, `past_key_values` key value states are returned and can be used to speed up decoding (see
            `past_key_values`).
        output_attentions (`bool`, *optional*):
            Whether or not to return the attentions tensors of all attention layers. See `attentions` under returned
            tensors for more detail.
        output_hidden_states (`bool`, *optional*):
            Whether or not to return the hidden states of all layers. See `hidden_states` under returned tensors for
            more detail.
        return_dict (`bool`, *optional*):
            Whether or not to return a [`~file_utils.ModelOutput`] instead of a plain tuple.
"""


class FalconPreTrainedModel(PreTrainedModel):
    """
    An abstract class to handle weights initialization and a simple interface for downloading and loading pretrained
    models.
    """

    config_class = FalconConfig
    base_model_prefix = "transformer"
    supports_gradient_checkpointing = True
    _no_split_modules = ["FalconDecoderLayer"]
    _supports_flash_attn_2 = True

    def __init__(self, *inputs, **kwargs):
        super().__init__(*inputs, **kwargs)

    def _init_weights(self, module: nn.Module):
        """Initialize the weights."""
        if isinstance(module, nn.Linear) or isinstance(module, FalconLinear):
            # Slightly different from the TF version which uses truncated_normal for initialization
            # cf https://github.com/pytorch/pytorch/pull/5617
            module.weight.data.normal_(mean=0.0, std=self.config.initializer_range)
            if module.bias is not None:
                module.bias.data.zero_()
        elif isinstance(module, nn.Embedding):
            module.weight.data.normal_(mean=0.0, std=self.config.initializer_range)
            if module.padding_idx is not None:
                module.weight.data[module.padding_idx].zero_()
        elif isinstance(module, LayerNorm):
            module.bias.data.zero_()
            module.weight.data.fill_(1.0)

<<<<<<< HEAD
    # Copied from transformers.models.bloom.modeling_bloom.BloomPreTrainedModel._set_gradient_checkpointing with BloomModel->FalconModel
    def _set_gradient_checkpointing(self, module: nn.Module, value: bool = False):
        if isinstance(module, FalconModel):
            module.gradient_checkpointing = value
=======
    @staticmethod
    def _convert_cache_to_standard_format(
        past_key_value: Tuple[Tuple[torch.Tensor, torch.Tensor]], batch_size: int
    ) -> Tuple[Tuple[torch.Tensor, torch.Tensor]]:
        """
        Standardizes the format of the cache so as to match most implementations, i.e. to tuple(tuple([batch_size,
        num_heads, ...]))
        """
        batch_size_times_num_heads, kv_length, head_dim = past_key_value[0][0].shape
        # [batch_size * self.num_heads, kv_length, head_dim] -> [batch_size, num_heads, kv_length, head_dim]
        # Note that don't want to use self.num_attention_heads because the number of heads may vary depending
        # on whether we use multi_query attention.
        num_heads = batch_size_times_num_heads // batch_size
        return tuple(
            (
                layer_past[0].view(batch_size, num_heads, kv_length, head_dim),
                layer_past[1].view(batch_size, num_heads, kv_length, head_dim),
            )
            for layer_past in past_key_value
        )

    @staticmethod
    def _convert_to_rw_cache(
        past_key_value: Tuple[Tuple[torch.Tensor, torch.Tensor]]
    ) -> Tuple[Tuple[torch.Tensor, torch.Tensor]]:
        batch_size, num_heads, kv_length, head_dim = past_key_value[0][0].shape
        batch_size_times_num_heads = batch_size * num_heads
        # [batch_size, num_heads, kv_length, head_dim] -> [batch_size * num_heads, kv_length, head_dim]
        return tuple(
            (
                layer_past[0].view(batch_size_times_num_heads, kv_length, head_dim),
                layer_past[1].view(batch_size_times_num_heads, kv_length, head_dim),
            )
            for layer_past in past_key_value
        )
>>>>>>> af3de8d8


@add_start_docstrings(
    "The bare Falcon Model transformer outputting raw hidden-states without any specific head on top.",
    FALCON_START_DOCSTRING,
)
class FalconModel(FalconPreTrainedModel):
    def __init__(self, config: FalconConfig):
        super().__init__(config)

        self.embed_dim = config.hidden_size
        self.num_heads = config.num_attention_heads
        self.use_alibi = config.alibi

        # Embedding + LN Embedding
        self.word_embeddings = nn.Embedding(config.vocab_size, self.embed_dim)

        # Transformer blocks
        self.h = nn.ModuleList([FalconDecoderLayer(config) for _ in range(config.num_hidden_layers)])

        # Final Layer Norm
        self.ln_f = LayerNorm(self.embed_dim, eps=config.layer_norm_epsilon)

        self.gradient_checkpointing = False

        # Initialize weights and apply final processing
        self.post_init()

    def get_input_embeddings(self):
        return self.word_embeddings

    def set_input_embeddings(self, new_embeddings: torch.Tensor):
        self.word_embeddings = new_embeddings

    @add_start_docstrings_to_model_forward(FALCON_INPUTS_DOCSTRING)
    @add_code_sample_docstrings(
        checkpoint=_CHECKPOINT_FOR_DOC,
        output_type=BaseModelOutputWithPastAndCrossAttentions,
        config_class=_CONFIG_FOR_DOC,
    )
    def forward(
        self,
        input_ids: Optional[torch.LongTensor] = None,
        past_key_values: Optional[Tuple[Tuple[torch.Tensor, torch.Tensor], ...]] = None,
        attention_mask: Optional[torch.Tensor] = None,
        position_ids: Optional[torch.LongTensor] = None,
        head_mask: Optional[torch.LongTensor] = None,
        inputs_embeds: Optional[torch.LongTensor] = None,
        use_cache: Optional[bool] = None,
        output_attentions: Optional[bool] = None,
        output_hidden_states: Optional[bool] = None,
        return_dict: Optional[bool] = None,
    ) -> Union[Tuple[torch.Tensor, ...], BaseModelOutputWithPastAndCrossAttentions]:
        output_attentions = output_attentions if output_attentions is not None else self.config.output_attentions
        output_hidden_states = (
            output_hidden_states if output_hidden_states is not None else self.config.output_hidden_states
        )
        use_cache = use_cache if use_cache is not None else self.config.use_cache
        return_dict = return_dict if return_dict is not None else self.config.use_return_dict

        if input_ids is not None and inputs_embeds is not None:
            raise ValueError("You cannot specify both input_ids and inputs_embeds at the same time")
        elif input_ids is not None:
            batch_size, seq_length = input_ids.shape
        elif inputs_embeds is not None:
            batch_size, seq_length, _ = inputs_embeds.shape
        else:
            raise ValueError("You have to specify either input_ids or inputs_embeds")

        if past_key_values is None:
            past_key_values = tuple([None] * len(self.h))

        # Prepare head mask if needed
        # 1.0 in head_mask indicate we keep the head
        # attention_probs has shape batch_size x num_heads x N x N
        # head_mask has shape n_layer x batch x num_heads x N x N
        head_mask = self.get_head_mask(head_mask, self.config.num_hidden_layers)

        if inputs_embeds is None:
            inputs_embeds = self.word_embeddings(input_ids)

        hidden_states = inputs_embeds

        if self.gradient_checkpointing and self.training:
            if use_cache:
                logger.warning(
                    "`use_cache=True` is incompatible with gradient checkpointing. Setting `use_cache=False`..."
                )
                use_cache = False
        presents = () if use_cache else None
        all_self_attentions = () if output_attentions else None
        all_hidden_states = () if output_hidden_states else None

        # Compute alibi tensor: check build_alibi_tensor documentation
        past_key_values_length = 0
        if past_key_values[0] is not None:
            past_key_values_length = past_key_values[0][0].shape[-2]

        if self.use_alibi:
            mask = (
                torch.ones(
                    (batch_size, seq_length + past_key_values_length), device=inputs_embeds.device, dtype=torch.long
                )
                if attention_mask is None
                else attention_mask
            )
            alibi = build_alibi_tensor(mask, self.num_heads, dtype=hidden_states.dtype)
        else:
            alibi = None
            if position_ids is None:
                device = input_ids.device if input_ids is not None else inputs_embeds.device
                position_ids = torch.arange(
                    past_key_values_length, seq_length + past_key_values_length, dtype=torch.long, device=device
                )
                position_ids = position_ids.unsqueeze(0)

        if getattr(self.config, "_flash_attn_2_enabled", False):
            # 2d mask is passed through the layers
            attention_mask = attention_mask if (attention_mask is not None and 0 in attention_mask) else None
        else:
            # 4d mask is passed through the layers
            attention_mask = _prepare_4d_causal_attention_mask(
                attention_mask, (batch_size, seq_length), inputs_embeds, past_key_values_length
            )

        for i, (block, layer_past) in enumerate(zip(self.h, past_key_values)):
            if output_hidden_states:
                all_hidden_states = all_hidden_states + (hidden_states,)

            if self.gradient_checkpointing and self.training:
                outputs = self._gradient_checkpointing_func(
                    block.__call__,
                    hidden_states,
                    alibi,
                    attention_mask,
                    position_ids,
                    head_mask[i],
                    layer_past,
                    use_cache,
                    output_attentions,
                )
            else:
                outputs = block(
                    hidden_states,
                    layer_past=layer_past,
                    attention_mask=attention_mask,
                    position_ids=position_ids,
                    head_mask=head_mask[i],
                    use_cache=use_cache,
                    output_attentions=output_attentions,
                    alibi=alibi,
                )

            hidden_states = outputs[0]
            if use_cache is True:
                presents = presents + (outputs[1],)

            if output_attentions:
                all_self_attentions = all_self_attentions + (outputs[2 if use_cache else 1],)

        # Add last hidden state
        hidden_states = self.ln_f(hidden_states)

        if output_hidden_states:
            all_hidden_states = all_hidden_states + (hidden_states,)

        if not return_dict:
            return tuple(v for v in [hidden_states, presents, all_hidden_states, all_self_attentions] if v is not None)

        return BaseModelOutputWithPastAndCrossAttentions(
            last_hidden_state=hidden_states,
            past_key_values=presents,
            hidden_states=all_hidden_states,
            attentions=all_self_attentions,
        )


@add_start_docstrings(
    "The Falcon Model transformer with a language modeling head on top (linear layer with weights tied to the input embeddings).",
    FALCON_START_DOCSTRING,
)
class FalconForCausalLM(FalconPreTrainedModel):
    _tied_weights_keys = ["lm_head.weight"]

    def __init__(self, config: FalconConfig):
        super().__init__(config)
        self.transformer = FalconModel(config)
        self.lm_head = nn.Linear(config.hidden_size, config.vocab_size, bias=False)

        # Initialize weights and apply final processing
        self.post_init()

    def get_output_embeddings(self):
        return self.lm_head

    def set_output_embeddings(self, new_embeddings: torch.Tensor):
        self.lm_head = new_embeddings

    def prepare_inputs_for_generation(
        self,
        input_ids: torch.LongTensor,
        past_key_values: Optional[torch.Tensor] = None,
        attention_mask: Optional[torch.Tensor] = None,
        position_ids: Optional[torch.Tensor] = None,
        **kwargs,
    ) -> dict:
        if past_key_values is not None:
            past_length = past_key_values[0][0].shape[2]

            # Some generation methods already pass only the last input ID
            if input_ids.shape[1] > past_length:
                remove_prefix_length = past_length
            else:
                # Default to old behavior: keep only final ID
                remove_prefix_length = input_ids.shape[1] - 1

            input_ids = input_ids[:, remove_prefix_length:]

        # Note: versions of Falcon with alibi do not use position_ids. It is used with RoPE.
        if not self.transformer.use_alibi and attention_mask is not None and position_ids is None:
            # create position_ids on the fly for batch generation
            position_ids = attention_mask.long().cumsum(-1) - 1
            position_ids.masked_fill_(attention_mask == 0, 1)
            if past_key_values:
                position_ids = position_ids[:, -input_ids.shape[1] :]

        return {
            "input_ids": input_ids,
            "position_ids": position_ids,
            "past_key_values": past_key_values,
            "use_cache": kwargs.get("use_cache"),
            "attention_mask": attention_mask,
        }

    @add_start_docstrings_to_model_forward(FALCON_INPUTS_DOCSTRING)
    @add_code_sample_docstrings(
        checkpoint=_CHECKPOINT_FOR_DOC,
        output_type=CausalLMOutputWithCrossAttentions,
        config_class=_CONFIG_FOR_DOC,
    )
    def forward(
        self,
        input_ids: Optional[torch.LongTensor] = None,
        past_key_values: Optional[Tuple[Tuple[torch.Tensor, torch.Tensor], ...]] = None,
        attention_mask: Optional[torch.Tensor] = None,
        position_ids: Optional[torch.LongTensor] = None,
        head_mask: Optional[torch.Tensor] = None,
        inputs_embeds: Optional[torch.Tensor] = None,
        labels: Optional[torch.Tensor] = None,
        use_cache: Optional[bool] = None,
        output_attentions: Optional[bool] = None,
        output_hidden_states: Optional[bool] = None,
        return_dict: Optional[bool] = None,
    ) -> Union[Tuple[torch.Tensor], CausalLMOutputWithCrossAttentions]:
        r"""
        labels (`torch.LongTensor` of shape `(batch_size, sequence_length)`, *optional*):
            Labels for language modeling. Note that the labels **are shifted** inside the model, i.e. you can set
            `labels = input_ids` Indices are selected in `[-100, 0, ..., config.vocab_size]` All labels set to `-100`
            are ignored (masked), the loss is only computed for labels in `[0, ..., config.vocab_size]`
        """

        return_dict = return_dict if return_dict is not None else self.config.use_return_dict

        transformer_outputs = self.transformer(
            input_ids,
            past_key_values=past_key_values,
            attention_mask=attention_mask,
            position_ids=position_ids,
            head_mask=head_mask,
            inputs_embeds=inputs_embeds,
            use_cache=use_cache,
            output_attentions=output_attentions,
            output_hidden_states=output_hidden_states,
            return_dict=return_dict,
        )
        hidden_states = transformer_outputs[0]

        lm_logits = self.lm_head(hidden_states)

        loss = None
        if labels is not None:
            # Shift so that tokens < n predict n
            shift_logits = lm_logits[..., :-1, :].contiguous()
            shift_labels = labels[..., 1:].contiguous()
            batch_size, seq_length, vocab_size = shift_logits.shape
            # Flatten the tokens
            loss_fct = CrossEntropyLoss()
            loss = loss_fct(
                shift_logits.view(batch_size * seq_length, vocab_size), shift_labels.view(batch_size * seq_length)
            )

        if not return_dict:
            output = (lm_logits,) + transformer_outputs[1:]
            return ((loss,) + output) if loss is not None else output

        return CausalLMOutputWithCrossAttentions(
            loss=loss,
            logits=lm_logits,
            past_key_values=transformer_outputs.past_key_values,
            hidden_states=transformer_outputs.hidden_states,
            attentions=transformer_outputs.attentions,
        )

    def _reorder_cache(
        self, past: Tuple[Tuple[torch.Tensor, torch.Tensor], ...], beam_idx: torch.LongTensor
    ) -> Tuple[Tuple[torch.Tensor, torch.Tensor], ...]:
        """
        This function is used to re-order the `past_key_values` cache if [`~PreTrainedModel.beam_search`] or
        [`~PreTrainedModel.beam_sample`] is called. This is required to match `past_key_values` with the correct
        beam_idx at every generation step.

        Output shares the same memory storage as `past`.
        """

        # Get a copy of `beam_idx` on all the devices where we need those indices.
        device_to_beam_idx = {
            past_state.device: beam_idx.to(past_state.device) for layer_past in past for past_state in layer_past
        }
        reordered_past = tuple(
            (
                layer_past[0].index_select(0, device_to_beam_idx[layer_past[0].device]),
                layer_past[1].index_select(0, device_to_beam_idx[layer_past[0].device]),
            )
            for layer_past in past
        )
        return reordered_past


@add_start_docstrings(
    """
    The Falcon Model transformer with a sequence classification head on top (linear layer).

    [`FalconForSequenceClassification`] uses the last token in order to do the classification, as other causal models
    (e.g. GPT-1) do.

    Since it does classification on the last token, it requires to know the position of the last token. If a
    `pad_token_id` is defined in the configuration, it finds the last token that is not a padding token in each row. If
    no `pad_token_id` is defined, it simply takes the last value in each row of the batch. Since it cannot guess the
    padding tokens when `inputs_embeds` are passed instead of `input_ids`, it does the same (take the last value in
    each row of the batch).
    """,
    FALCON_START_DOCSTRING,
)
class FalconForSequenceClassification(FalconPreTrainedModel):
    def __init__(self, config: FalconConfig):
        super().__init__(config)
        self.num_labels = config.num_labels
        self.transformer = FalconModel(config)
        self.score = nn.Linear(config.hidden_size, config.num_labels, bias=False)

        # Initialize weights and apply final processing
        self.post_init()

    @add_start_docstrings_to_model_forward(FALCON_INPUTS_DOCSTRING)
    @add_code_sample_docstrings(
        checkpoint=_CHECKPOINT_FOR_DOC,
        output_type=SequenceClassifierOutputWithPast,
        config_class=_CONFIG_FOR_DOC,
    )
    def forward(
        self,
        input_ids: Optional[torch.LongTensor] = None,
        past_key_values: Optional[Tuple[Tuple[torch.Tensor, torch.Tensor], ...]] = None,
        attention_mask: Optional[torch.Tensor] = None,
        head_mask: Optional[torch.Tensor] = None,
        inputs_embeds: Optional[torch.Tensor] = None,
        labels: Optional[torch.Tensor] = None,
        use_cache: Optional[bool] = None,
        output_attentions: Optional[bool] = None,
        output_hidden_states: Optional[bool] = None,
        return_dict: Optional[bool] = None,
    ) -> Union[Tuple[torch.Tensor], SequenceClassifierOutputWithPast]:
        r"""
        labels (`torch.LongTensor` of shape `(batch_size,)`, *optional*):
            Labels for computing the sequence classification/regression loss. Indices should be in `[0, ...,
            config.num_labels - 1]`. If `config.num_labels == 1` a regression loss is computed (Mean-Square loss), If
            `config.num_labels > 1` a classification loss is computed (Cross-Entropy).
        """

        return_dict = return_dict if return_dict is not None else self.config.use_return_dict

        transformer_outputs = self.transformer(
            input_ids,
            past_key_values=past_key_values,
            attention_mask=attention_mask,
            head_mask=head_mask,
            inputs_embeds=inputs_embeds,
            use_cache=use_cache,
            output_attentions=output_attentions,
            output_hidden_states=output_hidden_states,
            return_dict=return_dict,
        )

        hidden_states = transformer_outputs[0]
        logits = self.score(hidden_states)

        if input_ids is not None:
            batch_size = input_ids.shape[0]
        else:
            batch_size = inputs_embeds.shape[0]

        if self.config.pad_token_id is None and batch_size != 1:
            raise ValueError("Cannot handle batch sizes > 1 if no padding token is defined.")
        if self.config.pad_token_id is None:
            sequence_lengths = -1
        else:
            if input_ids is not None:
                sequence_lengths = (torch.ne(input_ids, self.config.pad_token_id).sum(dim=-1) - 1).to(logits.device)
            else:
                sequence_lengths = -1
                logger.warning(
                    f"{self.__class__.__name__} will not detect padding tokens in `inputs_embeds`. Results may be "
                    "unexpected if using padding tokens in conjunction with `inputs_embeds.`"
                )

        pooled_logits = logits[torch.arange(batch_size, device=logits.device), sequence_lengths]

        loss = None
        if labels is not None:
            if self.config.problem_type is None:
                if self.num_labels == 1:
                    self.config.problem_type = "regression"
                elif self.num_labels > 1 and (labels.dtype == torch.long or labels.dtype == torch.int):
                    self.config.problem_type = "single_label_classification"
                else:
                    self.config.problem_type = "multi_label_classification"

            if self.config.problem_type == "regression":
                loss_fct = MSELoss()
                if self.num_labels == 1:
                    loss = loss_fct(pooled_logits.squeeze(), labels.squeeze())
                else:
                    loss = loss_fct(pooled_logits, labels)
            elif self.config.problem_type == "single_label_classification":
                loss_fct = CrossEntropyLoss()
                loss = loss_fct(pooled_logits, labels)
            elif self.config.problem_type == "multi_label_classification":
                loss_fct = BCEWithLogitsLoss()
                loss = loss_fct(pooled_logits, labels)
        if not return_dict:
            output = (pooled_logits,) + transformer_outputs[1:]
            return ((loss,) + output) if loss is not None else output

        return SequenceClassifierOutputWithPast(
            loss=loss,
            logits=pooled_logits,
            past_key_values=transformer_outputs.past_key_values,
            hidden_states=transformer_outputs.hidden_states,
            attentions=transformer_outputs.attentions,
        )


@add_start_docstrings(
    """
    Falcon Model with a token classification head on top (a linear layer on top of the hidden-states output) e.g. for
    Named-Entity-Recognition (NER) tasks.
    """,
    FALCON_START_DOCSTRING,
)
class FalconForTokenClassification(FalconPreTrainedModel):
    def __init__(self, config: FalconConfig):
        super().__init__(config)
        self.num_labels = config.num_labels

        self.transformer = FalconModel(config)
        if getattr(config, "classifier_dropout", None) is not None:
            classifier_dropout = config.classifier_dropout
        elif getattr(config, "hidden_dropout", None) is not None:
            classifier_dropout = config.hidden_dropout
        else:
            classifier_dropout = 0.1
        self.dropout = nn.Dropout(classifier_dropout)
        self.classifier = nn.Linear(config.hidden_size, config.num_labels)

        # Initialize weights and apply final processing
        self.post_init()

    @add_start_docstrings_to_model_forward(FALCON_INPUTS_DOCSTRING)
    @add_code_sample_docstrings(
        checkpoint=_CHECKPOINT_FOR_DOC,
        output_type=TokenClassifierOutput,
        config_class=_CONFIG_FOR_DOC,
    )
    def forward(
        self,
        input_ids: Optional[torch.LongTensor] = None,
        past_key_values: Optional[Tuple[Tuple[torch.Tensor, torch.Tensor], ...]] = None,
        attention_mask: Optional[torch.Tensor] = None,
        head_mask: Optional[torch.Tensor] = None,
        inputs_embeds: Optional[torch.Tensor] = None,
        labels: Optional[torch.Tensor] = None,
        use_cache: Optional[bool] = None,
        output_attentions: Optional[bool] = None,
        output_hidden_states: Optional[bool] = None,
        return_dict: Optional[bool] = None,
    ) -> Union[Tuple[torch.Tensor], TokenClassifierOutput]:
        r"""
        labels (`torch.LongTensor` of shape `(batch_size,)`, *optional*):
            Labels for computing the sequence classification/regression loss. Indices should be in `[0, ...,
            config.num_labels - 1]`. If `config.num_labels == 1` a regression loss is computed (Mean-Square loss), If
            `config.num_labels > 1` a classification loss is computed (Cross-Entropy).
        """

        return_dict = return_dict if return_dict is not None else self.config.use_return_dict

        transformer_outputs = self.transformer(
            input_ids,
            past_key_values=past_key_values,
            attention_mask=attention_mask,
            head_mask=head_mask,
            inputs_embeds=inputs_embeds,
            use_cache=use_cache,
            output_attentions=output_attentions,
            output_hidden_states=output_hidden_states,
            return_dict=return_dict,
        )

        hidden_states = transformer_outputs[0]
        hidden_states = self.dropout(hidden_states)
        logits = self.classifier(hidden_states)

        loss = None
        if labels is not None:
            batch_size, seq_length = labels.shape
            loss_fct = CrossEntropyLoss()
            loss = loss_fct(
                logits.view(batch_size * seq_length, self.num_labels), labels.view(batch_size * seq_length)
            )

        if not return_dict:
            output = (logits,) + transformer_outputs[2:]
            return ((loss,) + output) if loss is not None else output

        return TokenClassifierOutput(
            loss=loss,
            logits=logits,
            hidden_states=transformer_outputs.hidden_states,
            attentions=transformer_outputs.attentions,
        )


@add_start_docstrings(
    """
    The Falcon Model transformer with a span classification head on top for extractive question-answering tasks like
    SQuAD (a linear layers on top of the hidden-states output to compute `span start logits` and `span end logits`).
    """,
    FALCON_START_DOCSTRING,
)
class FalconForQuestionAnswering(FalconPreTrainedModel):
    def __init__(self, config):
        super().__init__(config)
        self.transformer = FalconModel(config)
        self.qa_outputs = nn.Linear(config.hidden_size, 2)

        # Initialize weights and apply final processing
        self.post_init()

    @add_start_docstrings_to_model_forward(FALCON_INPUTS_DOCSTRING)
    def forward(
        self,
        input_ids: Optional[torch.LongTensor] = None,
        attention_mask: Optional[torch.FloatTensor] = None,
        head_mask: Optional[torch.FloatTensor] = None,
        inputs_embeds: Optional[torch.FloatTensor] = None,
        start_positions: Optional[torch.LongTensor] = None,
        end_positions: Optional[torch.LongTensor] = None,
        output_attentions: Optional[bool] = None,
        output_hidden_states: Optional[bool] = None,
        return_dict: Optional[bool] = None,
    ) -> Union[Tuple, QuestionAnsweringModelOutput]:
        r"""
        start_positions (`torch.LongTensor` of shape `(batch_size,)`, *optional*):
            Labels for position (index) of the start of the labelled span for computing the token classification loss.
            Positions are clamped to the length of the sequence (`sequence_length`). Position outside of the sequence
            are not taken into account for computing the loss.
        end_positions (`torch.LongTensor` of shape `(batch_size,)`, *optional*):
            Labels for position (index) of the end of the labelled span for computing the token classification loss.
            Positions are clamped to the length of the sequence (`sequence_length`). Position outside of the sequence
            are not taken into account for computing the loss.
        """
        return_dict = return_dict if return_dict is not None else self.config.use_return_dict

        outputs = self.transformer(
            input_ids,
            attention_mask=attention_mask,
            head_mask=head_mask,
            inputs_embeds=inputs_embeds,
            output_attentions=output_attentions,
            output_hidden_states=output_hidden_states,
            return_dict=return_dict,
        )

        sequence_output = outputs[0]

        logits = self.qa_outputs(sequence_output)
        start_logits, end_logits = logits.split(1, dim=-1)
        start_logits = start_logits.squeeze(-1).contiguous()
        end_logits = end_logits.squeeze(-1).contiguous()

        total_loss = None
        if start_positions is not None and end_positions is not None:
            # If we are on multi-GPU, split add a dimension
            if len(start_positions.size()) > 1:
                start_positions = start_positions.squeeze(-1)
            if len(end_positions.size()) > 1:
                end_positions = end_positions.squeeze(-1)
            # sometimes the start/end positions are outside our model inputs, we ignore these terms
            ignored_index = start_logits.size(1)
            start_positions = start_positions.clamp(0, ignored_index)
            end_positions = end_positions.clamp(0, ignored_index)

            loss_fct = CrossEntropyLoss(ignore_index=ignored_index)
            start_loss = loss_fct(start_logits, start_positions)
            end_loss = loss_fct(end_logits, end_positions)
            total_loss = (start_loss + end_loss) / 2

        if not return_dict:
            output = (start_logits, end_logits) + outputs[2:]
            return ((total_loss,) + output) if total_loss is not None else output

        return QuestionAnsweringModelOutput(
            loss=total_loss,
            start_logits=start_logits,
            end_logits=end_logits,
            hidden_states=outputs.hidden_states,
            attentions=outputs.attentions,
        )<|MERGE_RESOLUTION|>--- conflicted
+++ resolved
@@ -101,148 +101,7 @@
     )
 
 
-<<<<<<< HEAD
-# Copied from transformers.models.llama.modeling_llama.AttnMaskConverter
-class AttnMaskConverter:
-    """
-    A utility attention mask class that allows:
-        - Create a causal 4d mask
-        - Create a causal 4d mask with slided window
-        - Convert a 2d attention mask (batch_size, query_length) to a 4d attention mask (batch_size, 1, query_length,
-          key_value_length) that can be multiplied with attention scores
-
-    Parameters:
-        is_causal (`bool`):
-            Whether the attention mask should be a uni-directional (causal) or bi-directional mask.
-
-        sliding_window (`int`, *optional*):
-            Optionally, the sliding window masks can be created if `sliding_window` is defined to a positive integer.
-    """
-
-    def __init__(self, is_causal: bool, sliding_window: Optional[int] = None):
-        self.is_causal = is_causal
-        self.sliding_window = sliding_window
-
-    def to_causal_4d(
-        self,
-        batch_size: int,
-        query_length: int,
-        key_value_length: int,
-        dtype: torch.dtype = torch.float32,
-        device: Union[torch.device, "str"] = "cpu",
-    ) -> torch.Tensor:
-        """
-        Creates a causal 4D mask of (bsz, head_dim=1, query_length, key_value_length) shape and adds large negative
-        bias to upper right hand triangular matrix (causal mask).
-        """
-        if not self.is_causal:
-            raise ValueError(f"Please use `to_causal_4d` only if {self.__class__} has `is_causal` set to True.")
-
-        # If shape is not cached, create a new causal mask and cache it
-        input_shape = (batch_size, query_length)
-        past_key_values_length = key_value_length - query_length
-
-        # create causal mask
-        # [bsz, seq_len] -> [bsz, 1, tgt_seq_len, src_seq_len]
-        causal_4d_mask = None
-        if input_shape[-1] > 1 or self.sliding_window is not None:
-            past_key_values_length = key_value_length - query_length
-            causal_4d_mask = self._make_causal_mask(
-                input_shape,
-                dtype,
-                device=device,
-                past_key_values_length=past_key_values_length,
-                sliding_window=self.sliding_window,
-            )
-
-        return causal_4d_mask
-
-    def to_4d(
-        self,
-        attention_mask_2d: torch.Tensor,
-        query_length: int,
-        key_value_length: int,
-        dtype: torch.dtype = torch.float32,
-    ) -> torch.Tensor:
-        """
-        Converts 2D attention mask to 4D attention mask by expanding mask to (bsz, head_dim=1, query_length,
-        key_value_length) shape and by adding a large negative bias to not-attended positions. If attention_mask is
-        causal, a causal mask will be added.
-        """
-        input_shape = (attention_mask_2d.shape[0], query_length)
-        past_key_values_length = key_value_length - query_length
-
-        # create causal mask
-        # [bsz, seq_len] -> [bsz, 1, tgt_seq_len, src_seq_len]
-        causal_4d_mask = None
-        if (input_shape[-1] > 1 or self.sliding_window is not None) and self.is_causal:
-            past_key_values_length = key_value_length - query_length
-            causal_4d_mask = self._make_causal_mask(
-                input_shape,
-                dtype,
-                device=attention_mask_2d.device,
-                past_key_values_length=past_key_values_length,
-                sliding_window=self.sliding_window,
-            )
-        elif self.sliding_window is not None:
-            raise NotImplementedError("Sliding window is currently only implemented for causal masking")
-
-        # [bsz, seq_len] -> [bsz, 1, tgt_seq_len, src_seq_len]
-        expanded_attn_mask = self._expand_mask(attention_mask_2d, dtype, tgt_len=input_shape[-1]).to(
-            attention_mask_2d.device
-        )
-        expanded_4d_mask = expanded_attn_mask if causal_4d_mask is None else expanded_attn_mask + causal_4d_mask
-
-        return expanded_4d_mask
-
-    def _make_causal_mask(
-        self,
-        input_ids_shape: torch.Size,
-        dtype: torch.dtype,
-        device: torch.device,
-        past_key_values_length: int = 0,
-        sliding_window: Optional[int] = None,
-    ):
-        """
-        Make causal mask used for bi-directional self-attention.
-        """
-        bsz, tgt_len = input_ids_shape
-        mask = torch.full((tgt_len, tgt_len), torch.finfo(dtype).min, device=device)
-        mask_cond = torch.arange(mask.size(-1), device=device)
-        mask.masked_fill_(mask_cond < (mask_cond + 1).view(mask.size(-1), 1), 0)
-
-        mask = mask.to(dtype)
-
-        if past_key_values_length > 0:
-            mask = torch.cat([torch.zeros(tgt_len, past_key_values_length, dtype=dtype, device=device), mask], dim=-1)
-
-        # add lower triangular sliding window mask if necessary
-        if sliding_window is not None:
-            diagonal = past_key_values_length - sliding_window + 1
-
-            context_mask = 1 - torch.triu(torch.ones_like(mask, dtype=torch.int), diagonal=diagonal)
-            mask.masked_fill_(context_mask.bool(), torch.finfo(dtype).min)
-
-        return mask[None, None, :, :].expand(bsz, 1, tgt_len, tgt_len + past_key_values_length)
-
-    def _expand_mask(self, mask: torch.Tensor, dtype: torch.dtype, tgt_len: Optional[int] = None):
-        """
-        Expands attention_mask from `[bsz, seq_len]` to `[bsz, 1, tgt_seq_len, src_seq_len]`.
-        """
-        bsz, src_len = mask.size()
-        tgt_len = tgt_len if tgt_len is not None else src_len
-
-        expanded_mask = mask[:, None, None, :].expand(bsz, 1, tgt_len, src_len).to(dtype)
-
-        inverted_mask = 1.0 - expanded_mask
-
-        return inverted_mask.masked_fill(inverted_mask.to(torch.bool), torch.finfo(dtype).min)
-
-
 # Copied from transformers.models.llama.modeling_llama.LlamaRotaryEmbedding with Llama->Falcon
-=======
-# TODO (joao): Is this the same implementation as in Llama? If so, let's make them the same and add the copy facilities
->>>>>>> af3de8d8
 class FalconRotaryEmbedding(nn.Module):
     def __init__(self, dim, max_position_embeddings=2048, base=10000, device=None):
         super().__init__()
@@ -1031,49 +890,6 @@
             module.bias.data.zero_()
             module.weight.data.fill_(1.0)
 
-<<<<<<< HEAD
-    # Copied from transformers.models.bloom.modeling_bloom.BloomPreTrainedModel._set_gradient_checkpointing with BloomModel->FalconModel
-    def _set_gradient_checkpointing(self, module: nn.Module, value: bool = False):
-        if isinstance(module, FalconModel):
-            module.gradient_checkpointing = value
-=======
-    @staticmethod
-    def _convert_cache_to_standard_format(
-        past_key_value: Tuple[Tuple[torch.Tensor, torch.Tensor]], batch_size: int
-    ) -> Tuple[Tuple[torch.Tensor, torch.Tensor]]:
-        """
-        Standardizes the format of the cache so as to match most implementations, i.e. to tuple(tuple([batch_size,
-        num_heads, ...]))
-        """
-        batch_size_times_num_heads, kv_length, head_dim = past_key_value[0][0].shape
-        # [batch_size * self.num_heads, kv_length, head_dim] -> [batch_size, num_heads, kv_length, head_dim]
-        # Note that don't want to use self.num_attention_heads because the number of heads may vary depending
-        # on whether we use multi_query attention.
-        num_heads = batch_size_times_num_heads // batch_size
-        return tuple(
-            (
-                layer_past[0].view(batch_size, num_heads, kv_length, head_dim),
-                layer_past[1].view(batch_size, num_heads, kv_length, head_dim),
-            )
-            for layer_past in past_key_value
-        )
-
-    @staticmethod
-    def _convert_to_rw_cache(
-        past_key_value: Tuple[Tuple[torch.Tensor, torch.Tensor]]
-    ) -> Tuple[Tuple[torch.Tensor, torch.Tensor]]:
-        batch_size, num_heads, kv_length, head_dim = past_key_value[0][0].shape
-        batch_size_times_num_heads = batch_size * num_heads
-        # [batch_size, num_heads, kv_length, head_dim] -> [batch_size * num_heads, kv_length, head_dim]
-        return tuple(
-            (
-                layer_past[0].view(batch_size_times_num_heads, kv_length, head_dim),
-                layer_past[1].view(batch_size_times_num_heads, kv_length, head_dim),
-            )
-            for layer_past in past_key_value
-        )
->>>>>>> af3de8d8
-
 
 @add_start_docstrings(
     "The bare Falcon Model transformer outputting raw hidden-states without any specific head on top.",
