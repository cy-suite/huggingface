--- conflicted
+++ resolved
@@ -110,7 +110,6 @@
         self.hidden_act = hidden_act
         self.downsample_in_first_stage = downsample_in_first_stage
         self.downsample_in_bottleneck = downsample_in_bottleneck
-<<<<<<< HEAD
         self.stage_names = ["stem"] + [
             f"stage{idx}" for idx in range(1, len(depths) + 1)
         ]
@@ -121,12 +120,6 @@
                 stage_names=self.stage_names,
             )
         )
-=======
-        self.stage_names = ["stem"] + [f"stage{idx}" for idx in range(1, len(depths) + 1)]
-        self._out_features, self._out_indices = get_aligned_output_features_output_indices(
-            out_features=out_features, out_indices=out_indices, stage_names=self.stage_names
-        )
 
 
-__all__ = ["RTDetrResNetConfig"]
->>>>>>> a09860d7
+__all__ = ["RTDetrResNetConfig"]