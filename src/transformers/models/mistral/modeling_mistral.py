# coding=utf-8
# Copyright 2023 Mistral AI and the HuggingFace Inc. team. All rights reserved.
#
# This code is based on EleutherAI's GPT-NeoX library and the GPT-NeoX
# and OPT implementations in this library. It has been modified from its
# original forms to accommodate minor architectural differences compared
# to GPT-NeoX and OPT used by the Meta AI team that trained the model.
#
# Licensed under the Apache License, Version 2.0 (the "License");
# you may not use this file except in compliance with the License.
# You may obtain a copy of the License at
#
#     http://www.apache.org/licenses/LICENSE-2.0
#
# Unless required by applicable law or agreed to in writing, software
# distributed under the License is distributed on an "AS IS" BASIS,
# WITHOUT WARRANTIES OR CONDITIONS OF ANY KIND, either express or implied.
# See the License for the specific language governing permissions and
# limitations under the License.
"""PyTorch Mistral model."""

import math
from typing import List, Optional, Tuple, Union

import torch
import torch.utils.checkpoint
from torch import nn
from torch.nn import CrossEntropyLoss

from ...activations import ACT2FN
from ...cache_utils import Cache, DynamicCache, SlidingWindowCache, StaticCache
from ...generation import GenerationMixin
from ...modeling_attn_mask_utils import AttentionMaskConverter
from ...modeling_outputs import (
    BaseModelOutputWithPast,
    CausalLMOutputWithPast,
    QuestionAnsweringModelOutput,
    SequenceClassifierOutputWithPast,
    TokenClassifierOutput,
)
from ...modeling_utils import PreTrainedModel
from ...utils import (
    add_code_sample_docstrings,
    add_start_docstrings,
    add_start_docstrings_to_model_forward,
    is_flash_attn_2_available,
    is_torch_greater_or_equal,
    logging,
    replace_return_docstrings,
)
from .configuration_mistral import MistralConfig


if is_flash_attn_2_available():
    from ...modeling_flash_attention_utils import _flash_attention_forward

if is_torch_greater_or_equal("2.5"):
    from torch.nn.attention.flex_attention import flex_attention

logger = logging.get_logger(__name__)

_CHECKPOINT_FOR_DOC = "mistralai/Mistral-7B-v0.1"
_CONFIG_FOR_DOC = "MistralConfig"


# Copied from transformers.models.llama.modeling_llama.LlamaRMSNorm with Llama->Mistral
class MistralRMSNorm(nn.Module):
    def __init__(self, hidden_size, eps=1e-6):
        """
        MistralRMSNorm is equivalent to T5LayerNorm
        """
        super().__init__()
        self.weight = nn.Parameter(torch.ones(hidden_size))
        self.variance_epsilon = eps

    def forward(self, hidden_states):
        input_dtype = hidden_states.dtype
        hidden_states = hidden_states.to(torch.float32)
        variance = hidden_states.pow(2).mean(-1, keepdim=True)
        hidden_states = hidden_states * torch.rsqrt(variance + self.variance_epsilon)
        return self.weight * hidden_states.to(input_dtype)

    def extra_repr(self):
        return f"{tuple(self.weight.shape)}, eps={self.variance_epsilon}"


class MistralRotaryEmbedding(nn.Module):
    def __init__(self, dim, max_position_embeddings=2048, base=10000, device=None):
        super().__init__()

        self.dim = dim
        self.max_position_embeddings = max_position_embeddings
        self.base = base
        inv_freq = 1.0 / (self.base ** (torch.arange(0, self.dim, 2, dtype=torch.int64).float().to(device) / self.dim))
        self.register_buffer("inv_freq", inv_freq, persistent=False)

    @torch.no_grad()
    # copied from transformers.models.llama.modeling_llama.LlamaRotaryEmbedding.forward
    # TODO(joao): add me back asap :)
    def forward(self, x, position_ids):
        # x: [bs, num_attention_heads, seq_len, head_size]
        inv_freq_expanded = self.inv_freq[None, :, None].float().expand(position_ids.shape[0], -1, 1)
        position_ids_expanded = position_ids[:, None, :].float()
        # Force float32 since bfloat16 loses precision on long contexts
        # See https://github.com/huggingface/transformers/pull/29285
        device_type = x.device.type
        device_type = device_type if isinstance(device_type, str) and device_type != "mps" else "cpu"
        with torch.autocast(device_type=device_type, enabled=False):
            freqs = (inv_freq_expanded.float() @ position_ids_expanded.float()).transpose(1, 2)
            emb = torch.cat((freqs, freqs), dim=-1)
            cos = emb.cos()
            sin = emb.sin()
        return cos.to(dtype=x.dtype), sin.to(dtype=x.dtype)


# Copied from transformers.models.llama.modeling_llama.rotate_half
def rotate_half(x):
    """Rotates half the hidden dims of the input."""
    x1 = x[..., : x.shape[-1] // 2]
    x2 = x[..., x.shape[-1] // 2 :]
    return torch.cat((-x2, x1), dim=-1)


# Copied from transformers.models.llama.modeling_llama.apply_rotary_pos_emb
def apply_rotary_pos_emb(q, k, cos, sin, position_ids=None, unsqueeze_dim=1):
    """Applies Rotary Position Embedding to the query and key tensors.

    Args:
        q (`torch.Tensor`): The query tensor.
        k (`torch.Tensor`): The key tensor.
        cos (`torch.Tensor`): The cosine part of the rotary embedding.
        sin (`torch.Tensor`): The sine part of the rotary embedding.
        position_ids (`torch.Tensor`, *optional*):
            Deprecated and unused.
        unsqueeze_dim (`int`, *optional*, defaults to 1):
            The 'unsqueeze_dim' argument specifies the dimension along which to unsqueeze cos[position_ids] and
            sin[position_ids] so that they can be properly broadcasted to the dimensions of q and k. For example, note
            that cos[position_ids] and sin[position_ids] have the shape [batch_size, seq_len, head_dim]. Then, if q and
            k have the shape [batch_size, heads, seq_len, head_dim], then setting unsqueeze_dim=1 makes
            cos[position_ids] and sin[position_ids] broadcastable to the shapes of q and k. Similarly, if q and k have
            the shape [batch_size, seq_len, heads, head_dim], then set unsqueeze_dim=2.
    Returns:
        `tuple(torch.Tensor)` comprising of the query and key tensors rotated using the Rotary Position Embedding.
    """
    cos = cos.unsqueeze(unsqueeze_dim)
    sin = sin.unsqueeze(unsqueeze_dim)
    q_embed = (q * cos) + (rotate_half(q) * sin)
    k_embed = (k * cos) + (rotate_half(k) * sin)
    return q_embed, k_embed


class MistralMLP(nn.Module):
    def __init__(self, config):
        super().__init__()
        self.hidden_size = config.hidden_size
        self.intermediate_size = config.intermediate_size
        self.gate_proj = nn.Linear(self.hidden_size, self.intermediate_size, bias=False)
        self.up_proj = nn.Linear(self.hidden_size, self.intermediate_size, bias=False)
        self.down_proj = nn.Linear(self.intermediate_size, self.hidden_size, bias=False)
        self.act_fn = ACT2FN[config.hidden_act]

    def forward(self, hidden_state):
        return self.down_proj(self.act_fn(self.gate_proj(hidden_state)) * self.up_proj(hidden_state))


# Copied from transformers.models.llama.modeling_llama.repeat_kv
def repeat_kv(hidden_states: torch.Tensor, n_rep: int) -> torch.Tensor:
    """
    This is the equivalent of torch.repeat_interleave(x, dim=1, repeats=n_rep). The hidden states go from (batch,
    num_key_value_heads, seqlen, head_dim) to (batch, num_attention_heads, seqlen, head_dim)
    """
    batch, num_key_value_heads, slen, head_dim = hidden_states.shape
    if n_rep == 1:
        return hidden_states
    hidden_states = hidden_states[:, :, None, :, :].expand(batch, num_key_value_heads, n_rep, slen, head_dim)
    return hidden_states.reshape(batch, num_key_value_heads * n_rep, slen, head_dim)


def eager_attention_forward(config, query, key, value, mask, **_kwargs):
    key_states = repeat_kv(key, config.num_key_value_groups)
    value_states = repeat_kv(value, config.num_key_value_groups)

    attn_weights = torch.matmul(query, key_states.transpose(2, 3)) / math.sqrt(config.head_dim)

    if mask is not None:  # no matter the length, we just slice it
        causal_mask = mask[:, :, :, : key_states.shape[-2]]
        attn_weights = attn_weights + causal_mask

    # upcast attention to fp32
    attn_weights = nn.functional.softmax(attn_weights, dim=-1, dtype=torch.float32).to(query.dtype)
    attn_weights = nn.functional.dropout(attn_weights, p=config.attention_dropout, training=config.training)
    attn_output = torch.matmul(attn_weights, value_states)

    bsz = _kwargs["batch_size"]
    q_len = _kwargs["query_length"]
    if attn_output.size() != (bsz, config.num_heads, q_len, config.head_dim):
        raise ValueError(
            f"`attn_output` should be of size {(bsz, config.num_heads, q_len, config.head_dim)}, but is"
            f" {attn_output.size()}"
        )

    attn_output = attn_output.transpose(1, 2).contiguous()
    return attn_output, attn_weights


def flash_attention_forward(config, query, key, value, mask, target_dtype=torch.float16, **_kwargs):
    # repeat k/v heads if n_kv_heads < n_heads
    key_states = repeat_kv(key, config.num_key_value_groups)
    value_states = repeat_kv(value, config.num_key_value_groups)

    # Reashape to the expected shape for Flash Attention
    query_states = query.transpose(1, 2)
    key_states = key_states.transpose(1, 2)
    value_states = value_states.transpose(1, 2)

    dropout_rate = 0.0 if not config.training else config.attention_dropout
    input_dtype = query_states.dtype
    if input_dtype == torch.float32:
        query_states = query_states.to(target_dtype)
        key_states = key_states.to(target_dtype)
        value_states = value_states.to(target_dtype)

    q_len = _kwargs["query_length"]
    position_ids = _kwargs["positions_ids"]
    attn_output = _flash_attention_forward(
        query_states,
        key_states,
        value_states,
        mask,
        q_len,
        position_ids=position_ids,
        dropout=dropout_rate,
        sliding_window=getattr(config, "sliding_window", None),
        use_top_left_mask=config._flash_attn_uses_top_left_mask,
        is_causal=config.is_causal,
    )

    return attn_output, None


def flex_attention_forward(config, query, key, value, mask, output_attentions=False, **_kwargs):
    attn_output = flex_attention(
        query,
        key,
        value,
        enable_gqa=True,
        scale=config.scaling,
        return_lse=output_attentions,
    )
    if not output_attentions:
        return attn_output, None
    else:
        return attn_output[0], attn_output[1]


def sdpa_attention_forward(config, query, key, value, mask, **_kwargs):
    key_states = repeat_kv(key, config.num_key_value_groups)
    value_states = repeat_kv(value, config.num_key_value_groups)

    causal_mask = mask
    if mask is not None:
        causal_mask = causal_mask[:, :, :, : key_states.shape[-2]]

    # SDPA with memory-efficient backend is currently (torch==2.1.2) bugged with non-contiguous inputs with custom attn_mask,
    # Reference: https://github.com/pytorch/pytorch/issues/112577.
    if query.device.type == "cuda" and causal_mask is not None:
        query = query.contiguous()
        key_states = key_states.contiguous()
        value_states = value_states.contiguous()

    q_len = _kwargs["query_length"]
    # We dispatch to SDPA's Flash Attention or Efficient kernels via this `is_causal` if statement instead of an inline conditional assignment
    # in SDPA to support both torch.compile's dynamic shapes and full graph options. An inline conditional prevents dynamic shapes from compiling.
    is_causal = True if causal_mask is None and q_len > 1 else False

    attn_output = torch.nn.functional.scaled_dot_product_attention(
        query,
        key_states,
        value_states,
        attn_mask=causal_mask,
        dropout_p=config.attention_dropout if config.training else 0.0,
        is_causal=is_causal,
    )

    return attn_output, None


MISTRAL_ATTENTION_FUNCTION = {
    "flash_attention_2": flash_attention_forward,
    "flex_attention": flex_attention_forward,
    "eager": eager_attention_forward,
    "sdpa": sdpa_attention_forward,
}


class MistralAttention(nn.Module):
    """
    Multi-headed attention from 'Attention Is All You Need' paper. Modified to use sliding window attention: Longformer
    and "Generating Long Sequences with Sparse Transformers".
    """

    def __init__(self, config: MistralConfig, layer_idx: Optional[int] = None):
        super().__init__()
        self.config = config
        self.layer_idx = layer_idx
        if layer_idx is None:
            logger.warning_once(
                f"Instantiating {self.__class__.__name__} without passing a `layer_idx` is not recommended and will "
                "lead to errors during the forward call if caching is used. Please make sure to provide a `layer_idx` "
                "when creating this class."
            )

        self.attention_dropout = config.attention_dropout
        self.hidden_size = config.hidden_size
        self.num_heads = config.num_attention_heads
        self.head_dim = config.head_dim
        self.num_key_value_heads = config.num_key_value_heads
        self.num_key_value_groups = self.num_heads // self.num_key_value_heads
        self.max_position_embeddings = config.max_position_embeddings
        self.rope_theta = config.rope_theta
        self.is_causal = True

        self.q_proj = nn.Linear(self.hidden_size, self.num_heads * self.head_dim, bias=False)
        self.k_proj = nn.Linear(self.hidden_size, self.num_key_value_heads * self.head_dim, bias=False)
        self.v_proj = nn.Linear(self.hidden_size, self.num_key_value_heads * self.head_dim, bias=False)
        self.o_proj = nn.Linear(self.num_heads * self.head_dim, self.hidden_size, bias=False)

        self.rotary_emb = MistralRotaryEmbedding(
            self.head_dim,
            max_position_embeddings=self.max_position_embeddings,
            base=self.rope_theta,
        )

<<<<<<< HEAD
        self._attn_implementation = config._attn_implementation
        self._uses_attention_functions = True
=======
    def forward(
        self,
        hidden_states: torch.Tensor,
        attention_mask: Optional[torch.Tensor] = None,
        position_ids: Optional[torch.LongTensor] = None,
        past_key_value: Optional[Cache] = None,
        output_attentions: bool = False,
        use_cache: bool = False,
        cache_position: Optional[torch.LongTensor] = None,
    ) -> Tuple[torch.Tensor, Optional[torch.Tensor], Optional[Tuple[torch.Tensor]]]:
        bsz, q_len, _ = hidden_states.size()

        query_states = self.q_proj(hidden_states)
        key_states = self.k_proj(hidden_states)
        value_states = self.v_proj(hidden_states)

        query_states = query_states.view(bsz, q_len, -1, self.head_dim).transpose(1, 2)
        key_states = key_states.view(bsz, q_len, -1, self.head_dim).transpose(1, 2)
        value_states = value_states.view(bsz, q_len, -1, self.head_dim).transpose(1, 2)

        cos, sin = self.rotary_emb(value_states, position_ids)
        query_states, key_states = apply_rotary_pos_emb(query_states, key_states, cos, sin)

        if past_key_value is not None:
            # sin and cos are specific to RoPE models; cache_position needed for the static cache
            cache_kwargs = {"sin": sin, "cos": cos, "cache_position": cache_position}
            key_states, value_states = past_key_value.update(key_states, value_states, self.layer_idx, cache_kwargs)

        key_states = repeat_kv(key_states, self.num_key_value_groups)
        value_states = repeat_kv(value_states, self.num_key_value_groups)

        attn_weights = torch.matmul(query_states, key_states.transpose(2, 3)) / math.sqrt(self.head_dim)

        if attention_mask is not None:  # no matter the length, we just slice it
            causal_mask = attention_mask[:, :, :, : key_states.shape[-2]]
            attn_weights = attn_weights + causal_mask

        # upcast attention to fp32
        attn_weights = nn.functional.softmax(attn_weights, dim=-1, dtype=torch.float32).to(query_states.dtype)
        attn_weights = nn.functional.dropout(attn_weights, p=self.attention_dropout, training=self.training)
        attn_output = torch.matmul(attn_weights, value_states)

        if attn_output.size() != (bsz, self.num_heads, q_len, self.head_dim):
            raise ValueError(
                f"`attn_output` should be of size {(bsz, self.num_heads, q_len, self.head_dim)}, but is"
                f" {attn_output.size()}"
            )

        attn_output = attn_output.transpose(1, 2).contiguous()

        attn_output = attn_output.view(bsz, q_len, -1)
        attn_output = self.o_proj(attn_output)

        if not output_attentions:
            attn_weights = None

        return attn_output, attn_weights, past_key_value


class MistralFlashAttention2(MistralAttention):
    """
    Mistral flash attention module. This module inherits from `MistralAttention` as the weights of the module stays
    untouched. The only required change would be on the forward pass where it needs to correctly call the public API of
    flash attention and deal with padding tokens in case the input contains any of them.
    """

    # Copied from transformers.models.llama.modeling_llama.LlamaFlashAttention2.__init__
    def __init__(self, *args, **kwargs):
        super().__init__(*args, **kwargs)

        # TODO: Should be removed once Flash Attention for RoCm is bumped to 2.1.
        # flash_attn<2.1 generates top-left aligned causal mask, while what is needed here is bottom-right alignement, that was made default for flash_attn>=2.1. This attribute is used to handle this difference. Reference: https://github.com/Dao-AILab/flash-attention/releases/tag/v2.1.0.
        # Beware that with flash_attn<2.1, using q_seqlen != k_seqlen (except for the case q_seqlen == 1) produces a wrong mask (top-left).
        self._flash_attn_uses_top_left_mask = not is_flash_attn_greater_or_equal_2_10()
>>>>>>> 5523e38b

    def forward(
        self,
        hidden_states: torch.Tensor,
        attention_mask: Optional[torch.Tensor] = None,
        position_ids: Optional[torch.LongTensor] = None,
        past_key_value: Optional[Cache] = None,
        output_attentions: bool = False,
        use_cache: bool = False,
        cache_position: Optional[torch.LongTensor] = None,
    ) -> Tuple[torch.Tensor, Optional[torch.Tensor], Optional[Tuple[torch.Tensor]]]:
        if self._attn_implementation == "flash_attention_2" and isinstance(past_key_value, StaticCache):
            raise ValueError(
                "`static` cache implementation is not compatible with `attn_implementation==flash_attention_2` "
                "make sure to use `sdpa` in the mean time, and open an issue at "
                "https://github.com/huggingface/transformers"
            )

        bsz, q_len, _ = hidden_states.size()

        query_states = self.q_proj(hidden_states)
        key_states = self.k_proj(hidden_states)
        value_states = self.v_proj(hidden_states)

        query_states = query_states.view(bsz, q_len, self.num_heads, self.head_dim).transpose(1, 2)
        key_states = key_states.view(bsz, q_len, self.num_key_value_heads, self.head_dim).transpose(1, 2)
        value_states = value_states.view(bsz, q_len, self.num_key_value_heads, self.head_dim).transpose(1, 2)

        cos, sin = self.rotary_emb(value_states, position_ids)
        query_states, key_states = apply_rotary_pos_emb(query_states, key_states, cos, sin)

        if past_key_value is not None:
            # sin and cos are specific to RoPE models; cache_position needed for the static cache
            cache_kwargs = {"sin": sin, "cos": cos}
            if self._attn_implementation != "flash_attention_2":
                cache_kwargs["cache_position"] = cache_position

            key_states, value_states = past_key_value.update(key_states, value_states, self.layer_idx, cache_kwargs)

        if output_attentions and self._attn_implementation in ("sdpa", "flash_attention_2"):
            logger.warning_once("Setting `attention_type` to `flex_attention` because `output_attentions=True`")
            attention_type = "flex_attention"
        else:
            attention_type = self._attn_implementation

        _kwargs = {"batch_size": bsz, "query_length": q_len, "position_ids": position_ids}
        attn_output, attn_weights = MISTRAL_ATTENTION_FUNCTION[attention_type](
            self,
            query_states,
            key_states,
            value_states,
            attention_mask,
            output_attentions=output_attentions,
            **_kwargs,
        )

        attn_output = attn_output.reshape(bsz, q_len, -1).contiguous()
        attn_output = self.o_proj(attn_output)

        if not output_attentions:
            attn_weights = None

        return attn_output, attn_weights, past_key_value


class MistralFlashAttention2(MistralAttention):
    def __init__(self, config: MistralConfig, layer_idx: Optional[int] = None):
        super().__init__(config, layer_idx)
        self.config._attn_implementation = "flash_attention_2"
        logger.warning_once(
            "The `MistralFlashAttention2` class is deprecated in favor of simply modifying the "
            "`config._attn_implementation` attribute of the `MistralAttention` class! It will be removed in v4.48."
        )


class MistralSdpaAttention(MistralAttention):
    def __init__(self, config: MistralConfig, layer_idx: Optional[int] = None):
        super().__init__(config, layer_idx)
        self.config._attn_implementation = "sdpa"
        logger.warning_once(
            "The `MistralSdpaAttention` class is deprecated in favor of simply modifying the "
            "`config._attn_implementation` attribute of the `MistralAttention` class! It will be removed in v4.48."
        )


# copied from transformers.models.llama.modeling_llama.LlamaDecoderLayer with Llama->Mistral, LLAMA->MISTRAL
# TODO(joao): add me back asap :)
class MistralDecoderLayer(nn.Module):
    def __init__(self, config: MistralConfig, layer_idx: int):
        super().__init__()
        self.hidden_size = config.hidden_size

        self.self_attn = MistralAttention(config=config, layer_idx=layer_idx)

        self.mlp = MistralMLP(config)
        self.input_layernorm = MistralRMSNorm(config.hidden_size, eps=config.rms_norm_eps)
        self.post_attention_layernorm = MistralRMSNorm(config.hidden_size, eps=config.rms_norm_eps)

    def forward(
        self,
        hidden_states: torch.Tensor,
        attention_mask: Optional[torch.Tensor] = None,
        position_ids: Optional[torch.LongTensor] = None,
        past_key_value: Optional[Cache] = None,
        output_attentions: Optional[bool] = False,
        use_cache: Optional[bool] = False,
        cache_position: Optional[torch.LongTensor] = None,
        **kwargs,
    ) -> Tuple[torch.FloatTensor, Optional[Tuple[torch.FloatTensor, torch.FloatTensor]]]:
        """
        Args:
            hidden_states (`torch.FloatTensor`): input to the layer of shape `(batch, seq_len, embed_dim)`
            attention_mask (`torch.FloatTensor`, *optional*):
                attention mask of size `(batch_size, sequence_length)` if flash attention is used or `(batch_size, 1,
                query_sequence_length, key_sequence_length)` if default attention is used.
            output_attentions (`bool`, *optional*):
                Whether or not to return the attentions tensors of all attention layers. See `attentions` under
                returned tensors for more detail.
            use_cache (`bool`, *optional*):
                If set to `True`, `past_key_values` key value states are returned and can be used to speed up decoding
                (see `past_key_values`).
            past_key_value (`Tuple(torch.FloatTensor)`, *optional*): cached past key and value projection states
            cache_position (`torch.LongTensor` of shape `(sequence_length)`, *optional*):
                Indices depicting the position of the input sequence tokens in the sequence
            kwargs (`dict`, *optional*):
                Arbitrary kwargs to be ignored, used for FSDP and other methods that injects code
                into the model
        """
        residual = hidden_states

        hidden_states = self.input_layernorm(hidden_states)

        # Self Attention
        hidden_states, self_attn_weights, present_key_value = self.self_attn(
            hidden_states=hidden_states,
            attention_mask=attention_mask,
            position_ids=position_ids,
            past_key_value=past_key_value,
            output_attentions=output_attentions,
            use_cache=use_cache,
            cache_position=cache_position,
            **kwargs,
        )
        hidden_states = residual + hidden_states

        # Fully Connected
        residual = hidden_states
        hidden_states = self.post_attention_layernorm(hidden_states)
        hidden_states = self.mlp(hidden_states)
        hidden_states = residual + hidden_states

        outputs = (hidden_states,)

        if output_attentions:
            outputs += (self_attn_weights,)

        if use_cache:
            outputs += (present_key_value,)

        return outputs


MISTRAL_START_DOCSTRING = r"""
    This model inherits from [`PreTrainedModel`]. Check the superclass documentation for the generic methods the
    library implements for all its model (such as downloading or saving, resizing the input embeddings, pruning heads
    etc.)

    This model is also a PyTorch [torch.nn.Module](https://pytorch.org/docs/stable/nn.html#torch.nn.Module) subclass.
    Use it as a regular PyTorch Module and refer to the PyTorch documentation for all matter related to general usage
    and behavior.

    Parameters:
        config ([`MistralConfig`]):
            Model configuration class with all the parameters of the model. Initializing with a config file does not
            load the weights associated with the model, only the configuration. Check out the
            [`~PreTrainedModel.from_pretrained`] method to load the model weights.
"""


@add_start_docstrings(
    "The bare Mistral Model outputting raw hidden-states without any specific head on top.",
    MISTRAL_START_DOCSTRING,
)
class MistralPreTrainedModel(PreTrainedModel):
    config_class = MistralConfig
    base_model_prefix = "model"
    supports_gradient_checkpointing = True
    _no_split_modules = ["MistralDecoderLayer"]
    _skip_keys_device_placement = "past_key_values"
    _supports_flash_attn_2 = True
    _supports_sdpa = True
    _supports_cache_class = True
    _supports_static_cache = True

    def _init_weights(self, module):
        std = self.config.initializer_range
        if isinstance(module, nn.Linear):
            module.weight.data.normal_(mean=0.0, std=std)
            if module.bias is not None:
                module.bias.data.zero_()
        elif isinstance(module, nn.Embedding):
            module.weight.data.normal_(mean=0.0, std=std)
            if module.padding_idx is not None:
                module.weight.data[module.padding_idx].zero_()


MISTRAL_INPUTS_DOCSTRING = r"""
    Args:
        input_ids (`torch.LongTensor` of shape `(batch_size, sequence_length)`):
            Indices of input sequence tokens in the vocabulary. Padding will be ignored by default should you provide
            it.

            Indices can be obtained using [`AutoTokenizer`]. See [`PreTrainedTokenizer.encode`] and
            [`PreTrainedTokenizer.__call__`] for details.

            [What are input IDs?](../glossary#input-ids)
        attention_mask (`torch.Tensor` of shape `(batch_size, sequence_length)`, *optional*):
            Mask to avoid performing attention on padding token indices. Mask values selected in `[0, 1]`:

            - 1 for tokens that are **not masked**,
            - 0 for tokens that are **masked**.

            [What are attention masks?](../glossary#attention-mask)

            Indices can be obtained using [`AutoTokenizer`]. See [`PreTrainedTokenizer.encode`] and
            [`PreTrainedTokenizer.__call__`] for details.

            If `past_key_values` is used, optionally only the last `input_ids` have to be input (see
            `past_key_values`).

            If you want to change padding behavior, you should read [`modeling_opt._prepare_decoder_attention_mask`]
            and modify to your needs. See diagram 1 in [the paper](https://arxiv.org/abs/1910.13461) for more
            information on the default strategy.

            - 1 indicates the head is **not masked**,
            - 0 indicates the head is **masked**.
        position_ids (`torch.LongTensor` of shape `(batch_size, sequence_length)`, *optional*):
            Indices of positions of each input sequence tokens in the position embeddings. Selected in the range `[0,
            config.n_positions - 1]`.

            [What are position IDs?](../glossary#position-ids)
        past_key_values (`Cache` or `tuple(tuple(torch.FloatTensor))`, *optional*):
            Pre-computed hidden-states (key and values in the self-attention blocks and in the cross-attention
            blocks) that can be used to speed up sequential decoding. This typically consists in the `past_key_values`
            returned by the model at a previous stage of decoding, when `use_cache=True` or `config.use_cache=True`.

            Two formats are allowed:
            - a [`~cache_utils.Cache`] instance, see our
            [kv cache guide](https://huggingface.co/docs/transformers/en/kv_cache);
            - Tuple of `tuple(torch.FloatTensor)` of length `config.n_layers`, with each tuple having 2 tensors of
            shape `(batch_size, num_heads, sequence_length, embed_size_per_head)`). This is also known as the legacy
            cache format.

            The model will output the same cache format that is fed as input. If no `past_key_values` are passed, the
            legacy cache format will be returned.

            If `past_key_values` are used, the user can optionally input only the last `input_ids` (those that don't
            have their past key value states given to this model) of shape `(batch_size, 1)` instead of all `input_ids`
            of shape `(batch_size, sequence_length)`.
        inputs_embeds (`torch.FloatTensor` of shape `(batch_size, sequence_length, hidden_size)`, *optional*):
            Optionally, instead of passing `input_ids` you can choose to directly pass an embedded representation. This
            is useful if you want more control over how to convert `input_ids` indices into associated vectors than the
            model's internal embedding lookup matrix.
        use_cache (`bool`, *optional*):
            If set to `True`, `past_key_values` key value states are returned and can be used to speed up decoding (see
            `past_key_values`).
        output_attentions (`bool`, *optional*):
            Whether or not to return the attentions tensors of all attention layers. See `attentions` under returned
            tensors for more detail.
        output_hidden_states (`bool`, *optional*):
            Whether or not to return the hidden states of all layers. See `hidden_states` under returned tensors for
            more detail.
        return_dict (`bool`, *optional*):
            Whether or not to return a [`~utils.ModelOutput`] instead of a plain tuple.
        cache_position (`torch.LongTensor` of shape `(sequence_length)`, *optional*):
            Indices indicating the position of the input sequence tokens in the sequence. Unlike `position_ids`,
            this tensor is not affected by padding. It is used to update the cache in the correct position and to infer
            the complete sequence length.
"""


@add_start_docstrings(
    "The bare Mistral Model outputting raw hidden-states without any specific head on top.",
    MISTRAL_START_DOCSTRING,
)
class MistralModel(MistralPreTrainedModel):
    """
    Transformer decoder consisting of *config.num_hidden_layers* layers. Each layer is a [`MistralDecoderLayer`]

    Args:
        config: MistralConfig
    """

    def __init__(self, config: MistralConfig):
        super().__init__(config)
        self.padding_idx = config.pad_token_id
        self.vocab_size = config.vocab_size

        self.embed_tokens = nn.Embedding(config.vocab_size, config.hidden_size, self.padding_idx)
        self.layers = nn.ModuleList(
            [MistralDecoderLayer(config, layer_idx) for layer_idx in range(config.num_hidden_layers)]
        )
        self._attn_implementation = config._attn_implementation
        self.norm = MistralRMSNorm(config.hidden_size, eps=config.rms_norm_eps)

        self.gradient_checkpointing = False
        # Initialize weights and apply final processing
        self.post_init()

    def get_input_embeddings(self):
        return self.embed_tokens

    def set_input_embeddings(self, value):
        self.embed_tokens = value

    @add_start_docstrings_to_model_forward(MISTRAL_INPUTS_DOCSTRING)
    def forward(
        self,
        input_ids: torch.LongTensor = None,
        attention_mask: Optional[torch.Tensor] = None,
        position_ids: Optional[torch.LongTensor] = None,
        past_key_values: Optional[Union[Cache, List[torch.FloatTensor]]] = None,
        inputs_embeds: Optional[torch.FloatTensor] = None,
        use_cache: Optional[bool] = None,
        output_attentions: Optional[bool] = None,
        output_hidden_states: Optional[bool] = None,
        return_dict: Optional[bool] = None,
        cache_position: Optional[torch.LongTensor] = None,
    ) -> Union[Tuple, BaseModelOutputWithPast]:
        output_attentions = output_attentions if output_attentions is not None else self.config.output_attentions
        output_hidden_states = (
            output_hidden_states if output_hidden_states is not None else self.config.output_hidden_states
        )
        use_cache = use_cache if use_cache is not None else self.config.use_cache

        return_dict = return_dict if return_dict is not None else self.config.use_return_dict

        # retrieve input_ids and inputs_embeds
        if (input_ids is None) ^ (inputs_embeds is not None):
            raise ValueError("You must specify exactly one of input_ids or inputs_embeds")

        if self.gradient_checkpointing and self.training and use_cache:
            logger.warning_once(
                "`use_cache=True` is incompatible with gradient checkpointing. Setting `use_cache=False`..."
            )
            use_cache = False

        if inputs_embeds is None:
            inputs_embeds = self.embed_tokens(input_ids)

        # kept for BC (non `Cache` `past_key_values` inputs)
        return_legacy_cache = False
        if use_cache and not isinstance(past_key_values, Cache):
            return_legacy_cache = True
            if past_key_values is None:
                past_key_values = DynamicCache()
            else:
                past_key_values = DynamicCache.from_legacy_cache(past_key_values)
                logger.warning_once(
                    "We detected that you are passing `past_key_values` as a tuple of tuples. This is deprecated and "
                    "will be removed in v4.47. Please convert your cache or use an appropriate `Cache` class "
                    "(https://huggingface.co/docs/transformers/kv_cache#legacy-cache-format)"
                )

        if cache_position is None:
            past_seen_tokens = past_key_values.get_seq_length() if past_key_values is not None else 0
            cache_position = torch.arange(
                past_seen_tokens, past_seen_tokens + inputs_embeds.shape[1], device=inputs_embeds.device
            )

        if position_ids is None:
            position_ids = cache_position.unsqueeze(0)

        causal_mask = self._update_causal_mask(
            attention_mask, inputs_embeds, cache_position, past_key_values, use_cache, output_attentions
        )

        hidden_states = inputs_embeds

        # decoder layers
        all_hidden_states = () if output_hidden_states else None
        all_self_attns = () if output_attentions else None
        next_decoder_cache = None

        for decoder_layer in self.layers:
            if output_hidden_states:
                all_hidden_states += (hidden_states,)

            if self.gradient_checkpointing and self.training:
                layer_outputs = self._gradient_checkpointing_func(
                    decoder_layer.__call__,
                    hidden_states,
                    causal_mask,
                    position_ids,
                    past_key_values,
                    output_attentions,
                    use_cache,
                    cache_position,
                )
            else:
                layer_outputs = decoder_layer(
                    hidden_states,
                    attention_mask=causal_mask,
                    position_ids=position_ids,
                    past_key_value=past_key_values,
                    output_attentions=output_attentions,
                    use_cache=use_cache,
                    cache_position=cache_position,
                )

            hidden_states = layer_outputs[0]

            if use_cache:
                next_decoder_cache = layer_outputs[2 if output_attentions else 1]

            if output_attentions:
                all_self_attns += (layer_outputs[1],)

        hidden_states = self.norm(hidden_states)

        # add hidden states from the last decoder layer
        if output_hidden_states:
            all_hidden_states += (hidden_states,)

        next_cache = next_decoder_cache if use_cache else None
        if return_legacy_cache:
            next_cache = next_cache.to_legacy_cache()

        if not return_dict:
            return tuple(v for v in [hidden_states, next_cache, all_hidden_states, all_self_attns] if v is not None)
        return BaseModelOutputWithPast(
            last_hidden_state=hidden_states,
            past_key_values=next_cache,
            hidden_states=all_hidden_states,
            attentions=all_self_attns,
        )

    def _update_causal_mask(
        self,
        attention_mask: torch.Tensor,
        input_tensor: torch.Tensor,
        cache_position: torch.Tensor,
        past_key_values: Cache,
        use_cache: bool,
        output_attentions: bool,
    ):
        if self.config._attn_implementation == "flash_attention_2":
            if attention_mask is not None and use_cache:
                is_padding_right = attention_mask[:, -1].sum().item() != input_tensor.size()[0]
                if is_padding_right:
                    raise ValueError(
                        "You are attempting to perform batched generation with padding_side='right'"
                        " this may lead to unexpected behaviour for Flash Attention version of Mistral. Make sure to "
                        " call `tokenizer.padding_side  = 'left'` before tokenizing the input. "
                    )
            if attention_mask is not None and 0.0 in attention_mask:
                return attention_mask
            return None

        # For SDPA, when possible, we will rely on its `is_causal` argument instead of its `attn_mask` argument, in
        # order to dispatch on Flash Attention 2. This feature is not compatible with static cache, as SDPA will fail
        # to infer the attention mask.
        past_seen_tokens = past_key_values.get_seq_length() if past_key_values is not None else 0
        using_static_cache = isinstance(past_key_values, StaticCache)
        using_sliding_window_cache = isinstance(past_key_values, SlidingWindowCache)

        # When output attentions is True, sdpa implementation's forward method calls the eager implementation's forward
        if (
            self.config._attn_implementation == "sdpa"
            and not (using_static_cache or using_sliding_window_cache)
            and not output_attentions
        ):
            if AttentionMaskConverter._ignore_causal_mask_sdpa(
                attention_mask,
                inputs_embeds=input_tensor,
                past_key_values_length=past_seen_tokens,
                sliding_window=self.config.sliding_window,
                is_training=self.training,
            ):
                return None

        dtype, device = input_tensor.dtype, input_tensor.device
        min_dtype = torch.finfo(dtype).min
        sequence_length = input_tensor.shape[1]
        # SlidingWindowCache or StaticCache
        if using_sliding_window_cache or using_static_cache:
            target_length = past_key_values.get_max_cache_shape()
        # DynamicCache or no cache
        else:
            target_length = (
                attention_mask.shape[-1]
                if isinstance(attention_mask, torch.Tensor)
                else past_seen_tokens + sequence_length + 1
            )

        # In case the provided `attention` mask is 2D, we generate a causal mask here (4D).
        causal_mask = self._prepare_4d_causal_attention_mask_with_cache_position(
            attention_mask,
            sequence_length=sequence_length,
            target_length=target_length,
            dtype=dtype,
            device=device,
            cache_position=cache_position,
            batch_size=input_tensor.shape[0],
            config=self.config,
            past_key_values=past_key_values,
        )

        if (
            self.config._attn_implementation == "sdpa"
            and attention_mask is not None
            and attention_mask.device.type == "cuda"
            and not output_attentions
        ):
            # Attend to all tokens in fully masked rows in the causal_mask, for example the relevant first rows when
            # using left padding. This is required by F.scaled_dot_product_attention memory-efficient attention path.
            # Details: https://github.com/pytorch/pytorch/issues/110213
            causal_mask = AttentionMaskConverter._unmask_unattended(causal_mask, min_dtype)

        return causal_mask

    @staticmethod
    def _prepare_4d_causal_attention_mask_with_cache_position(
        attention_mask: torch.Tensor,
        sequence_length: int,
        target_length: int,
        dtype: torch.dtype,
        device: torch.device,
        cache_position: torch.Tensor,
        batch_size: int,
        config: MistralConfig,
        past_key_values: Cache,
    ):
        """
        Creates a causal 4D mask of shape `(batch_size, 1, query_length, key_value_length)` from a 2D mask of shape
        `(batch_size, key_value_length)`, or if the input `attention_mask` is already 4D, do nothing.

        Args:
            attention_mask (`torch.Tensor`):
                A 2D attention mask of shape `(batch_size, key_value_length)` or a 4D attention mask of shape `(batch_size, 1, query_length, key_value_length)`.
            sequence_length (`int`):
                The sequence length being processed.
            target_length (`int`):
                The target length: when generating with static cache, the mask should be as long as the static cache, to account for the 0 padding, the part of the cache that is not filled yet.
            dtype (`torch.dtype`):
                The dtype to use for the 4D attention mask.
            device (`torch.device`):
                The device to plcae the 4D attention mask on.
            cache_position (`torch.Tensor`):
                Indices depicting the position of the input sequence tokens in the sequence.
            batch_size (`torch.Tensor`):
                Batch size.
            config (`MistralConfig`):
                The model's configuration class
            past_key_values (`Cache`):
                The cache class that is being used currently to generate
        """
        if attention_mask is not None and attention_mask.dim() == 4:
            # In this case we assume that the mask comes already in inverted form and requires no inversion or slicing.
            causal_mask = attention_mask
        else:
            min_dtype = torch.finfo(dtype).min
            causal_mask = torch.full(
                (sequence_length, target_length), fill_value=min_dtype, dtype=dtype, device=device
            )
            diagonal_attend_mask = torch.arange(target_length, device=device) > cache_position.reshape(-1, 1)
            if config.sliding_window is not None:
                # if we have sliding window, we should not attend to tokens beyond sliding window length, so we mask them out also
                # the check is needed to verify is current checkpoint was trained with sliding window or not
                if not isinstance(past_key_values, SlidingWindowCache) or sequence_length > target_length:
                    sliding_attend_mask = torch.arange(target_length, device=device) <= (
                        cache_position.reshape(-1, 1) - config.sliding_window
                    )
                    diagonal_attend_mask.bitwise_or_(sliding_attend_mask)
            causal_mask *= diagonal_attend_mask
            causal_mask = causal_mask[None, None, :, :].expand(batch_size, 1, -1, -1)
            if attention_mask is not None:
                causal_mask = causal_mask.clone()  # copy to contiguous memory for in-place edit
                if attention_mask.shape[-1] > target_length:
                    attention_mask = attention_mask[:, :target_length]
                mask_length = attention_mask.shape[-1]
                padding_mask = causal_mask[:, :, :, :mask_length] + attention_mask[:, None, None, :]
                padding_mask = padding_mask == 0
                causal_mask[:, :, :, :mask_length] = causal_mask[:, :, :, :mask_length].masked_fill(
                    padding_mask, min_dtype
                )
        return causal_mask


class MistralForCausalLM(MistralPreTrainedModel, GenerationMixin):
    _tied_weights_keys = ["lm_head.weight"]
    _tp_plan = {"lm_head": "colwise_rep"}

    def __init__(self, config):
        super().__init__(config)
        self.model = MistralModel(config)
        self.vocab_size = config.vocab_size
        self.lm_head = nn.Linear(config.hidden_size, config.vocab_size, bias=False)

        # Initialize weights and apply final processing
        self.post_init()

    def get_input_embeddings(self):
        return self.model.embed_tokens

    def set_input_embeddings(self, value):
        self.model.embed_tokens = value

    def get_output_embeddings(self):
        return self.lm_head

    def set_output_embeddings(self, new_embeddings):
        self.lm_head = new_embeddings

    def set_decoder(self, decoder):
        self.model = decoder

    def get_decoder(self):
        return self.model

    @add_start_docstrings_to_model_forward(MISTRAL_INPUTS_DOCSTRING)
    @replace_return_docstrings(output_type=CausalLMOutputWithPast, config_class=_CONFIG_FOR_DOC)
    def forward(
        self,
        input_ids: torch.LongTensor = None,
        attention_mask: Optional[torch.Tensor] = None,
        position_ids: Optional[torch.LongTensor] = None,
        past_key_values: Optional[Union[Cache, List[torch.FloatTensor]]] = None,
        inputs_embeds: Optional[torch.FloatTensor] = None,
        labels: Optional[torch.LongTensor] = None,
        use_cache: Optional[bool] = None,
        output_attentions: Optional[bool] = None,
        output_hidden_states: Optional[bool] = None,
        return_dict: Optional[bool] = None,
        cache_position: Optional[torch.LongTensor] = None,
        num_logits_to_keep: int = 0,
    ) -> Union[Tuple, CausalLMOutputWithPast]:
        r"""
        Args:
            labels (`torch.LongTensor` of shape `(batch_size, sequence_length)`, *optional*):
                Labels for computing the masked language modeling loss. Indices should either be in `[0, ...,
                config.vocab_size]` or -100 (see `input_ids` docstring). Tokens with indices set to `-100` are ignored
                (masked), the loss is only computed for the tokens with labels in `[0, ..., config.vocab_size]`.

            num_logits_to_keep (`int`, *optional*):
                Calculate logits for the last `num_logits_to_keep` tokens. If `0`, calculate logits for all
                `input_ids` (special case). Only last token logits are needed for generation, and calculating them only for that
                token can save memory, which becomes pretty significant for long sequences or large vocabulary size.

        Returns:

        Example:

        ```python
        >>> from transformers import AutoTokenizer, MistralForCausalLM

        >>> model = MistralForCausalLM.from_pretrained("mistralai/Mistral-7B-v0.1")
        >>> tokenizer = AutoTokenizer.from_pretrained("mistralai/Mistral-7B-v0.1")

        >>> prompt = "Hey, are you conscious? Can you talk to me?"
        >>> inputs = tokenizer(prompt, return_tensors="pt")

        >>> # Generate
        >>> generate_ids = model.generate(inputs.input_ids, max_length=30)
        >>> tokenizer.batch_decode(generate_ids, skip_special_tokens=True, clean_up_tokenization_spaces=False)[0]
        "Hey, are you conscious? Can you talk to me?\nI'm not conscious, but I can talk to you."
        ```"""

        output_attentions = output_attentions if output_attentions is not None else self.config.output_attentions
        output_hidden_states = (
            output_hidden_states if output_hidden_states is not None else self.config.output_hidden_states
        )
        return_dict = return_dict if return_dict is not None else self.config.use_return_dict

        # decoder outputs consists of (dec_features, layer_state, dec_hidden, dec_attn)
        outputs = self.model(
            input_ids=input_ids,
            attention_mask=attention_mask,
            position_ids=position_ids,
            past_key_values=past_key_values,
            inputs_embeds=inputs_embeds,
            use_cache=use_cache,
            output_attentions=output_attentions,
            output_hidden_states=output_hidden_states,
            return_dict=return_dict,
            cache_position=cache_position,
        )

        hidden_states = outputs[0]
        # Only compute necessary logits, and do not upcast them to float if we are not computing the loss
        logits = self.lm_head(hidden_states[:, -num_logits_to_keep:, :])

        loss = None
        if labels is not None:
            # Upcast to float if we need to compute the loss to avoid potential precision issues
            logits = logits.float()
            # Shift so that tokens < n predict n
            shift_logits = logits[..., :-1, :].contiguous()
            shift_labels = labels[..., 1:].contiguous()
            # Flatten the tokens
            shift_logits = shift_logits.view(-1, self.config.vocab_size)
            shift_labels = shift_labels.view(-1)
            # Ensure tensors are on the same device
            shift_labels = shift_labels.to(shift_logits.device)
            loss_fct = CrossEntropyLoss()
            loss = loss_fct(shift_logits, shift_labels)

        if not return_dict:
            output = (logits,) + outputs[1:]
            return (loss,) + output if loss is not None else output

        return CausalLMOutputWithPast(
            loss=loss,
            logits=logits,
            past_key_values=outputs.past_key_values,
            hidden_states=outputs.hidden_states,
            attentions=outputs.attentions,
        )


@add_start_docstrings(
    """
    The Mistral Model transformer with a sequence classification head on top (linear layer).

    [`MistralForSequenceClassification`] uses the last token in order to do the classification, as other causal models
    (e.g. GPT-2) do.

    Since it does classification on the last token, it requires to know the position of the last token. If a
    `pad_token_id` is defined in the configuration, it finds the last token that is not a padding token in each row. If
    no `pad_token_id` is defined, it simply takes the last value in each row of the batch. Since it cannot guess the
    padding tokens when `inputs_embeds` are passed instead of `input_ids`, it does the same (take the last value in
    each row of the batch).
    """,
    MISTRAL_START_DOCSTRING,
)
# Copied from transformers.models.llama.modeling_llama.LlamaForSequenceClassification with Llama->Mistral, LLAMA->MISTRAL
class MistralForSequenceClassification(MistralPreTrainedModel):
    def __init__(self, config):
        super().__init__(config)
        self.num_labels = config.num_labels
        self.model = MistralModel(config)
        self.score = nn.Linear(config.hidden_size, self.num_labels, bias=False)

        # Initialize weights and apply final processing
        self.post_init()

    def get_input_embeddings(self):
        return self.model.embed_tokens

    def set_input_embeddings(self, value):
        self.model.embed_tokens = value

    @add_start_docstrings_to_model_forward(MISTRAL_INPUTS_DOCSTRING)
    def forward(
        self,
        input_ids: Optional[torch.LongTensor] = None,
        attention_mask: Optional[torch.Tensor] = None,
        position_ids: Optional[torch.LongTensor] = None,
        past_key_values: Optional[Union[Cache, List[torch.FloatTensor]]] = None,
        inputs_embeds: Optional[torch.FloatTensor] = None,
        labels: Optional[torch.LongTensor] = None,
        use_cache: Optional[bool] = None,
        output_attentions: Optional[bool] = None,
        output_hidden_states: Optional[bool] = None,
        return_dict: Optional[bool] = None,
    ) -> Union[Tuple, SequenceClassifierOutputWithPast]:
        r"""
        labels (`torch.LongTensor` of shape `(batch_size,)`, *optional*):
            Labels for computing the sequence classification/regression loss. Indices should be in `[0, ...,
            config.num_labels - 1]`. If `config.num_labels == 1` a regression loss is computed (Mean-Square loss), If
            `config.num_labels > 1` a classification loss is computed (Cross-Entropy).
        """
        return_dict = return_dict if return_dict is not None else self.config.use_return_dict

        transformer_outputs = self.model(
            input_ids,
            attention_mask=attention_mask,
            position_ids=position_ids,
            past_key_values=past_key_values,
            inputs_embeds=inputs_embeds,
            use_cache=use_cache,
            output_attentions=output_attentions,
            output_hidden_states=output_hidden_states,
            return_dict=return_dict,
        )
        hidden_states = transformer_outputs[0]
        logits = self.score(hidden_states)

        if input_ids is not None:
            batch_size = input_ids.shape[0]
        else:
            batch_size = inputs_embeds.shape[0]

        if self.config.pad_token_id is None and batch_size != 1:
            raise ValueError("Cannot handle batch sizes > 1 if no padding token is defined.")
        if self.config.pad_token_id is None:
            sequence_lengths = -1
        else:
            if input_ids is not None:
                # if no pad token found, use modulo instead of reverse indexing for ONNX compatibility
                sequence_lengths = torch.eq(input_ids, self.config.pad_token_id).int().argmax(-1) - 1
                sequence_lengths = sequence_lengths % input_ids.shape[-1]
                sequence_lengths = sequence_lengths.to(logits.device)
            else:
                sequence_lengths = -1

        pooled_logits = logits[torch.arange(batch_size, device=logits.device), sequence_lengths]

        loss = None
        if labels is not None:
            loss = self.loss_function(logits=logits, labels=labels, pooled_logits=pooled_logits, config=self.config)

        if not return_dict:
            output = (pooled_logits,) + transformer_outputs[1:]
            return ((loss,) + output) if loss is not None else output

        return SequenceClassifierOutputWithPast(
            loss=loss,
            logits=pooled_logits,
            past_key_values=transformer_outputs.past_key_values,
            hidden_states=transformer_outputs.hidden_states,
            attentions=transformer_outputs.attentions,
        )


@add_start_docstrings(
    """
    The Mistral Model transformer with a token classification head on top (a linear layer on top of the hidden-states
    output) e.g. for Named-Entity-Recognition (NER) tasks.
    """,
    MISTRAL_START_DOCSTRING,
)
# Copied from transformers.models.llama.modeling_llama.LlamaForTokenClassification with Llama->Mistral, LLAMA->MISTRAL
class MistralForTokenClassification(MistralPreTrainedModel):
    def __init__(self, config):
        super().__init__(config)
        self.num_labels = config.num_labels
        self.model = MistralModel(config)
        if getattr(config, "classifier_dropout", None) is not None:
            classifier_dropout = config.classifier_dropout
        elif getattr(config, "hidden_dropout", None) is not None:
            classifier_dropout = config.hidden_dropout
        else:
            classifier_dropout = 0.1
        self.dropout = nn.Dropout(classifier_dropout)
        self.score = nn.Linear(config.hidden_size, config.num_labels)

        # Initialize weights and apply final processing
        self.post_init()

    def get_input_embeddings(self):
        return self.model.embed_tokens

    def set_input_embeddings(self, value):
        self.model.embed_tokens = value

    @add_start_docstrings_to_model_forward(MISTRAL_INPUTS_DOCSTRING)
    @add_code_sample_docstrings(
        checkpoint=_CHECKPOINT_FOR_DOC,
        output_type=TokenClassifierOutput,
        config_class=_CONFIG_FOR_DOC,
    )
    def forward(
        self,
        input_ids: Optional[torch.LongTensor] = None,
        attention_mask: Optional[torch.Tensor] = None,
        position_ids: Optional[torch.LongTensor] = None,
        past_key_values: Optional[List[torch.FloatTensor]] = None,
        inputs_embeds: Optional[torch.FloatTensor] = None,
        labels: Optional[torch.LongTensor] = None,
        use_cache: Optional[bool] = None,
        output_attentions: Optional[bool] = None,
        output_hidden_states: Optional[bool] = None,
        return_dict: Optional[bool] = None,
    ) -> Union[Tuple, TokenClassifierOutput]:
        r"""
        labels (`torch.LongTensor` of shape `(batch_size,)`, *optional*):
            Labels for computing the sequence classification/regression loss. Indices should be in `[0, ...,
            config.num_labels - 1]`. If `config.num_labels == 1` a regression loss is computed (Mean-Square loss), If
            `config.num_labels > 1` a classification loss is computed (Cross-Entropy).
        """
        return_dict = return_dict if return_dict is not None else self.config.use_return_dict

        outputs = self.model(
            input_ids,
            attention_mask=attention_mask,
            position_ids=position_ids,
            past_key_values=past_key_values,
            inputs_embeds=inputs_embeds,
            use_cache=use_cache,
            output_attentions=output_attentions,
            output_hidden_states=output_hidden_states,
            return_dict=return_dict,
        )
        sequence_output = outputs[0]
        sequence_output = self.dropout(sequence_output)
        logits = self.score(sequence_output)

        loss = None
        if labels is not None:
            loss = self.loss_function(logits, labels, self.config)

        if not return_dict:
            output = (logits,) + outputs[2:]
            return ((loss,) + output) if loss is not None else output

        return TokenClassifierOutput(
            loss=loss,
            logits=logits,
            hidden_states=outputs.hidden_states,
            attentions=outputs.attentions,
        )


@add_start_docstrings(
    """
The Mistral Model transformer with a span classification head on top for extractive question-answering tasks like
SQuAD (a linear layer on top of the hidden-states output to compute `span start logits` and `span end logits`).
    """,
    MISTRAL_START_DOCSTRING,
)
# Copied from transformers.models.llama.modeling_llama.LlamaForQuestionAnswering with Llama->Mistral,LLAMA->MISTRAL,transformer->model
class MistralForQuestionAnswering(MistralPreTrainedModel):
    base_model_prefix = "model"

    # Copied from models.models.bloom.modeling_bloom.BloomForQuestionAnswering.__init__ with Bloom->Mistral
    def __init__(self, config):
        super().__init__(config)
        self.model = MistralModel(config)
        self.qa_outputs = nn.Linear(config.hidden_size, 2)

        # Initialize weights and apply final processing
        self.post_init()

    def get_input_embeddings(self):
        return self.model.embed_tokens

    def set_input_embeddings(self, value):
        self.model.embed_tokens = value

    @add_start_docstrings_to_model_forward(MISTRAL_INPUTS_DOCSTRING)
    def forward(
        self,
        input_ids: Optional[torch.LongTensor] = None,
        attention_mask: Optional[torch.FloatTensor] = None,
        position_ids: Optional[torch.LongTensor] = None,
        past_key_values: Optional[Union[Cache, List[torch.FloatTensor]]] = None,
        inputs_embeds: Optional[torch.FloatTensor] = None,
        start_positions: Optional[torch.LongTensor] = None,
        end_positions: Optional[torch.LongTensor] = None,
        output_attentions: Optional[bool] = None,
        output_hidden_states: Optional[bool] = None,
        return_dict: Optional[bool] = None,
        **kwargs,
    ) -> Union[Tuple, QuestionAnsweringModelOutput]:
        r"""
        start_positions (`torch.LongTensor` of shape `(batch_size,)`, *optional*):
            Labels for position (index) of the start of the labelled span for computing the token classification loss.
            Positions are clamped to the length of the sequence (`sequence_length`). Position outside of the sequence
            are not taken into account for computing the loss.
        end_positions (`torch.LongTensor` of shape `(batch_size,)`, *optional*):
            Labels for position (index) of the end of the labelled span for computing the token classification loss.
            Positions are clamped to the length of the sequence (`sequence_length`). Position outside of the sequence
            are not taken into account for computing the loss.
        """
        return_dict = return_dict if return_dict is not None else self.config.use_return_dict

        outputs = self.model(
            input_ids,
            attention_mask=attention_mask,
            position_ids=position_ids,
            past_key_values=past_key_values,
            inputs_embeds=inputs_embeds,
            output_attentions=output_attentions,
            output_hidden_states=output_hidden_states,
            return_dict=return_dict,
        )

        sequence_output = outputs[0]

        logits = self.qa_outputs(sequence_output)
        start_logits, end_logits = logits.split(1, dim=-1)
        start_logits = start_logits.squeeze(-1).contiguous()
        end_logits = end_logits.squeeze(-1).contiguous()

        loss = None
        if start_positions is not None and end_positions is not None:
            loss = self.loss_function(start_logits, end_logits, start_positions, end_positions, **kwargs)

        if not return_dict:
            output = (start_logits, end_logits) + outputs[2:]
            return ((loss,) + output) if loss is not None else output

        return QuestionAnsweringModelOutput(
            loss=loss,
            start_logits=start_logits,
            end_logits=end_logits,
            hidden_states=outputs.hidden_states,
            attentions=outputs.attentions,
        )<|MERGE_RESOLUTION|>--- conflicted
+++ resolved
@@ -331,85 +331,8 @@
             base=self.rope_theta,
         )
 
-<<<<<<< HEAD
         self._attn_implementation = config._attn_implementation
         self._uses_attention_functions = True
-=======
-    def forward(
-        self,
-        hidden_states: torch.Tensor,
-        attention_mask: Optional[torch.Tensor] = None,
-        position_ids: Optional[torch.LongTensor] = None,
-        past_key_value: Optional[Cache] = None,
-        output_attentions: bool = False,
-        use_cache: bool = False,
-        cache_position: Optional[torch.LongTensor] = None,
-    ) -> Tuple[torch.Tensor, Optional[torch.Tensor], Optional[Tuple[torch.Tensor]]]:
-        bsz, q_len, _ = hidden_states.size()
-
-        query_states = self.q_proj(hidden_states)
-        key_states = self.k_proj(hidden_states)
-        value_states = self.v_proj(hidden_states)
-
-        query_states = query_states.view(bsz, q_len, -1, self.head_dim).transpose(1, 2)
-        key_states = key_states.view(bsz, q_len, -1, self.head_dim).transpose(1, 2)
-        value_states = value_states.view(bsz, q_len, -1, self.head_dim).transpose(1, 2)
-
-        cos, sin = self.rotary_emb(value_states, position_ids)
-        query_states, key_states = apply_rotary_pos_emb(query_states, key_states, cos, sin)
-
-        if past_key_value is not None:
-            # sin and cos are specific to RoPE models; cache_position needed for the static cache
-            cache_kwargs = {"sin": sin, "cos": cos, "cache_position": cache_position}
-            key_states, value_states = past_key_value.update(key_states, value_states, self.layer_idx, cache_kwargs)
-
-        key_states = repeat_kv(key_states, self.num_key_value_groups)
-        value_states = repeat_kv(value_states, self.num_key_value_groups)
-
-        attn_weights = torch.matmul(query_states, key_states.transpose(2, 3)) / math.sqrt(self.head_dim)
-
-        if attention_mask is not None:  # no matter the length, we just slice it
-            causal_mask = attention_mask[:, :, :, : key_states.shape[-2]]
-            attn_weights = attn_weights + causal_mask
-
-        # upcast attention to fp32
-        attn_weights = nn.functional.softmax(attn_weights, dim=-1, dtype=torch.float32).to(query_states.dtype)
-        attn_weights = nn.functional.dropout(attn_weights, p=self.attention_dropout, training=self.training)
-        attn_output = torch.matmul(attn_weights, value_states)
-
-        if attn_output.size() != (bsz, self.num_heads, q_len, self.head_dim):
-            raise ValueError(
-                f"`attn_output` should be of size {(bsz, self.num_heads, q_len, self.head_dim)}, but is"
-                f" {attn_output.size()}"
-            )
-
-        attn_output = attn_output.transpose(1, 2).contiguous()
-
-        attn_output = attn_output.view(bsz, q_len, -1)
-        attn_output = self.o_proj(attn_output)
-
-        if not output_attentions:
-            attn_weights = None
-
-        return attn_output, attn_weights, past_key_value
-
-
-class MistralFlashAttention2(MistralAttention):
-    """
-    Mistral flash attention module. This module inherits from `MistralAttention` as the weights of the module stays
-    untouched. The only required change would be on the forward pass where it needs to correctly call the public API of
-    flash attention and deal with padding tokens in case the input contains any of them.
-    """
-
-    # Copied from transformers.models.llama.modeling_llama.LlamaFlashAttention2.__init__
-    def __init__(self, *args, **kwargs):
-        super().__init__(*args, **kwargs)
-
-        # TODO: Should be removed once Flash Attention for RoCm is bumped to 2.1.
-        # flash_attn<2.1 generates top-left aligned causal mask, while what is needed here is bottom-right alignement, that was made default for flash_attn>=2.1. This attribute is used to handle this difference. Reference: https://github.com/Dao-AILab/flash-attention/releases/tag/v2.1.0.
-        # Beware that with flash_attn<2.1, using q_seqlen != k_seqlen (except for the case q_seqlen == 1) produces a wrong mask (top-left).
-        self._flash_attn_uses_top_left_mask = not is_flash_attn_greater_or_equal_2_10()
->>>>>>> 5523e38b
 
     def forward(
         self,
