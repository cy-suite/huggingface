# coding=utf-8
# Copyright 2022 The Fairseq Authors and The HuggingFace Inc. team. All rights reserved.
#
# Licensed under the Apache License, Version 2.0 (the "License");
# you may not use this file except in compliance with the License.
# You may obtain a copy of the License at
#
#     http://www.apache.org/licenses/LICENSE-2.0
#
# Unless required by applicable law or agreed to in writing, software
# distributed under the License is distributed on an "AS IS" BASIS,
# WITHOUT WARRANTIES OR CONDITIONS OF ANY KIND, either express or implied.
# See the License for the specific language governing permissions and
# limitations under the License.
"""PyTorch OPT model."""

from typing import List, Optional, Tuple, Union

import torch
import torch.utils.checkpoint
from torch import nn
from torch.nn import BCEWithLogitsLoss, CrossEntropyLoss, MSELoss

from ...activations import ACT2FN
from ...generation import GenerationMixin
from ...modeling_attn_mask_utils import (
    _prepare_4d_causal_attention_mask,
    _prepare_4d_causal_attention_mask_for_sdpa,
)
from ...modeling_outputs import (
    BaseModelOutputWithPast,
    CausalLMOutputWithPast,
    QuestionAnsweringModelOutput,
    SequenceClassifierOutputWithPast,
)
from ...modeling_utils import PreTrainedModel
from ...utils import (
    add_code_sample_docstrings,
    add_start_docstrings,
    add_start_docstrings_to_model_forward,
    is_flash_attn_2_available,
    is_flash_attn_greater_or_equal_2_10,
    logging,
    replace_return_docstrings,
)
from .configuration_opt import OPTConfig


if is_flash_attn_2_available():
    from ...modeling_flash_attention_utils import _flash_attention_forward


logger = logging.get_logger(__name__)

_CHECKPOINT_FOR_DOC = "facebook/opt-350m"
_CONFIG_FOR_DOC = "OPTConfig"

# Base model docstring
_EXPECTED_OUTPUT_SHAPE = [1, 8, 1024]

# SequenceClassification docstring
_CHECKPOINT_FOR_SEQUENCE_CLASSIFICATION = "ArthurZ/opt-350m-dummy-sc"
_SEQ_CLASS_EXPECTED_LOSS = 1.71
_SEQ_CLASS_EXPECTED_OUTPUT = "'LABEL_0'"


class OPTLearnedPositionalEmbedding(nn.Embedding):
    """
    This module learns positional embeddings up to a fixed maximum size.
    """

    def __init__(self, num_embeddings: int, embedding_dim: int):
        # OPT is set up so that if padding_idx is specified then offset the embedding ids by 2
        # and adjust num_embeddings appropriately. Other models don't have this hack
        self.offset = 2
        super().__init__(num_embeddings + self.offset, embedding_dim)

    def forward(
        self,
        attention_mask: torch.LongTensor,
        past_key_values_length: int = 0,
        position_ids: Optional[torch.LongTensor] = None,
    ):
        """`input_ids_shape` is expected to be [bsz x seqlen]."""

        if position_ids is None:
            position_ids = torch.cumsum(attention_mask, dim=1)
            position_ids = (position_ids * attention_mask - 1).long()
            # cut positions if `past_key_values_length` is > 0
            position_ids = position_ids[:, past_key_values_length:]

        return super().forward(position_ids + self.offset)


class OPTAttention(nn.Module):
    """Multi-headed attention from 'Attention Is All You Need' paper"""

    def __init__(
        self,
        config: OPTConfig,
        **kwargs,
    ):
        super().__init__()
        self.config = config
        self.embed_dim = config.hidden_size
        self.num_heads = config.num_attention_heads
        self.dropout = config.attention_dropout
        self.enable_bias = config.enable_bias

        self.head_dim = self.embed_dim // self.num_heads
        self.is_causal = True

        if (self.head_dim * self.num_heads) != self.embed_dim:
            raise ValueError(
                f"embed_dim must be divisible by num_heads (got `embed_dim`: {self.embed_dim}"
                f" and `num_heads`: {self.num_heads})."
            )
        self.scaling = self.head_dim**-0.5

        self.k_proj = nn.Linear(self.embed_dim, self.embed_dim, bias=self.enable_bias)
        self.v_proj = nn.Linear(self.embed_dim, self.embed_dim, bias=self.enable_bias)
        self.q_proj = nn.Linear(self.embed_dim, self.embed_dim, bias=self.enable_bias)
        self.out_proj = nn.Linear(self.embed_dim, self.embed_dim, bias=self.enable_bias)

    def _shape(self, tensor: torch.Tensor, seq_len: int, bsz: int) -> torch.Tensor:
        return tensor.view(bsz, seq_len, self.num_heads, self.head_dim).transpose(1, 2).contiguous()

    def forward(
        self,
        hidden_states: torch.Tensor,
        past_key_value: Optional[Tuple[torch.Tensor]] = None,
        attention_mask: Optional[torch.Tensor] = None,
        layer_head_mask: Optional[torch.Tensor] = None,
        output_attentions: bool = False,
        # isn't needed in normal attention, but needed in flash attention so to keep the signature same
        position_ids: Optional[torch.Tensor] = None,
    ) -> Tuple[torch.Tensor, Optional[torch.Tensor], Optional[Tuple[torch.Tensor]]]:
        """Input shape: Batch x Time x Channel"""
        bsz, tgt_len, _ = hidden_states.size()

        # get query proj
        query_states = self.q_proj(hidden_states) * self.scaling
        # get key, value proj
        key_states = self._shape(self.k_proj(hidden_states), -1, bsz)
        value_states = self._shape(self.v_proj(hidden_states), -1, bsz)
        if past_key_value is not None:
            # reuse k, v, self_attention
            key_states = torch.cat([past_key_value[0], key_states], dim=2)
            value_states = torch.cat([past_key_value[1], value_states], dim=2)

        past_key_value = (key_states, value_states)

        proj_shape = (bsz * self.num_heads, -1, self.head_dim)
        query_states = self._shape(query_states, tgt_len, bsz).view(*proj_shape)
        key_states = key_states.view(*proj_shape)
        value_states = value_states.view(*proj_shape)

        src_len = key_states.size(1)
        attn_weights = torch.bmm(query_states, key_states.transpose(1, 2))

        if attn_weights.size() != (bsz * self.num_heads, tgt_len, src_len):
            raise ValueError(
                f"Attention weights should be of size {(bsz * self.num_heads, tgt_len, src_len)}, but is"
                f" {attn_weights.size()}"
            )

        if attention_mask is not None:
            if attention_mask.size() != (bsz, 1, tgt_len, src_len):
                raise ValueError(
                    f"Attention mask should be of size {(bsz, 1, tgt_len, src_len)}, but is {attention_mask.size()}"
                )
            attn_weights = attn_weights.view(bsz, self.num_heads, tgt_len, src_len) + attention_mask
            attn_weights = torch.max(
                attn_weights, torch.tensor(torch.finfo(attn_weights.dtype).min, device=attn_weights.device)
            )
            attn_weights = attn_weights.view(bsz * self.num_heads, tgt_len, src_len)

        # upcast to fp32 if the weights are in fp16. Please see https://github.com/huggingface/transformers/pull/17437
        if attn_weights.dtype == torch.float16:
            attn_weights = nn.functional.softmax(attn_weights, dim=-1, dtype=torch.float32).to(torch.float16)
        else:
            attn_weights = nn.functional.softmax(attn_weights, dim=-1)

        if layer_head_mask is not None:
            if layer_head_mask.size() != (self.num_heads,):
                raise ValueError(
                    f"Head mask for a single layer should be of size {(self.num_heads,)}, but is"
                    f" {layer_head_mask.size()}"
                )
            attn_weights = layer_head_mask.view(1, -1, 1, 1) * attn_weights.view(bsz, self.num_heads, tgt_len, src_len)
            attn_weights = attn_weights.view(bsz * self.num_heads, tgt_len, src_len)

        if output_attentions:
            # this operation is a bit awkward, but it's required to
            # make sure that attn_weights keeps its gradient.
            # In order to do so, attn_weights have to be reshaped
            # twice and have to be reused in the following
            attn_weights_reshaped = attn_weights.view(bsz, self.num_heads, tgt_len, src_len)
            attn_weights = attn_weights_reshaped.view(bsz * self.num_heads, tgt_len, src_len)
        else:
            attn_weights_reshaped = None

        attn_probs = nn.functional.dropout(attn_weights, p=self.dropout, training=self.training)

        attn_output = torch.bmm(attn_probs, value_states)

        if attn_output.size() != (bsz * self.num_heads, tgt_len, self.head_dim):
            raise ValueError(
                f"`attn_output` should be of size {(bsz, self.num_heads, tgt_len, self.head_dim)}, but is"
                f" {attn_output.size()}"
            )

        attn_output = attn_output.view(bsz, self.num_heads, tgt_len, self.head_dim)
        attn_output = attn_output.transpose(1, 2)

        # Use the `embed_dim` from the config (stored in the class) rather than `hidden_state` because `attn_output` can be
        # partitioned aross GPUs when using tensor-parallelism.
        attn_output = attn_output.reshape(bsz, tgt_len, self.embed_dim)

        attn_output = self.out_proj(attn_output)

        return attn_output, attn_weights_reshaped, past_key_value


class OptFlashAttention2(OPTAttention):
    """
    OPT flash attention module. This module inherits from `OPTAttention` as the weights of the module stays untouched.
    The only required change would be on the forward pass where it needs to correctly call the public API of flash
    attention and deal with padding tokens in case the input contains any of them.
    """

    def __init__(self, *args, **kwargs):
        super().__init__(*args, **kwargs)

        # TODO: Should be removed once Flash Attention for RoCm is bumped to 2.1.
        # flash_attn<2.1 generates top-left aligned causal mask, while what is needed here is bottom-right alignement, that was made default for flash_attn>=2.1. This attribute is used to handle this difference. Reference: https://github.com/Dao-AILab/flash-attention/releases/tag/v2.1.0.
        # Beware that with flash_attn<2.1, using q_seqlen != k_seqlen (except for the case q_seqlen == 1) produces a wrong mask (top-left).
        self._flash_attn_uses_top_left_mask = not is_flash_attn_greater_or_equal_2_10()

    def forward(
        self,
        hidden_states: torch.Tensor,
        past_key_value: Optional[Tuple[torch.Tensor]] = None,
        attention_mask: Optional[torch.Tensor] = None,
        layer_head_mask: Optional[torch.Tensor] = None,
        output_attentions: bool = False,
        position_ids: Optional[torch.Tensor] = None,
    ) -> Tuple[torch.Tensor, Optional[torch.Tensor], Optional[Tuple[torch.Tensor]]]:
        """Input shape: Batch x Time x Channel"""
<<<<<<< HEAD

        if output_attentions or layer_head_mask is not None:
            raise ValueError(
                "OptFlashAttention2 attention does not support `output_attentions=True` or `layer_head_mask is not None`. "
                "Use the argument `attn_implementation='eager'` when loading the model."
            )

        # if key_value_states are provided this layer is used as a cross-attention layer
        # for the decoder
        is_cross_attention = key_value_states is not None

=======
>>>>>>> 377d8e2b
        bsz, _, _ = hidden_states.size()

        # get query proj
        query_states = self.q_proj(hidden_states)
        # get key, value proj
        key_states = self._shape(self.k_proj(hidden_states), -1, bsz)
        value_states = self._shape(self.v_proj(hidden_states), -1, bsz)
        if past_key_value is not None:
            # reuse k, v, self_attention
            key_states = torch.cat([past_key_value[0], key_states], dim=2)
            value_states = torch.cat([past_key_value[1], value_states], dim=2)

        past_key_value = (key_states, value_states)

        query_length = query_states.shape[1]
        tgt_len = key_states.shape[-2]

        # Flash attention requires the input to have the shape
        # batch_size x seq_length x head_dim x hidden_dim
        query_states = query_states.view(bsz, query_length, self.num_heads, self.head_dim)
        key_states = key_states.transpose(1, 2).view(bsz, tgt_len, self.num_heads, self.head_dim)
        value_states = value_states.transpose(1, 2).view(bsz, tgt_len, self.num_heads, self.head_dim)

        attn_dropout = self.dropout if self.training else 0.0

        # In PEFT, usually we cast the layer norms in float32 for training stability reasons
        # therefore the input hidden states gets silently casted in float32. Hence, we need
        # cast them back in float16 just to be sure everything works as expected.
        input_dtype = query_states.dtype
        if input_dtype == torch.float32:
            if torch.is_autocast_enabled():
                target_dtype = torch.get_autocast_gpu_dtype()
            # Handle the case where the model is quantized
            elif hasattr(self.config, "_pre_quantization_dtype"):
                target_dtype = self.config._pre_quantization_dtype
            else:
                target_dtype = self.q_proj.weight.dtype

            logger.warning_once(
                f"The input hidden states seems to be silently casted in float32, this might be related to"
                f" the fact you have upcasted embedding or layer norm layers in float32. We will cast back the input in"
                f" {target_dtype}."
            )

            query_states = query_states.to(target_dtype)
            key_states = key_states.to(target_dtype)
            value_states = value_states.to(target_dtype)

        attn_output = _flash_attention_forward(
            query_states,
            key_states,
            value_states,
            attention_mask,
            query_length,
            position_ids=position_ids,
            dropout=attn_dropout,
            is_causal=self.is_causal,
            use_top_left_mask=self._flash_attn_uses_top_left_mask,
        )

        attn_weights_reshaped = attn_output.reshape(bsz, query_length, self.num_heads * self.head_dim)
        attn_output = self.out_proj(attn_weights_reshaped)

        if not output_attentions:
            attn_weights_reshaped = None

        return attn_output, attn_weights_reshaped, past_key_value


class OPTSdpaAttention(OPTAttention):
    """
    OPT sdpa attention module. This module inherits from `OPTAttention` as the weights of the module stays untouched.
    The only required change would be on the forward pass where it needs to correctly call the public API of sdpa
    attention and deal with padding tokens in case the input contains any of them.
    """

    def forward(
        self,
        hidden_states: torch.Tensor,
        past_key_value: Optional[Tuple[torch.Tensor]] = None,
        attention_mask: Optional[torch.Tensor] = None,
        layer_head_mask: Optional[torch.Tensor] = None,
        output_attentions: bool = False,
        position_ids: Optional[torch.Tensor] = None,
    ) -> Tuple[torch.Tensor, Optional[torch.Tensor], Optional[Tuple[torch.Tensor]]]:
        if layer_head_mask is not None:
            raise ValueError(
                "OPTSdpaAttention attention does not support `layer_head_mask`. "
                "Use the argument `attn_implementation='eager'` when loading the model."
            )

        if output_attentions:
            logger.warning_once(
                "OPTModel is using SDPA attention, which currently does not support output_attentions=True."
                'failing back to eager attention. remove warning using attn_implementation="eager".'
            )

            return super().forward(
                hidden_states=hidden_states,
                attention_mask=attention_mask,
                layer_head_mask=layer_head_mask,
                past_key_value=past_key_value,
                output_attentions=output_attentions,
            )  # TODO after merge add position_ids=position_ids

        bsz, q_len, _ = hidden_states.size()

        query_states = self.q_proj(hidden_states) * self.scaling
        query_states = self._shape(query_states, -1, bsz)

        # get key, value proj
        key_states = self._shape(self.k_proj(hidden_states), -1, bsz)
        value_states = self._shape(self.v_proj(hidden_states), -1, bsz)
        if past_key_value is not None:
            # reuse k, v, self_attention
            key_states = torch.cat([past_key_value[0], key_states], dim=2)
            value_states = torch.cat([past_key_value[1], value_states], dim=2)

        past_key_value = (key_states, value_states)

        # shape now is (bsz, num_heads, seq_len, head_dim), all are continuous

        causal_mask = attention_mask
        if attention_mask is not None:
            causal_mask = causal_mask[:, :, :, : key_states.shape[-2]]

        # We dispatch to SDPA's Flash Attention or Efficient kernels via this `is_causal` if statement instead of an inline conditional assignment
        # in SDPA to support both torch.compile's dynamic shapes and full graph options. An inline conditional prevents dynamic shapes from compiling.
        is_causal = True if causal_mask is None and q_len > 1 else False

        attn_output = torch.nn.functional.scaled_dot_product_attention(
            query_states,
            key_states,
            value_states,
            attn_mask=causal_mask,
            dropout_p=self.dropout if self.training else 0.0,
            is_causal=is_causal,
            # this model uses the scaling factor in the query projection for some reason, but not in Q@K^T
            # so we need to scale to remove scaling in SDPA to have similar results with eager.
            # Maybe needs a change in the model to remove scaling in query projection
            scale=1.0,
        )

        attn_output = attn_output.transpose(1, 2).contiguous()
        attn_output = attn_output.view(bsz, q_len, -1)
        attn_output = self.out_proj(attn_output)

        return attn_output, None, past_key_value


OPT_ATTENTION_CLASSES = {
    "eager": OPTAttention,
    "flash_attention_2": OptFlashAttention2,
    "sdpa": OPTSdpaAttention,
}


class OPTDecoderLayer(nn.Module):
    def __init__(self, config: OPTConfig):
        super().__init__()
        self.embed_dim = config.hidden_size

        self.self_attn = OPT_ATTENTION_CLASSES[config._attn_implementation](config=config)

        self.do_layer_norm_before = config.do_layer_norm_before
        self.dropout = config.dropout
        self.activation_fn = ACT2FN[config.activation_function]

        self.self_attn_layer_norm = nn.LayerNorm(
            self.embed_dim, elementwise_affine=config.layer_norm_elementwise_affine
        )
        self.fc1 = nn.Linear(self.embed_dim, config.ffn_dim, bias=config.enable_bias)
        self.fc2 = nn.Linear(config.ffn_dim, self.embed_dim, bias=config.enable_bias)
        self.final_layer_norm = nn.LayerNorm(self.embed_dim, elementwise_affine=config.layer_norm_elementwise_affine)

    def forward(
        self,
        hidden_states: torch.Tensor,
        attention_mask: Optional[torch.Tensor] = None,
        layer_head_mask: Optional[torch.Tensor] = None,
        past_key_value: Optional[Tuple[torch.Tensor]] = None,
        output_attentions: Optional[bool] = False,
        use_cache: Optional[bool] = False,
        position_ids: Optional[torch.LongTensor] = None,
    ) -> Tuple[torch.FloatTensor, Optional[Tuple[torch.FloatTensor, torch.FloatTensor]]]:
        """
        Args:
            hidden_states (`torch.FloatTensor`): input to the layer of shape `(batch, seq_len, embed_dim)`
            attention_mask (`torch.FloatTensor`, *optional*): attention mask of size
                `(batch, 1, tgt_len, src_len)` where padding elements are indicated by very large negative values.
            layer_head_mask (`torch.FloatTensor`, *optional*): mask for attention heads in a given layer of size
                `(encoder_attention_heads,)`.
            output_attentions (`bool`, *optional*):
                Whether or not to return the attentions tensors of all attention layers. See `attentions` under
                returned tensors for more detail.
            use_cache (`bool`, *optional*):
                If set to `True`, `past_key_values` key value states are returned and can be used to speed up decoding
                (see `past_key_values`).
            past_key_value (`Tuple(torch.FloatTensor)`, *optional*): cached past key and value projection states
        """

        residual = hidden_states

        # 125m, 1.7B, ..., 175B applies layer norm BEFORE attention
        if self.do_layer_norm_before:
            hidden_states = self.self_attn_layer_norm(hidden_states)

        # Self Attention
        hidden_states, self_attn_weights, present_key_value = self.self_attn(
            hidden_states=hidden_states,
            past_key_value=past_key_value,
            position_ids=position_ids,
            attention_mask=attention_mask,
            layer_head_mask=layer_head_mask,
            output_attentions=output_attentions,
        )
        hidden_states = nn.functional.dropout(hidden_states, p=self.dropout, training=self.training)
        hidden_states = residual + hidden_states

        # 350m applies layer norm AFTER attention
        if not self.do_layer_norm_before:
            hidden_states = self.self_attn_layer_norm(hidden_states)

        # Fully Connected
        hidden_states_shape = hidden_states.shape
        hidden_states = hidden_states.reshape(-1, hidden_states.size(-1))
        residual = hidden_states

        # 125m, 1.7B, ..., 175B applies layer norm BEFORE attention
        if self.do_layer_norm_before:
            hidden_states = self.final_layer_norm(hidden_states)

        hidden_states = self.fc1(hidden_states)
        hidden_states = self.activation_fn(hidden_states)

        hidden_states = self.fc2(hidden_states)
        hidden_states = nn.functional.dropout(hidden_states, p=self.dropout, training=self.training)

        hidden_states = (residual + hidden_states).view(hidden_states_shape)

        # 350m applies layer norm AFTER attention
        if not self.do_layer_norm_before:
            hidden_states = self.final_layer_norm(hidden_states)

        outputs = (hidden_states,)

        if output_attentions:
            outputs += (self_attn_weights,)

        if use_cache:
            outputs += (present_key_value,)

        return outputs


OPT_START_DOCSTRING = r"""
    This model inherits from [`PreTrainedModel`]. Check the superclass documentation for the generic methods the
    library implements for all its model (such as downloading or saving, resizing the input embeddings, pruning heads
    etc.)

    This model is also a PyTorch [torch.nn.Module](https://pytorch.org/docs/stable/nn.html#torch.nn.Module) subclass.
    Use it as a regular PyTorch Module and refer to the PyTorch documentation for all matter related to general usage
    and behavior.

    Parameters:
        config ([`OPTConfig`]):
            Model configuration class with all the parameters of the model. Initializing with a config file does not
            load the weights associated with the model, only the configuration. Check out the
            [`~PreTrainedModel.from_pretrained`] method to load the model weights.
"""


@add_start_docstrings(
    "The bare OPT Model outputting raw hidden-states without any specific head on top.",
    OPT_START_DOCSTRING,
)
class OPTPreTrainedModel(PreTrainedModel):
    config_class = OPTConfig
    base_model_prefix = "model"
    supports_gradient_checkpointing = True
    _no_split_modules = ["OPTDecoderLayer"]
    _supports_flash_attn_2 = True
    _supports_sdpa = True

    def _init_weights(self, module):
        std = self.config.init_std
        if isinstance(module, nn.Linear):
            module.weight.data.normal_(mean=0.0, std=std)
            if module.bias is not None:
                module.bias.data.zero_()
        elif isinstance(module, nn.Embedding):
            module.weight.data.normal_(mean=0.0, std=std)
            if module.padding_idx is not None:
                module.weight.data[module.padding_idx].zero_()


OPT_INPUTS_DOCSTRING = r"""
    Args:
        input_ids (`torch.LongTensor` of shape `(batch_size, sequence_length)`):
            Indices of input sequence tokens in the vocabulary. Padding will be ignored by default should you provide
            it.

            Indices can be obtained using [`AutoTokenizer`]. See [`PreTrainedTokenizer.encode`] and
            [`PreTrainedTokenizer.__call__`] for details.

            [What are input IDs?](../glossary#input-ids)
        attention_mask (`torch.Tensor` of shape `(batch_size, sequence_length)`, *optional*):
            Mask to avoid performing attention on padding token indices. Mask values selected in `[0, 1]`:

            - 1 for tokens that are **not masked**,
            - 0 for tokens that are **masked**.

            [What are attention masks?](../glossary#attention-mask)

            Indices can be obtained using [`AutoTokenizer`]. See [`PreTrainedTokenizer.encode`] and
            [`PreTrainedTokenizer.__call__`] for details.

            If `past_key_values` is used, optionally only the last `decoder_input_ids` have to be input (see
            `past_key_values`).

            If you want to change padding behavior, you should read [`modeling_opt._prepare_decoder_attention_mask`]
            and modify to your needs. See diagram 1 in [the paper](https://arxiv.org/abs/1910.13461) for more
            information on the default strategy.
        head_mask (`torch.Tensor` of shape `(encoder_layers, encoder_attention_heads)`, *optional*):
            Mask to nullify selected heads of the attention modules in the encoder. Mask values selected in `[0, 1]`:

            - 1 indicates the head is **not masked**,
            - 0 indicates the head is **masked**.

        past_key_values (`tuple(tuple(torch.FloatTensor))`, *optional*, returned when `use_cache=True` is passed or when `config.use_cache=True`):
            Tuple of `tuple(torch.FloatTensor)` of length `config.n_layers`, with each tuple having 2 tensors of shape
            `(batch_size, num_heads, sequence_length, embed_size_per_head)`) and 2 additional tensors of shape
            `(batch_size, num_heads, encoder_sequence_length, embed_size_per_head)`.

            Contains pre-computed hidden-states (key and values in the self-attention blocks and in the cross-attention
            blocks) that can be used (see `past_key_values` input) to speed up sequential decoding.

            If `past_key_values` are used, the user can optionally input only the last `decoder_input_ids` (those that
            don't have their past key value states given to this model) of shape `(batch_size, 1)` instead of all
            `decoder_input_ids` of shape `(batch_size, sequence_length)`.
        inputs_embeds (`torch.FloatTensor` of shape `(batch_size, sequence_length, hidden_size)`, *optional*):
            Optionally, instead of passing `input_ids` you can choose to directly pass an embedded representation. This
            is useful if you want more control over how to convert `input_ids` indices into associated vectors than the
            model's internal embedding lookup matrix.
        use_cache (`bool`, *optional*):
            If set to `True`, `past_key_values` key value states are returned and can be used to speed up decoding (see
            `past_key_values`).
        output_attentions (`bool`, *optional*):
            Whether or not to return the attentions tensors of all attention layers. See `attentions` under returned
            tensors for more detail.
        output_hidden_states (`bool`, *optional*):
            Whether or not to return the hidden states of all layers. See `hidden_states` under returned tensors for
            more detail.
        return_dict (`bool`, *optional*):
            Whether or not to return a [`~utils.ModelOutput`] instead of a plain tuple.
        position_ids (`torch.LongTensor` of shape `(batch_size, sequence_length)`, *optional*):
            Indices of positions of each input sequence tokens in the position embeddings. Selected in the range `[0,
            config.n_positions - 1]`. for padding use -1.

            [What are position IDs?](../glossary#position-ids)
"""


class OPTDecoder(OPTPreTrainedModel):
    """
    Transformer decoder consisting of *config.num_hidden_layers* layers. Each layer is a [`OPTDecoderLayer`]

    Args:
        config: OPTConfig
    """

    def __init__(self, config: OPTConfig):
        super().__init__(config)
        self.dropout = config.dropout
        self.layerdrop = config.layerdrop
        self.padding_idx = config.pad_token_id
        self.max_target_positions = config.max_position_embeddings
        self.vocab_size = config.vocab_size

        self.embed_tokens = nn.Embedding(config.vocab_size, config.word_embed_proj_dim, self.padding_idx)
        self.embed_positions = OPTLearnedPositionalEmbedding(config.max_position_embeddings, config.hidden_size)

        if config.word_embed_proj_dim != config.hidden_size:
            self.project_out = nn.Linear(config.hidden_size, config.word_embed_proj_dim, bias=False)
        else:
            self.project_out = None

        if config.word_embed_proj_dim != config.hidden_size:
            self.project_in = nn.Linear(config.word_embed_proj_dim, config.hidden_size, bias=False)
        else:
            self.project_in = None

        # Note that the only purpose of `config._remove_final_layer_norm` is to keep backward compatibility
        # with checkpoints that have been fine-tuned before transformers v4.20.1
        # see https://github.com/facebookresearch/metaseq/pull/164
        if config.do_layer_norm_before and not config._remove_final_layer_norm:
            self.final_layer_norm = nn.LayerNorm(
                config.hidden_size, elementwise_affine=config.layer_norm_elementwise_affine
            )
        else:
            self.final_layer_norm = None

        self.layers = nn.ModuleList([OPTDecoderLayer(config) for _ in range(config.num_hidden_layers)])
        self._use_flash_attention_2 = config._attn_implementation == "flash_attention_2"
        self._use_sdpa = config._attn_implementation == "sdpa"

        self.gradient_checkpointing = False
        # Initialize weights and apply final processing
        self.post_init()

    def get_input_embeddings(self):
        return self.embed_tokens

    def set_input_embeddings(self, value):
        self.embed_tokens = value

    def _update_causal_mask(
        self,
        inputs_embeds: torch.Tensor,
        input_shape: Tuple[int, int],
        past_key_values_length: int,
        attention_mask: Optional[torch.Tensor] = None,
        head_mask: Optional[torch.Tensor] = None,
        output_attentions: Optional[bool] = None,
    ):
        """
        Updates the causal mask for the decoder.
        """
        batch_size, seq_length = input_shape
        mask_seq_length = past_key_values_length + seq_length
        if self._use_flash_attention_2:
            # 2d mask is passed through the layers
            causal_attention_mask = attention_mask if (attention_mask is not None and 0 in attention_mask) else None
            attention_mask = (
                torch.ones(batch_size, mask_seq_length, device=inputs_embeds.device)
                if attention_mask is None
                else attention_mask
            )

            return causal_attention_mask, attention_mask

        if attention_mask is None:
            attention_mask = torch.ones(batch_size, mask_seq_length, device=inputs_embeds.device)
        elif attention_mask.shape[1] != mask_seq_length:
            raise ValueError(
                f"The provided attention mask has length {attention_mask.shape[1]}, but its length should be "
                f"{mask_seq_length} (sum of the lengths of current and past inputs)"
            )
        if self._use_sdpa and not output_attentions and head_mask is None:
            causal_attention_mask = _prepare_4d_causal_attention_mask_for_sdpa(
                attention_mask, input_shape, inputs_embeds, past_key_values_length
            )
        else:
            causal_attention_mask = _prepare_4d_causal_attention_mask(
                attention_mask, input_shape, inputs_embeds, past_key_values_length
            )

        return causal_attention_mask, attention_mask

    def forward(
        self,
        input_ids: torch.LongTensor = None,
        attention_mask: Optional[torch.Tensor] = None,
        head_mask: Optional[torch.Tensor] = None,
        past_key_values: Optional[List[torch.FloatTensor]] = None,
        inputs_embeds: Optional[torch.FloatTensor] = None,
        use_cache: Optional[bool] = None,
        output_attentions: Optional[bool] = None,
        output_hidden_states: Optional[bool] = None,
        return_dict: Optional[bool] = None,
        position_ids: Optional[torch.LongTensor] = None,
    ) -> Union[Tuple, BaseModelOutputWithPast]:
        r"""
        Args:
            input_ids (`torch.LongTensor` of shape `(batch_size, sequence_length)`):
                Indices of input sequence tokens in the vocabulary. Padding will be ignored by default should you
                provide it.

                Indices can be obtained using [`AutoTokenizer`]. See [`PreTrainedTokenizer.encode`] and
                [`PreTrainedTokenizer.__call__`] for details.

                [What are input IDs?](../glossary#input-ids)
            attention_mask (`torch.Tensor` of shape `(batch_size, sequence_length)`, *optional*):
                Mask to avoid performing attention on padding token indices. Mask values selected in `[0, 1]`:

                - 1 for tokens that are **not masked**,
                - 0 for tokens that are **masked**.

                [What are attention masks?](../glossary#attention-mask)
            head_mask (`torch.Tensor` of shape `(num_hidden_layers, num_attention_heads)`, *optional*):
                Mask to nullify selected heads of the attention modules. Mask values selected in `[0, 1]`:

                - 1 indicates the head is **not masked**,
                - 0 indicates the head is **masked**.

            past_key_values (`tuple(tuple(torch.FloatTensor))`, *optional*, returned when `use_cache=True` is passed or when `config.use_cache=True`):
                Tuple of `tuple(torch.FloatTensor)` of length `config.n_layers`, with each tuple having 2 tensors of
                shape `(batch_size, num_heads, sequence_length, embed_size_per_head)`) and 2 additional tensors of

                Contains pre-computed hidden-states (key and values in the self-attention blocks and in the
                cross-attention blocks) that can be used (see `past_key_values` input) to speed up sequential decoding.

                If `past_key_values` are used, the user can optionally input only the last `decoder_input_ids` (those
                that don't have their past key value states given to this model) of shape `(batch_size, 1)` instead of
                all `decoder_input_ids` of shape `(batch_size, sequence_length)`.

            inputs_embeds (`torch.FloatTensor` of shape `(batch_size, sequence_length, hidden_size)`, *optional*):
                Optionally, instead of passing `input_ids` you can choose to directly pass an embedded representation.
                This is useful if you want more control over how to convert `input_ids` indices into associated vectors
                than the model's internal embedding lookup matrix.
            output_attentions (`bool`, *optional*):
                Whether or not to return the attentions tensors of all attention layers. See `attentions` under
                returned tensors for more detail.
            output_hidden_states (`bool`, *optional*):
                Whether or not to return the hidden states of all layers. See `hidden_states` under returned tensors
                for more detail.
            return_dict (`bool`, *optional*):
                Whether or not to return a [`~utils.ModelOutput`] instead of a plain tuple.
            position_ids (`torch.LongTensor` of shape `(batch_size, sequence_length)`, *optional*):
                Indices of positions of each input sequence tokens in the position embeddings. Selected in the range `[0,
                config.n_positions - 1]`. for padding use -1.

                [What are position IDs?](../glossary#position-ids)
        """
        output_attentions = output_attentions if output_attentions is not None else self.config.output_attentions
        output_hidden_states = (
            output_hidden_states if output_hidden_states is not None else self.config.output_hidden_states
        )
        use_cache = use_cache if use_cache is not None else self.config.use_cache

        return_dict = return_dict if return_dict is not None else self.config.use_return_dict

        # retrieve input_ids and inputs_embeds
        if input_ids is not None and inputs_embeds is not None:
            raise ValueError("You cannot specify both decoder_input_ids and decoder_inputs_embeds at the same time")
        elif input_ids is not None:
            input_shape = input_ids.size()
            input_ids = input_ids.view(-1, input_shape[-1])
        elif inputs_embeds is not None:
            input_shape = inputs_embeds.size()[:-1]
        else:
            raise ValueError("You have to specify either decoder_input_ids or decoder_inputs_embeds")

        if inputs_embeds is None:
            inputs_embeds = self.embed_tokens(input_ids)

        past_key_values_length = past_key_values[0][0].shape[2] if past_key_values is not None else 0

        causal_attention_mask, attention_mask = self._update_causal_mask(
            inputs_embeds, input_shape, past_key_values_length, attention_mask, head_mask, output_attentions
        )
        # embed positions

        if position_ids is None:
            position_ids = torch.cumsum(attention_mask, dim=1)
            position_ids = (position_ids * attention_mask - 1).long()
            # cut positions if `past_key_values_length` is > 0
            position_ids = position_ids[:, past_key_values_length:]

        pos_embeds = self.embed_positions(attention_mask, past_key_values_length, position_ids=position_ids)

        if self.project_in is not None:
            inputs_embeds = self.project_in(inputs_embeds)

        hidden_states = inputs_embeds + pos_embeds

        if self.gradient_checkpointing and self.training:
            if use_cache:
                logger.warning_once(
                    "`use_cache=True` is incompatible with gradient checkpointing. Setting `use_cache=False`..."
                )
                use_cache = False

        # decoder layers
        all_hidden_states = () if output_hidden_states else None
        all_self_attns = () if output_attentions else None
        next_decoder_cache = () if use_cache else None

        # check if head_mask has a correct number of layers specified if desired
        for attn_mask, mask_name in zip([head_mask], ["head_mask"]):
            if attn_mask is not None:
                if attn_mask.size()[0] != (len(self.layers)):
                    raise ValueError(
                        f"The `{mask_name}` should be specified for {len(self.layers)} layers, but it is for"
                        f" {head_mask.size()[0]}."
                    )

        for idx, decoder_layer in enumerate(self.layers):
            # add LayerDrop (see https://arxiv.org/abs/1909.11556 for description)
            if output_hidden_states:
                all_hidden_states += (hidden_states,)

            if self.training:
                dropout_probability = torch.rand([])
                if dropout_probability < self.layerdrop:
                    continue

            past_key_value = past_key_values[idx] if past_key_values is not None else None

            if self.gradient_checkpointing and self.training:
                layer_outputs = self._gradient_checkpointing_func(
                    decoder_layer.__call__,
                    hidden_states,
                    causal_attention_mask,
                    head_mask[idx] if head_mask is not None else None,
                    None,
                    output_attentions,
                    use_cache,
                    position_ids,
                )
            else:
                layer_outputs = decoder_layer(
                    hidden_states,
                    attention_mask=causal_attention_mask,
                    position_ids=position_ids,
                    layer_head_mask=(head_mask[idx] if head_mask is not None else None),
                    past_key_value=past_key_value,
                    output_attentions=output_attentions,
                    use_cache=use_cache,
                )

            hidden_states = layer_outputs[0]

            if use_cache:
                next_decoder_cache += (layer_outputs[2 if output_attentions else 1],)

            if output_attentions:
                all_self_attns += (layer_outputs[1],)

        if self.final_layer_norm is not None:
            hidden_states = self.final_layer_norm(hidden_states)

        if self.project_out is not None:
            hidden_states = self.project_out(hidden_states)

        # add hidden states from the last decoder layer
        if output_hidden_states:
            all_hidden_states += (hidden_states,)

        next_cache = next_decoder_cache if use_cache else None
        if not return_dict:
            return tuple(v for v in [hidden_states, next_cache, all_hidden_states, all_self_attns] if v is not None)
        return BaseModelOutputWithPast(
            last_hidden_state=hidden_states,
            past_key_values=next_cache,
            hidden_states=all_hidden_states,
            attentions=all_self_attns,
        )


@add_start_docstrings(
    "The bare OPT Model outputting raw hidden-states without any specific head on top.",
    OPT_START_DOCSTRING,
)
class OPTModel(OPTPreTrainedModel):
    def __init__(self, config: OPTConfig):
        super().__init__(config)
        self.decoder = OPTDecoder(config)
        # Initialize weights and apply final processing
        self.post_init()

    def get_input_embeddings(self):
        return self.decoder.embed_tokens

    def set_input_embeddings(self, value):
        self.decoder.embed_tokens = value

    def get_decoder(self):
        return self.decoder

    @add_start_docstrings_to_model_forward(OPT_INPUTS_DOCSTRING)
    @add_code_sample_docstrings(
        checkpoint=_CHECKPOINT_FOR_DOC,
        output_type=BaseModelOutputWithPast,
        config_class=_CONFIG_FOR_DOC,
        expected_output=_EXPECTED_OUTPUT_SHAPE,
    )
    def forward(
        self,
        input_ids: torch.LongTensor = None,
        attention_mask: Optional[torch.Tensor] = None,
        head_mask: Optional[torch.Tensor] = None,
        past_key_values: Optional[List[torch.FloatTensor]] = None,
        inputs_embeds: Optional[torch.FloatTensor] = None,
        use_cache: Optional[bool] = None,
        output_attentions: Optional[bool] = None,
        output_hidden_states: Optional[bool] = None,
        return_dict: Optional[bool] = None,
        position_ids: Optional[torch.LongTensor] = None,
    ) -> Union[Tuple, BaseModelOutputWithPast]:
        output_attentions = output_attentions if output_attentions is not None else self.config.output_attentions
        output_hidden_states = (
            output_hidden_states if output_hidden_states is not None else self.config.output_hidden_states
        )
        use_cache = use_cache if use_cache is not None else self.config.use_cache
        return_dict = return_dict if return_dict is not None else self.config.use_return_dict

        # decoder outputs consists of (dec_features, past_key_value, dec_hidden, dec_attn)
        decoder_outputs = self.decoder(
            input_ids=input_ids,
            attention_mask=attention_mask,
            position_ids=position_ids,
            head_mask=head_mask,
            past_key_values=past_key_values,
            inputs_embeds=inputs_embeds,
            use_cache=use_cache,
            output_attentions=output_attentions,
            output_hidden_states=output_hidden_states,
            return_dict=return_dict,
        )

        if not return_dict:
            return decoder_outputs

        return BaseModelOutputWithPast(
            last_hidden_state=decoder_outputs.last_hidden_state,
            past_key_values=decoder_outputs.past_key_values,
            hidden_states=decoder_outputs.hidden_states,
            attentions=decoder_outputs.attentions,
        )


class OPTForCausalLM(OPTPreTrainedModel, GenerationMixin):
    _tied_weights_keys = ["lm_head.weight"]

    def __init__(self, config):
        super().__init__(config)
        self.model = OPTModel(config)

        # the lm_head weight is automatically tied to the embed tokens weight
        self.lm_head = nn.Linear(config.word_embed_proj_dim, config.vocab_size, bias=False)

        # Initialize weights and apply final processing
        self.post_init()

    def get_input_embeddings(self):
        return self.model.decoder.embed_tokens

    def set_input_embeddings(self, value):
        self.model.decoder.embed_tokens = value

    def get_output_embeddings(self):
        return self.lm_head

    def set_output_embeddings(self, new_embeddings):
        self.lm_head = new_embeddings

    def set_decoder(self, decoder):
        self.model.decoder = decoder

    def get_decoder(self):
        return self.model.decoder

    @replace_return_docstrings(output_type=CausalLMOutputWithPast, config_class=_CONFIG_FOR_DOC)
    def forward(
        self,
        input_ids: torch.LongTensor = None,
        attention_mask: Optional[torch.Tensor] = None,
        head_mask: Optional[torch.Tensor] = None,
        past_key_values: Optional[List[torch.FloatTensor]] = None,
        inputs_embeds: Optional[torch.FloatTensor] = None,
        labels: Optional[torch.LongTensor] = None,
        use_cache: Optional[bool] = None,
        output_attentions: Optional[bool] = None,
        output_hidden_states: Optional[bool] = None,
        return_dict: Optional[bool] = None,
        position_ids: Optional[torch.LongTensor] = None,
        **kwargs,
    ) -> Union[Tuple, CausalLMOutputWithPast]:
        r"""
        Args:
            input_ids (`torch.LongTensor` of shape `(batch_size, sequence_length)`):
                Indices of input sequence tokens in the vocabulary. Padding will be ignored by default should you
                provide it.

                Indices can be obtained using [`AutoTokenizer`]. See [`PreTrainedTokenizer.encode`] and
                [`PreTrainedTokenizer.__call__`] for details.

                [What are input IDs?](../glossary#input-ids)
            attention_mask (`torch.Tensor` of shape `(batch_size, sequence_length)`, *optional*):
                Mask to avoid performing attention on padding token indices. Mask values selected in `[0, 1]`:

                - 1 for tokens that are **not masked**,
                - 0 for tokens that are **masked**.

                [What are attention masks?](../glossary#attention-mask)
            head_mask (`torch.Tensor` of shape `(num_hidden_layers, num_attention_heads)`, *optional*):
                Mask to nullify selected heads of the attention modules. Mask values selected in `[0, 1]`:

                - 1 indicates the head is **not masked**,
                - 0 indicates the head is **masked**.

            past_key_values (`tuple(tuple(torch.FloatTensor))`, *optional*, returned when `use_cache=True` is passed or when `config.use_cache=True`):
                Tuple of `tuple(torch.FloatTensor)` of length `config.n_layers`, with each tuple having 2 tensors of
                shape `(batch_size, num_heads, sequence_length, embed_size_per_head)`) and 2 additional tensors of
                shape `(batch_size, num_heads, encoder_sequence_length, embed_size_per_head)`. The two additional
                tensors are only required when the model is used as a decoder in a Sequence to Sequence model.

                Contains pre-computed hidden-states (key and values in the self-attention blocks and in the
                cross-attention blocks) that can be used (see `past_key_values` input) to speed up sequential decoding.

                If `past_key_values` are used, the user can optionally input only the last `decoder_input_ids` (those
                that don't have their past key value states given to this model) of shape `(batch_size, 1)` instead of
                all `decoder_input_ids` of shape `(batch_size, sequence_length)`.
            inputs_embeds (`torch.FloatTensor` of shape `(batch_size, sequence_length, hidden_size)`, *optional*):
                Optionally, instead of passing `input_ids` you can choose to directly pass an embedded representation.
                This is useful if you want more control over how to convert `input_ids` indices into associated vectors
                than the model's internal embedding lookup matrix.
            labels (`torch.LongTensor` of shape `(batch_size, sequence_length)`, *optional*):
                Labels for computing the masked language modeling loss. Indices should either be in `[0, ...,
                config.vocab_size]` or -100 (see `input_ids` docstring). Tokens with indices set to `-100` are ignored
                (masked), the loss is only computed for the tokens with labels in `[0, ..., config.vocab_size]`.
            use_cache (`bool`, *optional*):
                If set to `True`, `past_key_values` key value states are returned and can be used to speed up decoding
                (see `past_key_values`).
            output_attentions (`bool`, *optional*):
                Whether or not to return the attentions tensors of all attention layers. See `attentions` under
                returned tensors for more detail.
            output_hidden_states (`bool`, *optional*):
                Whether or not to return the hidden states of all layers. See `hidden_states` under returned tensors
                for more detail.
            return_dict (`bool`, *optional*):
                Whether or not to return a [`~utils.ModelOutput`] instead of a plain tuple.
            position_ids (`torch.LongTensor` of shape `(batch_size, sequence_length)`, *optional*):
                Indices of positions of each input sequence tokens in the position embeddings. Selected in the range `[0,
                config.n_positions - 1]`. for padding use -1.

                [What are position IDs?](../glossary#position-ids)

        Returns:

        Example:

        ```python
        >>> from transformers import AutoTokenizer, OPTForCausalLM

        >>> model = OPTForCausalLM.from_pretrained("facebook/opt-350m")
        >>> tokenizer = AutoTokenizer.from_pretrained("facebook/opt-350m")

        >>> prompt = "Hey, are you conscious? Can you talk to me?"
        >>> inputs = tokenizer(prompt, return_tensors="pt")

        >>> # Generate
        >>> generate_ids = model.generate(inputs.input_ids, max_length=30)
        >>> tokenizer.batch_decode(generate_ids, skip_special_tokens=True, clean_up_tokenization_spaces=False)[0]
        "Hey, are you conscious? Can you talk to me?\nI'm not conscious. I'm just a little bit of a weirdo."
        ```"""

        output_attentions = output_attentions if output_attentions is not None else self.config.output_attentions
        output_hidden_states = (
            output_hidden_states if output_hidden_states is not None else self.config.output_hidden_states
        )
        return_dict = return_dict if return_dict is not None else self.config.use_return_dict

        # decoder outputs consists of (dec_features, layer_state, dec_hidden, dec_attn)
        outputs = self.model.decoder(
            input_ids=input_ids,
            attention_mask=attention_mask,
            position_ids=position_ids,
            head_mask=head_mask,
            past_key_values=past_key_values,
            inputs_embeds=inputs_embeds,
            use_cache=use_cache,
            output_attentions=output_attentions,
            output_hidden_states=output_hidden_states,
            return_dict=return_dict,
        )

        logits = self.lm_head(outputs[0]).contiguous()

        loss = None
        if labels is not None:
            # move labels to correct device to enable model parallelism
            labels = labels.to(logits.device)
            loss = self.loss_function(
                logits,
                labels,
                vocab_size=self.config.vocab_size,
                **kwargs,
            )

        if not return_dict:
            output = (logits,) + outputs[1:]
            return (loss,) + output if loss is not None else output

        return CausalLMOutputWithPast(
            loss=loss,
            logits=logits,
            past_key_values=outputs.past_key_values,
            hidden_states=outputs.hidden_states,
            attentions=outputs.attentions,
        )

    @staticmethod
    def _reorder_cache(past_key_values, beam_idx):
        reordered_past = ()
        for layer_past in past_key_values:
            reordered_past += (
                tuple(past_state.index_select(0, beam_idx.to(past_state.device)) for past_state in layer_past),
            )
        return reordered_past


@add_start_docstrings(
    """
    The OPT Model transformer with a sequence classification head on top (linear layer).

    [`OPTForSequenceClassification`] uses the last token in order to do the classification, as other causal models
    (e.g. GPT-2) do.

    Since it does classification on the last token, it requires to know the position of the last token. If a
    `pad_token_id` is defined in the configuration, it finds the last token that is not a padding token in each row. If
    no `pad_token_id` is defined, it simply takes the last value in each row of the batch. Since it cannot guess the
    padding tokens when `inputs_embeds` are passed instead of `input_ids`, it does the same (take the last value in
    each row of the batch).
    """,
    OPT_START_DOCSTRING,
)
class OPTForSequenceClassification(OPTPreTrainedModel):
    def __init__(self, config: OPTConfig):
        super().__init__(config)
        self.num_labels = config.num_labels
        self.model = OPTModel(config)
        self.score = nn.Linear(config.word_embed_proj_dim, self.num_labels, bias=False)

        # Initialize weights and apply final processing
        self.post_init()

    @add_start_docstrings_to_model_forward(OPT_INPUTS_DOCSTRING)
    @add_code_sample_docstrings(
        checkpoint=_CHECKPOINT_FOR_SEQUENCE_CLASSIFICATION,
        output_type=SequenceClassifierOutputWithPast,
        config_class=_CONFIG_FOR_DOC,
        expected_output=_SEQ_CLASS_EXPECTED_OUTPUT,
        expected_loss=_SEQ_CLASS_EXPECTED_LOSS,
    )
    def forward(
        self,
        input_ids: Optional[torch.LongTensor] = None,
        attention_mask: Optional[torch.FloatTensor] = None,
        head_mask: Optional[torch.FloatTensor] = None,
        past_key_values: Optional[Tuple[Tuple[torch.Tensor]]] = None,
        inputs_embeds: Optional[torch.FloatTensor] = None,
        labels: Optional[torch.LongTensor] = None,
        use_cache: Optional[bool] = None,
        output_attentions: Optional[bool] = None,
        output_hidden_states: Optional[bool] = None,
        return_dict: Optional[bool] = None,
        position_ids: Optional[torch.LongTensor] = None,
    ) -> Union[Tuple, SequenceClassifierOutputWithPast]:
        r"""
        labels (`torch.LongTensor` of shape `(batch_size,)`, *optional*):
            Labels for computing the sequence classification/regression loss. Indices should be in `[0, ...,
            config.num_labels - 1]`. If `config.num_labels == 1` a regression loss is computed (Mean-Square loss), If
            `config.num_labels > 1` a classification loss is computed (Cross-Entropy).
        """
        return_dict = return_dict if return_dict is not None else self.config.use_return_dict

        transformer_outputs = self.model(
            input_ids,
            past_key_values=past_key_values,
            attention_mask=attention_mask,
            position_ids=position_ids,
            head_mask=head_mask,
            inputs_embeds=inputs_embeds,
            use_cache=use_cache,
            output_attentions=output_attentions,
            output_hidden_states=output_hidden_states,
            return_dict=return_dict,
        )
        hidden_states = transformer_outputs[0]
        logits = self.score(hidden_states)

        if input_ids is not None:
            batch_size, sequence_length = input_ids.shape[:2]
        else:
            batch_size, sequence_length = inputs_embeds.shape[:2]

        if self.config.pad_token_id is None and batch_size != 1:
            raise ValueError("Cannot handle batch sizes > 1 if no padding token is defined.")
        if self.config.pad_token_id is None:
            last_non_pad_token = -1
        elif input_ids is not None:
            # To handle both left- and right- padding, we take the rightmost token that is not equal to pad_token_id
            non_pad_mask = (input_ids != self.config.pad_token_id).to(logits.device, torch.int32)
            token_indices = torch.arange(input_ids.shape[-1], device=logits.device)
            last_non_pad_token = (token_indices * non_pad_mask).argmax(-1)
        else:
            last_non_pad_token = -1
            logger.warning_once(
                f"{self.__class__.__name__} will not detect padding tokens in `inputs_embeds`. Results may be "
                "unexpected if using padding tokens in conjunction with `inputs_embeds.`"
            )

        pooled_logits = logits[torch.arange(batch_size, device=logits.device), last_non_pad_token]

        loss = None
        if labels is not None:
            if self.config.problem_type is None:
                if self.num_labels == 1:
                    self.config.problem_type = "regression"
                elif self.num_labels > 1 and (labels.dtype == torch.long or labels.dtype == torch.int):
                    self.config.problem_type = "single_label_classification"
                else:
                    self.config.problem_type = "multi_label_classification"

            if self.config.problem_type == "regression":
                loss_fct = MSELoss()
                if self.num_labels == 1:
                    loss = loss_fct(pooled_logits.squeeze(), labels.squeeze())
                else:
                    loss = loss_fct(pooled_logits, labels)
            elif self.config.problem_type == "single_label_classification":
                loss_fct = CrossEntropyLoss()
                loss = loss_fct(pooled_logits.view(-1, self.num_labels), labels.view(-1))
            elif self.config.problem_type == "multi_label_classification":
                loss_fct = BCEWithLogitsLoss()
                loss = loss_fct(pooled_logits, labels)
        if not return_dict:
            output = (pooled_logits,) + transformer_outputs[1:]
            return ((loss,) + output) if loss is not None else output

        return SequenceClassifierOutputWithPast(
            loss=loss,
            logits=pooled_logits,
            past_key_values=transformer_outputs.past_key_values,
            hidden_states=transformer_outputs.hidden_states,
            attentions=transformer_outputs.attentions,
        )

    def get_input_embeddings(self):
        return self.model.decoder.embed_tokens

    def set_input_embeddings(self, value):
        self.model.decoder.embed_tokens = value


@add_start_docstrings(
    """
    The OPT Model transformer with a span classification head on top for extractive question-answering tasks like SQuAD
    (a linear layers on top of the hidden-states output to compute `span start logits` and `span end logits`).
    """,
    OPT_START_DOCSTRING,
)
class OPTForQuestionAnswering(OPTPreTrainedModel):
    def __init__(self, config: OPTConfig):
        super().__init__(config)
        self.model = OPTModel(config)
        self.qa_outputs = nn.Linear(config.word_embed_proj_dim, 2)

        # Initialize weights and apply final processing
        self.post_init()

    @add_start_docstrings_to_model_forward(OPT_INPUTS_DOCSTRING)
    @replace_return_docstrings(output_type=QuestionAnsweringModelOutput, config_class=_CONFIG_FOR_DOC)
    def forward(
        self,
        input_ids: Optional[torch.LongTensor] = None,
        attention_mask: Optional[torch.FloatTensor] = None,
        head_mask: Optional[torch.FloatTensor] = None,
        past_key_values: Optional[Tuple[Tuple[torch.Tensor]]] = None,
        inputs_embeds: Optional[torch.FloatTensor] = None,
        start_positions: Optional[torch.LongTensor] = None,
        end_positions: Optional[torch.LongTensor] = None,
        use_cache: Optional[bool] = None,
        output_attentions: Optional[bool] = None,
        output_hidden_states: Optional[bool] = None,
        return_dict: Optional[bool] = None,
        position_ids: Optional[torch.LongTensor] = None,
    ) -> Union[Tuple, QuestionAnsweringModelOutput]:
        r"""
        start_positions (`torch.LongTensor` of shape `(batch_size,)`, *optional*):
            Labels for position (index) of the start of the labelled span for computing the token classification loss.
            Positions are clamped to the length of the sequence (`sequence_length`). Position outside of the sequence
            are not taken into account for computing the loss.
        end_positions (`torch.LongTensor` of shape `(batch_size,)`, *optional*):
            Labels for position (index) of the end of the labelled span for computing the token classification loss.
            Positions are clamped to the length of the sequence (`sequence_length`). Position outside of the sequence
            are not taken into account for computing the loss.

        Returns:

        Example:

        ```python
        >>> from transformers import AutoTokenizer, OPTForQuestionAnswering
        >>> import torch

        >>> torch.manual_seed(4)  # doctest: +IGNORE_RESULT
        >>> tokenizer = AutoTokenizer.from_pretrained("facebook/opt-350m")

        >>> # note: we are loading a OPTForQuestionAnswering from the hub here,
        >>> # so the head will be randomly initialized, hence the predictions will be random
        >>> model = OPTForQuestionAnswering.from_pretrained("facebook/opt-350m")

        >>> question, text = "Who was Jim Henson?", "Jim Henson was a nice puppet"

        >>> inputs = tokenizer(question, text, return_tensors="pt")
        >>> with torch.no_grad():
        ...     outputs = model(**inputs)

        >>> answer_start_index = outputs.start_logits.argmax()
        >>> answer_end_index = outputs.end_logits.argmax()

        >>> answer_offset = len(tokenizer(question)[0])

        >>> predict_answer_tokens = inputs.input_ids[
        ...     0, answer_offset + answer_start_index : answer_offset + answer_end_index + 1
        ... ]
        >>> predicted = tokenizer.decode(predict_answer_tokens)
        >>> predicted
        ' a nice puppet'
        ```"""
        return_dict = return_dict if return_dict is not None else self.config.use_return_dict

        transformer_outputs = self.model(
            input_ids,
            past_key_values=past_key_values,
            attention_mask=attention_mask,
            position_ids=position_ids,
            head_mask=head_mask,
            inputs_embeds=inputs_embeds,
            use_cache=use_cache,
            output_attentions=output_attentions,
            output_hidden_states=output_hidden_states,
            return_dict=return_dict,
        )
        hidden_states = transformer_outputs[0]

        logits = self.qa_outputs(hidden_states)
        start_logits, end_logits = logits.split(1, dim=-1)
        start_logits = start_logits.squeeze(-1).contiguous()
        end_logits = end_logits.squeeze(-1).contiguous()

        total_loss = None
        if start_positions is not None and end_positions is not None:
            # If we are on multi-GPU, split add a dimension
            if len(start_positions.size()) > 1:
                start_positions = start_positions.squeeze(-1)
            if len(end_positions.size()) > 1:
                end_positions = end_positions.squeeze(-1)
            # sometimes the start/end positions are outside our model inputs, we ignore these terms
            ignored_index = start_logits.size(1)
            start_positions = start_positions.clamp(0, ignored_index).to(logits.device)
            end_positions = end_positions.clamp(0, ignored_index).to(logits.device)

            loss_fct = CrossEntropyLoss(ignore_index=ignored_index)
            start_loss = loss_fct(start_logits, start_positions)
            end_loss = loss_fct(end_logits, end_positions)
            total_loss = (start_loss + end_loss) / 2

        if not return_dict:
            output = (start_logits, end_logits) + transformer_outputs[2:]
            return ((total_loss,) + output) if total_loss is not None else output

        return QuestionAnsweringModelOutput(
            loss=total_loss,
            start_logits=start_logits,
            end_logits=end_logits,
            hidden_states=transformer_outputs.hidden_states,
            attentions=transformer_outputs.attentions,
        )

    def get_input_embeddings(self):
        return self.model.decoder.embed_tokens

    def set_input_embeddings(self, value):
        self.model.decoder.embed_tokens = value


__all__ = [
    "OPTForCausalLM",
    "OPTModel",
    "OPTPreTrainedModel",
    "OPTForSequenceClassification",
    "OPTForQuestionAnswering",
]<|MERGE_RESOLUTION|>--- conflicted
+++ resolved
@@ -247,20 +247,12 @@
         position_ids: Optional[torch.Tensor] = None,
     ) -> Tuple[torch.Tensor, Optional[torch.Tensor], Optional[Tuple[torch.Tensor]]]:
         """Input shape: Batch x Time x Channel"""
-<<<<<<< HEAD
-
         if output_attentions or layer_head_mask is not None:
             raise ValueError(
                 "OptFlashAttention2 attention does not support `output_attentions=True` or `layer_head_mask is not None`. "
                 "Use the argument `attn_implementation='eager'` when loading the model."
             )
 
-        # if key_value_states are provided this layer is used as a cross-attention layer
-        # for the decoder
-        is_cross_attention = key_value_states is not None
-
-=======
->>>>>>> 377d8e2b
         bsz, _, _ = hidden_states.size()
 
         # get query proj
