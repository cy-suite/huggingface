--- conflicted
+++ resolved
@@ -51,11 +51,7 @@
 from ...utils import (
     add_start_docstrings,
     add_start_docstrings_to_model_forward,
-<<<<<<< HEAD
     can_return_tuple,
-    is_torchdynamo_compiling,
-=======
->>>>>>> a41e08aa
     logging,
     replace_return_docstrings,
 )
