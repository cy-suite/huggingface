# coding=utf-8
# Copyright 2018 The Google AI Language Team Authors and The HuggingFace Inc. team.
# Copyright (c) 2018, NVIDIA CORPORATION.  All rights reserved.
#
# Licensed under the Apache License, Version 2.0 (the "License");
# you may not use this file except in compliance with the License.
# You may obtain a copy of the License at
#
#     http://www.apache.org/licenses/LICENSE-2.0
#
# Unless required by applicable law or agreed to in writing, software
# distributed under the License is distributed on an "AS IS" BASIS,
# WITHOUT WARRANTIES OR CONDITIONS OF ANY KIND, either express or implied.
# See the License for the specific language governing permissions and
# limitations under the License.
"""PyTorch RoBERTa model. """

import math

import torch
import torch.utils.checkpoint
<<<<<<< HEAD
from packaging import version
=======
from torch import nn
>>>>>>> 04028317
from torch.nn import BCEWithLogitsLoss, CrossEntropyLoss, MSELoss

from ...activations import ACT2FN, gelu
from ...file_utils import (
    add_code_sample_docstrings,
    add_start_docstrings,
    add_start_docstrings_to_model_forward,
    replace_return_docstrings,
)
from ...modeling_outputs import (
    BaseModelOutputWithPastAndCrossAttentions,
    BaseModelOutputWithPoolingAndCrossAttentions,
    CausalLMOutputWithCrossAttentions,
    MaskedLMOutput,
    MultipleChoiceModelOutput,
    QuestionAnsweringModelOutput,
    SequenceClassifierOutput,
    TokenClassifierOutput,
)
from ...modeling_utils import (
    PreTrainedModel,
    apply_chunking_to_forward,
    find_pruneable_heads_and_indices,
    prune_linear_layer,
)
from ...utils import logging
from .configuration_roberta import RobertaConfig


logger = logging.get_logger(__name__)

_CHECKPOINT_FOR_DOC = "roberta-base"
_CONFIG_FOR_DOC = "RobertaConfig"
_TOKENIZER_FOR_DOC = "RobertaTokenizer"

ROBERTA_PRETRAINED_MODEL_ARCHIVE_LIST = [
    "roberta-base",
    "roberta-large",
    "roberta-large-mnli",
    "distilroberta-base",
    "roberta-base-openai-detector",
    "roberta-large-openai-detector",
    # See all RoBERTa models at https://huggingface.co/models?filter=roberta
]


class RobertaEmbeddings(nn.Module):
    """
    Same as BertEmbeddings with a tiny tweak for positional embeddings indexing.
    """

    # Copied from transformers.models.bert.modeling_bert.BertEmbeddings.__init__
    def __init__(self, config):
        super().__init__()
        self.word_embeddings = nn.Embedding(config.vocab_size, config.hidden_size, padding_idx=config.pad_token_id)
        self.position_embeddings = nn.Embedding(config.max_position_embeddings, config.hidden_size)
        self.token_type_embeddings = nn.Embedding(config.type_vocab_size, config.hidden_size)

        # self.LayerNorm is not snake-cased to stick with TensorFlow model variable name and be able to load
        # any TensorFlow checkpoint file
        self.LayerNorm = nn.LayerNorm(config.hidden_size, eps=config.layer_norm_eps)
        self.dropout = nn.Dropout(config.hidden_dropout_prob)
        # position_ids (1, len position emb) is contiguous in memory and exported when serialized
        self.position_embedding_type = getattr(config, "position_embedding_type", "absolute")
        self.register_buffer("position_ids", torch.arange(config.max_position_embeddings).expand((1, -1)))
        if version.parse(torch.__version__) > version.parse("1.6.0"):
            self.register_buffer(
                "token_type_ids",
                torch.zeros(self.position_ids.size(), dtype=torch.long, device=self.position_ids.device),
                persistent=False,
            )

        # End copy
        self.padding_idx = config.pad_token_id
        self.position_embeddings = nn.Embedding(
            config.max_position_embeddings, config.hidden_size, padding_idx=self.padding_idx
        )

    def forward(
        self, input_ids=None, token_type_ids=None, position_ids=None, inputs_embeds=None, past_key_values_length=0
    ):
        if position_ids is None:
            if input_ids is not None:
                # Create the position ids from the input token ids. Any padded tokens remain padded.
                position_ids = create_position_ids_from_input_ids(
                    input_ids, self.padding_idx, past_key_values_length
                ).to(input_ids.device)
            else:
                position_ids = self.create_position_ids_from_inputs_embeds(inputs_embeds)

        if input_ids is not None:
            input_shape = input_ids.size()
        else:
            input_shape = inputs_embeds.size()[:-1]

        if token_type_ids is None:
            token_type_ids = torch.zeros(input_shape, dtype=torch.long, device=self.position_ids.device)

        if inputs_embeds is None:
            inputs_embeds = self.word_embeddings(input_ids)
        token_type_embeddings = self.token_type_embeddings(token_type_ids)

        embeddings = inputs_embeds + token_type_embeddings
        if self.position_embedding_type == "absolute":
            position_embeddings = self.position_embeddings(position_ids)
            embeddings += position_embeddings
        embeddings = self.LayerNorm(embeddings)
        embeddings = self.dropout(embeddings)
        return embeddings

    def create_position_ids_from_inputs_embeds(self, inputs_embeds):
        """
        We are provided embeddings directly. We cannot infer which are padded so just generate sequential position ids.

        Args:
            inputs_embeds: torch.Tensor

        Returns: torch.Tensor
        """
        input_shape = inputs_embeds.size()[:-1]
        sequence_length = input_shape[1]

        position_ids = torch.arange(
            self.padding_idx + 1, sequence_length + self.padding_idx + 1, dtype=torch.long, device=inputs_embeds.device
        )
        return position_ids.unsqueeze(0).expand(input_shape)


# Copied from transformers.models.bert.modeling_bert.BertSelfAttention with Bert->Roberta
class RobertaSelfAttention(nn.Module):
    def __init__(self, config):
        super().__init__()
        if config.hidden_size % config.num_attention_heads != 0 and not hasattr(config, "embedding_size"):
            raise ValueError(
                f"The hidden size ({config.hidden_size}) is not a multiple of the number of attention "
                f"heads ({config.num_attention_heads})"
            )

        self.num_attention_heads = config.num_attention_heads
        self.attention_head_size = int(config.hidden_size / config.num_attention_heads)
        self.all_head_size = self.num_attention_heads * self.attention_head_size

        self.query = nn.Linear(config.hidden_size, self.all_head_size)
        self.key = nn.Linear(config.hidden_size, self.all_head_size)
        self.value = nn.Linear(config.hidden_size, self.all_head_size)

        self.dropout = nn.Dropout(config.attention_probs_dropout_prob)
        self.position_embedding_type = getattr(config, "position_embedding_type", "absolute")
        if self.position_embedding_type == "relative_key" or self.position_embedding_type == "relative_key_query":
            self.max_position_embeddings = config.max_position_embeddings
            self.distance_embedding = nn.Embedding(2 * config.max_position_embeddings - 1, self.attention_head_size)

        self.is_decoder = config.is_decoder

    def transpose_for_scores(self, x):
        new_x_shape = x.size()[:-1] + (self.num_attention_heads, self.attention_head_size)
        x = x.view(*new_x_shape)
        return x.permute(0, 2, 1, 3)

    def forward(
        self,
        hidden_states,
        attention_mask=None,
        head_mask=None,
        encoder_hidden_states=None,
        encoder_attention_mask=None,
        past_key_value=None,
        output_attentions=False,
    ):
        mixed_query_layer = self.query(hidden_states)

        # If this is instantiated as a cross-attention module, the keys
        # and values come from an encoder; the attention mask needs to be
        # such that the encoder's padding tokens are not attended to.
        is_cross_attention = encoder_hidden_states is not None

        if is_cross_attention and past_key_value is not None:
            # reuse k,v, cross_attentions
            key_layer = past_key_value[0]
            value_layer = past_key_value[1]
            attention_mask = encoder_attention_mask
        elif is_cross_attention:
            key_layer = self.transpose_for_scores(self.key(encoder_hidden_states))
            value_layer = self.transpose_for_scores(self.value(encoder_hidden_states))
            attention_mask = encoder_attention_mask
        elif past_key_value is not None:
            key_layer = self.transpose_for_scores(self.key(hidden_states))
            value_layer = self.transpose_for_scores(self.value(hidden_states))
            key_layer = torch.cat([past_key_value[0], key_layer], dim=2)
            value_layer = torch.cat([past_key_value[1], value_layer], dim=2)
        else:
            key_layer = self.transpose_for_scores(self.key(hidden_states))
            value_layer = self.transpose_for_scores(self.value(hidden_states))

        query_layer = self.transpose_for_scores(mixed_query_layer)

        if self.is_decoder:
            # if cross_attention save Tuple(torch.Tensor, torch.Tensor) of all cross attention key/value_states.
            # Further calls to cross_attention layer can then reuse all cross-attention
            # key/value_states (first "if" case)
            # if uni-directional self-attention (decoder) save Tuple(torch.Tensor, torch.Tensor) of
            # all previous decoder key/value_states. Further calls to uni-directional self-attention
            # can concat previous decoder key/value_states to current projected key/value_states (third "elif" case)
            # if encoder bi-directional self-attention `past_key_value` is always `None`
            past_key_value = (key_layer, value_layer)

        # Take the dot product between "query" and "key" to get the raw attention scores.
        attention_scores = torch.matmul(query_layer, key_layer.transpose(-1, -2))

        if self.position_embedding_type == "relative_key" or self.position_embedding_type == "relative_key_query":
            seq_length = hidden_states.size()[1]
            position_ids_l = torch.arange(seq_length, dtype=torch.long, device=hidden_states.device).view(-1, 1)
            position_ids_r = torch.arange(seq_length, dtype=torch.long, device=hidden_states.device).view(1, -1)
            distance = position_ids_l - position_ids_r
            positional_embedding = self.distance_embedding(distance + self.max_position_embeddings - 1)
            positional_embedding = positional_embedding.to(dtype=query_layer.dtype)  # fp16 compatibility

            if self.position_embedding_type == "relative_key":
                relative_position_scores = torch.einsum("bhld,lrd->bhlr", query_layer, positional_embedding)
                attention_scores = attention_scores + relative_position_scores
            elif self.position_embedding_type == "relative_key_query":
                relative_position_scores_query = torch.einsum("bhld,lrd->bhlr", query_layer, positional_embedding)
                relative_position_scores_key = torch.einsum("bhrd,lrd->bhlr", key_layer, positional_embedding)
                attention_scores = attention_scores + relative_position_scores_query + relative_position_scores_key

        attention_scores = attention_scores / math.sqrt(self.attention_head_size)
        if attention_mask is not None:
            # Apply the attention mask is (precomputed for all layers in RobertaModel forward() function)
            attention_scores = attention_scores + attention_mask

        # Normalize the attention scores to probabilities.
        attention_probs = nn.Softmax(dim=-1)(attention_scores)

        # This is actually dropping out entire tokens to attend to, which might
        # seem a bit unusual, but is taken from the original Transformer paper.
        attention_probs = self.dropout(attention_probs)

        # Mask heads if we want to
        if head_mask is not None:
            attention_probs = attention_probs * head_mask

        context_layer = torch.matmul(attention_probs, value_layer)

        context_layer = context_layer.permute(0, 2, 1, 3).contiguous()
        new_context_layer_shape = context_layer.size()[:-2] + (self.all_head_size,)
        context_layer = context_layer.view(*new_context_layer_shape)

        outputs = (context_layer, attention_probs) if output_attentions else (context_layer,)

        if self.is_decoder:
            outputs = outputs + (past_key_value,)
        return outputs


# Copied from transformers.models.bert.modeling_bert.BertSelfOutput
class RobertaSelfOutput(nn.Module):
    def __init__(self, config):
        super().__init__()
        self.dense = nn.Linear(config.hidden_size, config.hidden_size)
        self.LayerNorm = nn.LayerNorm(config.hidden_size, eps=config.layer_norm_eps)
        self.dropout = nn.Dropout(config.hidden_dropout_prob)

    def forward(self, hidden_states, input_tensor):
        hidden_states = self.dense(hidden_states)
        hidden_states = self.dropout(hidden_states)
        hidden_states = self.LayerNorm(hidden_states + input_tensor)
        return hidden_states


# Copied from transformers.models.bert.modeling_bert.BertAttention with Bert->Roberta
class RobertaAttention(nn.Module):
    def __init__(self, config):
        super().__init__()
        self.self = RobertaSelfAttention(config)
        self.output = RobertaSelfOutput(config)
        self.pruned_heads = set()

    def prune_heads(self, heads):
        if len(heads) == 0:
            return
        heads, index = find_pruneable_heads_and_indices(
            heads, self.self.num_attention_heads, self.self.attention_head_size, self.pruned_heads
        )

        # Prune linear layers
        self.self.query = prune_linear_layer(self.self.query, index)
        self.self.key = prune_linear_layer(self.self.key, index)
        self.self.value = prune_linear_layer(self.self.value, index)
        self.output.dense = prune_linear_layer(self.output.dense, index, dim=1)

        # Update hyper params and store pruned heads
        self.self.num_attention_heads = self.self.num_attention_heads - len(heads)
        self.self.all_head_size = self.self.attention_head_size * self.self.num_attention_heads
        self.pruned_heads = self.pruned_heads.union(heads)

    def forward(
        self,
        hidden_states,
        attention_mask=None,
        head_mask=None,
        encoder_hidden_states=None,
        encoder_attention_mask=None,
        past_key_value=None,
        output_attentions=False,
    ):
        self_outputs = self.self(
            hidden_states,
            attention_mask,
            head_mask,
            encoder_hidden_states,
            encoder_attention_mask,
            past_key_value,
            output_attentions,
        )
        attention_output = self.output(self_outputs[0], hidden_states)
        outputs = (attention_output,) + self_outputs[1:]  # add attentions if we output them
        return outputs


# Copied from transformers.models.bert.modeling_bert.BertIntermediate
class RobertaIntermediate(nn.Module):
    def __init__(self, config):
        super().__init__()
        self.dense = nn.Linear(config.hidden_size, config.intermediate_size)
        if isinstance(config.hidden_act, str):
            self.intermediate_act_fn = ACT2FN[config.hidden_act]
        else:
            self.intermediate_act_fn = config.hidden_act

    def forward(self, hidden_states):
        hidden_states = self.dense(hidden_states)
        hidden_states = self.intermediate_act_fn(hidden_states)
        return hidden_states


# Copied from transformers.models.bert.modeling_bert.BertOutput
class RobertaOutput(nn.Module):
    def __init__(self, config):
        super().__init__()
        self.dense = nn.Linear(config.intermediate_size, config.hidden_size)
        self.LayerNorm = nn.LayerNorm(config.hidden_size, eps=config.layer_norm_eps)
        self.dropout = nn.Dropout(config.hidden_dropout_prob)

    def forward(self, hidden_states, input_tensor):
        hidden_states = self.dense(hidden_states)
        hidden_states = self.dropout(hidden_states)
        hidden_states = self.LayerNorm(hidden_states + input_tensor)
        return hidden_states


# Copied from transformers.models.bert.modeling_bert.BertLayer with Bert->Roberta
class RobertaLayer(nn.Module):
    def __init__(self, config):
        super().__init__()
        self.chunk_size_feed_forward = config.chunk_size_feed_forward
        self.seq_len_dim = 1
        self.attention = RobertaAttention(config)
        self.is_decoder = config.is_decoder
        self.add_cross_attention = config.add_cross_attention
        if self.add_cross_attention:
            assert self.is_decoder, f"{self} should be used as a decoder model if cross attention is added"
            self.crossattention = RobertaAttention(config)
        self.intermediate = RobertaIntermediate(config)
        self.output = RobertaOutput(config)

    def forward(
        self,
        hidden_states,
        attention_mask=None,
        head_mask=None,
        encoder_hidden_states=None,
        encoder_attention_mask=None,
        past_key_value=None,
        output_attentions=False,
    ):
        # decoder uni-directional self-attention cached key/values tuple is at positions 1,2
        self_attn_past_key_value = past_key_value[:2] if past_key_value is not None else None
        self_attention_outputs = self.attention(
            hidden_states,
            attention_mask,
            head_mask,
            output_attentions=output_attentions,
            past_key_value=self_attn_past_key_value,
        )
        attention_output = self_attention_outputs[0]

        # if decoder, the last output is tuple of self-attn cache
        if self.is_decoder:
            outputs = self_attention_outputs[1:-1]
            present_key_value = self_attention_outputs[-1]
        else:
            outputs = self_attention_outputs[1:]  # add self attentions if we output attention weights

        cross_attn_present_key_value = None
        if self.is_decoder and encoder_hidden_states is not None:
            assert hasattr(
                self, "crossattention"
            ), f"If `encoder_hidden_states` are passed, {self} has to be instantiated with cross-attention layers by setting `config.add_cross_attention=True`"

            # cross_attn cached key/values tuple is at positions 3,4 of past_key_value tuple
            cross_attn_past_key_value = past_key_value[-2:] if past_key_value is not None else None
            cross_attention_outputs = self.crossattention(
                attention_output,
                attention_mask,
                head_mask,
                encoder_hidden_states,
                encoder_attention_mask,
                cross_attn_past_key_value,
                output_attentions,
            )
            attention_output = cross_attention_outputs[0]
            outputs = outputs + cross_attention_outputs[1:-1]  # add cross attentions if we output attention weights

            # add cross-attn cache to positions 3,4 of present_key_value tuple
            cross_attn_present_key_value = cross_attention_outputs[-1]
            present_key_value = present_key_value + cross_attn_present_key_value

        layer_output = apply_chunking_to_forward(
            self.feed_forward_chunk, self.chunk_size_feed_forward, self.seq_len_dim, attention_output
        )
        outputs = (layer_output,) + outputs

        # if decoder, return the attn key/values as the last output
        if self.is_decoder:
            outputs = outputs + (present_key_value,)

        return outputs

    def feed_forward_chunk(self, attention_output):
        intermediate_output = self.intermediate(attention_output)
        layer_output = self.output(intermediate_output, attention_output)
        return layer_output


# Copied from transformers.models.bert.modeling_bert.BertEncoder with Bert->Roberta
class RobertaEncoder(nn.Module):
    def __init__(self, config):
        super().__init__()
        self.config = config
        self.layer = nn.ModuleList([RobertaLayer(config) for _ in range(config.num_hidden_layers)])

    def forward(
        self,
        hidden_states,
        attention_mask=None,
        head_mask=None,
        encoder_hidden_states=None,
        encoder_attention_mask=None,
        past_key_values=None,
        use_cache=None,
        output_attentions=False,
        output_hidden_states=False,
        return_dict=True,
    ):
        all_hidden_states = () if output_hidden_states else None
        all_self_attentions = () if output_attentions else None
        all_cross_attentions = () if output_attentions and self.config.add_cross_attention else None

        next_decoder_cache = () if use_cache else None
        for i, layer_module in enumerate(self.layer):
            if output_hidden_states:
                all_hidden_states = all_hidden_states + (hidden_states,)

            layer_head_mask = head_mask[i] if head_mask is not None else None
            past_key_value = past_key_values[i] if past_key_values is not None else None

            if getattr(self.config, "gradient_checkpointing", False) and self.training:

                if use_cache:
                    logger.warning(
                        "`use_cache=True` is incompatible with `config.gradient_checkpointing=True`. Setting "
                        "`use_cache=False`..."
                    )
                    use_cache = False

                def create_custom_forward(module):
                    def custom_forward(*inputs):
                        return module(*inputs, past_key_value, output_attentions)

                    return custom_forward

                layer_outputs = torch.utils.checkpoint.checkpoint(
                    create_custom_forward(layer_module),
                    hidden_states,
                    attention_mask,
                    layer_head_mask,
                    encoder_hidden_states,
                    encoder_attention_mask,
                )
            else:
                layer_outputs = layer_module(
                    hidden_states,
                    attention_mask,
                    layer_head_mask,
                    encoder_hidden_states,
                    encoder_attention_mask,
                    past_key_value,
                    output_attentions,
                )

            hidden_states = layer_outputs[0]
            if use_cache:
                next_decoder_cache += (layer_outputs[-1],)
            if output_attentions:
                all_self_attentions = all_self_attentions + (layer_outputs[1],)
                if self.config.add_cross_attention:
                    all_cross_attentions = all_cross_attentions + (layer_outputs[2],)

        if output_hidden_states:
            all_hidden_states = all_hidden_states + (hidden_states,)

        if not return_dict:
            return tuple(
                v
                for v in [
                    hidden_states,
                    next_decoder_cache,
                    all_hidden_states,
                    all_self_attentions,
                    all_cross_attentions,
                ]
                if v is not None
            )
        return BaseModelOutputWithPastAndCrossAttentions(
            last_hidden_state=hidden_states,
            past_key_values=next_decoder_cache,
            hidden_states=all_hidden_states,
            attentions=all_self_attentions,
            cross_attentions=all_cross_attentions,
        )


# Copied from transformers.models.bert.modeling_bert.BertPooler
class RobertaPooler(nn.Module):
    def __init__(self, config):
        super().__init__()
        self.dense = nn.Linear(config.hidden_size, config.hidden_size)
        self.activation = nn.Tanh()

    def forward(self, hidden_states):
        # We "pool" the model by simply taking the hidden state corresponding
        # to the first token.
        first_token_tensor = hidden_states[:, 0]
        pooled_output = self.dense(first_token_tensor)
        pooled_output = self.activation(pooled_output)
        return pooled_output


class RobertaPreTrainedModel(PreTrainedModel):
    """
    An abstract class to handle weights initialization and a simple interface for downloading and loading pretrained
    models.
    """

    config_class = RobertaConfig
    base_model_prefix = "roberta"

    # Copied from transformers.models.bert.modeling_bert.BertPreTrainedModel._init_weights
    def _init_weights(self, module):
        """Initialize the weights"""
        if isinstance(module, nn.Linear):
            # Slightly different from the TF version which uses truncated_normal for initialization
            # cf https://github.com/pytorch/pytorch/pull/5617
            module.weight.data.normal_(mean=0.0, std=self.config.initializer_range)
            if module.bias is not None:
                module.bias.data.zero_()
        elif isinstance(module, nn.Embedding):
            module.weight.data.normal_(mean=0.0, std=self.config.initializer_range)
            if module.padding_idx is not None:
                module.weight.data[module.padding_idx].zero_()
        elif isinstance(module, nn.LayerNorm):
            module.bias.data.zero_()
            module.weight.data.fill_(1.0)


ROBERTA_START_DOCSTRING = r"""

    This model inherits from :class:`~transformers.PreTrainedModel`. Check the superclass documentation for the generic
    methods the library implements for all its model (such as downloading or saving, resizing the input embeddings,
    pruning heads etc.)

    This model is also a PyTorch `torch.nn.Module <https://pytorch.org/docs/stable/nn.html#torch.nn.Module>`__
    subclass. Use it as a regular PyTorch Module and refer to the PyTorch documentation for all matter related to
    general usage and behavior.

    Parameters:
        config (:class:`~transformers.RobertaConfig`): Model configuration class with all the parameters of the
            model. Initializing with a config file does not load the weights associated with the model, only the
            configuration. Check out the :meth:`~transformers.PreTrainedModel.from_pretrained` method to load the model
            weights.
"""

ROBERTA_INPUTS_DOCSTRING = r"""
    Args:
        input_ids (:obj:`torch.LongTensor` of shape :obj:`({0})`):
            Indices of input sequence tokens in the vocabulary.

            Indices can be obtained using :class:`~transformers.RobertaTokenizer`. See
            :meth:`transformers.PreTrainedTokenizer.encode` and :meth:`transformers.PreTrainedTokenizer.__call__` for
            details.

            `What are input IDs? <../glossary.html#input-ids>`__
        attention_mask (:obj:`torch.FloatTensor` of shape :obj:`({0})`, `optional`):
            Mask to avoid performing attention on padding token indices. Mask values selected in ``[0, 1]``:

            - 1 for tokens that are **not masked**,
            - 0 for tokens that are **masked**.

            `What are attention masks? <../glossary.html#attention-mask>`__
        token_type_ids (:obj:`torch.LongTensor` of shape :obj:`({0})`, `optional`):
            Segment token indices to indicate first and second portions of the inputs. Indices are selected in ``[0,
            1]``:

            - 0 corresponds to a `sentence A` token,
            - 1 corresponds to a `sentence B` token.

            `What are token type IDs? <../glossary.html#token-type-ids>`_
        position_ids (:obj:`torch.LongTensor` of shape :obj:`({0})`, `optional`):
            Indices of positions of each input sequence tokens in the position embeddings. Selected in the range ``[0,
            config.max_position_embeddings - 1]``.

            `What are position IDs? <../glossary.html#position-ids>`_
        head_mask (:obj:`torch.FloatTensor` of shape :obj:`(num_heads,)` or :obj:`(num_layers, num_heads)`, `optional`):
            Mask to nullify selected heads of the self-attention modules. Mask values selected in ``[0, 1]``:

            - 1 indicates the head is **not masked**,
            - 0 indicates the head is **masked**.

        inputs_embeds (:obj:`torch.FloatTensor` of shape :obj:`({0}, hidden_size)`, `optional`):
            Optionally, instead of passing :obj:`input_ids` you can choose to directly pass an embedded representation.
            This is useful if you want more control over how to convert :obj:`input_ids` indices into associated
            vectors than the model's internal embedding lookup matrix.
        output_attentions (:obj:`bool`, `optional`):
            Whether or not to return the attentions tensors of all attention layers. See ``attentions`` under returned
            tensors for more detail.
        output_hidden_states (:obj:`bool`, `optional`):
            Whether or not to return the hidden states of all layers. See ``hidden_states`` under returned tensors for
            more detail.
        return_dict (:obj:`bool`, `optional`):
            Whether or not to return a :class:`~transformers.file_utils.ModelOutput` instead of a plain tuple.
"""


@add_start_docstrings(
    "The bare RoBERTa Model transformer outputting raw hidden-states without any specific head on top.",
    ROBERTA_START_DOCSTRING,
)
class RobertaModel(RobertaPreTrainedModel):
    """

    The model can behave as an encoder (with only self-attention) as well as a decoder, in which case a layer of
    cross-attention is added between the self-attention layers, following the architecture described in `Attention is
    all you need`_ by Ashish Vaswani, Noam Shazeer, Niki Parmar, Jakob Uszkoreit, Llion Jones, Aidan N. Gomez, Lukasz
    Kaiser and Illia Polosukhin.

    To behave as an decoder the model needs to be initialized with the :obj:`is_decoder` argument of the configuration
    set to :obj:`True`. To be used in a Seq2Seq model, the model needs to initialized with both :obj:`is_decoder`
    argument and :obj:`add_cross_attention` set to :obj:`True`; an :obj:`encoder_hidden_states` is then expected as an
    input to the forward pass.

    .. _`Attention is all you need`: https://arxiv.org/abs/1706.03762

    """

    _keys_to_ignore_on_load_missing = [r"position_ids"]

    # Copied from transformers.models.bert.modeling_bert.BertModel.__init__ with Bert->Roberta
    def __init__(self, config, add_pooling_layer=True):
        super().__init__(config)
        self.config = config

        self.embeddings = RobertaEmbeddings(config)
        self.encoder = RobertaEncoder(config)

        self.pooler = RobertaPooler(config) if add_pooling_layer else None

        self.init_weights()

    def get_input_embeddings(self):
        return self.embeddings.word_embeddings

    def set_input_embeddings(self, value):
        self.embeddings.word_embeddings = value

    def _prune_heads(self, heads_to_prune):
        """
        Prunes heads of the model. heads_to_prune: dict of {layer_num: list of heads to prune in this layer} See base
        class PreTrainedModel
        """
        for layer, heads in heads_to_prune.items():
            self.encoder.layer[layer].attention.prune_heads(heads)

    @add_start_docstrings_to_model_forward(ROBERTA_INPUTS_DOCSTRING.format("(batch_size, sequence_length)"))
    @add_code_sample_docstrings(
        tokenizer_class=_TOKENIZER_FOR_DOC,
        checkpoint=_CHECKPOINT_FOR_DOC,
        output_type=BaseModelOutputWithPoolingAndCrossAttentions,
        config_class=_CONFIG_FOR_DOC,
    )
    # Copied from transformers.models.bert.modeling_bert.BertModel.forward
    def forward(
        self,
        input_ids=None,
        attention_mask=None,
        token_type_ids=None,
        position_ids=None,
        head_mask=None,
        inputs_embeds=None,
        encoder_hidden_states=None,
        encoder_attention_mask=None,
        past_key_values=None,
        use_cache=None,
        output_attentions=None,
        output_hidden_states=None,
        return_dict=None,
    ):
        r"""
        encoder_hidden_states  (:obj:`torch.FloatTensor` of shape :obj:`(batch_size, sequence_length, hidden_size)`, `optional`):
            Sequence of hidden-states at the output of the last layer of the encoder. Used in the cross-attention if
            the model is configured as a decoder.
        encoder_attention_mask (:obj:`torch.FloatTensor` of shape :obj:`(batch_size, sequence_length)`, `optional`):
            Mask to avoid performing attention on the padding token indices of the encoder input. This mask is used in
            the cross-attention if the model is configured as a decoder. Mask values selected in ``[0, 1]``:

            - 1 for tokens that are **not masked**,
            - 0 for tokens that are **masked**.
        past_key_values (:obj:`tuple(tuple(torch.FloatTensor))` of length :obj:`config.n_layers` with each tuple having 4 tensors of shape :obj:`(batch_size, num_heads, sequence_length - 1, embed_size_per_head)`):
            Contains precomputed key and value hidden states of the attention blocks. Can be used to speed up decoding.

            If :obj:`past_key_values` are used, the user can optionally input only the last :obj:`decoder_input_ids`
            (those that don't have their past key value states given to this model) of shape :obj:`(batch_size, 1)`
            instead of all :obj:`decoder_input_ids` of shape :obj:`(batch_size, sequence_length)`.
        use_cache (:obj:`bool`, `optional`):
            If set to :obj:`True`, :obj:`past_key_values` key value states are returned and can be used to speed up
            decoding (see :obj:`past_key_values`).
        """
        output_attentions = output_attentions if output_attentions is not None else self.config.output_attentions
        output_hidden_states = (
            output_hidden_states if output_hidden_states is not None else self.config.output_hidden_states
        )
        return_dict = return_dict if return_dict is not None else self.config.use_return_dict

        if self.config.is_decoder:
            use_cache = use_cache if use_cache is not None else self.config.use_cache
        else:
            use_cache = False

        if input_ids is not None and inputs_embeds is not None:
            raise ValueError("You cannot specify both input_ids and inputs_embeds at the same time")
        elif input_ids is not None:
            input_shape = input_ids.size()
            batch_size, seq_length = input_shape
        elif inputs_embeds is not None:
            input_shape = inputs_embeds.size()[:-1]
            batch_size, seq_length = input_shape
        else:
            raise ValueError("You have to specify either input_ids or inputs_embeds")

        device = input_ids.device if input_ids is not None else inputs_embeds.device

        # past_key_values_length
        past_key_values_length = past_key_values[0][0].shape[2] if past_key_values is not None else 0

        if attention_mask is None:
            attention_mask = torch.ones(((batch_size, seq_length + past_key_values_length)), device=device)

        if token_type_ids is None:
            if hasattr(self.embeddings, "token_type_ids"):
                buffered_token_type_ids = self.embeddings.token_type_ids[:, :seq_length]
                buffered_token_type_ids_expanded = buffered_token_type_ids.expand(batch_size, seq_length)
                token_type_ids = buffered_token_type_ids_expanded
            else:
                token_type_ids = torch.zeros(input_shape, dtype=torch.long, device=device)

        # We can provide a self-attention mask of dimensions [batch_size, from_seq_length, to_seq_length]
        # ourselves in which case we just need to make it broadcastable to all heads.
        extended_attention_mask: torch.Tensor = self.get_extended_attention_mask(attention_mask, input_shape, device)

        # If a 2D or 3D attention mask is provided for the cross-attention
        # we need to make broadcastable to [batch_size, num_heads, seq_length, seq_length]
        if self.config.is_decoder and encoder_hidden_states is not None:
            encoder_batch_size, encoder_sequence_length, _ = encoder_hidden_states.size()
            encoder_hidden_shape = (encoder_batch_size, encoder_sequence_length)
            if encoder_attention_mask is None:
                encoder_attention_mask = torch.ones(encoder_hidden_shape, device=device)
            encoder_extended_attention_mask = self.invert_attention_mask(encoder_attention_mask)
        else:
            encoder_extended_attention_mask = None

        # Prepare head mask if needed
        # 1.0 in head_mask indicate we keep the head
        # attention_probs has shape bsz x n_heads x N x N
        # input head_mask has shape [num_heads] or [num_hidden_layers x num_heads]
        # and head_mask is converted to shape [num_hidden_layers x batch x num_heads x seq_length x seq_length]
        head_mask = self.get_head_mask(head_mask, self.config.num_hidden_layers)

        embedding_output = self.embeddings(
            input_ids=input_ids,
            position_ids=position_ids,
            token_type_ids=token_type_ids,
            inputs_embeds=inputs_embeds,
            past_key_values_length=past_key_values_length,
        )
        encoder_outputs = self.encoder(
            embedding_output,
            attention_mask=extended_attention_mask,
            head_mask=head_mask,
            encoder_hidden_states=encoder_hidden_states,
            encoder_attention_mask=encoder_extended_attention_mask,
            past_key_values=past_key_values,
            use_cache=use_cache,
            output_attentions=output_attentions,
            output_hidden_states=output_hidden_states,
            return_dict=return_dict,
        )
        sequence_output = encoder_outputs[0]
        pooled_output = self.pooler(sequence_output) if self.pooler is not None else None

        if not return_dict:
            return (sequence_output, pooled_output) + encoder_outputs[1:]

        return BaseModelOutputWithPoolingAndCrossAttentions(
            last_hidden_state=sequence_output,
            pooler_output=pooled_output,
            past_key_values=encoder_outputs.past_key_values,
            hidden_states=encoder_outputs.hidden_states,
            attentions=encoder_outputs.attentions,
            cross_attentions=encoder_outputs.cross_attentions,
        )


@add_start_docstrings(
    """RoBERTa Model with a `language modeling` head on top for CLM fine-tuning. """, ROBERTA_START_DOCSTRING
)
class RobertaForCausalLM(RobertaPreTrainedModel):
    _keys_to_ignore_on_load_missing = [r"position_ids", r"lm_head.decoder.bias"]
    _keys_to_ignore_on_load_unexpected = [r"pooler"]

    def __init__(self, config):
        super().__init__(config)

        if not config.is_decoder:
            logger.warning("If you want to use `RobertaLMHeadModel` as a standalone, add `is_decoder=True.`")

        self.roberta = RobertaModel(config, add_pooling_layer=False)
        self.lm_head = RobertaLMHead(config)

        self.init_weights()

    def get_output_embeddings(self):
        return self.lm_head.decoder

    def set_output_embeddings(self, new_embeddings):
        self.lm_head.decoder = new_embeddings

    @add_start_docstrings_to_model_forward(ROBERTA_INPUTS_DOCSTRING.format("batch_size, sequence_length"))
    @replace_return_docstrings(output_type=CausalLMOutputWithCrossAttentions, config_class=_CONFIG_FOR_DOC)
    def forward(
        self,
        input_ids=None,
        attention_mask=None,
        token_type_ids=None,
        position_ids=None,
        head_mask=None,
        inputs_embeds=None,
        encoder_hidden_states=None,
        encoder_attention_mask=None,
        labels=None,
        past_key_values=None,
        use_cache=None,
        output_attentions=None,
        output_hidden_states=None,
        return_dict=None,
    ):
        r"""
        encoder_hidden_states  (:obj:`torch.FloatTensor` of shape :obj:`(batch_size, sequence_length, hidden_size)`, `optional`):
            Sequence of hidden-states at the output of the last layer of the encoder. Used in the cross-attention if
            the model is configured as a decoder.
        encoder_attention_mask (:obj:`torch.FloatTensor` of shape :obj:`(batch_size, sequence_length)`, `optional`):
            Mask to avoid performing attention on the padding token indices of the encoder input. This mask is used in
            the cross-attention if the model is configured as a decoder. Mask values selected in ``[0, 1]``:

            - 1 for tokens that are **not masked**,
            - 0 for tokens that are **masked**.

        labels (:obj:`torch.LongTensor` of shape :obj:`(batch_size, sequence_length)`, `optional`):
            Labels for computing the left-to-right language modeling loss (next word prediction). Indices should be in
            ``[-100, 0, ..., config.vocab_size]`` (see ``input_ids`` docstring) Tokens with indices set to ``-100`` are
            ignored (masked), the loss is only computed for the tokens with labels in ``[0, ..., config.vocab_size]``
        past_key_values (:obj:`tuple(tuple(torch.FloatTensor))` of length :obj:`config.n_layers` with each tuple having 4 tensors of shape :obj:`(batch_size, num_heads, sequence_length - 1, embed_size_per_head)`):
            Contains precomputed key and value hidden states of the attention blocks. Can be used to speed up decoding.

            If :obj:`past_key_values` are used, the user can optionally input only the last :obj:`decoder_input_ids`
            (those that don't have their past key value states given to this model) of shape :obj:`(batch_size, 1)`
            instead of all :obj:`decoder_input_ids` of shape :obj:`(batch_size, sequence_length)`.
        use_cache (:obj:`bool`, `optional`):
            If set to :obj:`True`, :obj:`past_key_values` key value states are returned and can be used to speed up
            decoding (see :obj:`past_key_values`).

        Returns:

        Example::

            >>> from transformers import RobertaTokenizer, RobertaForCausalLM, RobertaConfig
            >>> import torch

            >>> tokenizer = RobertaTokenizer.from_pretrained('roberta-base')
            >>> config = RobertaConfig.from_pretrained("roberta-base")
            >>> config.is_decoder = True
            >>> model = RobertaForCausalLM.from_pretrained('roberta-base', config=config)

            >>> inputs = tokenizer("Hello, my dog is cute", return_tensors="pt")
            >>> outputs = model(**inputs)

            >>> prediction_logits = outputs.logits
        """
        return_dict = return_dict if return_dict is not None else self.config.use_return_dict
        if labels is not None:
            use_cache = False

        outputs = self.roberta(
            input_ids,
            attention_mask=attention_mask,
            token_type_ids=token_type_ids,
            position_ids=position_ids,
            head_mask=head_mask,
            inputs_embeds=inputs_embeds,
            encoder_hidden_states=encoder_hidden_states,
            encoder_attention_mask=encoder_attention_mask,
            past_key_values=past_key_values,
            use_cache=use_cache,
            output_attentions=output_attentions,
            output_hidden_states=output_hidden_states,
            return_dict=return_dict,
        )

        sequence_output = outputs[0]
        prediction_scores = self.lm_head(sequence_output)

        lm_loss = None
        if labels is not None:
            # we are doing next-token prediction; shift prediction scores and input ids by one
            shifted_prediction_scores = prediction_scores[:, :-1, :].contiguous()
            labels = labels[:, 1:].contiguous()
            loss_fct = CrossEntropyLoss()
            lm_loss = loss_fct(shifted_prediction_scores.view(-1, self.config.vocab_size), labels.view(-1))

        if not return_dict:
            output = (prediction_scores,) + outputs[2:]
            return ((lm_loss,) + output) if lm_loss is not None else output

        return CausalLMOutputWithCrossAttentions(
            loss=lm_loss,
            logits=prediction_scores,
            past_key_values=outputs.past_key_values,
            hidden_states=outputs.hidden_states,
            attentions=outputs.attentions,
            cross_attentions=outputs.cross_attentions,
        )

    def prepare_inputs_for_generation(self, input_ids, past=None, attention_mask=None, **model_kwargs):
        input_shape = input_ids.shape
        # if model is used as a decoder in encoder-decoder model, the decoder attention mask is created on the fly
        if attention_mask is None:
            attention_mask = input_ids.new_ones(input_shape)

        # cut decoder_input_ids if past is used
        if past is not None:
            input_ids = input_ids[:, -1:]

        return {"input_ids": input_ids, "attention_mask": attention_mask, "past_key_values": past}

    def _reorder_cache(self, past, beam_idx):
        reordered_past = ()
        for layer_past in past:
            reordered_past += (tuple(past_state.index_select(0, beam_idx) for past_state in layer_past),)
        return reordered_past


@add_start_docstrings("""RoBERTa Model with a `language modeling` head on top. """, ROBERTA_START_DOCSTRING)
class RobertaForMaskedLM(RobertaPreTrainedModel):
    _keys_to_ignore_on_load_missing = [r"position_ids", r"lm_head.decoder.bias"]
    _keys_to_ignore_on_load_unexpected = [r"pooler"]

    def __init__(self, config):
        super().__init__(config)

        if config.is_decoder:
            logger.warning(
                "If you want to use `RobertaForMaskedLM` make sure `config.is_decoder=False` for "
                "bi-directional self-attention."
            )

        self.roberta = RobertaModel(config, add_pooling_layer=False)
        self.lm_head = RobertaLMHead(config)

        self.init_weights()

    def get_output_embeddings(self):
        return self.lm_head.decoder

    def set_output_embeddings(self, new_embeddings):
        self.lm_head.decoder = new_embeddings

    @add_start_docstrings_to_model_forward(ROBERTA_INPUTS_DOCSTRING.format("batch_size, sequence_length"))
    @add_code_sample_docstrings(
        tokenizer_class=_TOKENIZER_FOR_DOC,
        checkpoint=_CHECKPOINT_FOR_DOC,
        output_type=MaskedLMOutput,
        config_class=_CONFIG_FOR_DOC,
        mask="<mask>",
    )
    def forward(
        self,
        input_ids=None,
        attention_mask=None,
        token_type_ids=None,
        position_ids=None,
        head_mask=None,
        inputs_embeds=None,
        encoder_hidden_states=None,
        encoder_attention_mask=None,
        labels=None,
        output_attentions=None,
        output_hidden_states=None,
        return_dict=None,
    ):
        r"""
        labels (:obj:`torch.LongTensor` of shape :obj:`(batch_size, sequence_length)`, `optional`):
            Labels for computing the masked language modeling loss. Indices should be in ``[-100, 0, ...,
            config.vocab_size]`` (see ``input_ids`` docstring) Tokens with indices set to ``-100`` are ignored
            (masked), the loss is only computed for the tokens with labels in ``[0, ..., config.vocab_size]``
        kwargs (:obj:`Dict[str, any]`, optional, defaults to `{}`):
            Used to hide legacy arguments that have been deprecated.
        """
        return_dict = return_dict if return_dict is not None else self.config.use_return_dict

        outputs = self.roberta(
            input_ids,
            attention_mask=attention_mask,
            token_type_ids=token_type_ids,
            position_ids=position_ids,
            head_mask=head_mask,
            inputs_embeds=inputs_embeds,
            encoder_hidden_states=encoder_hidden_states,
            encoder_attention_mask=encoder_attention_mask,
            output_attentions=output_attentions,
            output_hidden_states=output_hidden_states,
            return_dict=return_dict,
        )
        sequence_output = outputs[0]
        prediction_scores = self.lm_head(sequence_output)

        masked_lm_loss = None
        if labels is not None:
            loss_fct = CrossEntropyLoss()
            masked_lm_loss = loss_fct(prediction_scores.view(-1, self.config.vocab_size), labels.view(-1))

        if not return_dict:
            output = (prediction_scores,) + outputs[2:]
            return ((masked_lm_loss,) + output) if masked_lm_loss is not None else output

        return MaskedLMOutput(
            loss=masked_lm_loss,
            logits=prediction_scores,
            hidden_states=outputs.hidden_states,
            attentions=outputs.attentions,
        )


class RobertaLMHead(nn.Module):
    """Roberta Head for masked language modeling."""

    def __init__(self, config):
        super().__init__()
        self.dense = nn.Linear(config.hidden_size, config.hidden_size)
        self.layer_norm = nn.LayerNorm(config.hidden_size, eps=config.layer_norm_eps)

        self.decoder = nn.Linear(config.hidden_size, config.vocab_size, bias=False)
        self.bias = nn.Parameter(torch.zeros(config.vocab_size))

        # Need a link between the two variables so that the bias is correctly resized with `resize_token_embeddings`
        self.decoder.bias = self.bias

    def forward(self, features, **kwargs):
        x = self.dense(features)
        x = gelu(x)
        x = self.layer_norm(x)

        # project back to size of vocabulary with bias
        x = self.decoder(x)

        return x


@add_start_docstrings(
    """
    RoBERTa Model transformer with a sequence classification/regression head on top (a linear layer on top of the
    pooled output) e.g. for GLUE tasks.
    """,
    ROBERTA_START_DOCSTRING,
)
class RobertaForSequenceClassification(RobertaPreTrainedModel):
    _keys_to_ignore_on_load_missing = [r"position_ids"]

    def __init__(self, config):
        super().__init__(config)
        self.num_labels = config.num_labels
        self.config = config

        self.roberta = RobertaModel(config, add_pooling_layer=False)
        self.classifier = RobertaClassificationHead(config)

        self.init_weights()

    @add_start_docstrings_to_model_forward(ROBERTA_INPUTS_DOCSTRING.format("batch_size, sequence_length"))
    @add_code_sample_docstrings(
        tokenizer_class=_TOKENIZER_FOR_DOC,
        checkpoint=_CHECKPOINT_FOR_DOC,
        output_type=SequenceClassifierOutput,
        config_class=_CONFIG_FOR_DOC,
    )
    def forward(
        self,
        input_ids=None,
        attention_mask=None,
        token_type_ids=None,
        position_ids=None,
        head_mask=None,
        inputs_embeds=None,
        labels=None,
        output_attentions=None,
        output_hidden_states=None,
        return_dict=None,
    ):
        r"""
        labels (:obj:`torch.LongTensor` of shape :obj:`(batch_size,)`, `optional`):
            Labels for computing the sequence classification/regression loss. Indices should be in :obj:`[0, ...,
            config.num_labels - 1]`. If :obj:`config.num_labels == 1` a regression loss is computed (Mean-Square loss),
            If :obj:`config.num_labels > 1` a classification loss is computed (Cross-Entropy).
        """
        return_dict = return_dict if return_dict is not None else self.config.use_return_dict

        outputs = self.roberta(
            input_ids,
            attention_mask=attention_mask,
            token_type_ids=token_type_ids,
            position_ids=position_ids,
            head_mask=head_mask,
            inputs_embeds=inputs_embeds,
            output_attentions=output_attentions,
            output_hidden_states=output_hidden_states,
            return_dict=return_dict,
        )
        sequence_output = outputs[0]
        logits = self.classifier(sequence_output)

        loss = None
        if labels is not None:
            if self.config.problem_type is None:
                if self.num_labels == 1:
                    self.config.problem_type = "regression"
                elif self.num_labels > 1 and (labels.dtype == torch.long or labels.dtype == torch.int):
                    self.config.problem_type = "single_label_classification"
                else:
                    self.config.problem_type = "multi_label_classification"

            if self.config.problem_type == "regression":
                loss_fct = MSELoss()
                if self.num_labels == 1:
                    loss = loss_fct(logits.squeeze(), labels.squeeze())
                else:
                    loss = loss_fct(logits, labels)
            elif self.config.problem_type == "single_label_classification":
                loss_fct = CrossEntropyLoss()
                loss = loss_fct(logits.view(-1, self.num_labels), labels.view(-1))
            elif self.config.problem_type == "multi_label_classification":
                loss_fct = BCEWithLogitsLoss()
                loss = loss_fct(logits, labels)

        if not return_dict:
            output = (logits,) + outputs[2:]
            return ((loss,) + output) if loss is not None else output

        return SequenceClassifierOutput(
            loss=loss,
            logits=logits,
            hidden_states=outputs.hidden_states,
            attentions=outputs.attentions,
        )


@add_start_docstrings(
    """
    Roberta Model with a multiple choice classification head on top (a linear layer on top of the pooled output and a
    softmax) e.g. for RocStories/SWAG tasks.
    """,
    ROBERTA_START_DOCSTRING,
)
class RobertaForMultipleChoice(RobertaPreTrainedModel):
    _keys_to_ignore_on_load_missing = [r"position_ids"]

    def __init__(self, config):
        super().__init__(config)

        self.roberta = RobertaModel(config)
        self.dropout = nn.Dropout(config.hidden_dropout_prob)
        self.classifier = nn.Linear(config.hidden_size, 1)

        self.init_weights()

    @add_start_docstrings_to_model_forward(ROBERTA_INPUTS_DOCSTRING.format("batch_size, num_choices, sequence_length"))
    @add_code_sample_docstrings(
        tokenizer_class=_TOKENIZER_FOR_DOC,
        checkpoint=_CHECKPOINT_FOR_DOC,
        output_type=MultipleChoiceModelOutput,
        config_class=_CONFIG_FOR_DOC,
    )
    def forward(
        self,
        input_ids=None,
        token_type_ids=None,
        attention_mask=None,
        labels=None,
        position_ids=None,
        head_mask=None,
        inputs_embeds=None,
        output_attentions=None,
        output_hidden_states=None,
        return_dict=None,
    ):
        r"""
        labels (:obj:`torch.LongTensor` of shape :obj:`(batch_size,)`, `optional`):
            Labels for computing the multiple choice classification loss. Indices should be in ``[0, ...,
            num_choices-1]`` where :obj:`num_choices` is the size of the second dimension of the input tensors. (See
            :obj:`input_ids` above)
        """
        return_dict = return_dict if return_dict is not None else self.config.use_return_dict
        num_choices = input_ids.shape[1] if input_ids is not None else inputs_embeds.shape[1]

        flat_input_ids = input_ids.view(-1, input_ids.size(-1)) if input_ids is not None else None
        flat_position_ids = position_ids.view(-1, position_ids.size(-1)) if position_ids is not None else None
        flat_token_type_ids = token_type_ids.view(-1, token_type_ids.size(-1)) if token_type_ids is not None else None
        flat_attention_mask = attention_mask.view(-1, attention_mask.size(-1)) if attention_mask is not None else None
        flat_inputs_embeds = (
            inputs_embeds.view(-1, inputs_embeds.size(-2), inputs_embeds.size(-1))
            if inputs_embeds is not None
            else None
        )

        outputs = self.roberta(
            flat_input_ids,
            position_ids=flat_position_ids,
            token_type_ids=flat_token_type_ids,
            attention_mask=flat_attention_mask,
            head_mask=head_mask,
            inputs_embeds=flat_inputs_embeds,
            output_attentions=output_attentions,
            output_hidden_states=output_hidden_states,
            return_dict=return_dict,
        )
        pooled_output = outputs[1]

        pooled_output = self.dropout(pooled_output)
        logits = self.classifier(pooled_output)
        reshaped_logits = logits.view(-1, num_choices)

        loss = None
        if labels is not None:
            loss_fct = CrossEntropyLoss()
            loss = loss_fct(reshaped_logits, labels)

        if not return_dict:
            output = (reshaped_logits,) + outputs[2:]
            return ((loss,) + output) if loss is not None else output

        return MultipleChoiceModelOutput(
            loss=loss,
            logits=reshaped_logits,
            hidden_states=outputs.hidden_states,
            attentions=outputs.attentions,
        )


@add_start_docstrings(
    """
    Roberta Model with a token classification head on top (a linear layer on top of the hidden-states output) e.g. for
    Named-Entity-Recognition (NER) tasks.
    """,
    ROBERTA_START_DOCSTRING,
)
class RobertaForTokenClassification(RobertaPreTrainedModel):
    _keys_to_ignore_on_load_unexpected = [r"pooler"]
    _keys_to_ignore_on_load_missing = [r"position_ids"]

    def __init__(self, config):
        super().__init__(config)
        self.num_labels = config.num_labels

        self.roberta = RobertaModel(config, add_pooling_layer=False)
        self.dropout = nn.Dropout(config.hidden_dropout_prob)
        self.classifier = nn.Linear(config.hidden_size, config.num_labels)

        self.init_weights()

    @add_start_docstrings_to_model_forward(ROBERTA_INPUTS_DOCSTRING.format("batch_size, sequence_length"))
    @add_code_sample_docstrings(
        tokenizer_class=_TOKENIZER_FOR_DOC,
        checkpoint=_CHECKPOINT_FOR_DOC,
        output_type=TokenClassifierOutput,
        config_class=_CONFIG_FOR_DOC,
    )
    def forward(
        self,
        input_ids=None,
        attention_mask=None,
        token_type_ids=None,
        position_ids=None,
        head_mask=None,
        inputs_embeds=None,
        labels=None,
        output_attentions=None,
        output_hidden_states=None,
        return_dict=None,
    ):
        r"""
        labels (:obj:`torch.LongTensor` of shape :obj:`(batch_size, sequence_length)`, `optional`):
            Labels for computing the token classification loss. Indices should be in ``[0, ..., config.num_labels -
            1]``.
        """
        return_dict = return_dict if return_dict is not None else self.config.use_return_dict

        outputs = self.roberta(
            input_ids,
            attention_mask=attention_mask,
            token_type_ids=token_type_ids,
            position_ids=position_ids,
            head_mask=head_mask,
            inputs_embeds=inputs_embeds,
            output_attentions=output_attentions,
            output_hidden_states=output_hidden_states,
            return_dict=return_dict,
        )

        sequence_output = outputs[0]

        sequence_output = self.dropout(sequence_output)
        logits = self.classifier(sequence_output)

        loss = None
        if labels is not None:
            loss_fct = CrossEntropyLoss()
            # Only keep active parts of the loss
            if attention_mask is not None:
                active_loss = attention_mask.view(-1) == 1
                active_logits = logits.view(-1, self.num_labels)
                active_labels = torch.where(
                    active_loss, labels.view(-1), torch.tensor(loss_fct.ignore_index).type_as(labels)
                )
                loss = loss_fct(active_logits, active_labels)
            else:
                loss = loss_fct(logits.view(-1, self.num_labels), labels.view(-1))

        if not return_dict:
            output = (logits,) + outputs[2:]
            return ((loss,) + output) if loss is not None else output

        return TokenClassifierOutput(
            loss=loss,
            logits=logits,
            hidden_states=outputs.hidden_states,
            attentions=outputs.attentions,
        )


class RobertaClassificationHead(nn.Module):
    """Head for sentence-level classification tasks."""

    def __init__(self, config):
        super().__init__()
        self.dense = nn.Linear(config.hidden_size, config.hidden_size)
        self.dropout = nn.Dropout(config.hidden_dropout_prob)
        self.out_proj = nn.Linear(config.hidden_size, config.num_labels)

    def forward(self, features, **kwargs):
        x = features[:, 0, :]  # take <s> token (equiv. to [CLS])
        x = self.dropout(x)
        x = self.dense(x)
        x = torch.tanh(x)
        x = self.dropout(x)
        x = self.out_proj(x)
        return x


@add_start_docstrings(
    """
    Roberta Model with a span classification head on top for extractive question-answering tasks like SQuAD (a linear
    layers on top of the hidden-states output to compute `span start logits` and `span end logits`).
    """,
    ROBERTA_START_DOCSTRING,
)
class RobertaForQuestionAnswering(RobertaPreTrainedModel):
    _keys_to_ignore_on_load_unexpected = [r"pooler"]
    _keys_to_ignore_on_load_missing = [r"position_ids"]

    def __init__(self, config):
        super().__init__(config)
        self.num_labels = config.num_labels

        self.roberta = RobertaModel(config, add_pooling_layer=False)
        self.qa_outputs = nn.Linear(config.hidden_size, config.num_labels)

        self.init_weights()

    @add_start_docstrings_to_model_forward(ROBERTA_INPUTS_DOCSTRING.format("batch_size, sequence_length"))
    @add_code_sample_docstrings(
        tokenizer_class=_TOKENIZER_FOR_DOC,
        checkpoint=_CHECKPOINT_FOR_DOC,
        output_type=QuestionAnsweringModelOutput,
        config_class=_CONFIG_FOR_DOC,
    )
    def forward(
        self,
        input_ids=None,
        attention_mask=None,
        token_type_ids=None,
        position_ids=None,
        head_mask=None,
        inputs_embeds=None,
        start_positions=None,
        end_positions=None,
        output_attentions=None,
        output_hidden_states=None,
        return_dict=None,
    ):
        r"""
        start_positions (:obj:`torch.LongTensor` of shape :obj:`(batch_size,)`, `optional`):
            Labels for position (index) of the start of the labelled span for computing the token classification loss.
            Positions are clamped to the length of the sequence (:obj:`sequence_length`). Position outside of the
            sequence are not taken into account for computing the loss.
        end_positions (:obj:`torch.LongTensor` of shape :obj:`(batch_size,)`, `optional`):
            Labels for position (index) of the end of the labelled span for computing the token classification loss.
            Positions are clamped to the length of the sequence (:obj:`sequence_length`). Position outside of the
            sequence are not taken into account for computing the loss.
        """
        return_dict = return_dict if return_dict is not None else self.config.use_return_dict

        outputs = self.roberta(
            input_ids,
            attention_mask=attention_mask,
            token_type_ids=token_type_ids,
            position_ids=position_ids,
            head_mask=head_mask,
            inputs_embeds=inputs_embeds,
            output_attentions=output_attentions,
            output_hidden_states=output_hidden_states,
            return_dict=return_dict,
        )

        sequence_output = outputs[0]

        logits = self.qa_outputs(sequence_output)
        start_logits, end_logits = logits.split(1, dim=-1)
        start_logits = start_logits.squeeze(-1).contiguous()
        end_logits = end_logits.squeeze(-1).contiguous()

        total_loss = None
        if start_positions is not None and end_positions is not None:
            # If we are on multi-GPU, split add a dimension
            if len(start_positions.size()) > 1:
                start_positions = start_positions.squeeze(-1)
            if len(end_positions.size()) > 1:
                end_positions = end_positions.squeeze(-1)
            # sometimes the start/end positions are outside our model inputs, we ignore these terms
            ignored_index = start_logits.size(1)
            start_positions = start_positions.clamp(0, ignored_index)
            end_positions = end_positions.clamp(0, ignored_index)

            loss_fct = CrossEntropyLoss(ignore_index=ignored_index)
            start_loss = loss_fct(start_logits, start_positions)
            end_loss = loss_fct(end_logits, end_positions)
            total_loss = (start_loss + end_loss) / 2

        if not return_dict:
            output = (start_logits, end_logits) + outputs[2:]
            return ((total_loss,) + output) if total_loss is not None else output

        return QuestionAnsweringModelOutput(
            loss=total_loss,
            start_logits=start_logits,
            end_logits=end_logits,
            hidden_states=outputs.hidden_states,
            attentions=outputs.attentions,
        )


def create_position_ids_from_input_ids(input_ids, padding_idx, past_key_values_length=0):
    """
    Replace non-padding symbols with their position numbers. Position numbers begin at padding_idx+1. Padding symbols
    are ignored. This is modified from fairseq's `utils.make_positions`.

    Args:
        x: torch.Tensor x:

    Returns: torch.Tensor
    """
    # The series of casts and type-conversions here are carefully balanced to both work with ONNX export and XLA.
    mask = input_ids.ne(padding_idx).int()
    incremental_indices = (torch.cumsum(mask, dim=1).type_as(mask) + past_key_values_length) * mask
    return incremental_indices.long() + padding_idx<|MERGE_RESOLUTION|>--- conflicted
+++ resolved
@@ -19,11 +19,8 @@
 
 import torch
 import torch.utils.checkpoint
-<<<<<<< HEAD
 from packaging import version
-=======
 from torch import nn
->>>>>>> 04028317
 from torch.nn import BCEWithLogitsLoss, CrossEntropyLoss, MSELoss
 
 from ...activations import ACT2FN, gelu
