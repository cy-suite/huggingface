--- conflicted
+++ resolved
@@ -2045,16 +2045,11 @@
         return SampleTSPredictionOutput(
             sequences=concat_future_samples.reshape(
                 (-1, num_parallel_samples, self.config.prediction_length) + self.target_shape,
-<<<<<<< HEAD
-            )
-        )
-
-
-__all__ = ["InformerForPrediction", "InformerModel", "InformerPreTrainedModel"]
-=======
             ),
             params=concat_future_params,
             distribution=self.config.distribution_output,
             scaling_params=scaling_params,
         )
->>>>>>> 2dae41a7
+
+
+__all__ = ["InformerForPrediction", "InformerModel", "InformerPreTrainedModel"]