--- conflicted
+++ resolved
@@ -55,12 +55,7 @@
 logger = logging.get_logger(__name__)
 
 if is_flash_attn_2_available():
-<<<<<<< HEAD
-    from flash_attn import flash_attn_func, flash_attn_varlen_func
-    from flash_attn.bert_padding import index_first_axis, pad_input, unpad_input
-=======
     from ...modeling_flash_attention_utils import _flash_attention_forward
->>>>>>> 18fc090d
 
 if is_mamba_ssm_greater_or_equal_2_0_4():
     from mamba_ssm.ops.triton.selective_state_update import selective_state_update
