--- conflicted
+++ resolved
@@ -17,63 +17,11 @@
 from ...utils.import_utils import define_import_structure
 
 
-<<<<<<< HEAD
-_import_structure = {
-    "configuration_video_llava": ["VideoLlavaConfig"],
-    "processing_video_llava": ["VideoLlavaProcessor"],
-}
-
-try:
-    if not is_vision_available():
-        raise OptionalDependencyNotAvailable()
-except OptionalDependencyNotAvailable:
-    pass
-else:
-    _import_structure["video_processing_video_llava"] = ["VideoLlavaImageProcessor", "VideoLlavaVideoProcessor"]
-
-try:
-    if not is_torch_available():
-        raise OptionalDependencyNotAvailable()
-except OptionalDependencyNotAvailable:
-    pass
-else:
-    _import_structure["modeling_video_llava"] = [
-        "VideoLlavaPreTrainedModel",
-        "VideoLlavaForConditionalGeneration",
-    ]
-
-if TYPE_CHECKING:
-    from .configuration_video_llava import (
-        VideoLlavaConfig,
-    )
-    from .processing_video_llava import VideoLlavaProcessor
-
-    try:
-        if not is_vision_available():
-            raise OptionalDependencyNotAvailable()
-    except OptionalDependencyNotAvailable:
-        pass
-    else:
-        from .video_processing_video_llava import VideoLlavaImageProcessor, VideoLlavaVideoProcessor
-
-    try:
-        if not is_torch_available():
-            raise OptionalDependencyNotAvailable()
-    except OptionalDependencyNotAvailable:
-        pass
-    else:
-        from .modeling_video_llava import (
-            VideoLlavaForConditionalGeneration,
-            VideoLlavaPreTrainedModel,
-        )
-
-=======
 if TYPE_CHECKING:
     from .configuration_video_llava import *
     from .image_processing_video_llava import *
     from .modeling_video_llava import *
     from .processing_video_llava import *
->>>>>>> 72d1a4cd
 else:
     import sys
 
