# coding=utf-8
# Copyright 2025 The Qwen Team and The HuggingFace Inc. team. All rights reserved.
#
# This code is based on EleutherAI's GPT-NeoX library and the GPT-NeoX
# and OPT implementations in this library. It has been modified from its
# original forms to accommodate minor architectural differences compared
# to GPT-NeoX and OPT used by the Meta AI team that trained the model.
#
# Licensed under the Apache License, Version 2.0 (the "License");
# you may not use this file except in compliance with the License.
# You may obtain a copy of the License at
#
#     http://www.apache.org/licenses/LICENSE-2.0
#
# Unless required by applicable law or agreed to in writing, software
# distributed under the License is distributed on an "AS IS" BASIS,
# WITHOUT WARRANTIES OR CONDITIONS OF ANY KIND, either express or implied.
# See the License for the specific language governing permissions and
# limitations under the License.
"""PyTorch Qwen2.5-VL model."""

from dataclasses import dataclass
from typing import List, Optional, Tuple, Union

import torch
import torch.nn as nn
import torch.nn.functional as F
import torch.utils.checkpoint
from torch.nn import CrossEntropyLoss

from transformers.models.qwen2_vl.configuration_qwen2_vl import Qwen2VLConfig
from transformers.models.qwen2_vl.modeling_qwen2_vl import (
    PatchEmbed,
    PatchMerger,
    Qwen2RMSNorm,
    Qwen2VLCausalLMOutputWithPast,
    Qwen2VLForConditionalGeneration,
    Qwen2VLModel,
    Qwen2VLModelOutputWithPast,
    Qwen2VLPreTrainedModel,
    VisionAttention,
    VisionRotaryEmbedding,
    VisionSdpaAttention,
)
from transformers.models.qwen2_vl.processing_qwen2_vl import Qwen2VLImagesKwargs, Qwen2VLProcessor

from ...activations import ACT2FN
from ...configuration_utils import PretrainedConfig
from ...feature_extraction_utils import BatchFeature
from ...image_utils import ImageInput, VideoInput
from ...modeling_flash_attention_utils import is_flash_attn_available
from ...processing_utils import ProcessingKwargs, Unpack, VideosKwargs
from ...tokenization_utils_base import PreTokenizedInput, TextInput
<<<<<<< HEAD
from ...utils import (
    is_flash_attn_2_available,
    logging,
)
=======
from ...utils import logging
>>>>>>> 88056004


if is_flash_attn_available():
    from ...modeling_flash_attention_utils import apply_rotary_emb, flash_attn_varlen_func


logger = logging.get_logger(__name__)

_CONFIG_FOR_DOC = "Qwen2_5_VLConfig"


def apply_rotary_pos_emb_flashatt(
    q: torch.Tensor, k: torch.Tensor, cos: torch.Tensor, sin: torch.Tensor
) -> Tuple[torch.Tensor, torch.Tensor]:
    cos = cos.chunk(2, dim=-1)[0].contiguous()
    sin = sin.chunk(2, dim=-1)[0].contiguous()
    q_embed = apply_rotary_emb(q.float(), cos.float(), sin.float()).type_as(q)
    k_embed = apply_rotary_emb(k.float(), cos.float(), sin.float()).type_as(k)
    return q_embed, k_embed


class Qwen2_5_VLVisionConfig(PretrainedConfig):
    model_type = "qwen2_5_vl"
    base_config_key = "vision_config"

    def __init__(
        self,
        depth=32,
        hidden_size=3584,
        hidden_act="silu",
        intermediate_size=3420,
        num_heads=16,
        in_channels=3,
        patch_size=14,
        spatial_merge_size=2,
        temporal_patch_size=2,
        tokens_per_second=4,
        window_size=112,
        out_hidden_size=3584,
        fullatt_block_indexes=[7, 15, 23, 31],
        **kwargs,
    ):
        super().__init__(**kwargs)

        self.depth = depth
        self.hidden_size = hidden_size
        self.hidden_act = hidden_act
        self.intermediate_size = intermediate_size
        self.num_heads = num_heads
        self.in_channels = in_channels
        self.patch_size = patch_size
        self.spatial_merge_size = spatial_merge_size
        self.temporal_patch_size = temporal_patch_size
        self.tokens_per_second = tokens_per_second
        self.window_size = window_size
        self.fullatt_block_indexes = fullatt_block_indexes
        self.out_hidden_size = out_hidden_size


class Qwen2_5_VLConfig(Qwen2VLConfig):
    model_type = "qwen2_5_vl"
    sub_configs = {"vision_config": Qwen2_5_VLVisionConfig}


class Qwen2_5_VLMLP(nn.Module):
    def __init__(self, config, bias: bool = False):
        super().__init__()
        self.hidden_size = config.hidden_size
        self.intermediate_size = config.intermediate_size
        self.gate_proj = nn.Linear(self.hidden_size, self.intermediate_size, bias=bias)
        self.up_proj = nn.Linear(self.hidden_size, self.intermediate_size, bias=bias)
        self.down_proj = nn.Linear(self.intermediate_size, self.hidden_size, bias=bias)
        self.act_fn = ACT2FN[config.hidden_act]

    def forward(self, hidden_state):
        return self.down_proj(self.act_fn(self.gate_proj(hidden_state)) * self.up_proj(hidden_state))


class Qwen2_5_VisionPatchEmbed(PatchEmbed):
    pass


class Qwen2_5_VisionRotaryEmbedding(VisionRotaryEmbedding):
    pass


class Qwen2_5_VLPatchMerger(PatchMerger):
    def __init__(self, dim: int, context_dim: int, spatial_merge_size: int = 2) -> None:
        super().__init__(dim, context_dim, spatial_merge_size)
        self.ln_q = Qwen2RMSNorm(context_dim, eps=1e-6)


class Qwen2_5_VLVisionFlashAttention2(nn.Module):
    def __init__(self, dim: int, num_heads: int = 16) -> None:
        super().__init__()
        self.num_heads = num_heads
        self.qkv = nn.Linear(dim, dim * 3, bias=True)
        self.proj = nn.Linear(dim, dim)

    def forward(
        self,
        hidden_states: torch.Tensor,
        cu_seqlens: torch.Tensor,
        rotary_pos_emb: Optional[torch.Tensor] = None,
        position_embeddings: Optional[Tuple[torch.Tensor, torch.Tensor]] = None,
    ) -> torch.Tensor:
        seq_length = hidden_states.shape[0]
        q, k, v = self.qkv(hidden_states).reshape(seq_length, 3, self.num_heads, -1).permute(1, 0, 2, 3).unbind(0)
        if position_embeddings is None:
            logger.warning_once(
                "The attention layers in this model are transitioning from computing the RoPE embeddings internally "
                "through `rotary_pos_emb` (2D tensor of RoPE theta values), to using externally computed "
                "`position_embeddings` (Tuple of tensors, containing cos and sin). In v4.54 `rotary_pos_emb` will be "
                "removed and `position_embeddings` will be mandatory."
            )
            emb = torch.cat((rotary_pos_emb, rotary_pos_emb), dim=-1)
            cos = emb.cos()
            sin = emb.sin()
        else:
            cos, sin = position_embeddings
        q, k = apply_rotary_pos_emb_flashatt(q.unsqueeze(0), k.unsqueeze(0), cos, sin)
        q = q.squeeze(0)
        k = k.squeeze(0)

        max_seqlen = (cu_seqlens[1:] - cu_seqlens[:-1]).max().item()
        attn_output = flash_attn_varlen_func(q, k, v, cu_seqlens, cu_seqlens, max_seqlen, max_seqlen).reshape(
            seq_length, -1
        )
        attn_output = self.proj(attn_output)
        return attn_output


class Qwen2_5_VLVisionAttention(VisionAttention):
    pass


class Qwen2_5_VLVisionSdpaAttention(VisionSdpaAttention):
    pass


QWEN2_5_VL_VISION_ATTENTION_CLASSES = {
    "eager": Qwen2_5_VLVisionAttention,
    "flash_attention_2": Qwen2_5_VLVisionFlashAttention2,
    "sdpa": Qwen2_5_VLVisionSdpaAttention,
}


class Qwen2_5_VLVisionBlock(nn.Module):
    def __init__(self, config, attn_implementation: str = "sdpa") -> None:
        super().__init__()
        self.norm1 = Qwen2RMSNorm(config.hidden_size, eps=1e-6)
        self.norm2 = Qwen2RMSNorm(config.hidden_size, eps=1e-6)
        self.attn = QWEN2_5_VL_VISION_ATTENTION_CLASSES[attn_implementation](
            config.hidden_size, num_heads=config.num_heads
        )
        self.mlp = Qwen2_5_VLMLP(config, bias=True)

    def forward(
        self,
        hidden_states: torch.Tensor,
        cu_seqlens: torch.Tensor,
        rotary_pos_emb: Optional[torch.Tensor] = None,
        position_embeddings: Optional[Tuple[torch.Tensor, torch.Tensor]] = None,
    ) -> torch.Tensor:
        hidden_states = hidden_states + self.attn(
            self.norm1(hidden_states),
            cu_seqlens=cu_seqlens,
            rotary_pos_emb=rotary_pos_emb,
            position_embeddings=position_embeddings,
        )
        hidden_states = hidden_states + self.mlp(self.norm2(hidden_states))
        return hidden_states


class Qwen2_5_VLPreTrainedModel(Qwen2VLPreTrainedModel):
    pass


class Qwen2_5_VisionTransformerPretrainedModel(Qwen2_5_VLPreTrainedModel):
    config_class = Qwen2_5_VLVisionConfig
    _no_split_modules = ["Qwen2_5_VLVisionBlock"]

    def __init__(self, config, *inputs, **kwargs) -> None:
        super().__init__(config, *inputs, **kwargs)
        self.spatial_merge_size = config.spatial_merge_size
        self.patch_size = config.patch_size
        self.fullatt_block_indexes = config.fullatt_block_indexes
        self.window_size = config.window_size
        self.spatial_merge_unit = self.spatial_merge_size * self.spatial_merge_size

        self.patch_embed = Qwen2_5_VisionPatchEmbed(
            patch_size=config.patch_size,
            temporal_patch_size=config.temporal_patch_size,
            in_channels=config.in_channels,
            embed_dim=config.hidden_size,
        )

        head_dim = config.hidden_size // config.num_heads
        self.rotary_pos_emb = Qwen2_5_VisionRotaryEmbedding(head_dim // 2)

        self.blocks = nn.ModuleList(
            [Qwen2_5_VLVisionBlock(config, config._attn_implementation) for _ in range(config.depth)]
        )
        self.merger = Qwen2_5_VLPatchMerger(
            dim=config.out_hidden_size,
            context_dim=config.hidden_size,
            spatial_merge_size=config.spatial_merge_size,
        )
        self.gradient_checkpointing = False

    def rot_pos_emb(self, grid_thw):
        pos_ids = []
        for t, h, w in grid_thw:
            hpos_ids = torch.arange(h).unsqueeze(1).expand(-1, w)
            hpos_ids = hpos_ids.reshape(
                h // self.spatial_merge_size,
                self.spatial_merge_size,
                w // self.spatial_merge_size,
                self.spatial_merge_size,
            )
            hpos_ids = hpos_ids.permute(0, 2, 1, 3)
            hpos_ids = hpos_ids.flatten()

            wpos_ids = torch.arange(w).unsqueeze(0).expand(h, -1)
            wpos_ids = wpos_ids.reshape(
                h // self.spatial_merge_size,
                self.spatial_merge_size,
                w // self.spatial_merge_size,
                self.spatial_merge_size,
            )
            wpos_ids = wpos_ids.permute(0, 2, 1, 3)
            wpos_ids = wpos_ids.flatten()
            pos_ids.append(torch.stack([hpos_ids, wpos_ids], dim=-1).repeat(t, 1))
        pos_ids = torch.cat(pos_ids, dim=0)
        max_grid_size = grid_thw[:, 1:].max()
        rotary_pos_emb_full = self.rotary_pos_emb(max_grid_size)
        rotary_pos_emb = rotary_pos_emb_full[pos_ids].flatten(1)
        return rotary_pos_emb

    def get_window_index(self, grid_thw):
        window_index: list = []
        cu_window_seqlens: list = [0]
        window_index_id = 0
        vit_merger_window_size = self.window_size // self.spatial_merge_size // self.patch_size

        for grid_t, grid_h, grid_w in grid_thw:
            llm_grid_h, llm_grid_w = (
                grid_h // self.spatial_merge_size,
                grid_w // self.spatial_merge_size,
            )
            index = torch.arange(grid_t * llm_grid_h * llm_grid_w).reshape(grid_t, llm_grid_h, llm_grid_w)
            pad_h = vit_merger_window_size - llm_grid_h % vit_merger_window_size
            pad_w = vit_merger_window_size - llm_grid_w % vit_merger_window_size
            num_windows_h = (llm_grid_h + pad_h) // vit_merger_window_size
            num_windows_w = (llm_grid_w + pad_w) // vit_merger_window_size
            index_padded = F.pad(index, (0, pad_w, 0, pad_h), "constant", -100)
            index_padded = index_padded.reshape(
                grid_t,
                num_windows_h,
                vit_merger_window_size,
                num_windows_w,
                vit_merger_window_size,
            )
            index_padded = index_padded.permute(0, 1, 3, 2, 4).reshape(
                grid_t,
                num_windows_h * num_windows_w,
                vit_merger_window_size,
                vit_merger_window_size,
            )
            seqlens = (index_padded != -100).sum([2, 3]).reshape(-1)
            index_padded = index_padded.reshape(-1)
            index_new = index_padded[index_padded != -100]
            window_index.append(index_new + window_index_id)
            cu_seqlens_tmp = seqlens.cumsum(0) * self.spatial_merge_unit + cu_window_seqlens[-1]
            cu_window_seqlens.extend(cu_seqlens_tmp.tolist())
            window_index_id += (grid_t * llm_grid_h * llm_grid_w).item()
        window_index = torch.cat(window_index, dim=0)

        return window_index, cu_window_seqlens

    def forward(self, hidden_states: torch.Tensor, grid_thw: torch.Tensor) -> torch.Tensor:
        """
        Args:
            hidden_states (`torch.Tensor` of shape `(seq_len, hidden_size)`):
                The final hidden states of the model.
            grid_thw (`torch.Tensor` of shape `(num_images_or_videos, 3)`):
                The temporal, height and width of feature shape of each image in LLM.

        Returns:
            `torch.Tensor`: hidden_states.
        """
        hidden_states = self.patch_embed(hidden_states)
        rotary_pos_emb = self.rot_pos_emb(grid_thw)
        window_index, cu_window_seqlens = self.get_window_index(grid_thw)
        cu_window_seqlens = torch.tensor(
            cu_window_seqlens,
            device=hidden_states.device,
            dtype=grid_thw.dtype if torch.jit.is_tracing() else torch.int32,
        )
        cu_window_seqlens = torch.unique_consecutive(cu_window_seqlens)

        seq_len, _ = hidden_states.size()
        hidden_states = hidden_states.reshape(seq_len // self.spatial_merge_unit, self.spatial_merge_unit, -1)
        hidden_states = hidden_states[window_index, :, :]
        hidden_states = hidden_states.reshape(seq_len, -1)
        rotary_pos_emb = rotary_pos_emb.reshape(seq_len // self.spatial_merge_unit, self.spatial_merge_unit, -1)
        rotary_pos_emb = rotary_pos_emb[window_index, :, :]
        rotary_pos_emb = rotary_pos_emb.reshape(seq_len, -1)
        emb = torch.cat((rotary_pos_emb, rotary_pos_emb), dim=-1)
        position_embeddings = (emb.cos(), emb.sin())

        cu_seqlens = torch.repeat_interleave(grid_thw[:, 1] * grid_thw[:, 2], grid_thw[:, 0]).cumsum(
            dim=0,
            # Select dtype based on the following factors:
            #  - FA2 requires that cu_seqlens_q must have dtype int32
            #  - torch.onnx.export requires that cu_seqlens_q must have same dtype as grid_thw
            # See https://github.com/huggingface/transformers/pull/34852 for more information
            dtype=grid_thw.dtype if torch.jit.is_tracing() else torch.int32,
        )
        cu_seqlens = F.pad(cu_seqlens, (1, 0), value=0)

        for layer_num, blk in enumerate(self.blocks):
            if layer_num in self.fullatt_block_indexes:
                cu_seqlens_now = cu_seqlens
            else:
                cu_seqlens_now = cu_window_seqlens
            if self.gradient_checkpointing and self.training:
                hidden_states = self._gradient_checkpointing_func(
                    blk.__call__, hidden_states, cu_seqlens_now, None, position_embeddings
                )
            else:
                hidden_states = blk(hidden_states, cu_seqlens=cu_seqlens_now, position_embeddings=position_embeddings)

        hidden_states = self.merger(hidden_states)
        reverse_indices = torch.argsort(window_index)
        hidden_states = hidden_states[reverse_indices, :]

        return hidden_states


@dataclass
class Qwen2_5_VLModelOutputWithPast(Qwen2VLModelOutputWithPast):
    pass


class Qwen2_5_VLModel(Qwen2VLModel):
    config_class = Qwen2_5_VLConfig
    _no_split_modules = ["Qwen2_5_VLDecoderLayer", "Qwen2_5_VLVisionBlock"]

    def __init__(self, config):
        super().__init__(config)
        self.visual = Qwen2_5_VisionTransformerPretrainedModel._from_config(config.vision_config)

    def get_rope_index(
        self,
        input_ids: Optional[torch.LongTensor] = None,
        image_grid_thw: Optional[torch.LongTensor] = None,
        video_grid_thw: Optional[torch.LongTensor] = None,
        second_per_grid_ts: Optional[torch.Tensor] = None,
        attention_mask: Optional[torch.Tensor] = None,
    ) -> Tuple[torch.Tensor, torch.Tensor]:
        """
        Calculate the 3D rope index based on image and video's temporal, height and width in LLM.

        Explanation:
            Each embedding sequence contains vision embedding and text embedding or just contains text embedding.

            For pure text embedding sequence, the rotary position embedding has no difference with modern LLMs.
            Examples:
                input_ids: [T T T T T], here T is for text.
                temporal position_ids: [0, 1, 2, 3, 4]
                height position_ids: [0, 1, 2, 3, 4]
                width position_ids: [0, 1, 2, 3, 4]

            For vision and text embedding sequence, we calculate 3D rotary position embedding for vision part
            and 1D rotary position embedding for text part.
            Examples:
                Temporal (Time): 3 patches, representing different segments of the video in time.
                Height: 2 patches, dividing each frame vertically.
                Width: 2 patches, dividing each frame horizontally.
                We also have some important parameters:
                fps (Frames Per Second): The video's frame rate, set to 1. This means one frame is processed each second.
                tokens_per_second: This is a crucial parameter. It dictates how many "time-steps" or "temporal tokens" are conceptually packed into a one-second interval of the video. In this case, we have 25 tokens per second. So each second of the video will be represented with 25 separate time points. It essentially defines the temporal granularity.
                temporal_patch_size: The number of frames that compose one temporal patch. Here, it's 2 frames.
                interval: The step size for the temporal position IDs, calculated as tokens_per_second * temporal_patch_size / fps. In this case, 25 * 2 / 1 = 50. This means that each temporal patch will be have a difference of 50 in the temporal position IDs.
                input_ids: [V V V V V V V V V V V V T T T T T], here V is for vision.
                vision temporal position_ids: [0, 0, 0, 0, 50, 50, 50, 50, 100, 100, 100, 100]
                vision height position_ids: [0, 0, 1, 1, 0, 0, 1, 1, 0, 0, 1, 1]
                vision width position_ids: [0, 1, 0, 1, 0, 1, 0, 1, 0, 1, 0, 1]
                text temporal position_ids: [101, 102, 103, 104, 105]
                text height position_ids: [101, 102, 103, 104, 105]
                text width position_ids: [101, 102, 103, 104, 105]
                Here we calculate the text start position_ids as the max vision position_ids plus 1.

        Args:
            input_ids (`torch.LongTensor` of shape `(batch_size, sequence_length)`):
                Indices of input sequence tokens in the vocabulary. Padding will be ignored by default should you provide
                it.
            image_grid_thw (`torch.LongTensor` of shape `(num_images, 3)`, *optional*):
                The temporal, height and width of feature shape of each image in LLM.
            video_grid_thw (`torch.LongTensor` of shape `(num_videos, 3)`, *optional*):
                The temporal, height and width of feature shape of each video in LLM.
            second_per_grid_ts (`torch.Tensor` of shape `(num_videos)`, *optional*):
                The time interval (in seconds) for each grid along the temporal dimension in the 3D position IDs.
            attention_mask (`torch.Tensor` of shape `(batch_size, sequence_length)`, *optional*):
                Mask to avoid performing attention on padding token indices. Mask values selected in `[0, 1]`:

                - 1 for tokens that are **not masked**,
                - 0 for tokens that are **masked**.

        Returns:
            position_ids (`torch.LongTensor` of shape `(3, batch_size, sequence_length)`)
            mrope_position_deltas (`torch.Tensor` of shape `(batch_size)`)
        """
        spatial_merge_size = self.config.vision_config.spatial_merge_size
        image_token_id = self.config.image_token_id
        video_token_id = self.config.video_token_id
        vision_start_token_id = self.config.vision_start_token_id
        mrope_position_deltas = []
        if input_ids is not None and (image_grid_thw is not None or video_grid_thw is not None):
            total_input_ids = input_ids
            if attention_mask is None:
                attention_mask = torch.ones_like(total_input_ids)
            position_ids = torch.ones(
                3,
                input_ids.shape[0],
                input_ids.shape[1],
                dtype=input_ids.dtype,
                device=input_ids.device,
            )
            image_index, video_index = 0, 0
            attention_mask = attention_mask.to(total_input_ids.device)
            for i, input_ids in enumerate(total_input_ids):
                input_ids = input_ids[attention_mask[i] == 1]
                image_nums, video_nums = 0, 0
                vision_start_indices = torch.argwhere(input_ids == vision_start_token_id).squeeze(1)
                vision_tokens = input_ids[vision_start_indices + 1]
                image_nums = (vision_tokens == image_token_id).sum()
                video_nums = (vision_tokens == video_token_id).sum()
                input_tokens = input_ids.tolist()
                llm_pos_ids_list: list = []
                st = 0
                remain_images, remain_videos = image_nums, video_nums
                for _ in range(image_nums + video_nums):
                    if image_token_id in input_tokens and remain_images > 0:
                        ed_image = input_tokens.index(image_token_id, st)
                    else:
                        ed_image = len(input_tokens) + 1
                    if video_token_id in input_tokens and remain_videos > 0:
                        ed_video = input_tokens.index(video_token_id, st)
                    else:
                        ed_video = len(input_tokens) + 1
                    if ed_image < ed_video:
                        t, h, w = (
                            image_grid_thw[image_index][0],
                            image_grid_thw[image_index][1],
                            image_grid_thw[image_index][2],
                        )
                        second_per_grid_t = 0
                        image_index += 1
                        remain_images -= 1
                        ed = ed_image

                    else:
                        t, h, w = (
                            video_grid_thw[video_index][0],
                            video_grid_thw[video_index][1],
                            video_grid_thw[video_index][2],
                        )
                        if second_per_grid_ts is not None:
                            second_per_grid_t = second_per_grid_ts[video_index]
                        else:
                            second_per_grid_t = 1.0
                        video_index += 1
                        remain_videos -= 1
                        ed = ed_video
                    llm_grid_t, llm_grid_h, llm_grid_w = (
                        t.item(),
                        h.item() // spatial_merge_size,
                        w.item() // spatial_merge_size,
                    )
                    text_len = ed - st

                    st_idx = llm_pos_ids_list[-1].max() + 1 if len(llm_pos_ids_list) > 0 else 0
                    llm_pos_ids_list.append(torch.arange(text_len).view(1, -1).expand(3, -1) + st_idx)

                    range_tensor = torch.arange(llm_grid_t).view(-1, 1)
                    expanded_range = range_tensor.expand(-1, llm_grid_h * llm_grid_w)

                    time_tensor = expanded_range * second_per_grid_t * self.config.vision_config.tokens_per_second

                    time_tensor_long = time_tensor.long()
                    t_index = time_tensor_long.flatten()

                    h_index = torch.arange(llm_grid_h).view(1, -1, 1).expand(llm_grid_t, -1, llm_grid_w).flatten()
                    w_index = torch.arange(llm_grid_w).view(1, 1, -1).expand(llm_grid_t, llm_grid_h, -1).flatten()
                    llm_pos_ids_list.append(torch.stack([t_index, h_index, w_index]) + text_len + st_idx)
                    st = ed + llm_grid_t * llm_grid_h * llm_grid_w

                if st < len(input_tokens):
                    st_idx = llm_pos_ids_list[-1].max() + 1 if len(llm_pos_ids_list) > 0 else 0
                    text_len = len(input_tokens) - st
                    llm_pos_ids_list.append(torch.arange(text_len).view(1, -1).expand(3, -1) + st_idx)

                llm_positions = torch.cat(llm_pos_ids_list, dim=1).reshape(3, -1)
                position_ids[..., i, attention_mask[i] == 1] = llm_positions.to(position_ids.device)
                mrope_position_deltas.append(llm_positions.max() + 1 - len(total_input_ids[i]))
            mrope_position_deltas = torch.tensor(mrope_position_deltas, device=input_ids.device).unsqueeze(1)
            return position_ids, mrope_position_deltas
        else:
            if attention_mask is not None:
                position_ids = attention_mask.long().cumsum(-1) - 1
                position_ids.masked_fill_(attention_mask == 0, 1)
                position_ids = position_ids.unsqueeze(0).expand(3, -1, -1).to(attention_mask.device)
                max_position_ids = position_ids.max(0, keepdim=False)[0].max(-1, keepdim=True)[0]
                mrope_position_deltas = max_position_ids + 1 - attention_mask.shape[-1]
            else:
                position_ids = (
                    torch.arange(input_ids.shape[1], device=input_ids.device)
                    .view(1, 1, -1)
                    .expand(3, input_ids.shape[0], -1)
                )
                mrope_position_deltas = torch.zeros(
                    [input_ids.shape[0], 1],
                    device=input_ids.device,
                    dtype=input_ids.dtype,
                )

            return position_ids, mrope_position_deltas

    def forward(
        self,
        input_ids: torch.LongTensor = None,
        attention_mask: Optional[torch.Tensor] = None,
        position_ids: Optional[torch.LongTensor] = None,
        past_key_values: Optional[List[torch.FloatTensor]] = None,
        inputs_embeds: Optional[torch.FloatTensor] = None,
        use_cache: Optional[bool] = None,
        output_attentions: Optional[bool] = None,
        output_hidden_states: Optional[bool] = None,
        return_dict: Optional[bool] = None,
        pixel_values: Optional[torch.Tensor] = None,
        pixel_values_videos: Optional[torch.FloatTensor] = None,
        image_grid_thw: Optional[torch.LongTensor] = None,
        video_grid_thw: Optional[torch.LongTensor] = None,
        rope_deltas: Optional[torch.LongTensor] = None,
        cache_position: Optional[torch.LongTensor] = None,
        second_per_grid_ts: Optional[torch.Tensor] = None,
    ) -> Union[Tuple, Qwen2_5_VLModelOutputWithPast]:
        output_attentions = output_attentions if output_attentions is not None else self.config.output_attentions
        output_hidden_states = (
            output_hidden_states if output_hidden_states is not None else self.config.output_hidden_states
        )
        return_dict = return_dict if return_dict is not None else self.config.use_return_dict

        if inputs_embeds is None:
            inputs_embeds = self.get_input_embeddings()(input_ids)
            if pixel_values is not None:
                pixel_values = pixel_values.type(self.visual.dtype)
                image_embeds = self.visual(pixel_values, grid_thw=image_grid_thw)
                n_image_tokens = (input_ids == self.config.image_token_id).sum().item()
                n_image_features = image_embeds.shape[0]
                if n_image_tokens != n_image_features:
                    raise ValueError(
                        f"Image features and image tokens do not match: tokens: {n_image_tokens}, features {n_image_features}"
                    )

                mask = input_ids == self.config.image_token_id
                mask_unsqueezed = mask.unsqueeze(-1)
                mask_expanded = mask_unsqueezed.expand_as(inputs_embeds)
                image_mask = mask_expanded.to(inputs_embeds.device)

                image_embeds = image_embeds.to(inputs_embeds.device, inputs_embeds.dtype)
                inputs_embeds = inputs_embeds.masked_scatter(image_mask, image_embeds)

            if pixel_values_videos is not None:
                pixel_values_videos = pixel_values_videos.type(self.visual.dtype)
                video_embeds = self.visual(pixel_values_videos, grid_thw=video_grid_thw)
                n_video_tokens = (input_ids == self.config.video_token_id).sum().item()
                n_video_features = video_embeds.shape[0]
                if n_video_tokens != n_video_features:
                    raise ValueError(
                        f"Video features and video tokens do not match: tokens: {n_video_tokens}, features {n_video_features}"
                    )

                mask = input_ids == self.config.video_token_id
                mask_unsqueezed = mask.unsqueeze(-1)
                mask_expanded = mask_unsqueezed.expand_as(inputs_embeds)
                video_mask = mask_expanded.to(inputs_embeds.device)

                video_embeds = video_embeds.to(inputs_embeds.device, inputs_embeds.dtype)
                inputs_embeds = inputs_embeds.masked_scatter(video_mask, video_embeds)

            if attention_mask is not None:
                attention_mask = attention_mask.to(inputs_embeds.device)

        # if we get 4D attention mask we cannot calculate rope deltas anymore. TODO @raushan fixme
        if position_ids is None and (attention_mask is None or attention_mask.ndim == 2):
            # calculate RoPE index once per generation in the pre-fill stage only
            if (
                (cache_position is not None and cache_position[0] == 0)
                or self.rope_deltas is None
                or (past_key_values is None or past_key_values.get_seq_length() == 0)
            ):
                position_ids, rope_deltas = self.get_rope_index(
                    input_ids,
                    image_grid_thw,
                    video_grid_thw,
                    second_per_grid_ts,
                    attention_mask,
                )
                self.rope_deltas = rope_deltas
            # then use the prev pre-calculated rope-deltas to get the correct position ids
            else:
                batch_size, seq_length, _ = inputs_embeds.shape
                delta = (
                    (cache_position[0] + self.rope_deltas).to(inputs_embeds.device)
                    if cache_position is not None
                    else 0
                )
                position_ids = torch.arange(seq_length, device=inputs_embeds.device)
                position_ids = position_ids.view(1, -1).expand(batch_size, -1)
                if cache_position is not None:  # otherwise `deltas` is an int `0`
                    delta = delta.repeat_interleave(batch_size // delta.shape[0], dim=0)
                position_ids = position_ids.add(delta)
                position_ids = position_ids.unsqueeze(0).expand(3, -1, -1)

        outputs = self.language_model(
            input_ids=None,
            position_ids=position_ids,
            attention_mask=attention_mask,
            past_key_values=past_key_values,
            inputs_embeds=inputs_embeds,
            use_cache=use_cache,
            output_attentions=output_attentions,
            output_hidden_states=output_hidden_states,
            return_dict=True,
            cache_position=cache_position,
        )

        output = Qwen2_5_VLModelOutputWithPast(
            last_hidden_state=outputs.last_hidden_state,
            past_key_values=outputs.past_key_values,
            hidden_states=outputs.hidden_states,
            attentions=outputs.attentions,
            rope_deltas=self.rope_deltas,
        )
        return output if return_dict else output.to_tuple()


@dataclass
class Qwen2_5_VLCausalLMOutputWithPast(Qwen2VLCausalLMOutputWithPast):
    pass


QWEN2_5_VL_INPUTS_DOCSTRING = None


class Qwen2_5_VLForConditionalGeneration(Qwen2VLForConditionalGeneration):
    config_class = Qwen2_5_VLConfig
    _no_split_modules = ["Qwen2_5_VLDecoderLayer", "Qwen2_5_VLVisionBlock"]

    def __init__(self, config):
        super().__init__(config)
        self.visual = Qwen2_5_VisionTransformerPretrainedModel._from_config(config.vision_config)

    def get_rope_index(
        self,
        input_ids: Optional[torch.LongTensor] = None,
        image_grid_thw: Optional[torch.LongTensor] = None,
        video_grid_thw: Optional[torch.LongTensor] = None,
        second_per_grid_ts: Optional[torch.Tensor] = None,
        attention_mask: Optional[torch.Tensor] = None,
    ) -> Tuple[torch.Tensor, torch.Tensor]:
        """
        Calculate the 3D rope index based on image and video's temporal, height and width in LLM.

        Explanation:
            Each embedding sequence contains vision embedding and text embedding or just contains text embedding.

            For pure text embedding sequence, the rotary position embedding has no difference with modern LLMs.
            Examples:
                input_ids: [T T T T T], here T is for text.
                temporal position_ids: [0, 1, 2, 3, 4]
                height position_ids: [0, 1, 2, 3, 4]
                width position_ids: [0, 1, 2, 3, 4]

            For vision and text embedding sequence, we calculate 3D rotary position embedding for vision part
            and 1D rotary position embedding for text part.
            Examples:
                Temporal (Time): 3 patches, representing different segments of the video in time.
                Height: 2 patches, dividing each frame vertically.
                Width: 2 patches, dividing each frame horizontally.
                We also have some important parameters:
                fps (Frames Per Second): The video's frame rate, set to 1. This means one frame is processed each second.
                tokens_per_second: This is a crucial parameter. It dictates how many "time-steps" or "temporal tokens" are conceptually packed into a one-second interval of the video. In this case, we have 25 tokens per second. So each second of the video will be represented with 25 separate time points. It essentially defines the temporal granularity.
                temporal_patch_size: The number of frames that compose one temporal patch. Here, it's 2 frames.
                interval: The step size for the temporal position IDs, calculated as tokens_per_second * temporal_patch_size / fps. In this case, 25 * 2 / 1 = 50. This means that each temporal patch will be have a difference of 50 in the temporal position IDs.
                input_ids: [V V V V V V V V V V V V T T T T T], here V is for vision.
                vision temporal position_ids: [0, 0, 0, 0, 50, 50, 50, 50, 100, 100, 100, 100]
                vision height position_ids: [0, 0, 1, 1, 0, 0, 1, 1, 0, 0, 1, 1]
                vision width position_ids: [0, 1, 0, 1, 0, 1, 0, 1, 0, 1, 0, 1]
                text temporal position_ids: [101, 102, 103, 104, 105]
                text height position_ids: [101, 102, 103, 104, 105]
                text width position_ids: [101, 102, 103, 104, 105]
                Here we calculate the text start position_ids as the max vision position_ids plus 1.

        Args:
            input_ids (`torch.LongTensor` of shape `(batch_size, sequence_length)`):
                Indices of input sequence tokens in the vocabulary. Padding will be ignored by default should you provide
                it.
            image_grid_thw (`torch.LongTensor` of shape `(num_images, 3)`, *optional*):
                The temporal, height and width of feature shape of each image in LLM.
            video_grid_thw (`torch.LongTensor` of shape `(num_videos, 3)`, *optional*):
                The temporal, height and width of feature shape of each video in LLM.
            second_per_grid_ts (`torch.Tensor` of shape `(num_videos)`, *optional*):
                The time interval (in seconds) for each grid along the temporal dimension in the 3D position IDs.
            attention_mask (`torch.Tensor` of shape `(batch_size, sequence_length)`, *optional*):
                Mask to avoid performing attention on padding token indices. Mask values selected in `[0, 1]`:

                - 1 for tokens that are **not masked**,
                - 0 for tokens that are **masked**.

        Returns:
            position_ids (`torch.LongTensor` of shape `(3, batch_size, sequence_length)`)
            mrope_position_deltas (`torch.Tensor` of shape `(batch_size)`)
        """
        spatial_merge_size = self.config.vision_config.spatial_merge_size
        image_token_id = self.config.image_token_id
        video_token_id = self.config.video_token_id
        vision_start_token_id = self.config.vision_start_token_id
        mrope_position_deltas = []
        if input_ids is not None and (image_grid_thw is not None or video_grid_thw is not None):
            total_input_ids = input_ids
            if attention_mask is None:
                attention_mask = torch.ones_like(total_input_ids)
            position_ids = torch.ones(
                3,
                input_ids.shape[0],
                input_ids.shape[1],
                dtype=input_ids.dtype,
                device=input_ids.device,
            )
            image_index, video_index = 0, 0
            attention_mask = attention_mask.to(total_input_ids.device)
            for i, input_ids in enumerate(total_input_ids):
                input_ids = input_ids[attention_mask[i] == 1]
                image_nums, video_nums = 0, 0
                vision_start_indices = torch.argwhere(input_ids == vision_start_token_id).squeeze(1)
                vision_tokens = input_ids[vision_start_indices + 1]
                image_nums = (vision_tokens == image_token_id).sum()
                video_nums = (vision_tokens == video_token_id).sum()
                input_tokens = input_ids.tolist()
                llm_pos_ids_list: list = []
                st = 0
                remain_images, remain_videos = image_nums, video_nums
                for _ in range(image_nums + video_nums):
                    if image_token_id in input_tokens and remain_images > 0:
                        ed_image = input_tokens.index(image_token_id, st)
                    else:
                        ed_image = len(input_tokens) + 1
                    if video_token_id in input_tokens and remain_videos > 0:
                        ed_video = input_tokens.index(video_token_id, st)
                    else:
                        ed_video = len(input_tokens) + 1
                    if ed_image < ed_video:
                        t, h, w = (
                            image_grid_thw[image_index][0],
                            image_grid_thw[image_index][1],
                            image_grid_thw[image_index][2],
                        )
                        second_per_grid_t = 0
                        image_index += 1
                        remain_images -= 1
                        ed = ed_image

                    else:
                        t, h, w = (
                            video_grid_thw[video_index][0],
                            video_grid_thw[video_index][1],
                            video_grid_thw[video_index][2],
                        )
                        if second_per_grid_ts is not None:
                            second_per_grid_t = second_per_grid_ts[video_index]
                        else:
                            second_per_grid_t = 1.0
                        video_index += 1
                        remain_videos -= 1
                        ed = ed_video
                    llm_grid_t, llm_grid_h, llm_grid_w = (
                        t.item(),
                        h.item() // spatial_merge_size,
                        w.item() // spatial_merge_size,
                    )
                    text_len = ed - st

                    st_idx = llm_pos_ids_list[-1].max() + 1 if len(llm_pos_ids_list) > 0 else 0
                    llm_pos_ids_list.append(torch.arange(text_len).view(1, -1).expand(3, -1) + st_idx)

                    range_tensor = torch.arange(llm_grid_t).view(-1, 1)
                    expanded_range = range_tensor.expand(-1, llm_grid_h * llm_grid_w)

                    time_tensor = expanded_range * second_per_grid_t * self.config.vision_config.tokens_per_second

                    time_tensor_long = time_tensor.long()
                    t_index = time_tensor_long.flatten()

                    h_index = torch.arange(llm_grid_h).view(1, -1, 1).expand(llm_grid_t, -1, llm_grid_w).flatten()
                    w_index = torch.arange(llm_grid_w).view(1, 1, -1).expand(llm_grid_t, llm_grid_h, -1).flatten()
                    llm_pos_ids_list.append(torch.stack([t_index, h_index, w_index]) + text_len + st_idx)
                    st = ed + llm_grid_t * llm_grid_h * llm_grid_w

                if st < len(input_tokens):
                    st_idx = llm_pos_ids_list[-1].max() + 1 if len(llm_pos_ids_list) > 0 else 0
                    text_len = len(input_tokens) - st
                    llm_pos_ids_list.append(torch.arange(text_len).view(1, -1).expand(3, -1) + st_idx)

                llm_positions = torch.cat(llm_pos_ids_list, dim=1).reshape(3, -1)
                position_ids[..., i, attention_mask[i] == 1] = llm_positions.to(position_ids.device)
                mrope_position_deltas.append(llm_positions.max() + 1 - len(total_input_ids[i]))
            mrope_position_deltas = torch.tensor(mrope_position_deltas, device=input_ids.device).unsqueeze(1)
            return position_ids, mrope_position_deltas
        else:
            if attention_mask is not None:
                position_ids = attention_mask.long().cumsum(-1) - 1
                position_ids.masked_fill_(attention_mask == 0, 1)
                position_ids = position_ids.unsqueeze(0).expand(3, -1, -1).to(attention_mask.device)
                max_position_ids = position_ids.max(0, keepdim=False)[0].max(-1, keepdim=True)[0]
                mrope_position_deltas = max_position_ids + 1 - attention_mask.shape[-1]
            else:
                position_ids = (
                    torch.arange(input_ids.shape[1], device=input_ids.device)
                    .view(1, 1, -1)
                    .expand(3, input_ids.shape[0], -1)
                )
                mrope_position_deltas = torch.zeros(
                    [input_ids.shape[0], 1],
                    device=input_ids.device,
                    dtype=input_ids.dtype,
                )

            return position_ids, mrope_position_deltas

    def forward(
        self,
        input_ids: torch.LongTensor = None,
        attention_mask: Optional[torch.Tensor] = None,
        position_ids: Optional[torch.LongTensor] = None,
        past_key_values: Optional[List[torch.FloatTensor]] = None,
        inputs_embeds: Optional[torch.FloatTensor] = None,
        labels: Optional[torch.LongTensor] = None,
        use_cache: Optional[bool] = None,
        output_attentions: Optional[bool] = None,
        output_hidden_states: Optional[bool] = None,
        return_dict: Optional[bool] = None,
        pixel_values: Optional[torch.Tensor] = None,
        pixel_values_videos: Optional[torch.FloatTensor] = None,
        image_grid_thw: Optional[torch.LongTensor] = None,
        video_grid_thw: Optional[torch.LongTensor] = None,
        rope_deltas: Optional[torch.LongTensor] = None,
        cache_position: Optional[torch.LongTensor] = None,
        second_per_grid_ts: Optional[torch.Tensor] = None,
    ) -> Union[Tuple, Qwen2_5_VLCausalLMOutputWithPast]:
        r"""
            labels (`torch.LongTensor` of shape `(batch_size, sequence_length)`, *optional*):
                Labels for computing the masked language modeling loss. Indices should either be in `[0, ...,
                config.vocab_size]` or -100 (see `input_ids` docstring). Tokens with indices set to `-100` are ignored
                (masked), the loss is only computed for the tokens with labels in `[0, ..., config.vocab_size]`.

        Returns:

        Example:

        ```python
        >>> from PIL import Image
        >>> import requests
        >>> from transformers import AutoProcessor, Qwen2_5_VLForConditionalGeneration

        >>> model = Qwen2_5_VLForConditionalGeneration.from_pretrained("Qwen/Qwen2.5-VL-7B-Instruct")
        >>> processor = AutoProcessor.from_pretrained("Qwen/Qwen2.5-VL-7B-Instruct")

        >>> messages = [
            {
                "role": "user",
                "content": [
                    {"type": "image"},
                    {"type": "text", "text": "What is shown in this image?"},
                ],
            },
        ]
        >>> url = "https://www.ilankelman.org/stopsigns/australia.jpg"
        >>> image = Image.open(requests.get(url, stream=True).raw)

        >>> text = processor.apply_chat_template(messages, tokenize=False, add_generation_prompt=True)
        >>> inputs = processor(text=[text], images=[image], vision_infos=[vision_infos])

        >>> # Generate
        >>> generate_ids = model.generate(inputs.input_ids, max_length=30)
        >>> tokenizer.batch_decode(generate_ids, skip_special_tokens=True, clean_up_tokenization_spaces=False)[0]
        "The image shows a street scene with a red stop sign in the foreground. In the background, there is a large red gate with Chinese characters ..."
        ```"""

        output_attentions = output_attentions if output_attentions is not None else self.config.output_attentions
        output_hidden_states = (
            output_hidden_states if output_hidden_states is not None else self.config.output_hidden_states
        )
        return_dict = return_dict if return_dict is not None else self.config.use_return_dict

        if inputs_embeds is None:
            inputs_embeds = self.model.embed_tokens(input_ids)
            if pixel_values is not None:
                pixel_values = pixel_values.type(self.visual.dtype)
                image_embeds = self.visual(pixel_values, grid_thw=image_grid_thw)
                n_image_tokens = (input_ids == self.config.image_token_id).sum().item()
                n_image_features = image_embeds.shape[0]
                if n_image_tokens != n_image_features:
                    raise ValueError(
                        f"Image features and image tokens do not match: tokens: {n_image_tokens}, features {n_image_features}"
                    )

                mask = input_ids == self.config.image_token_id
                mask_unsqueezed = mask.unsqueeze(-1)
                mask_expanded = mask_unsqueezed.expand_as(inputs_embeds)
                image_mask = mask_expanded.to(inputs_embeds.device)

                image_embeds = image_embeds.to(inputs_embeds.device, inputs_embeds.dtype)
                inputs_embeds = inputs_embeds.masked_scatter(image_mask, image_embeds)

            if pixel_values_videos is not None:
                pixel_values_videos = pixel_values_videos.type(self.visual.dtype)
                video_embeds = self.visual(pixel_values_videos, grid_thw=video_grid_thw)
                n_video_tokens = (input_ids == self.config.video_token_id).sum().item()
                n_video_features = video_embeds.shape[0]
                if n_video_tokens != n_video_features:
                    raise ValueError(
                        f"Video features and video tokens do not match: tokens: {n_video_tokens}, features {n_video_features}"
                    )

                mask = input_ids == self.config.video_token_id
                mask_unsqueezed = mask.unsqueeze(-1)
                mask_expanded = mask_unsqueezed.expand_as(inputs_embeds)
                video_mask = mask_expanded.to(inputs_embeds.device)

                video_embeds = video_embeds.to(inputs_embeds.device, inputs_embeds.dtype)
                inputs_embeds = inputs_embeds.masked_scatter(video_mask, video_embeds)

            if attention_mask is not None:
                attention_mask = attention_mask.to(inputs_embeds.device)

        # if we get 4D attention mask we cannot calculate rope deltas anymore. TODO @raushan fixme
        if position_ids is None and (attention_mask is None or attention_mask.ndim == 2):
            # calculate RoPE index once per generation in the pre-fill stage only
            if (
                (cache_position is not None and cache_position[0] == 0)
                or self.rope_deltas is None
                or (past_key_values is None or past_key_values.get_seq_length() == 0)
            ):
                position_ids, rope_deltas = self.get_rope_index(
                    input_ids,
                    image_grid_thw,
                    video_grid_thw,
                    second_per_grid_ts,
                    attention_mask,
                )
                self.rope_deltas = rope_deltas
            # then use the prev pre-calculated rope-deltas to get the correct position ids
            else:
                batch_size, seq_length, _ = inputs_embeds.shape
                delta = (
                    (cache_position[0] + self.rope_deltas).to(inputs_embeds.device)
                    if cache_position is not None
                    else 0
                )
                position_ids = torch.arange(seq_length, device=inputs_embeds.device)
                position_ids = position_ids.view(1, -1).expand(batch_size, -1)
                if cache_position is not None:  # otherwise `deltas` is an int `0`
                    delta = delta.repeat_interleave(batch_size // delta.shape[0], dim=0)
                position_ids = position_ids.add(delta)
                position_ids = position_ids.unsqueeze(0).expand(3, -1, -1)

        outputs = self.model(
            input_ids=None,
            position_ids=position_ids,
            attention_mask=attention_mask,
            past_key_values=past_key_values,
            inputs_embeds=inputs_embeds,
            use_cache=use_cache,
            output_attentions=output_attentions,
            output_hidden_states=output_hidden_states,
            return_dict=return_dict,
            cache_position=cache_position,
        )

        hidden_states = outputs[0]
        logits = self.lm_head(hidden_states)

        loss = None
        if labels is not None:
            # Upcast to float if we need to compute the loss to avoid potential precision issues
            logits = logits.float()
            # Shift so that tokens < n predict n
            shift_logits = logits[..., :-1, :].contiguous()
            shift_labels = labels[..., 1:].contiguous()
            # Flatten the tokens
            loss_fct = CrossEntropyLoss()
            shift_logits = shift_logits.view(-1, self.config.vocab_size)
            shift_labels = shift_labels.view(-1)
            # Enable model parallelism
            shift_labels = shift_labels.to(shift_logits.device)
            loss = loss_fct(shift_logits, shift_labels)

        if not return_dict:
            output = (logits,) + outputs[1:]
            return (loss,) + output if loss is not None else output

        return Qwen2_5_VLCausalLMOutputWithPast(
            loss=loss,
            logits=logits,
            past_key_values=outputs.past_key_values,
            hidden_states=outputs.hidden_states,
            attentions=outputs.attentions,
            rope_deltas=self.rope_deltas,
        )

    def prepare_inputs_for_generation(
        self,
        input_ids,
        past_key_values=None,
        attention_mask=None,
        inputs_embeds=None,
        cache_position=None,
        position_ids=None,
        use_cache=True,
        pixel_values=None,
        pixel_values_videos=None,
        image_grid_thw=None,
        video_grid_thw=None,
        second_per_grid_ts=None,
        **kwargs,
    ):
        # Overwritten -- in specific circumstances we don't want to forward image inputs to the model

        model_inputs = super().prepare_inputs_for_generation(
            input_ids,
            past_key_values=past_key_values,
            attention_mask=attention_mask,
            inputs_embeds=inputs_embeds,
            cache_position=cache_position,
            position_ids=position_ids,
            pixel_values=pixel_values,
            pixel_values_videos=pixel_values_videos,
            image_grid_thw=image_grid_thw,
            video_grid_thw=video_grid_thw,
            second_per_grid_ts=second_per_grid_ts,
            use_cache=use_cache,
            **kwargs,
        )

        # Qwen2-5-VL position_ids are prepareed with rope_deltas in forward
        model_inputs["position_ids"] = None

        if cache_position[0] != 0:
            model_inputs["pixel_values"] = None
            model_inputs["pixel_values_videos"] = None

        return model_inputs


class Qwen2_5_VLVideosProcessorKwargs(VideosKwargs, total=False):
    fps: Union[List[float], float]


class Qwen2_5_VLImagesKwargs(Qwen2VLImagesKwargs):
    pass


class Qwen2_5_VLProcessorKwargs(ProcessingKwargs, total=False):
    images_kwargs: Qwen2_5_VLImagesKwargs
    videos_kwargs: Qwen2_5_VLVideosProcessorKwargs
    _defaults = {
        "text_kwargs": {
            "padding": False,
        },
        "videos_kwargs": {"fps": 2.0},
    }


class Qwen2_5_VLProcessor(Qwen2VLProcessor):
    r"""
    Constructs a Qwen2.5-VL processor which wraps a Qwen2.5-VL image processor and a Qwen2 tokenizer into a single processor.
    [`Qwen2_5_VLProcessor`] offers all the functionalities of [`Qwen2VLImageProcessor`] and [`Qwen2TokenizerFast`]. See the
    [`~Qwen2_5_VLProcessor.__call__`] and [`~Qwen2_5_VLProcessor.decode`] for more information.
    Args:
        image_processor ([`Qwen2VLImageProcessor`], *optional*):
            The image processor is a required input.
        tokenizer ([`Qwen2TokenizerFast`], *optional*):
            The tokenizer is a required input.
        chat_template (`str`, *optional*): A Jinja template which will be used to convert lists of messages
            in a chat into a tokenizable string.
    """

    image_processor_class = "AutoImageProcessor"

    @property
    def model_input_names(self):
        tokenizer_input_names = self.tokenizer.model_input_names
        image_processor_input_names = self.image_processor.model_input_names
        names_from_processor = list(dict.fromkeys(tokenizer_input_names + image_processor_input_names))
        return names_from_processor + ["second_per_grid_ts"]

    def __call__(
        self,
        images: ImageInput = None,
        text: Union[TextInput, PreTokenizedInput, List[TextInput], List[PreTokenizedInput]] = None,
        videos: VideoInput = None,
        **kwargs: Unpack[Qwen2_5_VLProcessorKwargs],
    ) -> BatchFeature:
        """
        Main method to prepare for the model one or several sequences(s) and image(s). This method forwards the `text`
        and `kwargs` arguments to Qwen2TokenizerFast's [`~Qwen2TokenizerFast.__call__`] if `text` is not `None` to encode
        the text. To prepare the vision inputs, this method forwards the `vision_infos` and `kwrags` arguments to
        Qwen2VLImageProcessor's [`~Qwen2VLImageProcessor.__call__`] if `vision_infos` is not `None`.

        Args:
            images (`PIL.Image.Image`, `np.ndarray`, `torch.Tensor`, `List[PIL.Image.Image]`, `List[np.ndarray]`, `List[torch.Tensor]`):
                The image or batch of images to be prepared. Each image can be a PIL image, NumPy array or PyTorch
                tensor. Both channels-first and channels-last formats are supported.
            text (`str`, `List[str]`, `List[List[str]]`):
                The sequence or batch of sequences to be encoded. Each sequence can be a string or a list of strings
                (pretokenized string). If the sequences are provided as list of strings (pretokenized), you must set
                `is_split_into_words=True` (to lift the ambiguity with a batch of sequences).
            videos (`np.ndarray`, `torch.Tensor`, `List[np.ndarray]`, `List[torch.Tensor]`):
                The image or batch of videos to be prepared. Each video can be a 4D NumPy array or PyTorch
                tensor, or a nested list of 3D frames. Both channels-first and channels-last formats are supported.
            return_tensors (`str` or [`~utils.TensorType`], *optional*):
                If set, will return tensors of a particular framework. Acceptable values are:
                - `'tf'`: Return TensorFlow `tf.constant` objects.
                - `'pt'`: Return PyTorch `torch.Tensor` objects.
                - `'np'`: Return NumPy `np.ndarray` objects.
                - `'jax'`: Return JAX `jnp.ndarray` objects.

        Returns:
            [`BatchFeature`]: A [`BatchFeature`] with the following fields:

            - **input_ids** -- List of token ids to be fed to a model. Returned when `text` is not `None`.
            - **attention_mask** -- List of indices specifying which tokens should be attended to by the model (when
              `return_attention_mask=True` or if *"attention_mask"* is in `self.model_input_names` and if `text` is not
              `None`).
            - **pixel_values** -- Pixel values to be fed to a model. Returned when `images` is not `None`.
            - **pixel_values_videos** -- Pixel values of videos to be fed to a model. Returned when `videos` is not `None`.
            - **image_grid_thw** -- List of image 3D grid in LLM. Returned when `images` is not `None`.
            - **video_grid_thw** -- List of video 3D grid in LLM. Returned when `videos` is not `None`.
            - **second_per_grid_ts** -- List of video seconds per time grid. Returned when `videos` is not `None`.
        """
        output_kwargs = self._merge_kwargs(
            Qwen2_5_VLProcessorKwargs,
            tokenizer_init_kwargs=self.tokenizer.init_kwargs,
            **kwargs,
        )
        if images is not None:
            image_inputs = self.image_processor(images=images, videos=None, **output_kwargs["images_kwargs"])
            image_grid_thw = image_inputs["image_grid_thw"]
        else:
            image_inputs = {}
            image_grid_thw = None

        if videos is not None:
            videos_inputs = self.image_processor(images=None, videos=videos, **output_kwargs["images_kwargs"])
            video_grid_thw = videos_inputs["video_grid_thw"]

            fps = output_kwargs["videos_kwargs"].pop("fps", 2.0)
            if isinstance(fps, (int, float)):
                second_per_grid_ts = [self.image_processor.temporal_patch_size / fps] * len(video_grid_thw)
            elif hasattr(fps, "__len__") and len(fps) == len(video_grid_thw):
                second_per_grid_ts = [self.image_processor.temporal_patch_size / tmp for tmp in fps]
            else:
                raise ValueError(
                    f"The length of fps ({len(fps) if hasattr(fps, '__len__') else fps}) must be equal to the length of video_grid_thw ({len(video_grid_thw)}) or fps should be a single number."
                )
            videos_inputs.update({"second_per_grid_ts": second_per_grid_ts})

        else:
            videos_inputs = {}
            video_grid_thw = None

        if not isinstance(text, list):
            text = [text]

        if image_grid_thw is not None:
            merge_length = self.image_processor.merge_size**2
            index = 0
            for i in range(len(text)):
                while self.image_token in text[i]:
                    text[i] = text[i].replace(
                        self.image_token,
                        "<|placeholder|>" * (image_grid_thw[index].prod() // merge_length),
                        1,
                    )
                    index += 1
                text[i] = text[i].replace("<|placeholder|>", self.image_token)

        if video_grid_thw is not None:
            merge_length = self.image_processor.merge_size**2
            index = 0
            for i in range(len(text)):
                while self.video_token in text[i]:
                    text[i] = text[i].replace(
                        self.video_token,
                        "<|placeholder|>" * (video_grid_thw[index].prod() // merge_length),
                        1,
                    )
                    index += 1
                text[i] = text[i].replace("<|placeholder|>", self.video_token)

        text_inputs = self.tokenizer(text, **output_kwargs["text_kwargs"])

        return BatchFeature(data={**text_inputs, **image_inputs, **videos_inputs})


__all__ = [
    "Qwen2_5_VLConfig",
    "Qwen2_5_VLForConditionalGeneration",
    "Qwen2_5_VLModel",
    "Qwen2_5_VLPreTrainedModel",
    "Qwen2_5_VLProcessor",
    "Qwen2_5_VLTextModel",  # noqa: F822
]<|MERGE_RESOLUTION|>--- conflicted
+++ resolved
@@ -51,14 +51,10 @@
 from ...modeling_flash_attention_utils import is_flash_attn_available
 from ...processing_utils import ProcessingKwargs, Unpack, VideosKwargs
 from ...tokenization_utils_base import PreTokenizedInput, TextInput
-<<<<<<< HEAD
 from ...utils import (
     is_flash_attn_2_available,
     logging,
 )
-=======
-from ...utils import logging
->>>>>>> 88056004
 
 
 if is_flash_attn_available():
