# coding=utf-8
# Copyright 2018 The HuggingFace Inc. team.
#
# Licensed under the Apache License, Version 2.0 (the "License");
# you may not use this file except in compliance with the License.
# You may obtain a copy of the License at
#
#     http://www.apache.org/licenses/LICENSE-2.0
#
# Unless required by applicable law or agreed to in writing, software
# distributed under the License is distributed on an "AS IS" BASIS,
# WITHOUT WARRANTIES OR CONDITIONS OF ANY KIND, either express or implied.
# See the License for the specific language governing permissions and
# limitations under the License.
"""
Utilities to convert slow tokenizers in their fast tokenizers counterparts.

All the conversions are grouped here to gather SentencePiece dependencies outside of the fast tokenizers files and
allow to make our dependency on SentencePiece optional.
"""

import warnings
from typing import Dict, List, Tuple

from packaging import version
from tokenizers import AddedToken, Regex, Tokenizer, decoders, normalizers, pre_tokenizers, processors
from tokenizers.models import BPE, Unigram, WordPiece

from .utils import is_protobuf_available, requires_backends
from .utils.import_utils import PROTOBUF_IMPORT_ERROR


def import_protobuf(error_message=""):
    if is_protobuf_available():
        import google.protobuf

        if version.parse(google.protobuf.__version__) < version.parse("4.0.0"):
            from transformers.utils import sentencepiece_model_pb2
        else:
            from transformers.utils import sentencepiece_model_pb2_new as sentencepiece_model_pb2
        return sentencepiece_model_pb2
    else:
        raise ImportError(PROTOBUF_IMPORT_ERROR.format(error_message))


class SentencePieceExtractor:
    """
    Extractor implementation for SentencePiece trained models. https://github.com/google/sentencepiece
    """

    def __init__(self, model: str):
        requires_backends(self, "sentencepiece")
        from sentencepiece import SentencePieceProcessor

        self.sp = SentencePieceProcessor()
        self.sp.Load(model)

    def extract(self, vocab_scores=None) -> Tuple[Dict[str, int], List[Tuple]]:
        """
        By default will return vocab and merges with respect to their order, by sending `vocab_scores` we're going to
        order the merges with respect to the piece scores instead.
        """
        sp = self.sp
        vocab = {sp.id_to_piece(index): index for index in range(sp.GetPieceSize())}

        if vocab_scores is not None:
            vocab_scores, reverse = dict(vocab_scores), True
        else:
            vocab_scores, reverse = vocab, False

        # Merges
        merges = []
        for merge, piece_score in vocab_scores.items():
            local = []
            for index in range(1, len(merge)):
                piece_l, piece_r = merge[:index], merge[index:]
                if piece_l in vocab and piece_r in vocab:
                    local.append((piece_l, piece_r, piece_score))
            local = sorted(local, key=lambda x: (vocab[x[0]], vocab[x[1]]))
            merges.extend(local)

        merges = sorted(merges, key=lambda val: val[2], reverse=reverse)
        merges = [(val[0], val[1]) for val in merges]
        return vocab, merges


class GemmaSentencePieceExtractor(SentencePieceExtractor):
    def extract(self, vocab_scores=None) -> Tuple[Dict[str, int], List[Tuple]]:
        """
        By default will return vocab and merges with respect to their order, by sending `vocab_scores` we're going to
        order the merges with respect to the piece scores instead.
        """
        sp = self.sp
        vocab = {sp.id_to_piece(index): index for index in range(sp.GetPieceSize())}

        # there is a missing token in the vocab. We have to do this to support merges
        # "<0x09>" is the bytefallback for `\t`
        vocab["\t"] = vocab.pop("<0x09>")

        if vocab_scores is not None:
            vocab_scores, reverse = dict(vocab_scores), True
        else:
            vocab_scores, reverse = vocab, False

        # Merges
        merges = []
        for merge, piece_score in vocab_scores.items():
            local = []
            for index in range(1, len(merge)):
                piece_l, piece_r = merge[:index], merge[index:]
                if piece_l in vocab and piece_r in vocab:
                    local.append((piece_l, piece_r, piece_score))
            local = sorted(local, key=lambda x: (vocab[x[0]], vocab[x[1]]))
            merges.extend(local)

        merges = sorted(merges, key=lambda val: val[2], reverse=reverse)
        merges = [(val[0], val[1]) for val in merges]
        return vocab, merges


def check_number_comma(piece: str) -> bool:
    return len(piece) < 2 or piece[-1] != "," or not piece[-2].isdigit()


class Converter:
    def __init__(self, original_tokenizer):
        self.original_tokenizer = original_tokenizer

    def converted(self) -> Tokenizer:
        raise NotImplementedError()


class BertConverter(Converter):
    def converted(self) -> Tokenizer:
        vocab = self.original_tokenizer.vocab
        tokenizer = Tokenizer(WordPiece(vocab, unk_token=str(self.original_tokenizer.unk_token)))

        tokenize_chinese_chars = False
        strip_accents = False
        do_lower_case = False
        if hasattr(self.original_tokenizer, "basic_tokenizer"):
            tokenize_chinese_chars = self.original_tokenizer.basic_tokenizer.tokenize_chinese_chars
            strip_accents = self.original_tokenizer.basic_tokenizer.strip_accents
            do_lower_case = self.original_tokenizer.basic_tokenizer.do_lower_case

        tokenizer.normalizer = normalizers.BertNormalizer(
            clean_text=True,
            handle_chinese_chars=tokenize_chinese_chars,
            strip_accents=strip_accents,
            lowercase=do_lower_case,
        )
        tokenizer.pre_tokenizer = pre_tokenizers.BertPreTokenizer()

        cls = str(self.original_tokenizer.cls_token)
        sep = str(self.original_tokenizer.sep_token)
        cls_token_id = self.original_tokenizer.cls_token_id
        sep_token_id = self.original_tokenizer.sep_token_id

        tokenizer.post_processor = processors.TemplateProcessing(
            single=f"{cls}:0 $A:0 {sep}:0",
            pair=f"{cls}:0 $A:0 {sep}:0 $B:1 {sep}:1",
            special_tokens=[
                (cls, cls_token_id),
                (sep, sep_token_id),
            ],
        )
        tokenizer.decoder = decoders.WordPiece(prefix="##")

        return tokenizer


class SplinterConverter(Converter):
    def converted(self) -> Tokenizer:
        vocab = self.original_tokenizer.vocab
        tokenizer = Tokenizer(WordPiece(vocab, unk_token=str(self.original_tokenizer.unk_token)))

        tokenize_chinese_chars = False
        strip_accents = False
        do_lower_case = False
        if hasattr(self.original_tokenizer, "basic_tokenizer"):
            tokenize_chinese_chars = self.original_tokenizer.basic_tokenizer.tokenize_chinese_chars
            strip_accents = self.original_tokenizer.basic_tokenizer.strip_accents
            do_lower_case = self.original_tokenizer.basic_tokenizer.do_lower_case

        tokenizer.normalizer = normalizers.BertNormalizer(
            clean_text=True,
            handle_chinese_chars=tokenize_chinese_chars,
            strip_accents=strip_accents,
            lowercase=do_lower_case,
        )
        tokenizer.pre_tokenizer = pre_tokenizers.BertPreTokenizer()

        cls = str(self.original_tokenizer.cls_token)
        sep = str(self.original_tokenizer.sep_token)
        question = str(self.original_tokenizer.question_token)
        dot = "."
        cls_token_id = self.original_tokenizer.cls_token_id
        sep_token_id = self.original_tokenizer.sep_token_id
        question_token_id = self.original_tokenizer.question_token_id
        dot_token_id = self.original_tokenizer.convert_tokens_to_ids(".")

        if self.original_tokenizer.padding_side == "right":
            pair = f"{cls}:0 $A:0 {question} {dot} {sep}:0 $B:1 {sep}:1"
        else:
            pair = f"{cls}:0 $A:0 {sep}:0 $B:1 {question} {dot} {sep}:1"

        tokenizer.post_processor = processors.TemplateProcessing(
            single=f"{cls}:0 $A:0 {sep}:0",
            pair=pair,
            special_tokens=[
                (cls, cls_token_id),
                (sep, sep_token_id),
                (question, question_token_id),
                (dot, dot_token_id),
            ],
        )
        tokenizer.decoder = decoders.WordPiece(prefix="##")

        return tokenizer


class FunnelConverter(Converter):
    def converted(self) -> Tokenizer:
        vocab = self.original_tokenizer.vocab
        tokenizer = Tokenizer(WordPiece(vocab, unk_token=str(self.original_tokenizer.unk_token)))

        tokenize_chinese_chars = False
        strip_accents = False
        do_lower_case = False
        if hasattr(self.original_tokenizer, "basic_tokenizer"):
            tokenize_chinese_chars = self.original_tokenizer.basic_tokenizer.tokenize_chinese_chars
            strip_accents = self.original_tokenizer.basic_tokenizer.strip_accents
            do_lower_case = self.original_tokenizer.basic_tokenizer.do_lower_case

        tokenizer.normalizer = normalizers.BertNormalizer(
            clean_text=True,
            handle_chinese_chars=tokenize_chinese_chars,
            strip_accents=strip_accents,
            lowercase=do_lower_case,
        )
        tokenizer.pre_tokenizer = pre_tokenizers.BertPreTokenizer()

        cls = str(self.original_tokenizer.cls_token)
        sep = str(self.original_tokenizer.sep_token)
        cls_token_id = self.original_tokenizer.cls_token_id
        sep_token_id = self.original_tokenizer.sep_token_id

        tokenizer.post_processor = processors.TemplateProcessing(
            single=f"{cls}:2 $A:0 {sep}:0",  # token_type_id is 2 for Funnel transformer
            pair=f"{cls}:2 $A:0 {sep}:0 $B:1 {sep}:1",
            special_tokens=[
                (cls, cls_token_id),
                (sep, sep_token_id),
            ],
        )
        tokenizer.decoder = decoders.WordPiece(prefix="##")

        return tokenizer


class MPNetConverter(Converter):
    def converted(self) -> Tokenizer:
        vocab = self.original_tokenizer.vocab
        tokenizer = Tokenizer(WordPiece(vocab, unk_token=str(self.original_tokenizer.unk_token)))

        tokenize_chinese_chars = False
        strip_accents = False
        do_lower_case = False
        if hasattr(self.original_tokenizer, "basic_tokenizer"):
            tokenize_chinese_chars = self.original_tokenizer.basic_tokenizer.tokenize_chinese_chars
            strip_accents = self.original_tokenizer.basic_tokenizer.strip_accents
            do_lower_case = self.original_tokenizer.basic_tokenizer.do_lower_case

        tokenizer.normalizer = normalizers.BertNormalizer(
            clean_text=True,
            handle_chinese_chars=tokenize_chinese_chars,
            strip_accents=strip_accents,
            lowercase=do_lower_case,
        )
        tokenizer.pre_tokenizer = pre_tokenizers.BertPreTokenizer()

        cls = str(self.original_tokenizer.cls_token)
        sep = str(self.original_tokenizer.sep_token)
        cls_token_id = self.original_tokenizer.cls_token_id
        sep_token_id = self.original_tokenizer.sep_token_id

        tokenizer.post_processor = processors.TemplateProcessing(
            single=f"{cls}:0 $A:0 {sep}:0",
            pair=f"{cls}:0 $A:0 {sep}:0 {sep}:0 $B:1 {sep}:1",  # MPNet uses two [SEP] tokens
            special_tokens=[
                (cls, cls_token_id),
                (sep, sep_token_id),
            ],
        )
        tokenizer.decoder = decoders.WordPiece(prefix="##")

        return tokenizer


class OpenAIGPTConverter(Converter):
    def converted(self) -> Tokenizer:
        vocab = self.original_tokenizer.encoder
        merges = list(self.original_tokenizer.bpe_ranks.keys())
        unk_token = self.original_tokenizer.unk_token

        tokenizer = Tokenizer(
            BPE(
                vocab=vocab,
                merges=merges,
                dropout=None,
                unk_token=str(unk_token),
                end_of_word_suffix="</w>",
                fuse_unk=False,
            )
        )

        if tokenizer.token_to_id(str(unk_token)) is not None:
            tokenizer.add_special_tokens([str(unk_token)])

        tokenizer.normalizer = normalizers.BertNormalizer(lowercase=True)
        tokenizer.pre_tokenizer = pre_tokenizers.BertPreTokenizer()
        tokenizer.decoder = decoders.BPEDecoder(suffix="</w>")

        return tokenizer


class GPT2Converter(Converter):
    def converted(self) -> Tokenizer:
        vocab = self.original_tokenizer.encoder
        merges = list(self.original_tokenizer.bpe_ranks.keys())

        tokenizer = Tokenizer(
            BPE(
                vocab=vocab,
                merges=merges,
                dropout=None,
                continuing_subword_prefix="",
                end_of_word_suffix="",
                fuse_unk=False,
            )
        )

        tokenizer.pre_tokenizer = pre_tokenizers.ByteLevel(add_prefix_space=self.original_tokenizer.add_prefix_space)
        tokenizer.decoder = decoders.ByteLevel()
        if self.original_tokenizer.add_bos_token:
            bos = self.original_tokenizer.bos_token
            bos_token_id = self.original_tokenizer.bos_token_id
            tokenizer.post_processor = processors.TemplateProcessing(
                single=f"{bos}:0 $A:0",
                pair=f"{bos}:0 $A:0 $B:1",
                special_tokens=[
                    (bos, bos_token_id),
                ],
            )
        else:
            # XXX trim_offsets=False actually means this post_processor doesn't
            # really do anything.
            tokenizer.post_processor = processors.ByteLevel(trim_offsets=False)
        return tokenizer


class HerbertConverter(Converter):
    def converted(self) -> Tokenizer:
        tokenizer_info_str = "#version:"
        token_suffix = "</w>"

        vocab = self.original_tokenizer.encoder
        merges = list(self.original_tokenizer.bpe_ranks.keys())
        if tokenizer_info_str in merges[0][0]:
            merges = merges[1:]

        tokenizer = Tokenizer(
            BPE(
                vocab,
                merges,
                dropout=None,
                unk_token=self.original_tokenizer.unk_token,
                end_of_word_suffix=token_suffix,
            )
        )

        tokenizer.normalizer = normalizers.BertNormalizer(lowercase=False, strip_accents=False)
        tokenizer.pre_tokenizer = pre_tokenizers.BertPreTokenizer()
        tokenizer.decoder = decoders.BPEDecoder(suffix=token_suffix)
        tokenizer.post_processor = processors.BertProcessing(
            sep=(self.original_tokenizer.sep_token, self.original_tokenizer.sep_token_id),
            cls=(self.original_tokenizer.cls_token, self.original_tokenizer.cls_token_id),
        )

        return tokenizer


class Qwen2Converter(Converter):
    def converted(self) -> Tokenizer:
        vocab = self.original_tokenizer.encoder
        merges = list(self.original_tokenizer.bpe_ranks.keys())

        tokenizer = Tokenizer(
            BPE(
                vocab=vocab,
                merges=merges,
                dropout=None,
                unk_token=None,
                continuing_subword_prefix="",
                end_of_word_suffix="",
                fuse_unk=False,
                byte_fallback=False,
            )
        )

        tokenizer.normalizer = normalizers.NFC()

        tokenizer.pre_tokenizer = pre_tokenizers.Sequence(
            [
                pre_tokenizers.Split(
                    Regex(
                        r"""(?i:'s|'t|'re|'ve|'m|'ll|'d)|[^\r\n\p{L}\p{N}]?\p{L}+|\p{N}| ?[^\s\p{L}\p{N}]+[\r\n]*|\s*[\r\n]+|\s+(?!\S)|\s+"""
                    ),
                    behavior="isolated",
                    invert=False,
                ),
                pre_tokenizers.ByteLevel(
                    add_prefix_space=getattr(self.original_tokenizer, "add_prefix_space", False),
                    use_regex=False,
                ),
            ]
        )

        tokenizer.decoder = decoders.ByteLevel()
        tokenizer.post_processor = processors.ByteLevel(trim_offsets=False)

        return tokenizer


class RobertaConverter(Converter):
    def converted(self) -> Tokenizer:
        ot = self.original_tokenizer
        vocab = ot.encoder
        merges = list(ot.bpe_ranks.keys())

        tokenizer = Tokenizer(
            BPE(
                vocab=vocab,
                merges=merges,
                dropout=None,
                continuing_subword_prefix="",
                end_of_word_suffix="",
                fuse_unk=False,
            )
        )

        tokenizer.pre_tokenizer = pre_tokenizers.ByteLevel(add_prefix_space=ot.add_prefix_space)
        tokenizer.decoder = decoders.ByteLevel()
        tokenizer.post_processor = processors.RobertaProcessing(
            sep=(ot.sep_token, ot.sep_token_id),
            cls=(ot.cls_token, ot.cls_token_id),
            add_prefix_space=ot.add_prefix_space,
            trim_offsets=True,  # True by default on Roberta (historical)
        )

        return tokenizer


class RoFormerConverter(Converter):
    def converted(self) -> Tokenizer:
        from .models.roformer.tokenization_utils import JiebaPreTokenizer

        vocab = self.original_tokenizer.vocab
        tokenizer = Tokenizer(WordPiece(vocab, unk_token=str(self.original_tokenizer.unk_token)))

        strip_accents = False
        do_lower_case = False
        if hasattr(self.original_tokenizer, "basic_tokenizer"):
            strip_accents = self.original_tokenizer.basic_tokenizer.strip_accents
            do_lower_case = self.original_tokenizer.basic_tokenizer.do_lower_case

        tokenizer.normalizer = normalizers.BertNormalizer(
            clean_text=True,
            handle_chinese_chars=False,
            strip_accents=strip_accents,
            lowercase=do_lower_case,
        )
        tokenizer.pre_tokenizer = pre_tokenizers.PreTokenizer.custom(JiebaPreTokenizer(vocab))

        cls = str(self.original_tokenizer.cls_token)
        sep = str(self.original_tokenizer.sep_token)
        cls_token_id = self.original_tokenizer.cls_token_id
        sep_token_id = self.original_tokenizer.sep_token_id

        tokenizer.post_processor = processors.TemplateProcessing(
            single=f"{cls}:0 $A:0 {sep}:0",
            pair=f"{cls}:0 $A:0 {sep}:0 $B:1 {sep}:1",
            special_tokens=[
                (cls, cls_token_id),
                (sep, sep_token_id),
            ],
        )
        tokenizer.decoder = decoders.WordPiece(prefix="##")

        return tokenizer


class DebertaConverter(Converter):
    def converted(self) -> Tokenizer:
        ot = self.original_tokenizer
        vocab = ot.encoder
        merges = list(ot.bpe_ranks.keys())

        tokenizer = Tokenizer(
            BPE(
                vocab=vocab,
                merges=merges,
                dropout=None,
                continuing_subword_prefix="",
                end_of_word_suffix="",
                fuse_unk=False,
            )
        )

        tokenizer.pre_tokenizer = pre_tokenizers.ByteLevel(add_prefix_space=ot.add_prefix_space)
        tokenizer.decoder = decoders.ByteLevel()
        tokenizer.post_processor = processors.TemplateProcessing(
            single="[CLS]:0 $A:0 [SEP]:0",
            pair="[CLS]:0 $A:0 [SEP]:0 $B:1 [SEP]:1",
            special_tokens=[
                ("[CLS]", self.original_tokenizer.convert_tokens_to_ids("[CLS]")),
                ("[SEP]", self.original_tokenizer.convert_tokens_to_ids("[SEP]")),
            ],
        )

        return tokenizer


class SpmConverter(Converter):
    def __init__(self, *args):
        requires_backends(self, "protobuf")

        super().__init__(*args)

        # from .utils import sentencepiece_model_pb2 as model_pb2
        model_pb2 = import_protobuf()

        m = model_pb2.ModelProto()
        with open(self.original_tokenizer.vocab_file, "rb") as f:
            m.ParseFromString(f.read())
        self.proto = m

        if self.proto.trainer_spec.byte_fallback:
            if not getattr(self, "handle_byte_fallback", None):
                warnings.warn(
                    "The sentencepiece tokenizer that you are converting to a fast tokenizer uses the byte fallback option"
                    " which is not implemented in the fast tokenizers. In practice this means that the fast version of the"
                    " tokenizer can produce unknown tokens whereas the sentencepiece version would have converted these "
                    "unknown tokens into a sequence of byte tokens matching the original piece of text."
                )

    def vocab(self, proto):
        return [(piece.piece, piece.score) for piece in proto.pieces]

    def unk_id(self, proto):
        return proto.trainer_spec.unk_id

    def tokenizer(self, proto):
        model_type = proto.trainer_spec.model_type
        vocab_scores = self.vocab(proto)
        unk_id = self.unk_id(proto)

        if model_type == 1:
            tokenizer = Tokenizer(Unigram(vocab_scores, unk_id))
        elif model_type == 2:
            _, merges = SentencePieceExtractor(self.original_tokenizer.vocab_file).extract()
            bpe_vocab = {word: i for i, (word, score) in enumerate(vocab_scores)}
            tokenizer = Tokenizer(
                BPE(
                    bpe_vocab,
                    merges,
                    unk_token=proto.trainer_spec.unk_piece,
                    fuse_unk=True,
                )
            )
        else:
            raise Exception(
                "You're trying to run a `Unigram` model but you're file was trained with a different algorithm"
            )

        return tokenizer

    def normalizer(self, proto):
        precompiled_charsmap = proto.normalizer_spec.precompiled_charsmap
        _normalizers = [
            normalizers.Strip(left=False, right=True),  # stripping is important
            normalizers.Replace(Regex(" {2,}"), "▁"),
        ]
        if not precompiled_charsmap:
            return normalizers.Sequence(_normalizers)
        else:
            return normalizers.Sequence([normalizers.Precompiled(precompiled_charsmap)] + _normalizers)

    def pre_tokenizer(self, replacement, add_prefix_space):
        prepend_scheme = "always"
        if hasattr(self.original_tokenizer, "legacy") and not self.original_tokenizer.legacy:
            prepend_scheme = "first"
        return pre_tokenizers.Metaspace(
            replacement=replacement, add_prefix_space=add_prefix_space, prepend_scheme=prepend_scheme
        )

    def post_processor(self):
        return None

    def decoder(self, replacement, add_prefix_space):
        return decoders.Metaspace(replacement=replacement, add_prefix_space=add_prefix_space)

    def converted(self) -> Tokenizer:
        tokenizer = self.tokenizer(self.proto)

        # Tokenizer assemble
        normalizer = self.normalizer(self.proto)
        if normalizer is not None:
            tokenizer.normalizer = normalizer

        replacement = "▁"
        add_prefix_space = True
        if hasattr(self.original_tokenizer, "add_prefix_space"):
            add_prefix_space = self.original_tokenizer.add_prefix_space

        pre_tokenizer = self.pre_tokenizer(replacement, add_prefix_space)
        if pre_tokenizer is not None:
            tokenizer.pre_tokenizer = pre_tokenizer

        tokenizer.decoder = self.decoder(replacement, add_prefix_space)
        post_processor = self.post_processor()
        if post_processor:
            tokenizer.post_processor = post_processor

        return tokenizer


class AlbertConverter(SpmConverter):
    def vocab(self, proto):
        return [
            (piece.piece, piece.score) if check_number_comma(piece.piece) else (piece.piece, piece.score - 100)
            for piece in proto.pieces
        ]

    def normalizer(self, proto):
        list_normalizers = [
            normalizers.Replace("``", '"'),
            normalizers.Replace("''", '"'),
        ]
        if not self.original_tokenizer.keep_accents:
            list_normalizers.append(normalizers.NFKD())
            list_normalizers.append(normalizers.StripAccents())
        if self.original_tokenizer.do_lower_case:
            list_normalizers.append(normalizers.Lowercase())

        precompiled_charsmap = proto.normalizer_spec.precompiled_charsmap

        if precompiled_charsmap:
            list_normalizers.append(normalizers.Precompiled(precompiled_charsmap))

        list_normalizers.append(normalizers.Replace(Regex(" {2,}"), " "))
        return normalizers.Sequence(list_normalizers)

    def post_processor(self):
        return processors.TemplateProcessing(
            single="[CLS]:0 $A:0 [SEP]:0",
            pair="[CLS]:0 $A:0 [SEP]:0 $B:1 [SEP]:1",
            special_tokens=[
                ("[CLS]", self.original_tokenizer.convert_tokens_to_ids("[CLS]")),
                ("[SEP]", self.original_tokenizer.convert_tokens_to_ids("[SEP]")),
            ],
        )


class BarthezConverter(SpmConverter):
    def unk_id(self, proto):
        unk_id = 3
        return unk_id

    def post_processor(self):
        return processors.TemplateProcessing(
            single="<s> $A </s>",
            pair="<s> $A </s> </s> $B </s>",
            special_tokens=[
                ("<s>", self.original_tokenizer.convert_tokens_to_ids("<s>")),
                ("</s>", self.original_tokenizer.convert_tokens_to_ids("</s>")),
            ],
        )


class CamembertConverter(SpmConverter):
    def vocab(self, proto):
        vocab = [
            ("<s>NOTUSED", 0.0),
            ("<pad>", 0.0),
            ("</s>NOTUSED", 0.0),
            ("<unk>", 0.0),
            ("<unk>NOTUSED", -100),
        ]
        # We down-grade the original SentencePiece by -100 to avoid using it and use our added token instead
        vocab += [(piece.piece, piece.score) for piece in proto.pieces[1:]]
        vocab += [("<mask>", 0.0)]
        return vocab

    def unk_id(self, proto):
        # See vocab unk position
        return 3

    def post_processor(self):
        return processors.TemplateProcessing(
            single="<s> $A </s>",
            pair="<s> $A </s> </s> $B </s>",
            special_tokens=[
                ("<s>", self.original_tokenizer.convert_tokens_to_ids("<s>")),
                ("</s>", self.original_tokenizer.convert_tokens_to_ids("</s>")),
            ],
        )


class DebertaV2Converter(SpmConverter):
    def pre_tokenizer(self, replacement, add_prefix_space):
        list_pretokenizers = []
        if self.original_tokenizer.split_by_punct:
            list_pretokenizers.append(pre_tokenizers.Punctuation(behavior="isolated"))
        list_pretokenizers.append(pre_tokenizers.Metaspace(replacement=replacement, add_prefix_space=add_prefix_space))
        return pre_tokenizers.Sequence(list_pretokenizers)

    def normalizer(self, proto):
        list_normalizers = []
        if self.original_tokenizer.do_lower_case:
            list_normalizers.append(normalizers.Lowercase())
        list_normalizers.append(normalizers.Strip())

        precompiled_charsmap = proto.normalizer_spec.precompiled_charsmap
        if precompiled_charsmap:
            list_normalizers.append(normalizers.Precompiled(precompiled_charsmap))
        list_normalizers.append(normalizers.Replace(Regex(" {2,}"), " "))

        return normalizers.Sequence(list_normalizers)

    def post_processor(self):
        return processors.TemplateProcessing(
            single="[CLS]:0 $A:0 [SEP]:0",
            pair="[CLS]:0 $A:0 [SEP]:0 $B:1 [SEP]:1",
            special_tokens=[
                ("[CLS]", self.original_tokenizer.convert_tokens_to_ids("[CLS]")),
                ("[SEP]", self.original_tokenizer.convert_tokens_to_ids("[SEP]")),
            ],
        )


class MBartConverter(SpmConverter):
    def vocab(self, proto):
        vocab = [
            ("<s>", 0.0),
            ("<pad>", 0.0),
            ("</s>", 0.0),
            ("<unk>", 0.0),
        ]
        vocab += [(piece.piece, piece.score) for piece in proto.pieces[3:]]
        vocab += [
            ("ar_AR", 0.0),
            ("cs_CZ", 0.0),
            ("de_DE", 0.0),
            ("en_XX", 0.0),
            ("es_XX", 0.0),
            ("et_EE", 0.0),
            ("fi_FI", 0.0),
            ("fr_XX", 0.0),
            ("gu_IN", 0.0),
            ("hi_IN", 0.0),
            ("it_IT", 0.0),
            ("ja_XX", 0.0),
            ("kk_KZ", 0.0),
            ("ko_KR", 0.0),
            ("lt_LT", 0.0),
            ("lv_LV", 0.0),
            ("my_MM", 0.0),
            ("ne_NP", 0.0),
            ("nl_XX", 0.0),
            ("ro_RO", 0.0),
            ("ru_RU", 0.0),
            ("si_LK", 0.0),
            ("tr_TR", 0.0),
            ("vi_VN", 0.0),
            ("zh_CN", 0.0),
        ]
        vocab += [("<mask>", 0.0)]
        return vocab

    def unk_id(self, proto):
        return 3

    def post_processor(self):
        return processors.TemplateProcessing(
            single="$A </s> en_XX",
            pair="$A $B </s> en_XX",
            special_tokens=[
                ("en_XX", self.original_tokenizer.convert_tokens_to_ids("en_XX")),
                ("</s>", self.original_tokenizer.convert_tokens_to_ids("</s>")),
            ],
        )


class MBart50Converter(SpmConverter):
    def vocab(self, proto):
        vocab = [
            ("<s>", 0.0),
            ("<pad>", 0.0),
            ("</s>", 0.0),
            ("<unk>", 0.0),
        ]
        vocab += [(piece.piece, piece.score) for piece in proto.pieces[3:]]
        vocab += [("ar_AR", 0.0), ("cs_CZ", 0.0), ("de_DE", 0.0), ("en_XX", 0.0), ("es_XX", 0.0), ("et_EE", 0.0), ("fi_FI", 0.0), ("fr_XX", 0.0), ("gu_IN", 0.0), ("hi_IN", 0.0), ("it_IT", 0.0), ("ja_XX", 0.0), ("kk_KZ", 0.0), ("ko_KR", 0.0), ("lt_LT", 0.0), ("lv_LV", 0.0), ("my_MM", 0.0), ("ne_NP", 0.0), ("nl_XX", 0.0), ("ro_RO", 0.0), ("ru_RU", 0.0), ("si_LK", 0.0), ("tr_TR", 0.0), ("vi_VN", 0.0), ("zh_CN", 0.0), ("af_ZA", 0.0), ("az_AZ", 0.0), ("bn_IN", 0.0), ("fa_IR", 0.0), ("he_IL", 0.0), ("hr_HR", 0.0), ("id_ID", 0.0), ("ka_GE", 0.0), ("km_KH", 0.0), ("mk_MK", 0.0), ("ml_IN", 0.0), ("mn_MN", 0.0), ("mr_IN", 0.0), ("pl_PL", 0.0), ("ps_AF", 0.0), ("pt_XX", 0.0), ("sv_SE", 0.0), ("sw_KE", 0.0), ("ta_IN", 0.0), ("te_IN", 0.0), ("th_TH", 0.0), ("tl_XX", 0.0), ("uk_UA", 0.0), ("ur_PK", 0.0), ("xh_ZA", 0.0), ("gl_ES", 0.0), ("sl_SI", 0.0)]  # fmt: skip
        vocab += [("<mask>", 0.0)]
        return vocab

    def unk_id(self, proto):
        return 3

    def post_processor(self):
        return processors.TemplateProcessing(
            single="en_XX $A </s>",
            pair="en_XX $A $B </s>",
            special_tokens=[
                ("en_XX", self.original_tokenizer.convert_tokens_to_ids("en_XX")),
                ("</s>", self.original_tokenizer.convert_tokens_to_ids("</s>")),
            ],
        )


class NllbConverter(SpmConverter):
    def vocab(self, proto):
        vocab = [
            ("<s>", 0.0),
            ("<pad>", 0.0),
            ("</s>", 0.0),
            ("<unk>", 0.0),
        ]
        vocab += [(piece.piece, piece.score) for piece in proto.pieces[3:]]
        return vocab

    def unk_id(self, proto):
        return 3

    def post_processor(self):
        return processors.TemplateProcessing(
            single="eng_Latn $A </s>",
            pair="eng_Latn $A $B </s>",
            special_tokens=[
                ("eng_Latn", self.original_tokenizer.convert_tokens_to_ids("eng_Latn")),
                ("</s>", self.original_tokenizer.convert_tokens_to_ids("</s>")),
            ],
        )


class SeamlessM4TConverter(SpmConverter):
    def vocab(self, proto):
        vocab = [
            ("<pad>", 0.0),
            ("<unk>", 0.0),
            ("<s>", 0.0),
            ("</s>", 0.0),
        ]
        vocab += [(piece.piece, piece.score) for piece in proto.pieces[3:]]
        return vocab

    def unk_id(self, proto):
        return self.original_tokenizer.unk_token_id

    def post_processor(self):
        return processors.TemplateProcessing(
            single="__eng__ $A </s>",
            pair="__eng__ $A $B </s>",
            special_tokens=[
                ("__eng__", self.original_tokenizer.convert_tokens_to_ids("__eng__")),
                ("</s>", self.original_tokenizer.convert_tokens_to_ids("</s>")),
            ],
        )


class XLMRobertaConverter(SpmConverter):
    def vocab(self, proto):
        vocab = [
            ("<s>", 0.0),
            ("<pad>", 0.0),
            ("</s>", 0.0),
            ("<unk>", 0.0),
        ]
        vocab += [(piece.piece, piece.score) for piece in proto.pieces[3:]]
        vocab += [("<mask>", 0.0)]
        return vocab

    def unk_id(self, proto):
        unk_id = 3
        return unk_id

    def post_processor(self):
        return processors.TemplateProcessing(
            single="<s> $A </s>",
            pair="<s> $A </s> </s> $B </s>",
            special_tokens=[
                ("<s>", self.original_tokenizer.convert_tokens_to_ids("<s>")),
                ("</s>", self.original_tokenizer.convert_tokens_to_ids("</s>")),
            ],
        )


class XLNetConverter(SpmConverter):
    def vocab(self, proto):
        return [
            (piece.piece, piece.score) if check_number_comma(piece.piece) else (piece.piece, piece.score - 100)
            for piece in proto.pieces
        ]

    def normalizer(self, proto):
        list_normalizers = [
            normalizers.Replace("``", '"'),
            normalizers.Replace("''", '"'),
        ]
        if not self.original_tokenizer.keep_accents:
            list_normalizers.append(normalizers.NFKD())
            list_normalizers.append(normalizers.StripAccents())
        if self.original_tokenizer.do_lower_case:
            list_normalizers.append(normalizers.Lowercase())

        precompiled_charsmap = proto.normalizer_spec.precompiled_charsmap

        if precompiled_charsmap:
            list_normalizers.append(normalizers.Precompiled(precompiled_charsmap))

        list_normalizers.append(normalizers.Replace(Regex(" {2,}"), " "))
        return normalizers.Sequence(list_normalizers)

    def post_processor(self):
        return processors.TemplateProcessing(
            single="$A:0 <sep>:0 <cls>:2",
            pair="$A:0 <sep>:0 $B:1 <sep>:1 <cls>:2",
            special_tokens=[
                ("<sep>", self.original_tokenizer.convert_tokens_to_ids("<sep>")),
                ("<cls>", self.original_tokenizer.convert_tokens_to_ids("<cls>")),
            ],
        )


class ReformerConverter(SpmConverter):
    pass


class RemBertConverter(SpmConverter):
    # Inspired from AlbertConverter
    def normalizer(self, proto):
        list_normalizers = [
            normalizers.Replace("``", '"'),
            normalizers.Replace("''", '"'),
            normalizers.Replace(Regex(" {2,}"), " "),
        ]
        if not self.original_tokenizer.keep_accents:
            list_normalizers.append(normalizers.NFKD())
            list_normalizers.append(normalizers.StripAccents())
        if self.original_tokenizer.do_lower_case:
            list_normalizers.append(normalizers.Lowercase())

        precompiled_charsmap = proto.normalizer_spec.precompiled_charsmap

        if precompiled_charsmap:
            list_normalizers.append(normalizers.Precompiled(precompiled_charsmap))

        return normalizers.Sequence(list_normalizers)

    def post_processor(self):
        return processors.TemplateProcessing(
            single="[CLS]:0 $A:0 [SEP]:0",
            pair="[CLS]:0 $A:0 [SEP]:0 $B:1 [SEP]:1",
            special_tokens=[
                ("[CLS]", self.original_tokenizer.convert_tokens_to_ids("[CLS]")),
                ("[SEP]", self.original_tokenizer.convert_tokens_to_ids("[SEP]")),
            ],
        )


class BertGenerationConverter(SpmConverter):
    pass


class PegasusConverter(SpmConverter):
    def vocab(self, proto):
        vocab = [
            (self.original_tokenizer.pad_token, 0.0),
            (self.original_tokenizer.eos_token, 0.0),
        ]

        if self.original_tokenizer.mask_token_sent is not None:
            vocab += [(self.original_tokenizer.mask_token_sent, 0.0)]

        if (
            self.original_tokenizer.mask_token is not None
            and self.original_tokenizer.mask_token_id < self.original_tokenizer.offset
        ):
            vocab += [(self.original_tokenizer.mask_token, 0.0)]

        vocab += [(f"<unk_{i}>", -100.0) for i in range(2, self.original_tokenizer.offset)]
        vocab += [(piece.piece, piece.score) for piece in proto.pieces[2:]]
        return vocab

    def unk_id(self, proto):
        return proto.trainer_spec.unk_id + self.original_tokenizer.offset

    def pre_tokenizer(self, replacement, add_prefix_space):
        return pre_tokenizers.Sequence(
            [
                pre_tokenizers.WhitespaceSplit(),
                pre_tokenizers.Metaspace(replacement=replacement, add_prefix_space=add_prefix_space),
            ]
        )

    def post_processor(self):
        eos = self.original_tokenizer.eos_token
        special_tokens = [
            (eos, self.original_tokenizer.eos_token_id),
        ]
        return processors.TemplateProcessing(single=["$A", eos], pair=["$A", "$B", eos], special_tokens=special_tokens)


class T5Converter(SpmConverter):
    def vocab(self, proto):
        num_extra_ids = self.original_tokenizer._extra_ids
        vocab = [(piece.piece, piece.score) for piece in proto.pieces]
        vocab += [(f"<extra_id_{i}>", 0.0) for i in range(num_extra_ids - 1, -1, -1)]
        return vocab

    def post_processor(self):
        return processors.TemplateProcessing(
            single=["$A", "</s>"],
            pair=["$A", "</s>", "$B", "</s>"],
            special_tokens=[
                ("</s>", self.original_tokenizer.convert_tokens_to_ids("</s>")),
            ],
        )


class UdopConverter(SpmConverter):
    def post_processor(self):
        return processors.TemplateProcessing(
            single=["$A", "</s>"],
            pair=["$A", "</s>", "$B", "</s>"],
            special_tokens=[
                ("</s>", self.original_tokenizer.convert_tokens_to_ids("</s>")),
            ],
        )


class WhisperConverter(Converter):
    def converted(self) -> Tokenizer:
        vocab = self.original_tokenizer.encoder
        merges = list(self.original_tokenizer.bpe_ranks.keys())

        tokenizer = Tokenizer(
            BPE(
                vocab=vocab,
                merges=merges,
                dropout=None,
                continuing_subword_prefix="",
                end_of_word_suffix="",
                fuse_unk=False,
            )
        )

        tokenizer.pre_tokenizer = pre_tokenizers.ByteLevel(add_prefix_space=self.original_tokenizer.add_prefix_space)
        tokenizer.decoder = decoders.ByteLevel()

        prefix_token_ids = self.original_tokenizer.prefix_tokens
        prefixes = self.original_tokenizer.convert_ids_to_tokens(prefix_token_ids)
        eos = self.original_tokenizer.eos_token
        eos_token_id = self.original_tokenizer.eos_token_id
        prefix_template = " ".join([f"{token}:0" for token in prefixes])
        tokenizer.post_processor = processors.TemplateProcessing(
            single=f"{prefix_template} $A:0 {eos}:0",
            pair=f"{prefix_template} $A:0 $B:1 {eos}:1",
            special_tokens=[
                (eos, eos_token_id),
                *zip(prefixes, prefix_token_ids),
            ],
        )

        return tokenizer


class BigBirdConverter(SpmConverter):
    def post_processor(self):
        return processors.TemplateProcessing(
            single="[CLS]:0 $A:0 [SEP]:0",
            pair="[CLS]:0 $A:0 [SEP]:0 $B:1 [SEP]:1",
            special_tokens=[
                ("[CLS]", self.original_tokenizer.convert_tokens_to_ids("[CLS]")),
                ("[SEP]", self.original_tokenizer.convert_tokens_to_ids("[SEP]")),
            ],
        )


class CLIPConverter(Converter):
    def converted(self) -> Tokenizer:
        vocab = self.original_tokenizer.encoder
        merges = list(self.original_tokenizer.bpe_ranks.keys())
        unk_token = self.original_tokenizer.unk_token

        tokenizer = Tokenizer(
            BPE(
                vocab=vocab,
                merges=merges,
                dropout=None,
                continuing_subword_prefix="",
                end_of_word_suffix="</w>",
                fuse_unk=False,
                unk_token=str(unk_token),
            )
        )

        tokenizer.normalizer = normalizers.Sequence(
            [normalizers.NFC(), normalizers.Replace(Regex(r"\s+"), " "), normalizers.Lowercase()]
        )
        tokenizer.pre_tokenizer = pre_tokenizers.Sequence(
            [
                pre_tokenizers.Split(
                    Regex(r"""'s|'t|'re|'ve|'m|'ll|'d|[\p{L}]+|[\p{N}]|[^\s\p{L}\p{N}]+"""),
                    behavior="removed",
                    invert=True,
                ),
                pre_tokenizers.ByteLevel(add_prefix_space=False),
            ]
        )
        tokenizer.decoder = decoders.ByteLevel()

        # Hack to have a ByteLevel and TemplaceProcessor
        tokenizer.post_processor = processors.RobertaProcessing(
            sep=(self.original_tokenizer.eos_token, self.original_tokenizer.eos_token_id),
            cls=(self.original_tokenizer.bos_token, self.original_tokenizer.bos_token_id),
            add_prefix_space=False,
            trim_offsets=False,
        )
        return tokenizer


class LayoutLMv2Converter(Converter):
    def converted(self) -> Tokenizer:
        vocab = self.original_tokenizer.vocab
        tokenizer = Tokenizer(WordPiece(vocab, unk_token=str(self.original_tokenizer.unk_token)))

        tokenize_chinese_chars = False
        strip_accents = False
        do_lower_case = True
        if hasattr(self.original_tokenizer, "basic_tokenizer"):
            tokenize_chinese_chars = self.original_tokenizer.basic_tokenizer.tokenize_chinese_chars
            strip_accents = self.original_tokenizer.basic_tokenizer.strip_accents
            do_lower_case = self.original_tokenizer.basic_tokenizer.do_lower_case

        tokenizer.normalizer = normalizers.BertNormalizer(
            clean_text=True,
            handle_chinese_chars=tokenize_chinese_chars,
            strip_accents=strip_accents,
            lowercase=do_lower_case,
        )
        tokenizer.pre_tokenizer = pre_tokenizers.BertPreTokenizer()

        cls = str(self.original_tokenizer.cls_token)
        sep = str(self.original_tokenizer.sep_token)
        cls_token_id = self.original_tokenizer.cls_token_id
        sep_token_id = self.original_tokenizer.sep_token_id

        tokenizer.post_processor = processors.TemplateProcessing(
            single=f"{cls}:0 $A:0 {sep}:0",
            pair=f"{cls}:0 $A:0 {sep}:0 $B:1 {sep}:1",
            special_tokens=[
                (cls, cls_token_id),
                (sep, sep_token_id),
            ],
        )
        tokenizer.decoder = decoders.WordPiece(prefix="##")

        return tokenizer


class BlenderbotConverter(Converter):
    def converted(self) -> Tokenizer:
        ot = self.original_tokenizer
        vocab = ot.encoder
        merges = list(ot.bpe_ranks.keys())

        tokenizer = Tokenizer(
            BPE(
                vocab=vocab,
                merges=merges,
                dropout=None,
                continuing_subword_prefix="",
                end_of_word_suffix="",
                fuse_unk=False,
            )
        )

        tokenizer.pre_tokenizer = pre_tokenizers.ByteLevel(add_prefix_space=ot.add_prefix_space)
        tokenizer.decoder = decoders.ByteLevel()
        tokenizer.post_processor = processors.TemplateProcessing(
            single=f"$A:0 {ot.eos_token}:0",
            special_tokens=[
                (ot.eos_token, ot.eos_token_id),
            ],
        )

        return tokenizer


class XGLMConverter(SpmConverter):
    def vocab(self, proto):
        vocab = [
            ("<s>", 0.0),
            ("<pad>", 0.0),
            ("</s>", 0.0),
            ("<unk>", 0.0),
        ]
        vocab += [(piece.piece, piece.score) for piece in proto.pieces[3:]]
        vocab += [("<madeupword0>", 0.0), ("<madeupword1>", 0.0), ("<madeupword2>", 0.0), ("<madeupword3>", 0.0), ("<madeupword4>", 0.0), ("<madeupword5>", 0.0), ("<madeupword6>", 0.0)]  # fmt: skip
        return vocab

    def unk_id(self, proto):
        unk_id = 3
        return unk_id

    def post_processor(self):
        return processors.TemplateProcessing(
            single="</s> $A",
            pair="</s> $A </s> </s> $B",
            special_tokens=[
                ("<s>", self.original_tokenizer.convert_tokens_to_ids("<s>")),
                ("</s>", self.original_tokenizer.convert_tokens_to_ids("</s>")),
            ],
        )


class GemmaConvert(SpmConverter):
    handle_byte_fallback = True

    """"
    split_by_unicode_script: true
    split_by_number: true
    split_by_whitespace: true
    treat_whitespace_as_suffix: false
    allow_whitespace_only_pieces: true
    split_digits: true
    byte_fallback: true
    """

    def normalizer(self, proto):
        return normalizers.Replace(" ", "▁")

    def vocab(self, proto):
        vocab = [
            (self.original_tokenizer.pad_token, 0.0),
            (self.original_tokenizer.eos_token, 0.0),
            (self.original_tokenizer.bos_token, 0.0),
        ]
        for piece in proto.pieces[3:]:
            if piece.piece == "<0x09>":
                vocab += [("\t", piece.score)]
            else:
                vocab += [(piece.piece, piece.score)]
        # vocab += [(piece.piece, piece.score) for piece in proto.pieces[3:]]
        return vocab

    def pre_tokenizer(self, replacement, add_prefix_space):
        return None

    def unk_id(self, proto):
        unk_id = 3
        return unk_id

    def decoder(self, replacement, add_prefix_space):
        return decoders.Sequence(
            [
                decoders.Replace("▁", " "),
                decoders.ByteFallback(),
                decoders.Fuse(),
            ]
        )

    def tokenizer(self, proto):
        model_type = proto.trainer_spec.model_type
        vocab_scores = self.vocab(proto)
        if model_type == 1:
            import tokenizers

            if version.parse(tokenizers.__version__) < version.parse("0.14.0"):
                tokenizer = Tokenizer(Unigram(vocab_scores, 0))
            else:
                tokenizer = Tokenizer(Unigram(vocab_scores, 0, byte_fallback=True))

        elif model_type == 2:
            _, merges = GemmaSentencePieceExtractor(self.original_tokenizer.vocab_file).extract(vocab_scores)
            bpe_vocab = {word: i for i, (word, _score) in enumerate(vocab_scores)}

            tokenizer = Tokenizer(
                BPE(
                    bpe_vocab,
                    merges,
                    unk_token=proto.trainer_spec.unk_piece,
                    fuse_unk=True,
                    byte_fallback=True,
                    dropout=None,
                )
            )
            tokenizer.add_special_tokens(
                [
                    AddedToken("<pad>", normalized=False, special=True),
                    AddedToken("<eos>", normalized=False, special=True),
                    AddedToken("<bos>", normalized=False, special=True),
                    AddedToken("<unk>", normalized=False, special=True),
                ]
            )
        else:
            raise Exception(
                "You're trying to run a `Unigram` model but you're file was trained with a different algorithm"
            )
        user_defined_symbols = [
            AddedToken(token, normalized=False, special=False) for token in proto.trainer_spec.user_defined_symbols
        ]
        tokenizer.add_tokens(user_defined_symbols)
        return tokenizer


class LlamaConverter(SpmConverter):
    handle_byte_fallback = True

    def vocab(self, proto):
        vocab = [
            ("<unk>", 0.0),
            ("<s>", 0.0),
            ("</s>", 0.0),
        ]
        vocab += [(piece.piece, piece.score) for piece in proto.pieces[3:]]
        return vocab

    def unk_id(self, proto):
        unk_id = 0
        return unk_id

    def decoder(self, replacement, add_prefix_space):
        sequence = [
            decoders.Replace("▁", " "),
            decoders.ByteFallback(),
            decoders.Fuse(),
        ]
        if add_prefix_space:
            sequence += [decoders.Strip(content=" ", left=1)]
        return decoders.Sequence(sequence)

    def tokenizer(self, proto):
        model_type = proto.trainer_spec.model_type
        vocab_scores = self.vocab(proto)
        if model_type == 1:
            import tokenizers

            if version.parse(tokenizers.__version__) < version.parse("0.14.0"):
                tokenizer = Tokenizer(Unigram(vocab_scores, 0))
            else:
                tokenizer = Tokenizer(Unigram(vocab_scores, 0, byte_fallback=True))

        elif model_type == 2:
            _, merges = SentencePieceExtractor(self.original_tokenizer.vocab_file).extract(vocab_scores)
            bpe_vocab = {word: i for i, (word, _score) in enumerate(vocab_scores)}
            tokenizer = Tokenizer(
                BPE(bpe_vocab, merges, unk_token=proto.trainer_spec.unk_piece, fuse_unk=True, byte_fallback=True)
            )
            tokenizer.add_special_tokens(
                [
                    AddedToken("<unk>", normalized=False, special=True),
                    AddedToken("<s>", normalized=False, special=True),
                    AddedToken("</s>", normalized=False, special=True),
                ]
            )
        else:
            raise Exception(
                "You're trying to run a `Unigram` model but you're file was trained with a different algorithm"
            )

        return tokenizer

    def normalizer(self, proto):
<<<<<<< HEAD
        if self.original_tokenizer.legacy:
            return normalizers.Sequence(
            [
                normalizers.Prepend(prepend="▁"),
                normalizers.Replace(pattern=" ", content="▁"),
            ]
        )
=======
        sequence = []
        if hasattr(self.original_tokenizer, "add_prefix_space"):
            if self.original_tokenizer.add_prefix_space:
                sequence += [normalizers.Prepend(prepend="▁")]
        sequence += [normalizers.Replace(pattern=" ", content="▁")]
        return normalizers.Sequence(sequence)

    def pre_tokenizer(self, replacement, add_prefix_space):
>>>>>>> fadb0533
        return None

    def post_processor(self):
        # the processor is defined in the LlamaTokenizerFast class.
        if not self.original_tokenizer.legacy:
            return super().post_processor()
        return None


class MarkupLMConverter(Converter):
    def converted(self) -> Tokenizer:
        ot = self.original_tokenizer
        vocab = ot.encoder
        merges = list(ot.bpe_ranks.keys())

        tokenizer = Tokenizer(
            BPE(
                vocab=vocab,
                merges=merges,
                dropout=None,
                continuing_subword_prefix="",
                end_of_word_suffix="",
                fuse_unk=False,
                unk_token=self.original_tokenizer.unk_token,
            )
        )

        tokenizer.pre_tokenizer = pre_tokenizers.ByteLevel(add_prefix_space=ot.add_prefix_space)
        tokenizer.decoder = decoders.ByteLevel()

        cls = str(self.original_tokenizer.cls_token)
        sep = str(self.original_tokenizer.sep_token)
        cls_token_id = self.original_tokenizer.cls_token_id
        sep_token_id = self.original_tokenizer.sep_token_id

        tokenizer.post_processor = processors.TemplateProcessing(
            single=f"{cls} $A {sep}",
            pair=f"{cls} $A {sep} $B {sep}",
            special_tokens=[
                (cls, cls_token_id),
                (sep, sep_token_id),
            ],
        )

        return tokenizer


SLOW_TO_FAST_CONVERTERS = {
    "AlbertTokenizer": AlbertConverter,
    "BartTokenizer": RobertaConverter,
    "BarthezTokenizer": BarthezConverter,
    "BertTokenizer": BertConverter,
    "BigBirdTokenizer": BigBirdConverter,
    "BlenderbotTokenizer": BlenderbotConverter,
    "CamembertTokenizer": CamembertConverter,
    "CLIPTokenizer": CLIPConverter,
    "CodeGenTokenizer": GPT2Converter,
    "ConvBertTokenizer": BertConverter,
    "DebertaTokenizer": DebertaConverter,
    "DebertaV2Tokenizer": DebertaV2Converter,
    "DistilBertTokenizer": BertConverter,
    "DPRReaderTokenizer": BertConverter,
    "DPRQuestionEncoderTokenizer": BertConverter,
    "DPRContextEncoderTokenizer": BertConverter,
    "ElectraTokenizer": BertConverter,
    "FNetTokenizer": AlbertConverter,
    "FunnelTokenizer": FunnelConverter,
    "GPT2Tokenizer": GPT2Converter,
    "HerbertTokenizer": HerbertConverter,
    "LayoutLMTokenizer": BertConverter,
    "LayoutLMv2Tokenizer": BertConverter,
    "LayoutLMv3Tokenizer": RobertaConverter,
    "LayoutXLMTokenizer": XLMRobertaConverter,
    "LongformerTokenizer": RobertaConverter,
    "LEDTokenizer": RobertaConverter,
    "LxmertTokenizer": BertConverter,
    "MarkupLMTokenizer": MarkupLMConverter,
    "MBartTokenizer": MBartConverter,
    "MBart50Tokenizer": MBart50Converter,
    "MPNetTokenizer": MPNetConverter,
    "MobileBertTokenizer": BertConverter,
    "MvpTokenizer": RobertaConverter,
    "NllbTokenizer": NllbConverter,
    "OpenAIGPTTokenizer": OpenAIGPTConverter,
    "PegasusTokenizer": PegasusConverter,
    "Qwen2Tokenizer": Qwen2Converter,
    "RealmTokenizer": BertConverter,
    "ReformerTokenizer": ReformerConverter,
    "RemBertTokenizer": RemBertConverter,
    "RetriBertTokenizer": BertConverter,
    "RobertaTokenizer": RobertaConverter,
    "RoFormerTokenizer": RoFormerConverter,
    "SeamlessM4TTokenizer": SeamlessM4TConverter,
    "SqueezeBertTokenizer": BertConverter,
    "T5Tokenizer": T5Converter,
    "UdopTokenizer": UdopConverter,
    "WhisperTokenizer": WhisperConverter,
    "XLMRobertaTokenizer": XLMRobertaConverter,
    "XLNetTokenizer": XLNetConverter,
    "SplinterTokenizer": SplinterConverter,
    "XGLMTokenizer": XGLMConverter,
    "LlamaTokenizer": LlamaConverter,
    "CodeLlamaTokenizer": LlamaConverter,
    "GemmaTokenizer": GemmaConvert,
}


def convert_slow_tokenizer(transformer_tokenizer) -> Tokenizer:
    """
    Utilities to convert a slow tokenizer instance in a fast tokenizer instance.

    Args:
        transformer_tokenizer ([`~tokenization_utils_base.PreTrainedTokenizer`]):
            Instance of a slow tokenizer to convert in the backend tokenizer for
            [`~tokenization_utils_base.PreTrainedTokenizerFast`].

    Return:
        A instance of [`~tokenizers.Tokenizer`] to be used as the backend tokenizer of a
        [`~tokenization_utils_base.PreTrainedTokenizerFast`]
    """

    tokenizer_class_name = transformer_tokenizer.__class__.__name__

    if tokenizer_class_name not in SLOW_TO_FAST_CONVERTERS:
        raise ValueError(
            f"An instance of tokenizer class {tokenizer_class_name} cannot be converted in a Fast tokenizer instance."
            " No converter was found. Currently available slow->fast convertors:"
            f" {list(SLOW_TO_FAST_CONVERTERS.keys())}"
        )

    converter_class = SLOW_TO_FAST_CONVERTERS[tokenizer_class_name]

    return converter_class(transformer_tokenizer).converted()<|MERGE_RESOLUTION|>--- conflicted
+++ resolved
@@ -1384,24 +1384,16 @@
         return tokenizer
 
     def normalizer(self, proto):
-<<<<<<< HEAD
         if self.original_tokenizer.legacy:
-            return normalizers.Sequence(
-            [
-                normalizers.Prepend(prepend="▁"),
-                normalizers.Replace(pattern=" ", content="▁"),
-            ]
-        )
-=======
-        sequence = []
-        if hasattr(self.original_tokenizer, "add_prefix_space"):
-            if self.original_tokenizer.add_prefix_space:
-                sequence += [normalizers.Prepend(prepend="▁")]
-        sequence += [normalizers.Replace(pattern=" ", content="▁")]
-        return normalizers.Sequence(sequence)
+            sequence = []
+            if hasattr(self.original_tokenizer, "add_prefix_space"):
+                if self.original_tokenizer.add_prefix_space:
+                    sequence += [normalizers.Prepend(prepend="▁")]
+            sequence += [normalizers.Replace(pattern=" ", content="▁")]
+            return normalizers.Sequence(sequence)
+        return None
 
     def pre_tokenizer(self, replacement, add_prefix_space):
->>>>>>> fadb0533
         return None
 
     def post_processor(self):
