# THIS FILE HAS BEEN AUTOGENERATED. To update:
# 1. modify the `_deps` dict in setup.py
# 2. run `make deps_table_update``
deps = {
    "Pillow": "Pillow>=10.0.1,<=15.0",
    "accelerate": "accelerate>=0.21.0",
    "av": "av==9.2.0",
    "beautifulsoup4": "beautifulsoup4",
    "codecarbon": "codecarbon==1.2.0",
    "cookiecutter": "cookiecutter==1.7.3",
    "dataclasses": "dataclasses",
    "datasets": "datasets!=2.5.0",
    "decord": "decord==0.6.0",
    "deepspeed": "deepspeed>=0.9.3",
    "diffusers": "diffusers",
    "dill": "dill<0.3.5",
    "evaluate": "evaluate>=0.2.0",
    "faiss-cpu": "faiss-cpu",
    "fastapi": "fastapi",
    "filelock": "filelock",
    "flax": "flax>=0.4.1,<=0.7.0",
    "fsspec": "fsspec<2023.10.0",
    "ftfy": "ftfy",
    "fugashi": "fugashi>=1.0",
    "GitPython": "GitPython<3.1.19",
    "hf-doc-builder": "hf-doc-builder>=0.3.0",
    "huggingface-hub": "huggingface-hub>=0.19.3,<1.0",
    "importlib_metadata": "importlib_metadata",
    "ipadic": "ipadic>=1.0.0,<2.0",
    "isort": "isort>=5.5.4",
    "jax": "jax>=0.4.1,<=0.4.13",
    "jaxlib": "jaxlib>=0.4.1,<=0.4.13",
    "jieba": "jieba",
    "kenlm": "kenlm",
    "keras": "keras<2.16",
    "keras-nlp": "keras-nlp>=0.3.1",
    "librosa": "librosa",
    "nltk": "nltk",
    "natten": "natten>=0.14.6,<0.15.0",
    "numpy": "numpy>=1.17",
    "onnxconverter-common": "onnxconverter-common",
    "onnxruntime-tools": "onnxruntime-tools>=1.4.2",
    "onnxruntime": "onnxruntime>=1.4.0",
    "opencv-python": "opencv-python",
    "optuna": "optuna",
    "optax": "optax>=0.0.8,<=0.1.4",
    "packaging": "packaging>=20.0",
    "parameterized": "parameterized",
    "phonemizer": "phonemizer",
    "protobuf": "protobuf",
    "psutil": "psutil",
    "pyyaml": "pyyaml>=5.1",
<<<<<<< HEAD
    "pydantic": "pydantic<2",
    "pygtrie": "pygtrie>=2.5.0",
    "pytest": "pytest>=7.2.0",
=======
    "pydantic": "pydantic",
    "pygtrie": "pygtrie>=2.5.0",
    "pytest": "pytest>=7.2.0,<8.0.0",
>>>>>>> 249a8f7f
    "pytest-timeout": "pytest-timeout",
    "pytest-xdist": "pytest-xdist",
    "python": "python>=3.8.0",
    "ray[tune]": "ray[tune]>=2.7.0",
    "regex": "regex!=2019.12.17",
    "requests": "requests",
    "rhoknp": "rhoknp>=1.1.0,<1.3.1",
    "rjieba": "rjieba",
    "rouge-score": "rouge-score!=0.0.7,!=0.0.8,!=0.1,!=0.1.1",
    "ruff": "ruff==0.1.5",
    "sacrebleu": "sacrebleu>=1.4.12,<2.0.0",
    "sacremoses": "sacremoses",
    "safetensors": "safetensors>=0.4.1",
    "sagemaker": "sagemaker>=2.31.0",
    "scikit-learn": "scikit-learn",
    "sentencepiece": "sentencepiece>=0.1.91,!=0.1.92",
    "sigopt": "sigopt",
    "starlette": "starlette",
    "sudachipy": "sudachipy>=0.6.6",
    "sudachidict_core": "sudachidict_core>=20220729",
    "tensorboard": "tensorboard",
    "tensorflow-cpu": "tensorflow-cpu>=2.6,<2.16",
    "tensorflow": "tensorflow>=2.6,<2.16",
    "tensorflow-text": "tensorflow-text<2.16",
    "tf2onnx": "tf2onnx",
    "timeout-decorator": "timeout-decorator",
    "timm": "timm",
    "tokenizers": "tokenizers>=0.14,<0.19",
    "torch": "torch",
    "torchaudio": "torchaudio",
    "torchvision": "torchvision",
    "pyctcdecode": "pyctcdecode>=0.4.0",
    "tqdm": "tqdm>=4.27",
    "unidic": "unidic>=1.0.2",
    "unidic_lite": "unidic_lite>=1.0.7",
    "urllib3": "urllib3<2.0.0",
    "uvicorn": "uvicorn",
}<|MERGE_RESOLUTION|>--- conflicted
+++ resolved
@@ -50,15 +50,9 @@
     "protobuf": "protobuf",
     "psutil": "psutil",
     "pyyaml": "pyyaml>=5.1",
-<<<<<<< HEAD
-    "pydantic": "pydantic<2",
-    "pygtrie": "pygtrie>=2.5.0",
-    "pytest": "pytest>=7.2.0",
-=======
     "pydantic": "pydantic",
     "pygtrie": "pygtrie>=2.5.0",
     "pytest": "pytest>=7.2.0,<8.0.0",
->>>>>>> 249a8f7f
     "pytest-timeout": "pytest-timeout",
     "pytest-xdist": "pytest-xdist",
     "python": "python>=3.8.0",
