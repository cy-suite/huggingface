--- conflicted
+++ resolved
@@ -75,26 +75,24 @@
         return self._write_logs(trainer, pl_module, "test")
 
 
-def get_checkpoint_callback(output_dir, metric, save_top_k=1):
+def get_checkpoint_callback(output_dir, metric, save_top_k=1, lower_is_better=False):
     """Saves the best model by validation ROUGE2 score."""
     if metric == "rouge2":
         exp = "{val_avg_rouge2:.4f}-{step_count}"
     elif metric == "bleu":
         exp = "{val_avg_bleu:.4f}-{step_count}"
+    elif metric == "loss":
+        exp = "{val_avg_loss:.4f}-{step_count}"
     else:
         raise NotImplementedError(
-            f"seq2seq callbacks only support rouge2 and bleu, got {metric}, You can make your own by adding to this function."
+            f"seq2seq callbacks only support rouge2, bleu and loss, got {metric}, You can make your own by adding to this function."
         )
 
     checkpoint_callback = ModelCheckpoint(
         filepath=os.path.join(output_dir, exp),
         monitor=f"val_{metric}",
-        mode="max",
-<<<<<<< HEAD
-        save_top_k=2,
-=======
+        mode="min" if 'loss' in metric else 'max',
         save_top_k=save_top_k,
->>>>>>> 207ed8cb
         period=0,  # maybe save a checkpoint every time val is run, not just end of epoch.
     )
     return checkpoint_callback
@@ -102,8 +100,8 @@
 
 def get_early_stopping_callback(metric, patience):
     return EarlyStopping(
-        monitor=f"val_{metric}",
-        mode="max",
+        monitor=f"val_{metric}",  # does this need avg?
+        mode="min" if 'loss' in metric else 'max',
         patience=patience,
         verbose=True,
     )