--- conflicted
+++ resolved
@@ -129,16 +129,13 @@
 # should **not** be the rule.
 IGNORE_NON_AUTO_CONFIGURED = PRIVATE_MODELS.copy() + [
     # models to ignore for model xxx mapping
-<<<<<<< HEAD
     "JukeboxVQVAE",
-=======
     "PegasusXEncoder",
     "PegasusXDecoder",
     "PegasusXDecoderWrapper",
     "PegasusXEncoder",
     "PegasusXDecoder",
     "PegasusXDecoderWrapper",
->>>>>>> 4157e3cd
     "DPTForDepthEstimation",
     "DecisionTransformerGPT2Model",
     "GLPNForDepthEstimation",
