--- conflicted
+++ resolved
@@ -239,11 +239,7 @@
     "VisualBertForMultipleChoice",
     "TFWav2Vec2ForCTC",
     "TFHubertForCTC",
-<<<<<<< HEAD
     "Mask2FormerForUniversalSegmentation",
-    "MaskFormerForInstanceSegmentation",
-=======
->>>>>>> 7f998612
     "XCLIPVisionModel",
     "XCLIPTextModel",
 ]
