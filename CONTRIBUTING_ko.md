<!---
Copyright 2020 The HuggingFace Team. All rights reserved.

Licensed under the Apache License, Version 2.0 (the "License");
you may not use this file except in compliance with the License.
You may obtain a copy of the License at

    http://www.apache.org/licenses/LICENSE-2.0

Unless required by applicable law or agreed to in writing, software
distributed under the License is distributed on an "AS IS" BASIS,
WITHOUT WARRANTIES OR CONDITIONS OF ANY KIND, either express or implied.
See the License for the specific language governing permissions and
limitations under the License.
-->

# 🤗 Transformers에 기여하기 [[contribute-to-transformers]]

누구나 🤗 Transformers에 기여할 수 있으며, 우리는 모든 사람의 기여를 소중히 생각합니다. 코드 기여는 커뮤니티를 돕는 유일한 방법이 아닙니다. 질문에 답하거나 다른 사람을 도와 문서를 개선하는 것도 매우 가치가 있습니다.

🤗 Transformers를 널리 알리는 것도 큰 도움이 됩니다! 멋진 프로젝트들을 가능하게 한 🤗 Transformers 라이브러리에 대해 블로그 게시글에 언급하거나, 도움이 되었을 때마다 Twitter에 알리거나, 저장소에 ⭐️ 를 표시하여 감사 인사를 전해주세요.

어떤 방식으로 기여하든 [행동 규칙](https://github.com/huggingface/transformers/blob/main/CODE_OF_CONDUCT.md)을 숙지하고 존중해주세요.

**이 안내서는 멋진 [scikit-learn 기여 안내서](https://github.com/scikit-learn/scikit-learn/blob/main/CONTRIBUTING.md)에서 큰 영감을 받았습니다.**

## 기여하는 방법 [[ways-to-contribute]]

여러 가지 방법으로 🤗 Transformers에 기여할 수 있습니다:

* 기존 코드의 미해결된 문제를 수정합니다.
* 버그 또는 새로 추가되길 원하는 기능과 관련된 이슈를 제출합니다.
* 새로운 모델을 구현합니다.
* 예제나 문서에 기여합니다.

어디서부터 시작할지 모르겠다면, [Good First Issue](https://github.com/huggingface/transformers/contribute) 목록을 확인해보세요. 이 목록은 초보자도 참여하기 쉬운 오픈 이슈 목록을 제공하며, 당신이 오픈소스에 처음으로 기여하는 데 큰 도움이 될 것입니다. 그저 작업하고 싶은 이슈에 댓글만 달아주면 됩니다.

조금 더 도전적인 작업을 원한다면, [Good Second Issue](https://github.com/huggingface/transformers/labels/Good%20Second%20Issue) 목록도 확인해보세요. 이미 당신이 잘 하고 있다고 생각되더라도, 한 번 시도해보세요! 우리도 여러분을 도울 것입니다. 🚀

> 커뮤니티에 이루어지는 모든 기여는 똑같이 소중합니다. 🥰

## 미해결된 문제 수정하기 [[fixing-outstanding-issues]]

기존 코드에서 발견한 문제점에 대한 해결책이 떠오른 경우, 언제든지 [기여를 시작](https://github.com/huggingface/transformers/blob/main/CONTRIBUTING.md/#create-a-pull-request)하고 Pull Request를 생성해주세요!

## 버그 관련 이슈를 제기하거나 새로운 기능 요청하기 [[submitting-a-bugrelated-issue-or-feature-request]]

버그 관련 이슈를 제기하거나 새로운 기능을 요청할 때는 다음 가이드라인을 최대한 준수해주세요. 이렇게 하면 좋은 피드백과 함께 빠르게 답변해 드릴 수 있습니다.

### 버그를 발견하셨나요? [[did-you-find-a-bug]]

🤗 Transformers 라이브러리는 사용 중에 겪는 문제를 보고해주는 사용자들 덕분에 더욱 견고해지고 신뢰할 수 있게 되었습니다.

이슈를 보고하기 전에, 버그가 이미 **보고되지 않았는지** 확인해주세요. (GitHub의 이슈 탭 아래의 검색 바를 사용하세요). 이슈는 라이브러리 자체에서 발생한 버그어야 하며, 코드의 다른 부분과 관련된 것이 아니어야 합니다. 버그가 라이브러리의 문제로 발생하였는지 확실하지 않은 경우 먼저 [포럼](https://discuss.huggingface.co/)에서 질문해 주세요. 이렇게 하면 일반적인 질문보다 라이브러리와 관련된 문제를 더 빠르게 해결할 수 있습니다.

버그가 이미 보고되지 않았다는 것을 확인했다면, 다음 정보를 포함하여 이슈를 제출해 주세요. 그러면 우리가 빠르게 해결할 수 있습니다:

* 사용 중인 **운영체제 종류와 버전**, 그리고 **Python**, **PyTorch** 또는 **TensorFlow** 버전.
* 버그를 30초 이내로 재현할 수 있는 간단하고 독립적인 코드 스니펫.
* 예외가 발생한 경우 *전체* 트레이스백.
* 스크린샷과 같이 도움이 될 것으로 생각되는 추가 정보를 첨부해 주세요.

운영체제와 소프트웨어 버전을 자동으로 가져오려면 다음 명령을 실행하세요:

```bash
transformers-cli env
```

저장소의 루트 디렉터리에서도 같은 명령을 실행할 수 있습니다:

```bash
python src/transformers/commands/transformers_cli.py env
```


### 새로운 기능을 원하시나요? [[do-you-want-a-new-feature]]

🤗 Transformers에서 사용하고 싶은 새로운 기능이 있다면, 다음 내용을 포함하여 이슈를 제출해 주세요:

1. 이 기능이 필요한 *이유*는 무엇인가요? 라이브러리에 대한 문제나 불만과 관련이 있나요? 프로젝트에 필요한 기능인가요? 커뮤니티에 도움이 될 만한 기능인가요?

   어떤 내용이든 여러분의 이야기를 듣고 싶습니다!

2. 요청하는 기능을 최대한 자세히 설명해 주세요. 더 많은 정보를 제공할수록 더 나은 도움을 드릴 수 있습니다.
3. 해당 기능의 사용법을 보여주는 *코드 스니펫*을 제공해 주세요.
4. 기능과 관련된 논문이 있는 경우 링크를 포함해 주세요.

이슈가 잘 작성되었다면 이슈가 생성된 순간, 이미 80% 정도의 작업이 완료된 것입니다. 

이슈를 제기하는 데 도움이 될 만한 [템플릿](https://github.com/huggingface/transformers/tree/main/templates)도 준비되어 있습니다.

## 새로운 모델을 구현하고 싶으신가요? [[do-you-want-to-implement-a-new-model]]

새로운 모델은 계속해서 출시됩니다. 만약 여러분이 새로운 모델을 구현하고 싶다면 다음 정보를 제공해 주세요.

* 모델에 대한 간단한 설명과 논문 링크.
* 구현이 공개되어 있다면 구현 링크.
* 모델 가중치가 사용 가능하다면 가중치 링크.

만약 모델을 직접 기여하고 싶으시다면, 알려주세요. 🤗 Transformers에 추가할 수 있도록 도와드리겠습니다!

새로운 모델을 추가하는 방법에 대한 [상세 안내서와 템플릿](https://github.com/huggingface/transformers/tree/main/templates)을 제공하고 있으며, [🤗 Transformers에 새로운 모델을 추가하는 방법](https://huggingface.co/docs/transformers/add_new_model)에 대한 기술적인 안내서도 있습니다.

## 문서를 추가하고 싶으신가요? [[do-you-want-to-add-documentation]]

우리는 언제나 더 명확하고 정확한 문서를 제공하기 위하여 개선점을 찾고 있습니다. 오탈자나 부족한 내용, 분명하지 않거나 부정확한 내용 등을 알려주시면 개선하는 데 도움이 됩니다. 관심이 있으시다면 변경하거나 기여하실 수 있도록 도와드리겠습니다!

문서를 생성, 빌드 및 작성하는 방법에 대한 자세한 내용은 [README](https://github.com/huggingface/transformers/tree/main/docs) 문서를 확인해 주세요.

## 풀 리퀘스트(Pull Request) 생성하기 [[create-a-pull-request]]

코드를 작성하기 전에 기존의 Pull Request나 이슈를 검색하여 누군가 이미 동일한 작업을 하고 있는지 확인하는 것이 좋습니다. 확실하지 않다면 피드백을 받기 위해 이슈를 열어보는 것이 좋습니다.

🤗 Transformers에 기여하기 위해서는 기본적인 `git` 사용 능력이 필요합니다. `git`은 사용하기 쉬운 도구는 아니지만, 매우 훌륭한 매뉴얼을 제공합니다. 쉘(shell)에서 `git --help`을 입력하여 확인해보세요! 만약 책을 선호한다면, [Pro Git](https://git-scm.com/book/en/v2)은 매우 좋은 참고 자료가 될 것입니다.

🤗 Transformers에 기여하려면 **[Python 3.8]((https://github.com/huggingface/transformers/blob/main/setup.py#L426))** 이상의 버전이 필요합니다. 기여를 시작하려면 다음 단계를 따르세요:

1. 저장소 페이지에서 **[Fork](https://github.com/huggingface/transformers/fork)** 버튼을 클릭하여 저장소를 포크하세요. 이렇게 하면 코드의 복사본이 여러분의 GitHub 사용자 계정 아래에 생성됩니다.

2. 포크한 저장소를 로컬 디스크로 클론하고, 기본 저장소를 원격(remote)으로 추가하세요:

   ```bash
   git clone git@github.com:<your Github handle>/transformers.git
   cd transformers
   git remote add upstream https://github.com/huggingface/transformers.git
   ```

3. 개발 변경 사항을 저장할 새 브랜치를 생성하세요:

   ```bash
   git checkout -b a-descriptive-name-for-my-changes
   ```

   🚨 절대 `main` 브랜치에서 작업하지 **마세요!**

4. 가상 환경에서 다음 명령을 실행하여 개발 환경을 설정하세요:

   ```bash
   pip install -e ".[dev]"
   ```

   만약 이미 가상 환경에 🤗 Transformers가 설치되어 있다면, `-e` 플래그를 사용하여 설치하기 전에 `pip uninstall transformers`로 제거해주세요.
   
<<<<<<< HEAD
   여러분의 운영체제에 따라서, 그리고 🤗 Transformers의 선택적 의존성의 수가 증가하면서, 이 명령이 실패할 수도 있습니다. 그럴 경우 사용하려는 딥 러닝 프레임워크(PyTorch, TensorFlow, 그리고/또는 Flax)를 설치한 후 아래 명령을 실행해주세요:
=======
   여러분의 운영체제에 따라서, 그리고 🤗 Transformers의 선택적 의존성의 수가 증가하면서, 이 명령이 실패할 수도 있습니다. 그럴 경우 사용하려는 딥러닝 프레임워크(PyTorch, TensorFlow, 그리고/또는 Flax)를 설치한 다음 다음 명령을 실행해주세요:
>>>>>>> 59c5db22

   ```bash
   pip install -e ".[quality]"
   ```

   대부분의 경우 이것으로 충분할 것입니다.

5. 브랜치에서 기능을 개발하세요.

   코드를 작업하는 동안 테스트 스위트(test suite)가 통과하는지 확인하세요. 다음과 같이 변경 사항에 영향을 받는 테스트를 실행하세요:

   ```bash
   pytest tests/<TEST_TO_RUN>.py
   ```

   테스트에 대한 더 많은 정보는 [테스트](https://huggingface.co/docs/transformers/testing) 가이드를 확인하세요.

   🤗 Transformers는 `black`과 `ruff`를 사용하여 소스 코드의 형식을 일관되게 유지합니다. 변경 사항을 적용한 후에는 다음 명령으로 자동으로 스타일 교정 및 코드 검증을 수행하세요:

   ```bash
   make fixup
   ```

   이것은 또한 작업 중인 PR에서 수정한 파일에서만 작동하도록 최적화되어 있습니다.

   검사를 하나씩 실행하려는 경우, 다음 명령으로 스타일 교정을 적용할 수 있습니다:

   ```bash
   make style
   ```

   🤗 Transformers는 또한 `ruff`와 몇 가지 사용자 정의 스크립트를 사용하여 코딩 실수를 확인합니다. CI를 통해 품질 관리가 수행되지만, 다음 명령으로 동일한 검사를 실행할 수 있습니다:

   ```bash
   make quality
   ```

   마지막으로, 새 모델을 추가할 때 일부 파일을 업데이트하는 것을 잊지 않도록 하기 위한 많은 스크립트가 있습니다. 다음 명령으로 이러한 스크립트를 실행할 수 있습니다:

   ```bash
   make repo-consistency
   ```

   이러한 검사에 대해 자세히 알아보고 관련 문제를 해결하는 방법은 [Pull Request에 대한 검사](https://huggingface.co/docs/transformers/pr_checks) 가이드를 확인하세요.

   만약 `docs/source` 디렉터리 아래의 문서를 수정하는 경우, 문서가 빌드될 수 있는지 확인하세요. 이 검사는 Pull Request를 열 때도 CI에서 실행됩니다. 로컬 검사를 실행하려면 문서 빌더를 설치해야 합니다:
   
   ```bash
   pip install ".[docs]"
   ```

   저장소의 루트 디렉터리에서 다음 명령을 실행하세요:

   ```bash
   doc-builder build transformers docs/source/en --build_dir ~/tmp/test-build
   ```

   이 명령은 `~/tmp/test-build` 폴더에 문서를 빌드하며, 생성된 Markdown 파일을 선호하는 편집기로 확인할 수 있습니다. Pull Request를 열 때 GitHub에서 문서를 미리 볼 수도 있습니다.

   변경 사항에 만족하면 `git add`로 변경된 파일을 추가하고, `git commit`으로 변경 사항을 로컬에 기록하세요:

   ```bash
   git add modified_file.py
   git commit
   ```

   [좋은 커밋 메시지](https://chris.beams.io/posts/git-commit/)를 작성하여 변경 사항을 명확하게 전달하세요!

   변경 사항을 프로젝트 원본 저장소와 동기화하려면, PR을 *열기 전에* 브랜치를 `upstream/branch`로 리베이스(rebase)하세요. 또는 관리자의 요청에 이 작업이 필요할 수 있습니다:

   ```bash
   git fetch upstream
   git rebase upstream/main
   ```
   
   변경 사항을 브랜치에 푸시하세요:

   ```bash
   git push -u origin a-descriptive-name-for-my-changes
   ```

   이미 PR을 열었다면, `--force` 플래그와 함께 강제 푸시해야 합니다. 아직 PR이 열리지 않았다면 정상적으로 변경 사항을 푸시하면 됩니다.

6. 이제 GitHub에서 포크한 저장소로 이동하고 **Pull request(풀 리퀘스트)**를 클릭하여 Pull Request를 열 수 있습니다. 아래의 [체크리스트](https://github.com/huggingface/transformers/blob/main/CONTRIBUTING.md/#pull-request-checklist)에서 모든 항목에 체크 표시를 하세요. 준비가 완료되면 프로젝트 관리자에게 변경 사항을 보내 검토를 요청할 수 있습니다.

7. 관리자가 변경 사항을 요청해도 괜찮습니다. 핵심 기여자들도 동일한 상황을 겪습니다! 모두가 변경 사항을 Pull Request에서 볼 수 있도록, 로컬 브랜치에서 작업하고 변경 사항을 포크한 저장소로 푸시하세요. 그러면 변경 사항이 자동으로 Pull Request에 나타납니다.

### Pull Request 체크리스트 [[pull-request-checklist]]

☐ Pull Request 제목은 기여 내용을 요약해야 합니다.<br>
☐ Pull Request가 이슈를 해결하는 경우, Pull Request 설명에 이슈 번호를 언급하여 연관되어 있음을 알려주세요. (이슈를 확인하는 사람들이 해당 이슈에 대한 작업이 진행 중임을 알 수 있게 합니다).<br>
☐ 작업이 진행중이라면 제목 앞에 `[WIP]`를 붙여주세요. 중복 작업을 피하고 병합할 준비가 된 PR과 구분하기에 유용합니다.<br>
☐ 기존 테스트를 통과하는지 확인하세요.<br>
☐ 새로운 기능을 추가하는 경우, 해당 기능에 대한 테스트도 추가하세요.<br>
   - 새 모델을 추가하는 경우, `ModelTester.all_model_classes = (MyModel, MyModelWithLMHead,...)`을 사용하여 일반적인 테스트를 활성화하세요.
   - 새 `@slow` 테스트를 추가하는 경우, 다음 명령으로 테스트를 통과하는지 확인하세요: `RUN_SLOW=1 python -m pytest tests/models/my_new_model/test_my_new_model.py`.
   - 새 토크나이저를 추가하는 경우, 테스트를 작성하고 다음 명령으로 테스트를 통과하는지 확인하세요: `RUN_SLOW=1 python -m pytest tests/models/{your_model_name}/test_tokenization_{your_model_name}.py`. 
   - CircleCI에서는 느린 테스트를 실행하지 않지만, GitHub Actions에서는 매일 밤 실행됩니다!<br>

☐ 모든 공개 메소드는 유용한 기술문서를 가져야 합니다 (예를 들어 [`modeling_bert.py`](https://github.com/huggingface/transformers/blob/main/src/transformers/models/bert/modeling_bert.py) 참조).<br>
☐ 저장소가 빠르게 성장하고 있으므로 저장소에 상당한 부담을 주는 이미지, 동영상 및 기타 텍스트가 아닌 파일은 추가하지 마세요. 대신 [`hf-internal-testing`](https://huggingface.co/hf-internal-testing)과 같은 Hub 저장소를 사용하여 이러한 파일을 호스팅하고 URL로 참조하세요. 문서와 관련된 이미지는 다음 저장소에 배치하는 것을 권장합니다: [huggingface/documentation-images](https://huggingface.co/datasets/huggingface/documentation-images). 이 데이터셋 저장소에서 PR을 열어서 Hugging Face 멤버에게 병합을 요청할 수 있습니다.

Pull Request에서 실행되는 검사에 대한 자세한 정보는 [Pull Request에 대한 검사](https://huggingface.co/docs/transformers/pr_checks) 가이드를 확인하세요.

### 테스트 [[tests]]

라이브러리 동작과 여러 예제를 테스트할 수 있는 광범위한 테스트 스위트가 포함되어 있습니다. 라이브러리 테스트는 [tests](https://github.com/huggingface/transformers/tree/main/tests) 폴더에, 예제 테스트는 [examples](https://github.com/huggingface/transformers/tree/main/examples) 폴더에 있습니다.

속도가 빠른 `pytest`와 `pytest-xdist`를 선호합니다. 저장소의 루트 디렉터리에서 테스트를 실행할 *하위 폴더 경로 또는 테스트 파일 경로*를 지정하세요.

```bash
python -m pytest -n auto --dist=loadfile -s -v ./tests/models/my_new_model
```

마찬가지로 `examples` 디렉터리에서도 *하위 폴더 경로 또는 테스트 파일 경로*를 지정하세요. 예를 들어, 다음 명령은 PyTorch `examples` 디렉터리의 텍스트 분류 하위 폴더를 테스트합니다:

```bash
pip install -r examples/xxx/requirements.txt  # only needed the first time
python -m pytest -n auto --dist=loadfile -s -v ./examples/pytorch/text-classification
```

이것이 실제로 `make test` 및 `make test-examples` 명령이 구현되는 방식입니다 (`pip install`은 제외합니다)!

또한 특정 기능만 테스트하기 위한 더 작은 테스트를 지정할 수 있습니다.

기본적으로 느린 테스트는 건너뛰지만 `RUN_SLOW` 환경 변수를 `yes`로 설정하여 실행할 수 있습니다. 이렇게 하면 많은 기가바이트 단위의 모델이 다운로드되므로 충분한 디스크 공간, 좋은 인터넷 연결과 많은 인내가 필요합니다!

<Tip warning={true}>

테스트를 실행하려면 *하위 폴더 경로 또는 테스트 파일 경로*를 지정하세요. 그렇지 않으면 `tests` 또는 `examples` 폴더의 모든 테스트를 실행하게 되어 매우 긴 시간이 걸립니다!

</Tip>

```bash
RUN_SLOW=yes python -m pytest -n auto --dist=loadfile -s -v ./tests/models/my_new_model
RUN_SLOW=yes python -m pytest -n auto --dist=loadfile -s -v ./examples/pytorch/text-classification
```

느린 테스트와 마찬가지로, 다음과 같이 테스트 중에 기본적으로 활성화되지 않는 다른 환경 변수도 있습니다:
- `RUN_CUSTOM_TOKENIZERS`: 사용자 정의 토크나이저 테스트를 활성화합니다.
- `RUN_PT_FLAX_CROSS_TESTS`: PyTorch + Flax 통합 테스트를 활성화합니다.
- `RUN_PT_TF_CROSS_TESTS`: TensorFlow + PyTorch 통합 테스트를 활성화합니다.

더 많은 환경 변수와 추가 정보는 [testing_utils.py](src/transformers/testing_utils.py)에서 찾을 수 있습니다.

🤗 Transformers는 테스트 실행기로 `pytest`를 사용합니다. 그러나 테스트 스위트 자체에서는 `pytest` 관련 기능을 사용하지 않습니다.

이것은 `unittest`가 완전히 지원된다는 것을 의미합니다. 다음은 `unittest`로 테스트를 실행하는 방법입니다:

```bash
python -m unittest discover -s tests -t . -v
python -m unittest discover -s examples -t examples -v
```

### 스타일 가이드 [[style-guide]]

문서는 [Google Python 스타일 가이드](https://google.github.io/styleguide/pyguide.html)를 따릅니다. 자세한 정보는 [문서 작성 가이드](https://github.com/huggingface/transformers/tree/main/docs#writing-documentation---specification)를 확인하세요.

### Windows에서 개발 [[develop-on-windows]]

Windows에서 개발할 경우([Windows Subsystem for Linux](https://learn.microsoft.com/en-us/windows/wsl/) 또는 WSL에서 작업하지 않는 한) Windows `CRLF` 줄 바꿈을 Linux `LF` 줄 바꿈으로 변환하도록 git을 구성해야 합니다:

```bash
git config core.autocrlf input
```

Windows에서 `make` 명령을 실행하는 한 가지 방법은 MSYS2를 사용하는 것입니다:

1. [MSYS2](https://www.msys2.org/)를 다운로드합니다. `C:\msys64`에 설치되었다고 가정합니다.
2. CLI에서 `C:\msys64\msys2.exe`를 엽니다 (시작 메뉴에서 사용 가능해야 함).
3. 쉘에서 다음을 실행하여: `pacman -Syu` 및 `pacman -S make`로 `make`를 설치합니다.
4. 환경 변수 PATH에 `C:\msys64\usr\bin`을 추가하세요.

이제 모든 터미널 (Powershell, cmd.exe 등)에서 `make`를 사용할 수 있습니다! 🎉

### 포크한 저장소를 상위 원본 브랜치(main)과 동기화하기 (Hugging Face 저장소) [[sync-a-forked-repository-with-upstream-main-the-hugging-face-repository]]

포크한 저장소의 main 브랜치를 업데이트할 때, 다음 단계를 따라 수행해주세요. 이렇게 하면 각 upstream PR에 참조 노트가 추가되는 것을 피하고 이러한 PR에 관여하는 개발자들에게 불필요한 알림이 전송되는 것을 방지할 수 있습니다.

1. 가능하면 포크된 저장소의 브랜치 및 PR을 사용하여 upstream과 동기화하지 마세요. 대신 포크된 main 저장소에 직접 병합하세요.
2. PR이 반드시 필요한 경우, 브랜치를 확인한 후 다음 단계를 사용하세요:

```bash
git checkout -b your-branch-for-syncing
git pull --squash --no-commit upstream main
git commit -m '<your message without GitHub references>'
git push --set-upstream origin your-branch-for-syncing
```<|MERGE_RESOLUTION|>--- conflicted
+++ resolved
@@ -141,11 +141,7 @@
 
    만약 이미 가상 환경에 🤗 Transformers가 설치되어 있다면, `-e` 플래그를 사용하여 설치하기 전에 `pip uninstall transformers`로 제거해주세요.
    
-<<<<<<< HEAD
    여러분의 운영체제에 따라서, 그리고 🤗 Transformers의 선택적 의존성의 수가 증가하면서, 이 명령이 실패할 수도 있습니다. 그럴 경우 사용하려는 딥 러닝 프레임워크(PyTorch, TensorFlow, 그리고/또는 Flax)를 설치한 후 아래 명령을 실행해주세요:
-=======
-   여러분의 운영체제에 따라서, 그리고 🤗 Transformers의 선택적 의존성의 수가 증가하면서, 이 명령이 실패할 수도 있습니다. 그럴 경우 사용하려는 딥러닝 프레임워크(PyTorch, TensorFlow, 그리고/또는 Flax)를 설치한 다음 다음 명령을 실행해주세요:
->>>>>>> 59c5db22
 
    ```bash
    pip install -e ".[quality]"
