--- conflicted
+++ resolved
@@ -1,4 +1,3 @@
-<<<<<<< HEAD
 name: Self-hosted runner (AMD mi250 CI caller)
 
 on:
@@ -26,34 +25,4 @@
     uses: ./.github/workflows/self-push-amd.yml
     with:
       gpu_flavor: mi250
-    secrets: inherit
-=======
-name: Self-hosted runner (AMD mi250 CI caller)
-
-on:
-  workflow_run:
-    workflows: ["Self-hosted runner (push-caller)"]
-    branches: ["main"]
-    types: [completed]
-  push:
-    branches:
-      - run_amd_push_ci_caller*
-    paths:
-      - "src/**"
-      - "tests/**"
-      - ".github/**"
-      - "templates/**"
-      - "utils/**"    
-  pull_request:
-     types: [opened, reopened, synchronize]
-     branches: ["main"]
-
-jobs:
-  run_amd_ci:
-    name: AMD mi250
-    if: (cancelled() != true) && (github.event_name != 'schedule') && (github.event_name == 'pull_request')
-    uses: ./.github/workflows/self-push-amd.yml
-    with:
-      gpu_flavor: mi250
-    secrets: inherit
->>>>>>> be867d50
+    secrets: inherit