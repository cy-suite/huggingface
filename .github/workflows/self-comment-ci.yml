--- conflicted
+++ resolved
@@ -30,11 +30,7 @@
     runs-on: ubuntu-22.04
     name: Get PR number
     # For security: only allow team members to run
-<<<<<<< HEAD
-    if: ${{ github.event.issue.state == 'open' && contains(fromJSON('["ydshieh", "ArthurZucker", "zucchini-nlp", "qubvel", "molbap", "gante", "LysandreJik", "Cyrilvallez", "SunMarc", "muellerzr"]'), github.actor) && (startsWith(github.event.comment.body, 'run-slow') || startsWith(github.event.comment.body, 'run slow') || startsWith(github.event.comment.body, 'run_slow')) }}
-=======
-    if: ${{ github.event.issue.state == 'open' && contains(fromJSON('["ydshieh", "ArthurZucker", "zucchini-nlp", "qubvel", "molbap", "gante", "LysandreJik", "Cyrilvallez", "Rocketknight1"]'), github.actor) && (startsWith(github.event.comment.body, 'run-slow') || startsWith(github.event.comment.body, 'run slow') || startsWith(github.event.comment.body, 'run_slow')) }}
->>>>>>> bc9a6d83
+    if: ${{ github.event.issue.state == 'open' && contains(fromJSON('["ydshieh", "ArthurZucker", "zucchini-nlp", "qubvel", "molbap", "gante", "LysandreJik", "Cyrilvallez", "Rocketknight1", "SunMarc", "muellerzr"]'), github.actor) && (startsWith(github.event.comment.body, 'run-slow') || startsWith(github.event.comment.body, 'run slow') || startsWith(github.event.comment.body, 'run_slow')) }}
     outputs:
       PR_NUMBER: ${{ steps.set_pr_number.outputs.PR_NUMBER }}
     steps:
