--- conflicted
+++ resolved
@@ -16,7 +16,7 @@
 import unittest
 
 from transformers import is_tf_available
-from transformers.testing_utils import DictAttr, require_tf, slow
+from transformers.testing_utils import require_tf, slow
 
 from .test_configuration_common import ConfigTester
 from .test_modeling_tf_common import TFModelTesterMixin, ids_tensor
@@ -145,17 +145,8 @@
         result = model(inputs)
 
         inputs = [input_ids, input_mask]
-<<<<<<< HEAD
-        outputs = model(inputs)
-        sequence_output = outputs[0]
-        result = DictAttr({"sequence_output": sequence_output.numpy()})
-        self.parent.assertEqual(result.sequence_output.shape, (self.batch_size, self.seq_length, self.hidden_size))
-=======
-        result = model(inputs)
-        self.parent.assertListEqual(
-            list(result["last_hidden_state"].shape), [self.batch_size, self.seq_length, self.hidden_size]
-        )
->>>>>>> c67d1a02
+        result = model(inputs)
+        self.parent.assertEqual(result.last_hidden_state.shape, (self.batch_size, self.seq_length, self.hidden_size))
 
     def create_and_check_flaubert_lm_head(
         self,
@@ -172,15 +163,7 @@
         model = TFFlaubertWithLMHeadModel(config)
 
         inputs = {"input_ids": input_ids, "lengths": input_lengths, "langs": token_type_ids}
-<<<<<<< HEAD
-        outputs = model(inputs)
-
-        logits = outputs[0]
-
-        result = DictAttr({"logits": logits.numpy()})
-=======
-        result = model(inputs)
->>>>>>> c67d1a02
+        result = model(inputs)
 
         self.parent.assertEqual(result.logits.shape, (self.batch_size, self.seq_length, self.vocab_size))
 
@@ -200,13 +183,7 @@
 
         inputs = {"input_ids": input_ids, "lengths": input_lengths}
 
-<<<<<<< HEAD
-        start_logits, end_logits = model(inputs)
-
-        result = DictAttr({"start_logits": start_logits.numpy(), "end_logits": end_logits.numpy()})
-=======
-        result = model(inputs)
->>>>>>> c67d1a02
+        result = model(inputs)
 
         self.parent.assertEqual(result.start_logits.shape, (self.batch_size, self.seq_length))
         self.parent.assertEqual(result.end_logits.shape, (self.batch_size, self.seq_length))
@@ -227,13 +204,7 @@
 
         inputs = {"input_ids": input_ids, "lengths": input_lengths}
 
-<<<<<<< HEAD
-        (logits,) = model(inputs)
-
-        result = DictAttr({"logits": logits.numpy()})
-=======
-        result = model(inputs)
->>>>>>> c67d1a02
+        result = model(inputs)
 
         self.parent.assertEqual(result.logits.shape, (self.batch_size, self.type_sequence_label_size))
 
@@ -252,14 +223,8 @@
         config.num_labels = self.num_labels
         model = TFFlaubertForTokenClassification(config=config)
         inputs = {"input_ids": input_ids, "attention_mask": input_mask, "token_type_ids": token_type_ids}
-<<<<<<< HEAD
-        (logits,) = model(inputs)
-        result = DictAttr({"logits": logits.numpy()})
+        result = model(inputs)
         self.parent.assertEqual(result.logits.shape, (self.batch_size, self.seq_length, self.num_labels))
-=======
-        result = model(inputs)
-        self.parent.assertListEqual(list(result["logits"].shape), [self.batch_size, self.seq_length, self.num_labels])
->>>>>>> c67d1a02
 
     def create_and_check_flaubert_for_multiple_choice(
         self,
@@ -283,14 +248,8 @@
             "attention_mask": multiple_choice_input_mask,
             "token_type_ids": multiple_choice_token_type_ids,
         }
-<<<<<<< HEAD
-        (logits,) = model(inputs)
-        result = DictAttr({"logits": logits.numpy()})
+        result = model(inputs)
         self.parent.assertEqual(result.logits.shape, (self.batch_size, self.num_choices))
-=======
-        result = model(inputs)
-        self.parent.assertListEqual(list(result["logits"].shape), [self.batch_size, self.num_choices])
->>>>>>> c67d1a02
 
     def prepare_config_and_inputs_for_common(self):
         config_and_inputs = self.prepare_config_and_inputs()
