--- conflicted
+++ resolved
@@ -75,13 +75,10 @@
         self.assert_special_tokens_map_equal(tokenizer_r, tokenizer_p)
         self.assert_embeded_special_tokens(tokenizer_r, tokenizer_p)
         self.assert_padding(tokenizer_r, tokenizer_p)
-<<<<<<< HEAD
         self.assert_pretokenized_inputs(tokenizer_r, tokenizer_p)
-=======
         self.assert_create_token_type_ids(tokenizer_r, tokenizer_p)
         # TODO: enable for v3.0.0
         # self.assert_empty_output_no_special_tokens(tokenizer_r, tokenizer_p)
->>>>>>> 9931f817
 
     def fast_only(self, tokenizer_r):
         # Ensure None raise an error
@@ -326,7 +323,6 @@
             self.assertEqual(len(tokens[key].shape), 2)
             self.assertEqual(tokens[key].shape[-1], 6)
 
-<<<<<<< HEAD
     def assert_pretokenized_inputs(self, tokenizer_r, tokenizer_p):
         # Input string
         pretokenized_input_simple = "This is a sample input".split()
@@ -379,7 +375,6 @@
         for key in output_p.keys():
             self.assertEqual(output_p[key], output_r[key])
 
-=======
     def assert_create_token_type_ids(self, tokenizer_r, tokenizer_p):
         input_simple = [1, 2, 3]
         input_pair = [1, 2, 3]
@@ -394,7 +389,6 @@
         output_p = tokenizer_p.create_token_type_ids_from_sequences(input_simple, input_pair)
         self.assertEqual(output_p, output_r)
 
->>>>>>> 9931f817
     def assert_build_inputs_with_special_tokens(self, tokenizer_r, tokenizer_p):
         # Input string
         input_simple = tokenizer_p.tokenize("This is a sample input")
