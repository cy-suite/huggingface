# coding=utf-8
# Copyright 2019 HuggingFace Inc.
#
# Licensed under the Apache License, Version 2.0 (the "License");
# you may not use this file except in compliance with the License.
# You may obtain a copy of the License at
#
#     http://www.apache.org/licenses/LICENSE-2.0
#
# Unless required by applicable law or agreed to in writing, software
# distributed under the License is distributed on an "AS IS" BASIS,
# WITHOUT WARRANTIES OR CONDITIONS OF ANY KIND, either express or implied.
# See the License for the specific language governing permissions and
# limitations under the License.

import copy
import gc
import inspect
import json
import os
import os.path
import pickle
import random
import sys
import tempfile
import unittest
import unittest.mock as mock
import warnings
from pathlib import Path
from typing import Dict, List, Tuple

import numpy as np
from huggingface_hub import HfFolder, delete_repo, set_access_token
from huggingface_hub.file_download import http_get
from requests.exceptions import HTTPError

import transformers
from transformers import (
    AutoConfig,
    AutoModel,
    AutoModelForSequenceClassification,
    PretrainedConfig,
    is_torch_available,
    logging,
)
from transformers.models.auto import get_values
from transformers.models.auto.modeling_auto import (
    MODEL_FOR_AUDIO_CLASSIFICATION_MAPPING_NAMES,
    MODEL_FOR_AUDIO_XVECTOR_MAPPING_NAMES,
    MODEL_FOR_BACKBONE_MAPPING_NAMES,
    MODEL_FOR_CAUSAL_IMAGE_MODELING_MAPPING_NAMES,
    MODEL_FOR_CAUSAL_LM_MAPPING_NAMES,
    MODEL_FOR_DOCUMENT_QUESTION_ANSWERING_MAPPING_NAMES,
    MODEL_FOR_IMAGE_CLASSIFICATION_MAPPING_NAMES,
    MODEL_FOR_MASKED_IMAGE_MODELING_MAPPING_NAMES,
    MODEL_FOR_MASKED_LM_MAPPING_NAMES,
    MODEL_FOR_MULTIPLE_CHOICE_MAPPING_NAMES,
    MODEL_FOR_NEXT_SENTENCE_PREDICTION_MAPPING_NAMES,
    MODEL_FOR_QUESTION_ANSWERING_MAPPING_NAMES,
    MODEL_FOR_SEMANTIC_SEGMENTATION_MAPPING_NAMES,
    MODEL_FOR_SEQ_TO_SEQ_CAUSAL_LM_MAPPING_NAMES,
    MODEL_FOR_SEQUENCE_CLASSIFICATION_MAPPING_NAMES,
    MODEL_FOR_TOKEN_CLASSIFICATION_MAPPING_NAMES,
    MODEL_FOR_VIDEO_CLASSIFICATION_MAPPING_NAMES,
    MODEL_MAPPING_NAMES,
)
from transformers.testing_utils import (
    TOKEN,
    USER,
    CaptureLogger,
    TestCasePlus,
    is_pt_flax_cross_test,
    is_pt_tf_cross_test,
    is_staging_test,
    require_accelerate,
    require_safetensors,
    require_torch,
    require_torch_gpu,
    require_torch_multi_gpu,
    require_usr_bin_time,
    slow,
    torch_device,
)
from transformers.utils import (
    CONFIG_NAME,
    GENERATION_CONFIG_NAME,
    SAFE_WEIGHTS_INDEX_NAME,
    SAFE_WEIGHTS_NAME,
    WEIGHTS_INDEX_NAME,
    WEIGHTS_NAME,
    is_accelerate_available,
    is_flax_available,
    is_tf_available,
    is_torch_fx_available,
)
from transformers.utils.generic import ModelOutput


sys.path.append(str(Path(__file__).parent.parent / "utils"))

from test_module.custom_configuration import CustomConfig, NoSuperInitConfig  # noqa E402


if is_accelerate_available():
    from accelerate.utils import compute_module_sizes


if is_torch_available():
    import torch
    from test_module.custom_modeling import CustomModel, NoSuperInitModel
    from torch import nn

    from transformers import (
        BERT_PRETRAINED_MODEL_ARCHIVE_LIST,
        MODEL_MAPPING,
        AdaptiveEmbedding,
        AutoModelForCausalLM,
        AutoTokenizer,
        BertConfig,
        BertModel,
        PreTrainedModel,
        T5Config,
        T5ForConditionalGeneration,
    )
    from transformers.modeling_utils import shard_checkpoint

    # Fake pretrained models for tests
    class BaseModel(PreTrainedModel):
        config_class = PretrainedConfig

        def __init__(self, config):
            super().__init__(config)
            self.linear = nn.Linear(4, 5)
            self.linear_2 = nn.Linear(5, 6)

        def forward(self, x):
            return self.linear_2(self.linear(x))

    class ModelWithHead(PreTrainedModel):
        base_model_prefix = "base"
        config_class = PretrainedConfig

        def _init_weights(self, module):
            pass

        def __init__(self, config):
            super().__init__(config)
            self.base = BaseModel(config)
            # linear is a common name between Base and Head on purpose.
            self.linear = nn.Linear(6, 3)
            self.linear2 = nn.Linear(3, 5)

        def forward(self, x):
            return self.linear2(self.linear(self.base(x)))


if is_tf_available():
    import tensorflow as tf

if is_flax_available():
    import jax.numpy as jnp

    from transformers.modeling_flax_pytorch_utils import (
        convert_pytorch_state_dict_to_flax,
        load_flax_weights_in_pytorch_model,
    )

if is_torch_fx_available():
    from transformers.utils.fx import symbolic_trace


def _config_zero_init(config):
    configs_no_init = copy.deepcopy(config)
    for key in configs_no_init.__dict__.keys():
        if "_range" in key or "_std" in key or "initializer_factor" in key or "layer_scale" in key:
            setattr(configs_no_init, key, 1e-10)
        if isinstance(getattr(configs_no_init, key, None), PretrainedConfig):
            no_init_subconfig = _config_zero_init(getattr(configs_no_init, key))
            setattr(configs_no_init, key, no_init_subconfig)
    return configs_no_init


TINY_T5 = "patrickvonplaten/t5-tiny-random"
TINY_BERT_FOR_TOKEN_CLASSIFICATION = "hf-internal-testing/tiny-bert-for-token-classification"


def _mock_init_weights(self, module):
    for name, param in module.named_parameters(recurse=False):
        # Use the first letter of the name to get a value and go from a <> -13 to z <> 12
        value = ord(name[0].lower()) - 110
        param.data.fill_(value)


def _mock_all_init_weights(self):
    # Prune heads if needed
    if self.config.pruned_heads:
        self.prune_heads(self.config.pruned_heads)

    import transformers.modeling_utils

    if transformers.modeling_utils._init_weights:
        for module in self.modules():
            module._is_hf_initialized = False
        # Initialize weights
        self.apply(self._initialize_weights)

        # Tie weights should be skipped when not initializing all weights
        # since from_pretrained(...) calls tie weights anyways
        self.tie_weights()


@require_torch
class ModelTesterMixin:
    model_tester = None
    all_model_classes = ()
    all_generative_model_classes = ()
    fx_compatible = False
    test_torchscript = True
    test_pruning = True
    test_resize_embeddings = True
    test_resize_position_embeddings = False
    test_head_masking = True
    test_mismatched_shapes = True
    test_missing_keys = True
    test_model_parallel = False
    is_encoder_decoder = False
    has_attentions = True
    model_split_percents = [0.5, 0.7, 0.9]

    def _prepare_for_class(self, inputs_dict, model_class, return_labels=False):
        inputs_dict = copy.deepcopy(inputs_dict)
        if model_class.__name__ in get_values(MODEL_FOR_MULTIPLE_CHOICE_MAPPING_NAMES):
            inputs_dict = {
                k: v.unsqueeze(1).expand(-1, self.model_tester.num_choices, -1).contiguous()
                if isinstance(v, torch.Tensor) and v.ndim > 1
                else v
                for k, v in inputs_dict.items()
            }
        elif model_class.__name__ in get_values(MODEL_FOR_AUDIO_XVECTOR_MAPPING_NAMES):
            inputs_dict.pop("attention_mask")

        if return_labels:
            if model_class.__name__ in get_values(MODEL_FOR_MULTIPLE_CHOICE_MAPPING_NAMES):
                inputs_dict["labels"] = torch.ones(self.model_tester.batch_size, dtype=torch.long, device=torch_device)
            elif model_class.__name__ in [
                *get_values(MODEL_FOR_QUESTION_ANSWERING_MAPPING_NAMES),
                *get_values(MODEL_FOR_DOCUMENT_QUESTION_ANSWERING_MAPPING_NAMES),
            ]:
                inputs_dict["start_positions"] = torch.zeros(
                    self.model_tester.batch_size, dtype=torch.long, device=torch_device
                )
                inputs_dict["end_positions"] = torch.zeros(
                    self.model_tester.batch_size, dtype=torch.long, device=torch_device
                )
            elif model_class.__name__ in [
                *get_values(MODEL_FOR_SEQUENCE_CLASSIFICATION_MAPPING_NAMES),
                *get_values(MODEL_FOR_NEXT_SENTENCE_PREDICTION_MAPPING_NAMES),
                *get_values(MODEL_FOR_IMAGE_CLASSIFICATION_MAPPING_NAMES),
                *get_values(MODEL_FOR_VIDEO_CLASSIFICATION_MAPPING_NAMES),
                *get_values(MODEL_FOR_AUDIO_CLASSIFICATION_MAPPING_NAMES),
            ]:
                inputs_dict["labels"] = torch.zeros(
                    self.model_tester.batch_size, dtype=torch.long, device=torch_device
                )
            elif model_class.__name__ in [
                *get_values(MODEL_FOR_TOKEN_CLASSIFICATION_MAPPING_NAMES),
                *get_values(MODEL_FOR_CAUSAL_LM_MAPPING_NAMES),
                *get_values(MODEL_FOR_CAUSAL_IMAGE_MODELING_MAPPING_NAMES),
                *get_values(MODEL_FOR_MASKED_LM_MAPPING_NAMES),
                *get_values(MODEL_FOR_SEQ_TO_SEQ_CAUSAL_LM_MAPPING_NAMES),
            ]:
                inputs_dict["labels"] = torch.zeros(
                    (self.model_tester.batch_size, self.model_tester.seq_length), dtype=torch.long, device=torch_device
                )
            elif model_class.__name__ in get_values(MODEL_FOR_MASKED_IMAGE_MODELING_MAPPING_NAMES):
                num_patches = self.model_tester.image_size // self.model_tester.patch_size
                inputs_dict["bool_masked_pos"] = torch.zeros(
                    (self.model_tester.batch_size, num_patches**2), dtype=torch.long, device=torch_device
                )
            elif model_class.__name__ in get_values(MODEL_FOR_SEMANTIC_SEGMENTATION_MAPPING_NAMES):
                batch_size, num_channels, height, width = inputs_dict["pixel_values"].shape
                inputs_dict["labels"] = torch.zeros(
                    [self.model_tester.batch_size, height, width], device=torch_device
                ).long()

        return inputs_dict

    def test_save_load(self):
        config, inputs_dict = self.model_tester.prepare_config_and_inputs_for_common()

        def check_save_load(out1, out2):
            # make sure we don't have nans
            out_2 = out2.cpu().numpy()
            out_2[np.isnan(out_2)] = 0

            out_1 = out1.cpu().numpy()
            out_1[np.isnan(out_1)] = 0
            max_diff = np.amax(np.abs(out_1 - out_2))
            self.assertLessEqual(max_diff, 1e-5)

        for model_class in self.all_model_classes:
            model = model_class(config)
            model.to(torch_device)
            model.eval()
            with torch.no_grad():
                first = model(**self._prepare_for_class(inputs_dict, model_class))[0]

            with tempfile.TemporaryDirectory() as tmpdirname:
                model.save_pretrained(tmpdirname)

                # the config file (and the generation config file, if it can generate) should be saved
                self.assertTrue(os.path.exists(os.path.join(tmpdirname, CONFIG_NAME)))
                self.assertEqual(
                    model.can_generate(), os.path.exists(os.path.join(tmpdirname, GENERATION_CONFIG_NAME))
                )

                model = model_class.from_pretrained(tmpdirname)
                model.to(torch_device)
                with torch.no_grad():
                    second = model(**self._prepare_for_class(inputs_dict, model_class))[0]

            if isinstance(first, tuple) and isinstance(second, tuple):
                for tensor1, tensor2 in zip(first, second):
                    check_save_load(tensor1, tensor2)
            else:
                check_save_load(first, second)

    def test_save_load_keys_to_ignore_on_save(self):
        config, inputs_dict = self.model_tester.prepare_config_and_inputs_for_common()

        for model_class in self.all_model_classes:
            model = model_class(config)
            _keys_to_ignore_on_save = getattr(model, "_keys_to_ignore_on_save", None)
            if _keys_to_ignore_on_save is None:
                continue

            # check the keys are in the original state_dict
            for k in _keys_to_ignore_on_save:
                self.assertIn(k, model.state_dict().keys(), "\n".join(model.state_dict().keys()))

            # check that certain keys didn't get saved with the model
            with tempfile.TemporaryDirectory() as tmpdirname:
                model.save_pretrained(tmpdirname)
                output_model_file = os.path.join(tmpdirname, WEIGHTS_NAME)
                state_dict_saved = torch.load(output_model_file)
                for k in _keys_to_ignore_on_save:
                    self.assertNotIn(k, state_dict_saved.keys(), "\n".join(state_dict_saved.keys()))

                # Test we can load the state dict in the model, necessary for the checkpointing API in Trainer.
                load_result = model.load_state_dict(state_dict_saved, strict=False)
                self.assertTrue(
                    len(load_result.missing_keys) == 0
                    or set(load_result.missing_keys) == set(model._keys_to_ignore_on_save)
                )
                self.assertTrue(len(load_result.unexpected_keys) == 0)

    def test_gradient_checkpointing_backward_compatibility(self):
        config, inputs_dict = self.model_tester.prepare_config_and_inputs_for_common()

        for model_class in self.all_model_classes:
            if not model_class.supports_gradient_checkpointing:
                continue

            config.gradient_checkpointing = True
            model = model_class(config)
            self.assertTrue(model.is_gradient_checkpointing)

    def test_gradient_checkpointing_enable_disable(self):
        config, inputs_dict = self.model_tester.prepare_config_and_inputs_for_common()

        for model_class in self.all_model_classes:
            if not model_class.supports_gradient_checkpointing:
                continue

            # at init model should have gradient checkpointing disabled
            model = model_class(config)
            self.assertFalse(model.is_gradient_checkpointing)

            # check enable works
            model.gradient_checkpointing_enable()
            self.assertTrue(model.is_gradient_checkpointing)

            # check disable works
            model.gradient_checkpointing_disable()
            self.assertFalse(model.is_gradient_checkpointing)

    def test_save_load_fast_init_from_base(self):
        config, inputs_dict = self.model_tester.prepare_config_and_inputs_for_common()
        if config.__class__ not in MODEL_MAPPING:
            return
        base_class = MODEL_MAPPING[config.__class__]

        if isinstance(base_class, tuple):
            base_class = base_class[0]

        for model_class in self.all_model_classes:
            if model_class == base_class:
                continue

            # make a copy of model class to not break future tests
            # from https://stackoverflow.com/questions/9541025/how-to-copy-a-python-class
            class CopyClass(model_class):
                pass

            model_class_copy = CopyClass

            # make sure that all keys are expected for test
            model_class_copy._keys_to_ignore_on_load_missing = []

            # make init deterministic, but make sure that
            # non-initialized weights throw errors nevertheless
            model_class_copy._init_weights = _mock_init_weights
            model_class_copy.init_weights = _mock_all_init_weights

            model = base_class(config)
            state_dict = model.state_dict()

            # this will often delete a single weight of a multi-weight module
            # to test an edge case
            random_key_to_del = random.choice(list(state_dict.keys()))
            del state_dict[random_key_to_del]

            # check that certain keys didn't get saved with the model
            with tempfile.TemporaryDirectory() as tmpdirname:
                model.save_pretrained(tmpdirname)
                torch.save(state_dict, os.path.join(tmpdirname, "pytorch_model.bin"))

                model_fast_init = model_class_copy.from_pretrained(tmpdirname)
                model_slow_init = model_class_copy.from_pretrained(tmpdirname, _fast_init=False)
                # Before we test anything

                for key in model_fast_init.state_dict().keys():
                    max_diff = (model_slow_init.state_dict()[key] - model_fast_init.state_dict()[key]).sum().item()
                    self.assertLessEqual(max_diff, 1e-5, msg=f"{key} not identical")

    def test_save_load_fast_init_to_base(self):
        config, inputs_dict = self.model_tester.prepare_config_and_inputs_for_common()
        if config.__class__ not in MODEL_MAPPING:
            return
        base_class = MODEL_MAPPING[config.__class__]

        if isinstance(base_class, tuple):
            base_class = base_class[0]

        for model_class in self.all_model_classes:
            if model_class == base_class:
                continue

            # make a copy of model class to not break future tests
            # from https://stackoverflow.com/questions/9541025/how-to-copy-a-python-class
            class CopyClass(base_class):
                pass

            base_class_copy = CopyClass

            # make sure that all keys are expected for test
            base_class_copy._keys_to_ignore_on_load_missing = []

            # make init deterministic, but make sure that
            # non-initialized weights throw errors nevertheless
            base_class_copy._init_weights = _mock_init_weights
            base_class_copy.init_weights = _mock_all_init_weights

            model = model_class(config)
            state_dict = model.state_dict()

            # this will often delete a single weight of a multi-weight module
            # to test an edge case
            random_key_to_del = random.choice(list(state_dict.keys()))
            del state_dict[random_key_to_del]

            # check that certain keys didn't get saved with the model
            with tempfile.TemporaryDirectory() as tmpdirname:
                model.config.save_pretrained(tmpdirname)
                torch.save(state_dict, os.path.join(tmpdirname, "pytorch_model.bin"))

                model_fast_init = base_class_copy.from_pretrained(tmpdirname)
                model_slow_init = base_class_copy.from_pretrained(tmpdirname, _fast_init=False)

                for key in model_fast_init.state_dict().keys():
                    max_diff = torch.max(
                        torch.abs(model_slow_init.state_dict()[key] - model_fast_init.state_dict()[key])
                    ).item()
                    self.assertLessEqual(max_diff, 1e-5, msg=f"{key} not identical")

    def test_initialization(self):
        config, inputs_dict = self.model_tester.prepare_config_and_inputs_for_common()

        configs_no_init = _config_zero_init(config)
        for model_class in self.all_model_classes:
            model = model_class(config=configs_no_init)
            for name, param in model.named_parameters():
                if param.requires_grad:
                    self.assertIn(
                        ((param.data.mean() * 1e9).round() / 1e9).item(),
                        [0.0, 1.0],
                        msg=f"Parameter {name} of model {model_class} seems not properly initialized",
                    )

    def test_determinism(self):
        config, inputs_dict = self.model_tester.prepare_config_and_inputs_for_common()

        def check_determinism(first, second):
            out_1 = first.cpu().numpy()
            out_2 = second.cpu().numpy()
            out_1 = out_1[~np.isnan(out_1)]
            out_2 = out_2[~np.isnan(out_2)]
            max_diff = np.amax(np.abs(out_1 - out_2))
            self.assertLessEqual(max_diff, 1e-5)

        for model_class in self.all_model_classes:
            model = model_class(config)
            model.to(torch_device)
            model.eval()
            with torch.no_grad():
                first = model(**self._prepare_for_class(inputs_dict, model_class))[0]
                second = model(**self._prepare_for_class(inputs_dict, model_class))[0]

            if isinstance(first, tuple) and isinstance(second, tuple):
                for tensor1, tensor2 in zip(first, second):
                    check_determinism(tensor1, tensor2)
            else:
                check_determinism(first, second)

    def test_forward_signature(self):
        config, _ = self.model_tester.prepare_config_and_inputs_for_common()

        for model_class in self.all_model_classes:
            model = model_class(config)
            signature = inspect.signature(model.forward)
            # signature.parameters is an OrderedDict => so arg_names order is deterministic
            arg_names = [*signature.parameters.keys()]

            if model.config.is_encoder_decoder:
                expected_arg_names = [
                    "input_ids",
                    "attention_mask",
                    "decoder_input_ids",
                    "decoder_attention_mask",
                ]
                expected_arg_names.extend(
                    ["head_mask", "decoder_head_mask", "cross_attn_head_mask", "encoder_outputs"]
                    if "head_mask" and "decoder_head_mask" and "cross_attn_head_mask" in arg_names
                    else ["encoder_outputs"]
                )
                self.assertListEqual(arg_names[: len(expected_arg_names)], expected_arg_names)
            else:
                expected_arg_names = ["input_ids"]
                self.assertListEqual(arg_names[:1], expected_arg_names)

    def test_training(self):
        if not self.model_tester.is_training:
            return

        for model_class in self.all_model_classes:
            config, inputs_dict = self.model_tester.prepare_config_and_inputs_for_common()
            config.return_dict = True

            if model_class.__name__ in [
                *get_values(MODEL_MAPPING_NAMES),
                *get_values(MODEL_FOR_BACKBONE_MAPPING_NAMES),
            ]:
                continue

            model = model_class(config)
            model.to(torch_device)
            model.train()
            inputs = self._prepare_for_class(inputs_dict, model_class, return_labels=True)
            loss = model(**inputs).loss
            loss.backward()

    def test_training_gradient_checkpointing(self):
        if not self.model_tester.is_training:
            return

        for model_class in self.all_model_classes:
            config, inputs_dict = self.model_tester.prepare_config_and_inputs_for_common()
            config.use_cache = False
            config.return_dict = True

            if (
                model_class.__name__
                in [*get_values(MODEL_MAPPING_NAMES), *get_values(MODEL_FOR_BACKBONE_MAPPING_NAMES)]
                or not model_class.supports_gradient_checkpointing
            ):
                continue
            model = model_class(config)
            model.to(torch_device)
            model.gradient_checkpointing_enable()
            model.train()
            inputs = self._prepare_for_class(inputs_dict, model_class, return_labels=True)
            loss = model(**inputs).loss
            loss.backward()

    def test_attention_outputs(self):
        if not self.has_attentions:
            self.skipTest(reason="Model does not output attentions")

        config, inputs_dict = self.model_tester.prepare_config_and_inputs_for_common()
        config.return_dict = True

        seq_len = getattr(self.model_tester, "seq_length", None)
        decoder_seq_length = getattr(self.model_tester, "decoder_seq_length", seq_len)
        encoder_seq_length = getattr(self.model_tester, "encoder_seq_length", seq_len)
        decoder_key_length = getattr(self.model_tester, "decoder_key_length", decoder_seq_length)
        encoder_key_length = getattr(self.model_tester, "key_length", encoder_seq_length)
        chunk_length = getattr(self.model_tester, "chunk_length", None)
        if chunk_length is not None and hasattr(self.model_tester, "num_hashes"):
            encoder_seq_length = encoder_seq_length * self.model_tester.num_hashes

        for model_class in self.all_model_classes:
            inputs_dict["output_attentions"] = True
            inputs_dict["output_hidden_states"] = False
            config.return_dict = True
            model = model_class(config)
            model.to(torch_device)
            model.eval()
            with torch.no_grad():
                outputs = model(**self._prepare_for_class(inputs_dict, model_class))
            attentions = outputs.encoder_attentions if config.is_encoder_decoder else outputs.attentions
            self.assertEqual(len(attentions), self.model_tester.num_hidden_layers)

            # check that output_attentions also work using config
            del inputs_dict["output_attentions"]
            config.output_attentions = True
            model = model_class(config)
            model.to(torch_device)
            model.eval()
            with torch.no_grad():
                outputs = model(**self._prepare_for_class(inputs_dict, model_class))
            attentions = outputs.encoder_attentions if config.is_encoder_decoder else outputs.attentions
            self.assertEqual(len(attentions), self.model_tester.num_hidden_layers)

            if chunk_length is not None:
                self.assertListEqual(
                    list(attentions[0].shape[-4:]),
                    [self.model_tester.num_attention_heads, encoder_seq_length, chunk_length, encoder_key_length],
                )
            else:
                self.assertListEqual(
                    list(attentions[0].shape[-3:]),
                    [self.model_tester.num_attention_heads, encoder_seq_length, encoder_key_length],
                )
            out_len = len(outputs)

            if self.is_encoder_decoder:
                correct_outlen = 5

                # loss is at first position
                if "labels" in inputs_dict:
                    correct_outlen += 1  # loss is added to beginning
                # Question Answering model returns start_logits and end_logits
                if model_class.__name__ in [
                    *get_values(MODEL_FOR_QUESTION_ANSWERING_MAPPING_NAMES),
                    *get_values(MODEL_FOR_DOCUMENT_QUESTION_ANSWERING_MAPPING_NAMES),
                ]:
                    correct_outlen += 1  # start_logits and end_logits instead of only 1 output
                if "past_key_values" in outputs:
                    correct_outlen += 1  # past_key_values have been returned

                self.assertEqual(out_len, correct_outlen)

                # decoder attentions
                decoder_attentions = outputs.decoder_attentions
                self.assertIsInstance(decoder_attentions, (list, tuple))
                self.assertEqual(len(decoder_attentions), self.model_tester.num_hidden_layers)
                self.assertListEqual(
                    list(decoder_attentions[0].shape[-3:]),
                    [self.model_tester.num_attention_heads, decoder_seq_length, decoder_key_length],
                )

                # cross attentions
                cross_attentions = outputs.cross_attentions
                self.assertIsInstance(cross_attentions, (list, tuple))
                self.assertEqual(len(cross_attentions), self.model_tester.num_hidden_layers)
                self.assertListEqual(
                    list(cross_attentions[0].shape[-3:]),
                    [
                        self.model_tester.num_attention_heads,
                        decoder_seq_length,
                        encoder_key_length,
                    ],
                )

            # Check attention is always last and order is fine
            inputs_dict["output_attentions"] = True
            inputs_dict["output_hidden_states"] = True
            model = model_class(config)
            model.to(torch_device)
            model.eval()
            with torch.no_grad():
                outputs = model(**self._prepare_for_class(inputs_dict, model_class))

            if hasattr(self.model_tester, "num_hidden_states_types"):
                added_hidden_states = self.model_tester.num_hidden_states_types
            elif self.is_encoder_decoder:
                added_hidden_states = 2
            else:
                added_hidden_states = 1
            self.assertEqual(out_len + added_hidden_states, len(outputs))

            self_attentions = outputs.encoder_attentions if config.is_encoder_decoder else outputs.attentions

            self.assertEqual(len(self_attentions), self.model_tester.num_hidden_layers)
            if chunk_length is not None:
                self.assertListEqual(
                    list(self_attentions[0].shape[-4:]),
                    [self.model_tester.num_attention_heads, encoder_seq_length, chunk_length, encoder_key_length],
                )
            else:
                self.assertListEqual(
                    list(self_attentions[0].shape[-3:]),
                    [self.model_tester.num_attention_heads, encoder_seq_length, encoder_key_length],
                )

    @slow
    def test_torchscript_simple(self):
        config, inputs_dict = self.model_tester.prepare_config_and_inputs_for_common()
        self._create_and_check_torchscript(config, inputs_dict)

    @slow
    def test_torchscript_output_attentions(self):
        config, inputs_dict = self.model_tester.prepare_config_and_inputs_for_common()
        config.output_attentions = True
        self._create_and_check_torchscript(config, inputs_dict)

    @slow
    def test_torchscript_output_hidden_state(self):
        config, inputs_dict = self.model_tester.prepare_config_and_inputs_for_common()
        config.output_hidden_states = True
        self._create_and_check_torchscript(config, inputs_dict)

    # This is copied from `torch/testing/_internal/jit_utils.py::clear_class_registry`
    def clear_torch_jit_class_registry(self):
        torch._C._jit_clear_class_registry()
        torch.jit._recursive.concrete_type_store = torch.jit._recursive.ConcreteTypeStore()
        # torch 1.8 has no `_clear_class_state` in `torch.jit._state`
        if hasattr(torch.jit._state, "_clear_class_state"):
            torch.jit._state._clear_class_state()

    def _create_and_check_torchscript(self, config, inputs_dict):
        if not self.test_torchscript:
            return

        configs_no_init = _config_zero_init(config)  # To be sure we have no Nan
        configs_no_init.torchscript = True
        for model_class in self.all_model_classes:
            model = model_class(config=configs_no_init)
            model.to(torch_device)
            model.eval()
            inputs = self._prepare_for_class(inputs_dict, model_class)

            main_input_name = model_class.main_input_name

            try:
                if model.config.is_encoder_decoder:
                    model.config.use_cache = False  # FSTM still requires this hack -> FSTM should probably be refactored similar to BART afterward
                    main_input = inputs[main_input_name]
                    attention_mask = inputs["attention_mask"]
                    decoder_input_ids = inputs["decoder_input_ids"]
                    decoder_attention_mask = inputs["decoder_attention_mask"]
                    model(main_input, attention_mask, decoder_input_ids, decoder_attention_mask)
                    traced_model = torch.jit.trace(
                        model, (main_input, attention_mask, decoder_input_ids, decoder_attention_mask)
                    )
                elif "bbox" in inputs and "image" in inputs:  # LayoutLMv2 requires additional inputs
                    input_ids = inputs["input_ids"]
                    bbox = inputs["bbox"]
                    image = inputs["image"].tensor
                    model(input_ids, bbox, image)
                    traced_model = torch.jit.trace(
                        model, (input_ids, bbox, image), check_trace=False
                    )  # when traced model is checked, an error is produced due to name mangling
                else:
                    main_input = inputs[main_input_name]
                    model(main_input)
                    traced_model = torch.jit.trace(model, main_input)
            except RuntimeError:
                self.fail("Couldn't trace module.")

            with tempfile.TemporaryDirectory() as tmp_dir_name:
                pt_file_name = os.path.join(tmp_dir_name, "traced_model.pt")

                try:
                    torch.jit.save(traced_model, pt_file_name)
                except Exception:
                    self.fail("Couldn't save module.")

                try:
                    loaded_model = torch.jit.load(pt_file_name)
                except Exception:
                    self.fail("Couldn't load module.")

            model.to(torch_device)
            model.eval()

            loaded_model.to(torch_device)
            loaded_model.eval()

            model_state_dict = model.state_dict()
            loaded_model_state_dict = loaded_model.state_dict()

            non_persistent_buffers = {}
            for key in loaded_model_state_dict.keys():
                if key not in model_state_dict.keys():
                    non_persistent_buffers[key] = loaded_model_state_dict[key]

            loaded_model_state_dict = {
                key: value for key, value in loaded_model_state_dict.items() if key not in non_persistent_buffers
            }

            self.assertEqual(set(model_state_dict.keys()), set(loaded_model_state_dict.keys()))

            model_buffers = list(model.buffers())
            for non_persistent_buffer in non_persistent_buffers.values():
                found_buffer = False
                for i, model_buffer in enumerate(model_buffers):
                    if torch.equal(non_persistent_buffer, model_buffer):
                        found_buffer = True
                        break

                self.assertTrue(found_buffer)
                model_buffers.pop(i)

            models_equal = True
            for layer_name, p1 in model_state_dict.items():
                if layer_name in loaded_model_state_dict:
                    p2 = loaded_model_state_dict[layer_name]
                    if p1.data.ne(p2.data).sum() > 0:
                        models_equal = False

            self.assertTrue(models_equal)

            # Avoid memory leak. Without this, each call increase RAM usage by ~20MB.
            # (Even with this call, there are still memory leak by ~0.04MB)
            self.clear_torch_jit_class_registry()

    def test_torch_fx(self):
        config, inputs_dict = self.model_tester.prepare_config_and_inputs_for_common()
        self._create_and_check_torch_fx_tracing(config, inputs_dict)

    def test_torch_fx_output_loss(self):
        config, inputs_dict = self.model_tester.prepare_config_and_inputs_for_common()
        self._create_and_check_torch_fx_tracing(config, inputs_dict, output_loss=True)

    def _create_and_check_torch_fx_tracing(self, config, inputs_dict, output_loss=False):
        if not is_torch_fx_available() or not self.fx_compatible:
            return

        configs_no_init = _config_zero_init(config)  # To be sure we have no Nan
        configs_no_init.return_dict = False

        for model_class in self.all_model_classes:
            model = model_class(config=configs_no_init)
            model.to(torch_device)
            model.eval()
            inputs = self._prepare_for_class(inputs_dict, model_class, return_labels=output_loss)

            try:
                if model.config.is_encoder_decoder:
                    model.config.use_cache = False  # FSTM still requires this hack -> FSTM should probably be refactored similar to BART afterward
                    labels = inputs.get("labels", None)
                    input_names = [
                        "attention_mask",
                        "decoder_attention_mask",
                        "decoder_input_ids",
                        "input_features",
                        "input_ids",
                        "input_values",
                    ]
                    if labels is not None:
                        input_names.append("labels")

                    filtered_inputs = {k: v for (k, v) in inputs.items() if k in input_names}
                    input_names = list(filtered_inputs.keys())

                    model_output = model(**filtered_inputs)

                    traced_model = symbolic_trace(model, input_names)
                    traced_output = traced_model(**filtered_inputs)
                else:
                    input_names = [
                        "attention_mask",
                        "bbox",
                        "input_features",
                        "input_ids",
                        "input_values",
                        "pixel_values",
                        "token_type_ids",
                        "visual_feats",
                        "visual_pos",
                    ]

                    labels = inputs.get("labels", None)
                    start_positions = inputs.get("start_positions", None)
                    end_positions = inputs.get("end_positions", None)
                    if labels is not None:
                        input_names.append("labels")
                    if start_positions is not None:
                        input_names.append("start_positions")
                    if end_positions is not None:
                        input_names.append("end_positions")

                    filtered_inputs = {k: v for (k, v) in inputs.items() if k in input_names}
                    input_names = list(filtered_inputs.keys())

                    if model.__class__.__name__ in set(MODEL_FOR_SEQUENCE_CLASSIFICATION_MAPPING_NAMES.values()) and (
                        not hasattr(model.config, "problem_type") or model.config.problem_type is None
                    ):
                        model.config.problem_type = "single_label_classification"

                    traced_model = symbolic_trace(model, input_names)
                    traced_output = traced_model(**filtered_inputs)
                    model_output = model(**filtered_inputs)

            except Exception as e:
                self.fail(f"Couldn't trace module: {e}")

            def flatten_output(output):
                flatten = []
                for x in output:
                    if isinstance(x, (tuple, list)):
                        flatten += flatten_output(x)
                    elif not isinstance(x, torch.Tensor):
                        continue
                    else:
                        flatten.append(x)
                return flatten

            model_output = flatten_output(model_output)
            traced_output = flatten_output(traced_output)
            num_outputs = len(model_output)

            for i in range(num_outputs):
                self.assertTrue(
                    torch.allclose(model_output[i], traced_output[i]),
                    f"traced {i}th output doesn't match model {i}th output for {model_class}",
                )

            # Test that the model can be serialized and restored properly
            with tempfile.TemporaryDirectory() as tmp_dir_name:
                pkl_file_name = os.path.join(tmp_dir_name, "model.pkl")
                try:
                    with open(pkl_file_name, "wb") as f:
                        pickle.dump(traced_model, f)
                    with open(pkl_file_name, "rb") as f:
                        loaded = pickle.load(f)
                except Exception as e:
                    self.fail(f"Couldn't serialize / deserialize the traced model: {e}")

                loaded_output = loaded(**filtered_inputs)
                loaded_output = flatten_output(loaded_output)

                for i in range(num_outputs):
                    self.assertTrue(
                        torch.allclose(model_output[i], loaded_output[i]),
                        f"serialized model {i}th output doesn't match model {i}th output for {model_class}",
                    )

            # Avoid memory leak. Without this, each call increase RAM usage by ~20MB.
            # (Even with this call, there are still memory leak by ~0.04MB)
            self.clear_torch_jit_class_registry()

    def test_headmasking(self):
        if not self.test_head_masking:
            return

        global_rng.seed(42)
        config, inputs_dict = self.model_tester.prepare_config_and_inputs_for_common()
        global_rng.seed()

        inputs_dict["output_attentions"] = True
        config.output_hidden_states = True
        configs_no_init = _config_zero_init(config)  # To be sure we have no Nan
        for model_class in self.all_model_classes:
            model = model_class(config=configs_no_init)
            model.to(torch_device)
            model.eval()

            # Prepare head_mask
            # Set require_grad after having prepared the tensor to avoid error (leaf variable has been moved into the graph interior)
            head_mask = torch.ones(
                self.model_tester.num_hidden_layers,
                self.model_tester.num_attention_heads,
                device=torch_device,
            )
            head_mask[0, 0] = 0
            head_mask[-1, :-1] = 0
            head_mask.requires_grad_(requires_grad=True)
            inputs = self._prepare_for_class(inputs_dict, model_class).copy()
            inputs["head_mask"] = head_mask
            if model.config.is_encoder_decoder:
                signature = inspect.signature(model.forward)
                arg_names = [*signature.parameters.keys()]
                if "decoder_head_mask" in arg_names:  # necessary diferentiation because of T5 model
                    inputs["decoder_head_mask"] = head_mask
                if "cross_attn_head_mask" in arg_names:
                    inputs["cross_attn_head_mask"] = head_mask
            outputs = model(**inputs, return_dict=True)

            # Test that we can get a gradient back for importance score computation
            output = sum(t.sum() for t in outputs[0])
            output = output.sum()
            output.backward()
            multihead_outputs = head_mask.grad

            self.assertIsNotNone(multihead_outputs)
            self.assertEqual(len(multihead_outputs), self.model_tester.num_hidden_layers)

            def check_attentions_validity(attentions):
                # Remove Nan
                for t in attentions:
                    self.assertLess(
                        torch.sum(torch.isnan(t)), t.numel() / 4
                    )  # Check we don't have more than 25% nans (arbitrary)
                attentions = [
                    t.masked_fill(torch.isnan(t), 0.0) for t in attentions
                ]  # remove them (the test is less complete)

                self.assertAlmostEqual(attentions[0][..., 0, :, :].flatten().sum().item(), 0.0)
                self.assertNotEqual(attentions[0][..., -1, :, :].flatten().sum().item(), 0.0)
                if len(attentions) > 2:  # encoder-decoder models have only 2 layers in each module
                    self.assertNotEqual(attentions[1][..., 0, :, :].flatten().sum().item(), 0.0)
                self.assertAlmostEqual(attentions[-1][..., -2, :, :].flatten().sum().item(), 0.0)
                self.assertNotEqual(attentions[-1][..., -1, :, :].flatten().sum().item(), 0.0)

            if model.config.is_encoder_decoder:
                check_attentions_validity(outputs.encoder_attentions)
                check_attentions_validity(outputs.decoder_attentions)
                check_attentions_validity(outputs.cross_attentions)
            else:
                check_attentions_validity(outputs.attentions)

    def test_head_pruning(self):
        if not self.test_pruning:
            return

        for model_class in self.all_model_classes:
            (
                config,
                inputs_dict,
            ) = self.model_tester.prepare_config_and_inputs_for_common()

            if "head_mask" in inputs_dict:
                del inputs_dict["head_mask"]

            inputs_dict["output_attentions"] = True
            config.output_hidden_states = False
            model = model_class(config=config)
            model.to(torch_device)
            model.eval()
            heads_to_prune = {
                0: list(range(1, self.model_tester.num_attention_heads)),
                -1: [0],
            }
            model.prune_heads(heads_to_prune)
            with torch.no_grad():
                outputs = model(**self._prepare_for_class(inputs_dict, model_class))

            attentions = outputs[-1]

            self.assertEqual(attentions[0].shape[-3], 1)
            self.assertEqual(attentions[1].shape[-3], self.model_tester.num_attention_heads)
            self.assertEqual(attentions[-1].shape[-3], self.model_tester.num_attention_heads - 1)

    def test_head_pruning_save_load_from_pretrained(self):
        if not self.test_pruning:
            return

        for model_class in self.all_model_classes:
            (
                config,
                inputs_dict,
            ) = self.model_tester.prepare_config_and_inputs_for_common()

            if "head_mask" in inputs_dict:
                del inputs_dict["head_mask"]

            inputs_dict["output_attentions"] = True
            config.output_hidden_states = False
            model = model_class(config=config)
            model.to(torch_device)
            model.eval()
            heads_to_prune = {
                0: list(range(1, self.model_tester.num_attention_heads)),
                -1: [0],
            }
            model.prune_heads(heads_to_prune)

            with tempfile.TemporaryDirectory() as temp_dir_name:
                model.save_pretrained(temp_dir_name)
                model = model_class.from_pretrained(temp_dir_name)
                model.to(torch_device)

            with torch.no_grad():
                outputs = model(**self._prepare_for_class(inputs_dict, model_class))
            attentions = outputs[-1]
            self.assertEqual(attentions[0].shape[-3], 1)
            self.assertEqual(attentions[1].shape[-3], self.model_tester.num_attention_heads)
            self.assertEqual(attentions[-1].shape[-3], self.model_tester.num_attention_heads - 1)

    def test_head_pruning_save_load_from_config_init(self):
        if not self.test_pruning:
            return

        for model_class in self.all_model_classes:
            (
                config,
                inputs_dict,
            ) = self.model_tester.prepare_config_and_inputs_for_common()

            if "head_mask" in inputs_dict:
                del inputs_dict["head_mask"]

            inputs_dict["output_attentions"] = True
            config.output_hidden_states = False

            heads_to_prune = {
                0: list(range(1, self.model_tester.num_attention_heads)),
                -1: [0],
            }
            config.pruned_heads = heads_to_prune

            model = model_class(config=config)
            model.to(torch_device)
            model.eval()

            with torch.no_grad():
                outputs = model(**self._prepare_for_class(inputs_dict, model_class))
            attentions = outputs[-1]

            self.assertEqual(attentions[0].shape[-3], 1)
            self.assertEqual(attentions[1].shape[-3], self.model_tester.num_attention_heads)
            self.assertEqual(attentions[-1].shape[-3], self.model_tester.num_attention_heads - 1)

    def test_head_pruning_integration(self):
        if not self.test_pruning:
            return

        for model_class in self.all_model_classes:
            (
                config,
                inputs_dict,
            ) = self.model_tester.prepare_config_and_inputs_for_common()

            if "head_mask" in inputs_dict:
                del inputs_dict["head_mask"]

            inputs_dict["output_attentions"] = True
            config.output_hidden_states = False

            heads_to_prune = {0: [0], 1: [1, 2]}
            config.pruned_heads = heads_to_prune

            model = model_class(config=config)
            model.to(torch_device)
            model.eval()

            with torch.no_grad():
                outputs = model(**self._prepare_for_class(inputs_dict, model_class))
            attentions = outputs[-1]

            self.assertEqual(attentions[0].shape[-3], self.model_tester.num_attention_heads - 1)
            self.assertEqual(attentions[1].shape[-3], self.model_tester.num_attention_heads - 2)
            self.assertEqual(attentions[2].shape[-3], self.model_tester.num_attention_heads)
            self.assertEqual(attentions[3].shape[-3], self.model_tester.num_attention_heads)

            with tempfile.TemporaryDirectory() as temp_dir_name:
                model.save_pretrained(temp_dir_name)
                model = model_class.from_pretrained(temp_dir_name)
                model.to(torch_device)

            with torch.no_grad():
                outputs = model(**self._prepare_for_class(inputs_dict, model_class))
            attentions = outputs[-1]

            self.assertEqual(attentions[0].shape[-3], self.model_tester.num_attention_heads - 1)
            self.assertEqual(attentions[1].shape[-3], self.model_tester.num_attention_heads - 2)
            self.assertEqual(attentions[2].shape[-3], self.model_tester.num_attention_heads)
            self.assertEqual(attentions[3].shape[-3], self.model_tester.num_attention_heads)

            heads_to_prune = {0: [0], 2: [1, 2]}
            model.prune_heads(heads_to_prune)

            with torch.no_grad():
                outputs = model(**self._prepare_for_class(inputs_dict, model_class))
            attentions = outputs[-1]

            self.assertEqual(attentions[0].shape[-3], self.model_tester.num_attention_heads - 1)
            self.assertEqual(attentions[1].shape[-3], self.model_tester.num_attention_heads - 2)
            self.assertEqual(attentions[2].shape[-3], self.model_tester.num_attention_heads - 2)
            self.assertEqual(attentions[3].shape[-3], self.model_tester.num_attention_heads)

            self.assertDictEqual(model.config.pruned_heads, {0: [0], 1: [1, 2], 2: [1, 2]})

    def test_hidden_states_output(self):
        def check_hidden_states_output(inputs_dict, config, model_class):
            model = model_class(config)
            model.to(torch_device)
            model.eval()

            with torch.no_grad():
                outputs = model(**self._prepare_for_class(inputs_dict, model_class))

            hidden_states = outputs.encoder_hidden_states if config.is_encoder_decoder else outputs.hidden_states

            expected_num_layers = getattr(
                self.model_tester, "expected_num_hidden_layers", self.model_tester.num_hidden_layers + 1
            )
            self.assertEqual(len(hidden_states), expected_num_layers)

            if hasattr(self.model_tester, "encoder_seq_length"):
                seq_length = self.model_tester.encoder_seq_length
                if hasattr(self.model_tester, "chunk_length") and self.model_tester.chunk_length > 1:
                    seq_length = seq_length * self.model_tester.chunk_length
            else:
                seq_length = self.model_tester.seq_length

            self.assertListEqual(
                list(hidden_states[0].shape[-2:]),
                [seq_length, self.model_tester.hidden_size],
            )

            if config.is_encoder_decoder:
                hidden_states = outputs.decoder_hidden_states

                self.assertIsInstance(hidden_states, (list, tuple))
                self.assertEqual(len(hidden_states), expected_num_layers)
                seq_len = getattr(self.model_tester, "seq_length", None)
                decoder_seq_length = getattr(self.model_tester, "decoder_seq_length", seq_len)

                self.assertListEqual(
                    list(hidden_states[0].shape[-2:]),
                    [decoder_seq_length, self.model_tester.hidden_size],
                )

        config, inputs_dict = self.model_tester.prepare_config_and_inputs_for_common()

        for model_class in self.all_model_classes:
            inputs_dict["output_hidden_states"] = True
            check_hidden_states_output(inputs_dict, config, model_class)

            # check that output_hidden_states also work using config
            del inputs_dict["output_hidden_states"]
            config.output_hidden_states = True

            check_hidden_states_output(inputs_dict, config, model_class)

    def test_retain_grad_hidden_states_attentions(self):
        config, inputs_dict = self.model_tester.prepare_config_and_inputs_for_common()
        config.output_hidden_states = True
        config.output_attentions = self.has_attentions

        # no need to test all models as different heads yield the same functionality
        model_class = self.all_model_classes[0]
        model = model_class(config)
        model.to(torch_device)

        inputs = self._prepare_for_class(inputs_dict, model_class)

        outputs = model(**inputs)

        output = outputs[0]

        if config.is_encoder_decoder:
            # Seq2Seq models
            encoder_hidden_states = outputs.encoder_hidden_states[0]
            encoder_hidden_states.retain_grad()

            decoder_hidden_states = outputs.decoder_hidden_states[0]
            decoder_hidden_states.retain_grad()

            if self.has_attentions:
                encoder_attentions = outputs.encoder_attentions[0]
                encoder_attentions.retain_grad()

                decoder_attentions = outputs.decoder_attentions[0]
                decoder_attentions.retain_grad()

                cross_attentions = outputs.cross_attentions[0]
                cross_attentions.retain_grad()

            output.flatten()[0].backward(retain_graph=True)

            self.assertIsNotNone(encoder_hidden_states.grad)
            self.assertIsNotNone(decoder_hidden_states.grad)

            if self.has_attentions:
                self.assertIsNotNone(encoder_attentions.grad)
                self.assertIsNotNone(decoder_attentions.grad)
                self.assertIsNotNone(cross_attentions.grad)
        else:
            # Encoder-/Decoder-only models
            hidden_states = outputs.hidden_states[0]
            hidden_states.retain_grad()

            if self.has_attentions:
                attentions = outputs.attentions[0]
                attentions.retain_grad()

            output.flatten()[0].backward(retain_graph=True)

            self.assertIsNotNone(hidden_states.grad)

            if self.has_attentions:
                self.assertIsNotNone(attentions.grad)

    def test_feed_forward_chunking(self):
        (
            original_config,
            inputs_dict,
        ) = self.model_tester.prepare_config_and_inputs_for_common()
        for model_class in self.all_model_classes:
            torch.manual_seed(0)
            config = copy.deepcopy(original_config)
            model = model_class(config)
            model.to(torch_device)
            model.eval()

            hidden_states_no_chunk = model(**self._prepare_for_class(inputs_dict, model_class))[0]

            torch.manual_seed(0)
            config.chunk_size_feed_forward = 1
            model = model_class(config)
            model.to(torch_device)
            model.eval()

            hidden_states_with_chunk = model(**self._prepare_for_class(inputs_dict, model_class))[0]
            self.assertTrue(torch.allclose(hidden_states_no_chunk, hidden_states_with_chunk, atol=1e-3))

    def test_resize_position_vector_embeddings(self):
        if not self.test_resize_position_embeddings:
            return

        (
            original_config,
            inputs_dict,
        ) = self.model_tester.prepare_config_and_inputs_for_common()

        for model_class in self.all_model_classes:
            config = copy.deepcopy(original_config)
            model = model_class(config)
            model.to(torch_device)

            if self.model_tester.is_training is False:
                model.eval()

            max_position_embeddings = config.max_position_embeddings

            # Retrieve the embeddings and clone theme
            if model.config.is_encoder_decoder:
                encoder_model_embed, decoder_model_embed = model.get_position_embeddings()
                encoder_cloned_embeddings = encoder_model_embed.weight.clone()
                decoder_cloned_embeddings = decoder_model_embed.weight.clone()
            else:
                model_embed = model.get_position_embeddings()
                cloned_embeddings = model_embed.weight.clone()

            # Check that resizing the position embeddings with a larger max_position_embeddings increases
            # the model's postion embeddings size
            model.resize_position_embeddings(max_position_embeddings + 10)
            self.assertEqual(model.config.max_position_embeddings, max_position_embeddings + 10)

            # Check that it actually resizes the embeddings matrix
            if model.config.is_encoder_decoder:
                encoder_model_embed, decoder_model_embed = model.get_position_embeddings()
                self.assertEqual(encoder_model_embed.weight.shape[0], encoder_cloned_embeddings.shape[0] + 10)
                self.assertEqual(decoder_model_embed.weight.shape[0], decoder_cloned_embeddings.shape[0] + 10)
            else:
                model_embed = model.get_position_embeddings()
                self.assertEqual(model_embed.weight.shape[0], cloned_embeddings.shape[0] + 10)

            # Check that the model can still do a forward pass successfully (every parameter should be resized)
            model(**self._prepare_for_class(inputs_dict, model_class))

            # Check that resizing the position embeddings with a smaller max_position_embeddings decreases
            # the model's max_position_embeddings
            model.resize_position_embeddings(max_position_embeddings - 5)
            self.assertEqual(model.config.max_position_embeddings, max_position_embeddings - 5)

            # Check that it actually resizes the embeddings matrix
            if model.config.is_encoder_decoder:
                encoder_model_embed, decoder_model_embed = model.get_position_embeddings()
                self.assertEqual(encoder_model_embed.weight.shape[0], encoder_cloned_embeddings.shape[0] - 5)
                self.assertEqual(decoder_model_embed.weight.shape[0], decoder_cloned_embeddings.shape[0] - 5)
            else:
                model_embed = model.get_position_embeddings()
                self.assertEqual(model_embed.weight.shape[0], cloned_embeddings.shape[0] - 5)

            # Check that the model can still do a forward pass successfully (every parameter should be resized)
            model(**self._prepare_for_class(inputs_dict, model_class))

            # Check that adding and removing tokens has not modified the first part of the embedding matrix.
            models_equal = True

            if model.config.is_encoder_decoder:
                for p1, p2 in zip(encoder_cloned_embeddings, encoder_model_embed.weight):
                    if p1.data.ne(p2.data).sum() > 0:
                        models_equal = False
                for p1, p2 in zip(decoder_cloned_embeddings, decoder_model_embed.weight):
                    if p1.data.ne(p2.data).sum() > 0:
                        models_equal = False
            else:
                for p1, p2 in zip(cloned_embeddings, model_embed.weight):
                    if p1.data.ne(p2.data).sum() > 0:
                        models_equal = False

            self.assertTrue(models_equal)

    def test_resize_tokens_embeddings(self):
        (
            original_config,
            inputs_dict,
        ) = self.model_tester.prepare_config_and_inputs_for_common()
        if not self.test_resize_embeddings:
            return

        for model_class in self.all_model_classes:
            config = copy.deepcopy(original_config)
            model = model_class(config)
            model.to(torch_device)

            if self.model_tester.is_training is False:
                model.eval()

            model_vocab_size = config.vocab_size
            # Retrieve the embeddings and clone theme
            model_embed = model.resize_token_embeddings(model_vocab_size)
            cloned_embeddings = model_embed.weight.clone()

            # Check that resizing the token embeddings with a larger vocab size increases the model's vocab size
            model_embed = model.resize_token_embeddings(model_vocab_size + 10)
            self.assertEqual(model.config.vocab_size, model_vocab_size + 10)
            # Check that it actually resizes the embeddings matrix
            self.assertEqual(model_embed.weight.shape[0], cloned_embeddings.shape[0] + 10)
            # Check that the model can still do a forward pass successfully (every parameter should be resized)
            model(**self._prepare_for_class(inputs_dict, model_class))

            # Check that resizing the token embeddings with a smaller vocab size decreases the model's vocab size
            model_embed = model.resize_token_embeddings(model_vocab_size - 15)
            self.assertEqual(model.config.vocab_size, model_vocab_size - 15)
            # Check that it actually resizes the embeddings matrix
            self.assertEqual(model_embed.weight.shape[0], cloned_embeddings.shape[0] - 15)

            # Check that the model can still do a forward pass successfully (every parameter should be resized)
            # Input ids should be clamped to the maximum size of the vocabulary
            inputs_dict["input_ids"].clamp_(max=model_vocab_size - 15 - 1)

            # make sure that decoder_input_ids are resized as well
            if "decoder_input_ids" in inputs_dict:
                inputs_dict["decoder_input_ids"].clamp_(max=model_vocab_size - 15 - 1)
            model(**self._prepare_for_class(inputs_dict, model_class))

            # Check that adding and removing tokens has not modified the first part of the embedding matrix.
            models_equal = True
            for p1, p2 in zip(cloned_embeddings, model_embed.weight):
                if p1.data.ne(p2.data).sum() > 0:
                    models_equal = False

            self.assertTrue(models_equal)

    def test_resize_embeddings_untied(self):
        (
            original_config,
            inputs_dict,
        ) = self.model_tester.prepare_config_and_inputs_for_common()
        if not self.test_resize_embeddings:
            return

        original_config.tie_word_embeddings = False

        # if model cannot untied embeddings -> leave test
        if original_config.tie_word_embeddings:
            return

        for model_class in self.all_model_classes:
            config = copy.deepcopy(original_config)
            model = model_class(config).to(torch_device)

            # if no output embeddings -> leave test
            if model.get_output_embeddings() is None:
                continue

            # Check that resizing the token embeddings with a larger vocab size increases the model's vocab size
            model_vocab_size = config.vocab_size
            model.resize_token_embeddings(model_vocab_size + 10)
            self.assertEqual(model.config.vocab_size, model_vocab_size + 10)
            output_embeds = model.get_output_embeddings()
            self.assertEqual(output_embeds.weight.shape[0], model_vocab_size + 10)
            # Check bias if present
            if output_embeds.bias is not None:
                self.assertEqual(output_embeds.bias.shape[0], model_vocab_size + 10)
            # Check that the model can still do a forward pass successfully (every parameter should be resized)
            model(**self._prepare_for_class(inputs_dict, model_class))

            # Check that resizing the token embeddings with a smaller vocab size decreases the model's vocab size
            model.resize_token_embeddings(model_vocab_size - 15)
            self.assertEqual(model.config.vocab_size, model_vocab_size - 15)
            # Check that it actually resizes the embeddings matrix
            output_embeds = model.get_output_embeddings()
            self.assertEqual(output_embeds.weight.shape[0], model_vocab_size - 15)
            # Check bias if present
            if output_embeds.bias is not None:
                self.assertEqual(output_embeds.bias.shape[0], model_vocab_size - 15)
            # Check that the model can still do a forward pass successfully (every parameter should be resized)
            # Input ids should be clamped to the maximum size of the vocabulary
            inputs_dict["input_ids"].clamp_(max=model_vocab_size - 15 - 1)
            if "decoder_input_ids" in inputs_dict:
                inputs_dict["decoder_input_ids"].clamp_(max=model_vocab_size - 15 - 1)
            # Check that the model can still do a forward pass successfully (every parameter should be resized)
            model(**self._prepare_for_class(inputs_dict, model_class))

    def test_model_common_attributes(self):
        config, inputs_dict = self.model_tester.prepare_config_and_inputs_for_common()

        for model_class in self.all_model_classes:
            model = model_class(config)
            self.assertIsInstance(model.get_input_embeddings(), (nn.Embedding, AdaptiveEmbedding))
            model.set_input_embeddings(nn.Embedding(10, 10))
            x = model.get_output_embeddings()
            self.assertTrue(x is None or isinstance(x, nn.Linear))

    def test_model_main_input_name(self):
        for model_class in self.all_model_classes:
            model_signature = inspect.signature(getattr(model_class, "forward"))
            # The main input is the name of the argument after `self`
            observed_main_input_name = list(model_signature.parameters.keys())[1]
            self.assertEqual(model_class.main_input_name, observed_main_input_name)

    def test_correct_missing_keys(self):
        if not self.test_missing_keys:
            return
        config, _ = self.model_tester.prepare_config_and_inputs_for_common()

        for model_class in self.all_model_classes:
            model = model_class(config)
            base_model_prefix = model.base_model_prefix

            if hasattr(model, base_model_prefix):
                extra_params = {k: v for k, v in model.named_parameters() if not k.startswith(base_model_prefix)}
                extra_params.update({k: v for k, v in model.named_buffers() if not k.startswith(base_model_prefix)})
                # Some models define this as None
                if model._keys_to_ignore_on_load_missing:
                    for key in model._keys_to_ignore_on_load_missing:
                        extra_params.pop(key, None)

                if not extra_params:
                    # In that case, we *are* on a head model, but every
                    # single key is not actual parameters and this is
                    # tested in `test_tied_model_weights_key_ignore` test.
                    continue

                with tempfile.TemporaryDirectory() as temp_dir_name:
                    model.base_model.save_pretrained(temp_dir_name)
                    model, loading_info = model_class.from_pretrained(temp_dir_name, output_loading_info=True)
                    self.assertGreater(len(loading_info["missing_keys"]), 0, model.__class__.__name__)

    def test_tie_model_weights(self):
        if not self.test_torchscript:
            return

        config, inputs_dict = self.model_tester.prepare_config_and_inputs_for_common()

        def check_same_values(layer_1, layer_2):
            equal = True
            for p1, p2 in zip(layer_1.weight, layer_2.weight):
                if p1.data.ne(p2.data).sum() > 0:
                    equal = False
            return equal

        for model_class in self.all_model_classes:
            config.torchscript = True
            model_not_tied = model_class(config)
            if model_not_tied.get_output_embeddings() is None:
                continue

            config_tied = copy.deepcopy(config)
            config_tied.torchscript = False
            model_tied = model_class(config_tied)
            params_tied = list(model_tied.parameters())
            # Check that the embedding layer and decoding layer are the same in size and in value
            # self.assertTrue(check_same_values(embeddings, decoding))

            # # Check that after modification, they remain the same.
            # embeddings.weight.data.div_(2)
            # # Check that the embedding layer and decoding layer are the same in size and in value
            # self.assertTrue(embeddings.weight.shape, decoding.weight.shape)
            # self.assertTrue(check_same_values(embeddings, decoding))

            # # Check that after modification, they remain the same.
            # decoding.weight.data.div_(4)
            # # Check that the embedding layer and decoding layer are the same in size and in value
            # self.assertTrue(embeddings.weight.shape, decoding.weight.shape)
            # self.assertTrue(check_same_values(embeddings, decoding))

            # Check that after resize they remain tied.
            model_tied.resize_token_embeddings(config.vocab_size + 10)
            params_tied_2 = list(model_tied.parameters())
            self.assertEqual(len(params_tied_2), len(params_tied))

            # decoding.weight.data.mul_(20)
            # # Check that the embedding layer and decoding layer are the same in size and in value
            # self.assertTrue(model.transformer.wte.weight.shape, model.lm_head.weight.shape)
            # self.assertTrue(check_same_values(model.transformer.wte, model.lm_head))

    def test_tied_model_weights_key_ignore(self):
        config, inputs_dict = self.model_tester.prepare_config_and_inputs_for_common()
        for model_class in self.all_model_classes:
            model_tied = model_class(config)
            with tempfile.TemporaryDirectory() as d:
                model_tied.save_pretrained(d)

                # We are nuking ALL weights on file, so every parameter should
                # yell on load. We're going to detect if we yell too much, or too little.
                with open(os.path.join(d, "pytorch_model.bin"), "wb") as f:
                    torch.save({}, f)
                model_reloaded, infos = model_class.from_pretrained(d, output_loading_info=True)

                # ! Actually we could use `state_dict()` and check iteratively the tensors which are the same (for instance using `tensor.data_ptr()`). to detect the duplicates.
                # ```python
                # model = GPT2LMHeadModel.from_pretrained("gpt2")
                # "lm_head.weight" in model.state_dict().keys()  # True
                # "lm_head.weight" in model.named_parameters() # False
                # In [6]: model.lm_head.weight.data_ptr()
                # Out[6]: 139901378371648
                # In [9]: model.transformer.wte.weight.data_ptr()
                # Out[9]: 139901378371648  # Same PTR, it's the same DATA ! we would need to check for stride too to be 100% accurate.
                # ```

                prefix = f"{model_reloaded.base_model_prefix}."
                params = dict(model_reloaded.named_parameters())
                params.update(dict(model_reloaded.named_buffers()))
                # param_names = set(k[len(prefix) :] if k.startswith(prefix) else k for k in params.keys())
                param_names = set(k[len(prefix) :] if k.startswith(prefix) else k for k in params.keys())

                missing_keys = set(infos["missing_keys"])

                extra_missing = missing_keys - param_names
                # missed_missing = param_names - missing_keys

                self.assertEqual(
                    extra_missing,
                    set(),
                    f"This model {model_class.__name__} might be missing some `keys_to_ignore`: {extra_missing}",
                )

                # self.assertEqual(
                #     missed_missing,
                #     set(),
                #     f"This model {model_class.__name__} ignores keys {missed_missing} but they look like real"
                #     " parameters",
                # )

    def test_model_outputs_equivalence(self):
        config, inputs_dict = self.model_tester.prepare_config_and_inputs_for_common()

        def set_nan_tensor_to_zero(t):
            t[t != t] = 0
            return t

        def check_equivalence(model, tuple_inputs, dict_inputs, additional_kwargs={}):
            with torch.no_grad():
                tuple_output = model(**tuple_inputs, return_dict=False, **additional_kwargs)
                dict_output = model(**dict_inputs, return_dict=True, **additional_kwargs).to_tuple()

                def recursive_check(tuple_object, dict_object):
                    if isinstance(tuple_object, (List, Tuple)):
                        for tuple_iterable_value, dict_iterable_value in zip(tuple_object, dict_object):
                            recursive_check(tuple_iterable_value, dict_iterable_value)
                    elif isinstance(tuple_object, Dict):
                        for tuple_iterable_value, dict_iterable_value in zip(
                            tuple_object.values(), dict_object.values()
                        ):
                            recursive_check(tuple_iterable_value, dict_iterable_value)
                    elif tuple_object is None:
                        return
                    else:
                        self.assertTrue(
                            torch.allclose(
                                set_nan_tensor_to_zero(tuple_object), set_nan_tensor_to_zero(dict_object), atol=1e-5
                            ),
                            msg=(
                                "Tuple and dict output are not equal. Difference:"
                                f" {torch.max(torch.abs(tuple_object - dict_object))}. Tuple has `nan`:"
                                f" {torch.isnan(tuple_object).any()} and `inf`: {torch.isinf(tuple_object)}. Dict has"
                                f" `nan`: {torch.isnan(dict_object).any()} and `inf`: {torch.isinf(dict_object)}."
                            ),
                        )

                recursive_check(tuple_output, dict_output)

        for model_class in self.all_model_classes:
            model = model_class(config)
            model.to(torch_device)
            model.eval()

            tuple_inputs = self._prepare_for_class(inputs_dict, model_class)
            dict_inputs = self._prepare_for_class(inputs_dict, model_class)
            check_equivalence(model, tuple_inputs, dict_inputs)

            tuple_inputs = self._prepare_for_class(inputs_dict, model_class, return_labels=True)
            dict_inputs = self._prepare_for_class(inputs_dict, model_class, return_labels=True)
            check_equivalence(model, tuple_inputs, dict_inputs)

            tuple_inputs = self._prepare_for_class(inputs_dict, model_class)
            dict_inputs = self._prepare_for_class(inputs_dict, model_class)
            check_equivalence(model, tuple_inputs, dict_inputs, {"output_hidden_states": True})

            tuple_inputs = self._prepare_for_class(inputs_dict, model_class, return_labels=True)
            dict_inputs = self._prepare_for_class(inputs_dict, model_class, return_labels=True)
            check_equivalence(model, tuple_inputs, dict_inputs, {"output_hidden_states": True})

            if self.has_attentions:
                tuple_inputs = self._prepare_for_class(inputs_dict, model_class)
                dict_inputs = self._prepare_for_class(inputs_dict, model_class)
                check_equivalence(model, tuple_inputs, dict_inputs, {"output_attentions": True})

                tuple_inputs = self._prepare_for_class(inputs_dict, model_class, return_labels=True)
                dict_inputs = self._prepare_for_class(inputs_dict, model_class, return_labels=True)
                check_equivalence(model, tuple_inputs, dict_inputs, {"output_attentions": True})

                tuple_inputs = self._prepare_for_class(inputs_dict, model_class, return_labels=True)
                dict_inputs = self._prepare_for_class(inputs_dict, model_class, return_labels=True)
                check_equivalence(
                    model, tuple_inputs, dict_inputs, {"output_hidden_states": True, "output_attentions": True}
                )

    # Don't copy this method to model specific test file!
    # TODO: remove this method once the issues are all fixed!
    def _make_attention_mask_non_null(self, inputs_dict):
        """Make sure no sequence has all zeros as attention mask"""

        for k in ["attention_mask", "encoder_attention_mask", "decoder_attention_mask"]:
            if k in inputs_dict:
                attention_mask = inputs_dict[k]

                # Make sure no all 0s attention masks - to avoid failure at this moment.
                # Put `1` at the beginning of sequences to make it still work when combining causal attention masks.
                # TODO: remove this line once a fix regarding large negative values for attention mask is done.
                attention_mask = torch.cat(
                    [torch.ones_like(attention_mask[:, :1], dtype=attention_mask.dtype), attention_mask[:, 1:]], dim=-1
                )

                # Here we make the first sequence with all 0s as attention mask.
                # Currently, this will fail for `TFWav2Vec2Model`. This is caused by the different large negative
                # values, like `1e-4`, `1e-9`, `1e-30` and `-inf` for attention mask across models/frameworks.
                # TODO: enable this block once the large negative values thing is cleaned up.
                # (see https://github.com/huggingface/transformers/issues/14859)
                # attention_mask = torch.cat(
                #     [torch.zeros_like(attention_mask[:1], dtype=attention_mask.dtype), attention_mask[1:]],
                #     dim=0
                # )

                inputs_dict[k] = attention_mask

    # Don't copy this method to model specific test file!
    # TODO: remove this method once the issues are all fixed!
    def _postprocessing_to_ignore_test_cases(self, tf_outputs, pt_outputs, model_class):
        """For temporarily ignoring some failed test cases (issues to be fixed)"""

        tf_keys = set([k for k, v in tf_outputs.items() if v is not None])
        pt_keys = set([k for k, v in pt_outputs.items() if v is not None])

        key_differences = tf_keys.symmetric_difference(pt_keys)

        if model_class.__name__ in [
            "FlaubertWithLMHeadModel",
            "FunnelForPreTraining",
            "ElectraForPreTraining",
            "XLMWithLMHeadModel",
            "TransfoXLLMHeadModel",
        ]:
            for k in key_differences:
                if k in ["loss", "losses"]:
                    tf_keys.discard(k)
                    pt_keys.discard(k)
        elif model_class.__name__.startswith("GPT2"):
            # `TFGPT2` has `past_key_values` as a tensor while `GPT2` has it as a tuple.
            tf_keys.discard("past_key_values")
            pt_keys.discard("past_key_values")

        # create new outputs from the remaining fields
        new_tf_outputs = type(tf_outputs)(**{k: tf_outputs[k] for k in tf_keys})
        new_pt_outputs = type(pt_outputs)(**{k: pt_outputs[k] for k in pt_keys})

        return new_tf_outputs, new_pt_outputs

    # Copied from tests.test_modeling_tf_common.TFModelTesterMixin.check_pt_tf_outputs
    def check_pt_tf_outputs(self, tf_outputs, pt_outputs, model_class, tol=1e-5, name="outputs", attributes=None):
        """Check the outputs from PyTorch and TensorFlow models are close enough. Checks are done in a recursive way.

        Args:
            model_class: The class of the model that is currently testing. For example, `TFBertModel`,
                TFBertForMaskedLM`, `TFBertForSequenceClassification`, etc. Mainly used for providing more informative
                error messages.
            name (`str`): The name of the output. For example, `output.hidden_states`, `output.attentions`, etc.
            attributes (`Tuple[str]`): The names of the output's element if the output is a tuple/list with each element
                being a named field in the output.
        """

        self.assertEqual(type(name), str)
        if attributes is not None:
            self.assertEqual(type(attributes), tuple, f"{name}: The argument `attributes` should be a `tuple`")

        # Allow `ModelOutput` (e.g. `CLIPOutput` has `text_model_output` and `vision_model_output`).
        if isinstance(tf_outputs, ModelOutput):
            self.assertTrue(
                isinstance(pt_outputs, ModelOutput),
                f"{name}: `pt_outputs` should an instance of `ModelOutput` when `tf_outputs` is",
            )

            # Don't copy this block to model specific test file!
            # TODO: remove this method and this line after issues are fixed
            tf_outputs, pt_outputs = self._postprocessing_to_ignore_test_cases(tf_outputs, pt_outputs, model_class)

            tf_keys = [k for k, v in tf_outputs.items() if v is not None]
            pt_keys = [k for k, v in pt_outputs.items() if v is not None]

            self.assertEqual(tf_keys, pt_keys, f"{name}: Output keys differ between TF and PyTorch")

            # convert to the case of `tuple`
            # appending each key to the current (string) `name`
            attributes = tuple([f"{name}.{k}" for k in tf_keys])
            self.check_pt_tf_outputs(
                tf_outputs.to_tuple(), pt_outputs.to_tuple(), model_class, tol=tol, name=name, attributes=attributes
            )

        # Allow `list` (e.g. `TransfoXLModelOutput.mems` is a list of tensors.)
        elif type(tf_outputs) in [tuple, list]:
            self.assertEqual(type(tf_outputs), type(pt_outputs), f"{name}: Output types differ between TF and PyTorch")
            self.assertEqual(len(tf_outputs), len(pt_outputs), f"{name}: Output lengths differ between TF and PyTorch")

            if attributes is not None:
                # case 1: each output has assigned name (e.g. a tuple form of a `ModelOutput`)
                self.assertEqual(
                    len(attributes),
                    len(tf_outputs),
                    f"{name}: The tuple `attributes` should have the same length as `tf_outputs`",
                )
            else:
                # case 2: each output has no assigned name (e.g. hidden states of each layer) -> add an index to `name`
                attributes = tuple([f"{name}_{idx}" for idx in range(len(tf_outputs))])

            for tf_output, pt_output, attr in zip(tf_outputs, pt_outputs, attributes):
                self.check_pt_tf_outputs(tf_output, pt_output, model_class, tol=tol, name=attr)

        elif isinstance(tf_outputs, tf.Tensor):
            self.assertTrue(
                isinstance(pt_outputs, torch.Tensor), f"{name}: `pt_outputs` should a tensor when `tf_outputs` is"
            )

            tf_outputs = tf_outputs.numpy()
            pt_outputs = pt_outputs.detach().to("cpu").numpy()

            self.assertEqual(
                tf_outputs.shape, pt_outputs.shape, f"{name}: Output shapes differ between TF and PyTorch"
            )

            # deal with NumPy's scalars to make replacing nan values by 0 work.
            if np.isscalar(tf_outputs):
                tf_outputs = np.array([tf_outputs])
                pt_outputs = np.array([pt_outputs])

            tf_nans = np.isnan(tf_outputs)
            pt_nans = np.isnan(pt_outputs)

            pt_outputs[tf_nans] = 0
            tf_outputs[tf_nans] = 0
            pt_outputs[pt_nans] = 0
            tf_outputs[pt_nans] = 0

            max_diff = np.amax(np.abs(tf_outputs - pt_outputs))
            self.assertLessEqual(max_diff, tol, f"{name}: Difference between PyTorch and TF is {max_diff} (>= {tol}).")
        else:
            raise ValueError(
                "`tf_outputs` should be an instance of `ModelOutput`, a `tuple`, or an instance of `tf.Tensor`. Got"
                f" {type(tf_outputs)} instead."
            )

    def prepare_tf_inputs_from_pt_inputs(self, pt_inputs_dict):
        tf_inputs_dict = {}
        for key, tensor in pt_inputs_dict.items():
            # skip key that does not exist in tf
            if type(tensor) == bool:
                tf_inputs_dict[key] = tensor
            elif key == "input_values":
                tf_inputs_dict[key] = tf.convert_to_tensor(tensor.cpu().numpy(), dtype=tf.float32)
            elif key == "pixel_values":
                tf_inputs_dict[key] = tf.convert_to_tensor(tensor.cpu().numpy(), dtype=tf.float32)
            elif key == "input_features":
                tf_inputs_dict[key] = tf.convert_to_tensor(tensor.cpu().numpy(), dtype=tf.float32)
            # other general float inputs
            elif tensor.is_floating_point():
                tf_inputs_dict[key] = tf.convert_to_tensor(tensor.cpu().numpy(), dtype=tf.float32)
            else:
                tf_inputs_dict[key] = tf.convert_to_tensor(tensor.cpu().numpy(), dtype=tf.int32)

        return tf_inputs_dict

    def check_pt_tf_models(self, tf_model, pt_model, pt_inputs_dict):
        tf_inputs_dict = self.prepare_tf_inputs_from_pt_inputs(pt_inputs_dict)

        # send pytorch inputs to the correct device
        pt_inputs_dict = {
            k: v.to(device=torch_device) if isinstance(v, torch.Tensor) else v for k, v in pt_inputs_dict.items()
        }

        # send pytorch model to the correct device
        pt_model.to(torch_device)

        # Check predictions on first output (logits/hidden-states) are close enough given low-level computational differences
        pt_model.eval()

        with torch.no_grad():
            pt_outputs = pt_model(**pt_inputs_dict)
        tf_outputs = tf_model(tf_inputs_dict)

        # tf models returned loss is usually a tensor rather than a scalar.
        # (see `hf_compute_loss`: it uses `tf.keras.losses.Reduction.NONE`)
        # Change it here to a scalar to match PyTorch models' loss
        tf_loss = getattr(tf_outputs, "loss", None)
        if tf_loss is not None:
            tf_outputs.loss = tf.math.reduce_mean(tf_loss)

        self.check_pt_tf_outputs(tf_outputs, pt_outputs, type(pt_model))

    @is_pt_tf_cross_test
    def test_pt_tf_model_equivalence(self):
        import transformers

        for model_class in self.all_model_classes:
            config, inputs_dict = self.model_tester.prepare_config_and_inputs_for_common()

            tf_model_class_name = "TF" + model_class.__name__  # Add the "TF" at the beginning
            if not hasattr(transformers, tf_model_class_name):
                # transformers does not have this model in TF version yet
                return

            # Output all for aggressive testing
            config.output_hidden_states = True
            config.output_attentions = self.has_attentions

            # Make sure no sequence has all zeros as attention mask, otherwise some tests fail due to the inconsistency
            # of the usage `1e-4`, `1e-9`, `1e-30`, `-inf`.
            # TODO: Use a uniform value for all models, make sure all tests pass without this processing, and remove it.
            self._make_attention_mask_non_null(inputs_dict)

            tf_model_class = getattr(transformers, tf_model_class_name)

            pt_model = model_class(config)
            tf_model = tf_model_class(config)

            pt_inputs_dict = self._prepare_for_class(inputs_dict, model_class)
            pt_inputs_dict_with_labels = self._prepare_for_class(
                inputs_dict,
                model_class,
                # Not all models accept "labels" in the forward pass (yet :) )
                return_labels=True if "labels" in inspect.signature(model_class.forward).parameters.keys() else False,
            )

            # make sure only tf inputs are forward that actually exist in function args
            tf_input_keys = set(inspect.signature(tf_model.call).parameters.keys())

            # remove all head masks
            tf_input_keys.discard("head_mask")
            tf_input_keys.discard("cross_attn_head_mask")
            tf_input_keys.discard("decoder_head_mask")

            pt_inputs_dict = {k: v for k, v in pt_inputs_dict.items() if k in tf_input_keys}
            pt_inputs_dict_with_labels = {k: v for k, v in pt_inputs_dict_with_labels.items() if k in tf_input_keys}

            # For some models (e.g. base models), there is no label returned.
            # Set the input dict to `None` to avoid check outputs twice for the same input dicts.
            if set(pt_inputs_dict_with_labels.keys()).symmetric_difference(pt_inputs_dict.keys()):
                pt_inputs_dict_with_labels = None

            # Check we can load pt model in tf and vice-versa with model => model functions
            # Here requires `tf_inputs_dict` to build `tf_model`
            tf_inputs_dict = self.prepare_tf_inputs_from_pt_inputs(pt_inputs_dict)
            tf_model = transformers.load_pytorch_model_in_tf2_model(tf_model, pt_model, tf_inputs=tf_inputs_dict)
            pt_model = transformers.load_tf2_model_in_pytorch_model(pt_model, tf_model)

            # Original test: check without `labels`
            self.check_pt_tf_models(tf_model, pt_model, pt_inputs_dict)
            # check with `labels`
            if pt_inputs_dict_with_labels:
                self.check_pt_tf_models(tf_model, pt_model, pt_inputs_dict_with_labels)

            # Check we can load pt model in tf and vice-versa with checkpoint => model functions
            with tempfile.TemporaryDirectory() as tmpdirname:
                pt_checkpoint_path = os.path.join(tmpdirname, "pt_model.bin")
                torch.save(pt_model.state_dict(), pt_checkpoint_path)
                tf_model = transformers.load_pytorch_checkpoint_in_tf2_model(tf_model, pt_checkpoint_path)

                tf_checkpoint_path = os.path.join(tmpdirname, "tf_model.h5")
                tf_model.save_weights(tf_checkpoint_path)
                pt_model = transformers.load_tf2_checkpoint_in_pytorch_model(pt_model, tf_checkpoint_path)

            # Original test: check without `labels`
            self.check_pt_tf_models(tf_model, pt_model, pt_inputs_dict)
            # check with `labels`
            if pt_inputs_dict_with_labels:
                self.check_pt_tf_models(tf_model, pt_model, pt_inputs_dict_with_labels)

    def assert_almost_equals(self, a: np.ndarray, b: np.ndarray, tol: float):
        diff = np.abs((a - b)).max()
        self.assertLessEqual(diff, tol, f"Difference between torch and flax is {diff} (>= {tol}).")

    def check_pt_flax_outputs(self, fx_outputs, pt_outputs, model_class, tol=1e-5, name="outputs", attributes=None):
        """
        Args:
            model_class: The class of the model that is currently testing. For example, ..., etc.
            Currently unused, but it could make debugging easier and faster.

            names: A string, or a list of strings. These specify what fx_outputs/pt_outputs represent in the model outputs.
                Currently unused, but in the future, we could use this information to make the error message clearer
                by giving the name(s) of the output tensor(s) with large difference(s) between PT and Flax.
        """

        self.assertEqual(type(name), str)
        if attributes is not None:
            self.assertEqual(type(attributes), tuple, f"{name}: The argument `attributes` should be a `tuple`")

        # Allow `ModelOutput` (e.g. `CLIPOutput` has `text_model_output` and `vision_model_output`).
        if isinstance(fx_outputs, ModelOutput):
            self.assertTrue(
                isinstance(pt_outputs, ModelOutput),
                f"{name}: `pt_outputs` should an instance of `ModelOutput` when `fx_outputs` is",
            )

            fx_keys = tuple([k for k, v in fx_outputs.items() if v is not None])
            pt_keys = tuple([k for k, v in pt_outputs.items() if v is not None])

            self.assertEqual(fx_keys, pt_keys, f"{name}: Output keys differ between Flax and PyTorch")

            # convert to the case of `tuple`
            # appending each key to the current (string) `name`
            attributes = tuple([f"{name}.{k}" for k in fx_keys])
            self.check_pt_flax_outputs(
                fx_outputs.to_tuple(), pt_outputs.to_tuple(), model_class, tol=tol, name=name, attributes=attributes
            )

        # Allow `list` (e.g. `TransfoXLModelOutput.mems` is a list of tensors.)
        elif type(fx_outputs) in [tuple, list]:
            self.assertEqual(
                type(fx_outputs), type(pt_outputs), f"{name}: Output types differ between Flax and PyTorch"
            )
            self.assertEqual(
                len(fx_outputs), len(pt_outputs), f"{name}: Output lengths differ between Flax and PyTorch"
            )

            if attributes is not None:
                # case 1: each output has assigned name (e.g. a tuple form of a `ModelOutput`)
                self.assertEqual(
                    len(attributes),
                    len(fx_outputs),
                    f"{name}: The tuple `attributes` should have the same length as `fx_outputs`",
                )
            else:
                # case 2: each output has no assigned name (e.g. hidden states of each layer) -> add an index to `name`
                attributes = tuple([f"{name}_{idx}" for idx in range(len(fx_outputs))])

            for fx_output, pt_output, attr in zip(fx_outputs, pt_outputs, attributes):
                self.check_pt_flax_outputs(fx_output, pt_output, model_class, tol=tol, name=attr)

        elif isinstance(fx_outputs, jnp.ndarray):
            self.assertTrue(
                isinstance(pt_outputs, torch.Tensor), f"{name}: `pt_outputs` should a tensor when `fx_outputs` is"
            )

            # Using `np.asarray` gives `ValueError: assignment destination is read-only` at the line `fx_outputs[fx_nans] = 0`.
            fx_outputs = np.array(fx_outputs)
            pt_outputs = pt_outputs.detach().to("cpu").numpy()

            self.assertEqual(
                fx_outputs.shape, pt_outputs.shape, f"{name}: Output shapes differ between Flax and PyTorch"
            )

            # deal with NumPy's scalars to make replacing nan values by 0 work.
            if np.isscalar(fx_outputs):
                fx_outputs = np.array([fx_outputs])
                pt_outputs = np.array([pt_outputs])

            fx_nans = np.isnan(fx_outputs)
            pt_nans = np.isnan(pt_outputs)

            pt_outputs[fx_nans] = 0
            fx_outputs[fx_nans] = 0
            pt_outputs[pt_nans] = 0
            fx_outputs[pt_nans] = 0

            max_diff = np.amax(np.abs(fx_outputs - pt_outputs))
            self.assertLessEqual(
                max_diff, tol, f"{name}: Difference between PyTorch and Flax is {max_diff} (>= {tol})."
            )
        else:
            raise ValueError(
                "`fx_outputs` should be an instance of `ModelOutput`, a `tuple`, or an instance of `jnp.ndarray`. Got"
                f" {type(fx_outputs)} instead."
            )

    @is_pt_flax_cross_test
    def test_equivalence_pt_to_flax(self):
        config, inputs_dict = self.model_tester.prepare_config_and_inputs_for_common()

        for model_class in self.all_model_classes:
            with self.subTest(model_class.__name__):
                fx_model_class_name = "Flax" + model_class.__name__

                if not hasattr(transformers, fx_model_class_name):
                    # no flax model exists for this class
                    return

                # Output all for aggressive testing
                config.output_hidden_states = True
                config.output_attentions = self.has_attentions

                fx_model_class = getattr(transformers, fx_model_class_name)

                # load PyTorch class
                pt_model = model_class(config).eval()
                # Flax models don't use the `use_cache` option and cache is not returned as a default.
                # So we disable `use_cache` here for PyTorch model.
                pt_model.config.use_cache = False

                # load Flax class
                fx_model = fx_model_class(config, dtype=jnp.float32)

                # make sure only flax inputs are forward that actually exist in function args
                fx_input_keys = inspect.signature(fx_model.__call__).parameters.keys()

                # prepare inputs
                pt_inputs = self._prepare_for_class(inputs_dict, model_class)

                # remove function args that don't exist in Flax
                pt_inputs = {k: v for k, v in pt_inputs.items() if k in fx_input_keys}

                # send pytorch inputs to the correct device
                pt_inputs = {
                    k: v.to(device=torch_device) if isinstance(v, torch.Tensor) else v for k, v in pt_inputs.items()
                }

                # convert inputs to Flax
                fx_inputs = {k: np.array(v) for k, v in pt_inputs.items() if torch.is_tensor(v)}

                fx_state = convert_pytorch_state_dict_to_flax(pt_model.state_dict(), fx_model)
                fx_model.params = fx_state

                # send pytorch model to the correct device
                pt_model.to(torch_device)

                with torch.no_grad():
                    pt_outputs = pt_model(**pt_inputs)
                fx_outputs = fx_model(**fx_inputs)

                fx_keys = tuple([k for k, v in fx_outputs.items() if v is not None])
                pt_keys = tuple([k for k, v in pt_outputs.items() if v is not None])

                self.assertEqual(fx_keys, pt_keys)
                self.check_pt_flax_outputs(fx_outputs, pt_outputs, model_class)

                with tempfile.TemporaryDirectory() as tmpdirname:
                    pt_model.save_pretrained(tmpdirname)
                    fx_model_loaded = fx_model_class.from_pretrained(tmpdirname, from_pt=True)

                fx_outputs_loaded = fx_model_loaded(**fx_inputs)

                fx_keys = tuple([k for k, v in fx_outputs_loaded.items() if v is not None])
                pt_keys = tuple([k for k, v in pt_outputs.items() if v is not None])

                self.assertEqual(fx_keys, pt_keys)
                self.check_pt_flax_outputs(fx_outputs_loaded, pt_outputs, model_class)

    @is_pt_flax_cross_test
    def test_equivalence_flax_to_pt(self):
        config, inputs_dict = self.model_tester.prepare_config_and_inputs_for_common()

        for model_class in self.all_model_classes:
            with self.subTest(model_class.__name__):
                fx_model_class_name = "Flax" + model_class.__name__

                if not hasattr(transformers, fx_model_class_name):
                    # no flax model exists for this class
                    return

                # Output all for aggressive testing
                config.output_hidden_states = True
                config.output_attentions = self.has_attentions

                fx_model_class = getattr(transformers, fx_model_class_name)

                # load PyTorch class
                pt_model = model_class(config).eval()
                # Flax models don't use the `use_cache` option and cache is not returned as a default.
                # So we disable `use_cache` here for PyTorch model.
                pt_model.config.use_cache = False

                # load Flax class
                fx_model = fx_model_class(config, dtype=jnp.float32)

                # make sure only flax inputs are forward that actually exist in function args
                fx_input_keys = inspect.signature(fx_model.__call__).parameters.keys()

                # prepare inputs
                pt_inputs = self._prepare_for_class(inputs_dict, model_class)

                # remove function args that don't exist in Flax
                pt_inputs = {k: v for k, v in pt_inputs.items() if k in fx_input_keys}

                # send pytorch inputs to the correct device
                pt_inputs = {
                    k: v.to(device=torch_device) if isinstance(v, torch.Tensor) else v for k, v in pt_inputs.items()
                }

                # convert inputs to Flax
                fx_inputs = {k: np.array(v) for k, v in pt_inputs.items() if torch.is_tensor(v)}

                pt_model = load_flax_weights_in_pytorch_model(pt_model, fx_model.params)

                # make sure weights are tied in PyTorch
                pt_model.tie_weights()

                # send pytorch model to the correct device
                pt_model.to(torch_device)

                with torch.no_grad():
                    pt_outputs = pt_model(**pt_inputs)
                fx_outputs = fx_model(**fx_inputs)

                fx_keys = tuple([k for k, v in fx_outputs.items() if v is not None])
                pt_keys = tuple([k for k, v in pt_outputs.items() if v is not None])

                self.assertEqual(fx_keys, pt_keys)
                self.check_pt_flax_outputs(fx_outputs, pt_outputs, model_class)

                with tempfile.TemporaryDirectory() as tmpdirname:
                    fx_model.save_pretrained(tmpdirname)
                    pt_model_loaded = model_class.from_pretrained(tmpdirname, from_flax=True)

                # send pytorch model to the correct device
                pt_model_loaded.to(torch_device)
                pt_model_loaded.eval()

                with torch.no_grad():
                    pt_outputs_loaded = pt_model_loaded(**pt_inputs)

                fx_keys = tuple([k for k, v in fx_outputs.items() if v is not None])
                pt_keys = tuple([k for k, v in pt_outputs_loaded.items() if v is not None])

                self.assertEqual(fx_keys, pt_keys)
                self.check_pt_flax_outputs(fx_outputs, pt_outputs_loaded, model_class)

    def test_inputs_embeds(self):
        config, inputs_dict = self.model_tester.prepare_config_and_inputs_for_common()

        for model_class in self.all_model_classes:
            model = model_class(config)
            model.to(torch_device)
            model.eval()

            inputs = copy.deepcopy(self._prepare_for_class(inputs_dict, model_class))

            if not self.is_encoder_decoder:
                input_ids = inputs["input_ids"]
                del inputs["input_ids"]
            else:
                encoder_input_ids = inputs["input_ids"]
                decoder_input_ids = inputs.get("decoder_input_ids", encoder_input_ids)
                del inputs["input_ids"]
                inputs.pop("decoder_input_ids", None)

            wte = model.get_input_embeddings()
            if not self.is_encoder_decoder:
                inputs["inputs_embeds"] = wte(input_ids)
            else:
                inputs["inputs_embeds"] = wte(encoder_input_ids)
                inputs["decoder_inputs_embeds"] = wte(decoder_input_ids)

            with torch.no_grad():
                model(**inputs)[0]

    @require_torch_multi_gpu
    def test_multi_gpu_data_parallel_forward(self):
        config, inputs_dict = self.model_tester.prepare_config_and_inputs_for_common()

        # some params shouldn't be scattered by nn.DataParallel
        # so just remove them if they are present.
        blacklist_non_batched_params = ["head_mask", "decoder_head_mask", "cross_attn_head_mask"]
        for k in blacklist_non_batched_params:
            inputs_dict.pop(k, None)

        # move input tensors to cuda:O
        for k, v in inputs_dict.items():
            if torch.is_tensor(v):
                inputs_dict[k] = v.to(0)

        for model_class in self.all_model_classes:
            model = model_class(config=config)
            model.to(0)
            model.eval()

            # Wrap model in nn.DataParallel
            model = nn.DataParallel(model)
            with torch.no_grad():
                _ = model(**self._prepare_for_class(inputs_dict, model_class))

    @require_torch_multi_gpu
    def test_model_parallelization(self):
        if not self.test_model_parallel:
            return

        # a candidate for testing_utils
        def get_current_gpu_memory_use():
            """returns a list of cuda memory allocations per GPU in MBs"""

            per_device_memory = []
            for id in range(torch.cuda.device_count()):
                with torch.cuda.device(id):
                    per_device_memory.append(torch.cuda.memory_allocated() >> 20)

            return per_device_memory

        # Needs a large model to see the difference.
        config = self.model_tester.get_large_model_config()

        for model_class in self.all_parallelizable_model_classes:
            torch.cuda.empty_cache()

            # 1. single gpu memory load + unload + memory measurements
            # Retrieve initial memory usage (can easily be ~0.6-1.5GB if cuda-kernels have been preloaded by previous tests)
            memory_at_start = get_current_gpu_memory_use()

            # Put model on device 0 and take a memory snapshot
            model = model_class(config)
            model.to("cuda:0")
            memory_after_model_load = get_current_gpu_memory_use()

            # The memory use on device 0 should be higher than it was initially.
            self.assertGreater(memory_after_model_load[0], memory_at_start[0])

            del model
            gc.collect()
            torch.cuda.empty_cache()

            # 2. MP test
            # it's essential to re-calibrate the usage before the next stage
            memory_at_start = get_current_gpu_memory_use()

            # Spread model layers over multiple devices
            model = model_class(config)
            model.parallelize()
            memory_after_parallelization = get_current_gpu_memory_use()

            # Assert that the memory use on all devices is higher than it was when loaded only on CPU
            for n in range(len(model.device_map.keys())):
                self.assertGreater(memory_after_parallelization[n], memory_at_start[n])

            # Assert that the memory use of device 0 is lower than it was when the entire model was loaded on it
            self.assertLess(memory_after_parallelization[0], memory_after_model_load[0])

            # Assert that the memory use of device 1 is higher than it was when the entire model was loaded
            # on device 0 and device 1 wasn't used at all
            self.assertGreater(memory_after_parallelization[1], memory_after_model_load[1])

            del model
            gc.collect()
            torch.cuda.empty_cache()

    @require_torch_multi_gpu
    def test_model_parallel_equal_results(self):
        if not self.test_model_parallel:
            return

        config, inputs_dict = self.model_tester.prepare_config_and_inputs_for_common()

        for model_class in self.all_parallelizable_model_classes:
            inputs_dict = self._prepare_for_class(inputs_dict, model_class)

            def cast_to_device(dictionary, device):
                output = {}
                for k, v in dictionary.items():
                    if isinstance(v, torch.Tensor):
                        output[k] = v.to(device)
                    else:
                        output[k] = v

                return output

            model = model_class(config)
            output = model(**cast_to_device(inputs_dict, "cpu"))

            model.parallelize()

            parallel_output = model(**cast_to_device(inputs_dict, "cuda:0"))

            for value, parallel_value in zip(output, parallel_output):
                if isinstance(value, torch.Tensor):
                    self.assertTrue(torch.allclose(value, parallel_value.to("cpu"), atol=1e-7))
                elif isinstance(value, (Tuple, List)):
                    for value_, parallel_value_ in zip(value, parallel_value):
                        self.assertTrue(torch.allclose(value_, parallel_value_.to("cpu"), atol=1e-7))

    @require_torch_multi_gpu
    def test_model_parallel_beam_search(self):
        if not self.test_model_parallel:
            return

        all_generative_and_parallelizable_model_classes = tuple(
            set(self.all_generative_model_classes).intersection(self.all_parallelizable_model_classes)
        )

        config, inputs_dict = self.model_tester.prepare_config_and_inputs_for_common()

        for model_class in all_generative_and_parallelizable_model_classes:
            inputs_dict = self._prepare_for_class(inputs_dict, model_class)
            model = model_class(config)

            def cast_to_device(dictionary, device):
                output = {}
                for k, v in dictionary.items():
                    if isinstance(v, torch.Tensor):
                        output[k] = v.to(device)
                    else:
                        output[k] = v

                return output

            model.parallelize()
            model.generate(**cast_to_device(inputs_dict, "cuda:0"), num_beams=2)

    def check_device_map_is_respected(self, model, device_map):
        for param_name, param in model.named_parameters():
            # Find device in device_map
            while len(param_name) > 0 and param_name not in device_map:
                param_name = ".".join(param_name.split(".")[:-1])
            if param_name not in device_map:
                raise ValueError("device map is incomplete, it does not contain any device for `param_name`.")

            param_device = device_map[param_name]
            if param_device in ["cpu", "disk"]:
                self.assertEqual(param.device, torch.device("meta"))
            else:
                self.assertEqual(param.device, torch.device(param_device))

    @require_accelerate
    @require_torch_gpu
    def test_disk_offload(self):
        config, inputs_dict = self.model_tester.prepare_config_and_inputs_for_common()

        for model_class in self.all_model_classes:
            if model_class._no_split_modules is None:
                continue

            inputs_dict_class = self._prepare_for_class(inputs_dict, model_class)
            model = model_class(config).eval()
            model = model.to(torch_device)
            torch.manual_seed(0)
            base_output = model(**inputs_dict_class)

            model_size = compute_module_sizes(model)[""]
            max_size = int(self.model_split_percents[0] * model_size)
            with tempfile.TemporaryDirectory() as tmp_dir:
                model.cpu().save_pretrained(tmp_dir)

                max_memory = {0: max_size, "cpu": max_size}
                with self.assertRaises(ValueError):
                    # This errors out cause it's missing an offload folder
                    new_model = model_class.from_pretrained(tmp_dir, device_map="auto", max_memory=max_memory)

                new_model = model_class.from_pretrained(
                    tmp_dir, device_map="auto", max_memory=max_memory, offload_folder=tmp_dir
                )

                self.check_device_map_is_respected(new_model, new_model.hf_device_map)
                torch.manual_seed(0)
                new_output = new_model(**inputs_dict_class)

                self.assertTrue(torch.allclose(base_output[0], new_output[0]))

    @require_accelerate
    @require_torch_gpu
    def test_cpu_offload(self):
        config, inputs_dict = self.model_tester.prepare_config_and_inputs_for_common()

        for model_class in self.all_model_classes:
            if model_class._no_split_modules is None:
                continue

            inputs_dict_class = self._prepare_for_class(inputs_dict, model_class)
            model = model_class(config).eval()
            model = model.to(torch_device)

            torch.manual_seed(0)
            base_output = model(**inputs_dict_class)

            model_size = compute_module_sizes(model)[""]
            # We test several splits of sizes to make sure it works.
            max_gpu_sizes = [int(p * model_size) for p in self.model_split_percents]
            with tempfile.TemporaryDirectory() as tmp_dir:
                model.cpu().save_pretrained(tmp_dir)

                for max_size in max_gpu_sizes:
                    max_memory = {0: max_size, "cpu": model_size * 2}
                    new_model = model_class.from_pretrained(tmp_dir, device_map="auto", max_memory=max_memory)
                    # Making sure part of the model will actually end up offloaded
                    self.assertSetEqual(set(new_model.hf_device_map.values()), {0, "cpu"})

                    self.check_device_map_is_respected(new_model, new_model.hf_device_map)

                    torch.manual_seed(0)
                    new_output = new_model(**inputs_dict_class)

                    self.assertTrue(torch.allclose(base_output[0], new_output[0]))

    @require_accelerate
    @require_torch_multi_gpu
    def test_model_parallelism(self):
        config, inputs_dict = self.model_tester.prepare_config_and_inputs_for_common()

        for model_class in self.all_model_classes:
            if model_class._no_split_modules is None:
                continue

            inputs_dict_class = self._prepare_for_class(inputs_dict, model_class)
            model = model_class(config).eval()
            model = model.to(torch_device)

            torch.manual_seed(0)
            base_output = model(**inputs_dict_class)

            model_size = compute_module_sizes(model)[""]
            # We test several splits of sizes to make sure it works.
            max_gpu_sizes = [int(p * model_size) for p in self.model_split_percents]
            with tempfile.TemporaryDirectory() as tmp_dir:
                model.cpu().save_pretrained(tmp_dir)

                for max_size in max_gpu_sizes:
                    max_memory = {0: max_size, 1: model_size * 2, "cpu": model_size * 2}
                    new_model = model_class.from_pretrained(tmp_dir, device_map="auto", max_memory=max_memory)
                    # Making sure part of the model will actually end up offloaded
                    self.assertSetEqual(set(new_model.hf_device_map.values()), {0, 1})

                    self.check_device_map_is_respected(new_model, new_model.hf_device_map)

                    torch.manual_seed(0)
                    new_output = new_model(**inputs_dict_class)

                    self.assertTrue(torch.allclose(base_output[0], new_output[0]))

    def test_problem_types(self):
        config, inputs_dict = self.model_tester.prepare_config_and_inputs_for_common()

        problem_types = [
            {"title": "multi_label_classification", "num_labels": 2, "dtype": torch.float},
            {"title": "single_label_classification", "num_labels": 1, "dtype": torch.long},
            {"title": "regression", "num_labels": 1, "dtype": torch.float},
        ]

        for model_class in self.all_model_classes:
            if model_class.__name__ not in [
                *get_values(MODEL_FOR_SEQUENCE_CLASSIFICATION_MAPPING_NAMES),
                *get_values(MODEL_FOR_IMAGE_CLASSIFICATION_MAPPING_NAMES),
            ]:
                continue

            for problem_type in problem_types:
                with self.subTest(msg=f"Testing {model_class} with {problem_type['title']}"):
                    config.problem_type = problem_type["title"]
                    config.num_labels = problem_type["num_labels"]

                    model = model_class(config)
                    model.to(torch_device)
                    model.train()

                    inputs = self._prepare_for_class(inputs_dict, model_class, return_labels=True)

                    if problem_type["num_labels"] > 1:
                        inputs["labels"] = inputs["labels"].unsqueeze(1).repeat(1, problem_type["num_labels"])

                    inputs["labels"] = inputs["labels"].to(problem_type["dtype"])

                    # This tests that we do not trigger the warning form PyTorch "Using a target size that is different
                    # to the input size. This will likely lead to incorrect results due to broadcasting. Please ensure
                    # they have the same size." which is a symptom something in wrong for the regression problem.
                    # See https://github.com/huggingface/transformers/issues/11780
                    with warnings.catch_warnings(record=True) as warning_list:
                        loss = model(**inputs).loss
                    for w in warning_list:
                        if "Using a target size that is different to the input size" in str(w.message):
                            raise ValueError(
                                f"Something is going wrong in the regression problem: intercepted {w.message}"
                            )

                    loss.backward()

    def test_load_with_mismatched_shapes(self):
        if not self.test_mismatched_shapes:
            return
        config, inputs_dict = self.model_tester.prepare_config_and_inputs_for_common()

        for model_class in self.all_model_classes:
            if model_class.__name__ not in get_values(MODEL_FOR_SEQUENCE_CLASSIFICATION_MAPPING_NAMES):
                continue

            with self.subTest(msg=f"Testing {model_class}"):
                with tempfile.TemporaryDirectory() as tmp_dir:
                    model = model_class(config)
                    model.save_pretrained(tmp_dir)

                    # Fails when we don't set ignore_mismatched_sizes=True
                    with self.assertRaises(RuntimeError):
                        new_model = AutoModelForSequenceClassification.from_pretrained(tmp_dir, num_labels=42)
                    with self.assertRaises(RuntimeError):
                        new_model_without_prefix = AutoModel.from_pretrained(tmp_dir, vocab_size=10)

                    logger = logging.get_logger("transformers.modeling_utils")

                    with CaptureLogger(logger) as cl:
                        new_model = AutoModelForSequenceClassification.from_pretrained(
                            tmp_dir, num_labels=42, ignore_mismatched_sizes=True
                        )
                    self.assertIn("the shapes did not match", cl.out)
                    new_model.to(torch_device)
                    inputs = self._prepare_for_class(inputs_dict, model_class)
                    logits = new_model(**inputs).logits
                    self.assertEqual(logits.shape[1], 42)

                    with CaptureLogger(logger) as cl:
                        new_model_without_prefix = AutoModel.from_pretrained(
                            tmp_dir, vocab_size=10, ignore_mismatched_sizes=True
                        )
                    self.assertIn("the shapes did not match", cl.out)
                    input_ids = ids_tensor((2, 8), 10)
                    new_model_without_prefix.to(torch_device)
                    if self.is_encoder_decoder:
                        new_model_without_prefix(input_ids, decoder_input_ids=input_ids)
                    else:
                        new_model_without_prefix(input_ids)


global_rng = random.Random()


def ids_tensor(shape, vocab_size, rng=None, name=None):
    #  Creates a random int32 tensor of the shape within the vocab size
    if rng is None:
        rng = global_rng

    total_dims = 1
    for dim in shape:
        total_dims *= dim

    values = []
    for _ in range(total_dims):
        values.append(rng.randint(0, vocab_size - 1))

    return torch.tensor(data=values, dtype=torch.long, device=torch_device).view(shape).contiguous()


def random_attention_mask(shape, rng=None, name=None):
    attn_mask = ids_tensor(shape, vocab_size=2, rng=None, name=None)
    # make sure that at least one token is attended to for each batch
    attn_mask[:, -1] = 1
    return attn_mask


def floats_tensor(shape, scale=1.0, rng=None, name=None):
    """Creates a random float32 tensor"""
    if rng is None:
        rng = global_rng

    total_dims = 1
    for dim in shape:
        total_dims *= dim

    values = []
    for _ in range(total_dims):
        values.append(rng.random() * scale)

    return torch.tensor(data=values, dtype=torch.float, device=torch_device).view(shape).contiguous()


def check_models_equal(model1, model2):
    models_are_equal = True
    for model1_p, model2_p in zip(model1.parameters(), model2.parameters()):
        if model1_p.data.ne(model2_p.data).sum() > 0:
            models_are_equal = False

    return models_are_equal


@require_torch
class ModelUtilsTest(TestCasePlus):
    @slow
    def test_model_from_pretrained(self):
        for model_name in BERT_PRETRAINED_MODEL_ARCHIVE_LIST[:1]:
            config = BertConfig.from_pretrained(model_name)
            self.assertIsNotNone(config)
            self.assertIsInstance(config, PretrainedConfig)

            model = BertModel.from_pretrained(model_name)
            model, loading_info = BertModel.from_pretrained(model_name, output_loading_info=True)
            self.assertIsNotNone(model)
            self.assertIsInstance(model, PreTrainedModel)

            self.assertEqual(len(loading_info["missing_keys"]), 0)
            self.assertEqual(len(loading_info["unexpected_keys"]), 8)
            self.assertEqual(len(loading_info["mismatched_keys"]), 0)
            self.assertEqual(len(loading_info["error_msgs"]), 0)

            config = BertConfig.from_pretrained(model_name, output_attentions=True, output_hidden_states=True)

            # Not sure this is the intended behavior. TODO fix Lysandre & Thom
            config.name_or_path = model_name

            model = BertModel.from_pretrained(model_name, output_attentions=True, output_hidden_states=True)
            self.assertEqual(model.config.output_hidden_states, True)
            self.assertEqual(model.config, config)

    def test_model_from_pretrained_subfolder(self):
        config = BertConfig.from_pretrained("hf-internal-testing/tiny-random-bert")
        model = BertModel(config)

        subfolder = "bert"
        with tempfile.TemporaryDirectory() as tmp_dir:
            model.save_pretrained(os.path.join(tmp_dir, subfolder))

            with self.assertRaises(OSError):
                _ = BertModel.from_pretrained(tmp_dir)

            model_loaded = BertModel.from_pretrained(tmp_dir, subfolder=subfolder)

        self.assertTrue(check_models_equal(model, model_loaded))

    def test_model_from_pretrained_subfolder_sharded(self):
        config = BertConfig.from_pretrained("hf-internal-testing/tiny-random-bert")
        model = BertModel(config)

        subfolder = "bert"
        with tempfile.TemporaryDirectory() as tmp_dir:
            model.save_pretrained(os.path.join(tmp_dir, subfolder), max_shard_size="10KB")

            with self.assertRaises(OSError):
                _ = BertModel.from_pretrained(tmp_dir)

            model_loaded = BertModel.from_pretrained(tmp_dir, subfolder=subfolder)

        self.assertTrue(check_models_equal(model, model_loaded))

    def test_model_from_pretrained_hub_subfolder(self):
        subfolder = "bert"
        model_id = "hf-internal-testing/tiny-random-bert-subfolder"
        with self.assertRaises(OSError):
            _ = BertModel.from_pretrained(model_id)

        model = BertModel.from_pretrained(model_id, subfolder=subfolder)

        self.assertIsNotNone(model)

    def test_model_from_pretrained_hub_subfolder_sharded(self):
        subfolder = "bert"
        model_id = "hf-internal-testing/tiny-random-bert-sharded-subfolder"
        with self.assertRaises(OSError):
            _ = BertModel.from_pretrained(model_id)

        model = BertModel.from_pretrained(model_id, subfolder=subfolder)

        self.assertIsNotNone(model)

    def test_model_from_pretrained_with_different_pretrained_model_name(self):
        model = T5ForConditionalGeneration.from_pretrained(TINY_T5)
        self.assertIsNotNone(model)

        logger = logging.get_logger("transformers.configuration_utils")
        with CaptureLogger(logger) as cl:
            BertModel.from_pretrained(TINY_T5)
        self.assertTrue("You are using a model of type t5 to instantiate a model of type bert" in cl.out)

<<<<<<< HEAD
=======
    def test_model_from_pretrained_no_checkpoint(self):
        config = BertConfig.from_pretrained("hf-internal-testing/tiny-random-bert")
        model = BertModel(config)
        state_dict = model.state_dict()

        new_model = BertModel.from_pretrained(pretrained_model_name_or_path=None, config=config, state_dict=state_dict)
        for p1, p2 in zip(model.parameters(), new_model.parameters()):
            self.assertTrue(torch.equal(p1, p2))

    @require_torch
>>>>>>> 23c146c3
    def test_model_from_config_torch_dtype(self):
        # test that the model can be instantiated with dtype of user's choice - as long as it's a
        # float dtype. To make it happen config.torch_dtype needs to be set before instantiating the
        # model from the config object.

        config = T5Config.from_pretrained(TINY_T5)
        model = AutoModel.from_config(config)
        # XXX: isn't supported
        # model = T5ForConditionalGeneration.from_config(config)
        self.assertEqual(model.dtype, torch.float32)

        model = AutoModel.from_config(config, torch_dtype=torch.float16)
        self.assertEqual(model.dtype, torch.float16)

        # torch.set_default_dtype() supports only float dtypes, so will fail with non-float type
        with self.assertRaises(ValueError):
            model = AutoModel.from_config(config, torch_dtype=torch.int64)

    def test_model_from_pretrained_torch_dtype(self):
        # test that the model can be instantiated with dtype of either
        # 1. explicit from_pretrained's torch_dtype argument
        # 2. via autodiscovery by looking at model weights (torch_dtype="auto")
        # so if a model.half() was saved, we want it to be instantiated as such.
        #
        # test an explicit model class, but also AutoModel separately as the latter goes through a different code path
        model_path = self.get_auto_remove_tmp_dir()

        # baseline - we know TINY_T5 is fp32 model
        model = T5ForConditionalGeneration.from_pretrained(TINY_T5)
        self.assertEqual(model.dtype, torch.float32)

        def remove_torch_dtype(model_path):
            file = f"{model_path}/config.json"
            with open(file, "r", encoding="utf-8") as f:
                s = json.load(f)
            s.pop("torch_dtype")
            with open(file, "w", encoding="utf-8") as f:
                json.dump(s, f)

        # test the default fp32 save_pretrained => from_pretrained cycle
        model.save_pretrained(model_path)
        model = T5ForConditionalGeneration.from_pretrained(model_path)
        self.assertEqual(model.dtype, torch.float32)
        # 1. test torch_dtype="auto" via `config.torch_dtype`
        model = T5ForConditionalGeneration.from_pretrained(model_path, torch_dtype="auto")
        self.assertEqual(model.dtype, torch.float32)
        # 2. test torch_dtype="auto" via auto-derivation
        # now remove the torch_dtype entry from config.json and try "auto" again which should
        # perform auto-derivation from weights
        remove_torch_dtype(model_path)
        model = T5ForConditionalGeneration.from_pretrained(model_path, torch_dtype="auto")
        self.assertEqual(model.dtype, torch.float32)

        # test forced loading in fp16 (even though the weights are in fp32)
        model = T5ForConditionalGeneration.from_pretrained(model_path, torch_dtype=torch.float16)
        self.assertEqual(model.dtype, torch.float16)

        # test fp16 save_pretrained, loaded with auto-detection
        model = model.half()
        model.save_pretrained(model_path)
        # 1. test torch_dtype="auto" via `config.torch_dtype`
        model = T5ForConditionalGeneration.from_pretrained(model_path, torch_dtype="auto")
        self.assertEqual(model.config.torch_dtype, torch.float16)
        self.assertEqual(model.dtype, torch.float16)
        # tests `config.torch_dtype` saving
        with open(f"{model_path}/config.json") as f:
            config_dict = json.load(f)
        self.assertEqual(config_dict["torch_dtype"], "float16")
        # 2. test torch_dtype="auto" via auto-derivation
        # now same with using config info
        remove_torch_dtype(model_path)
        model = T5ForConditionalGeneration.from_pretrained(model_path, torch_dtype="auto")
        self.assertEqual(model.dtype, torch.float16)

        # test fp16 save_pretrained, loaded with the explicit fp16
        model = T5ForConditionalGeneration.from_pretrained(model_path, torch_dtype=torch.float16)
        self.assertEqual(model.dtype, torch.float16)

        # test AutoModel separately as it goes through a different path
        # test auto-detection - as currently TINY_T5 doesn't have torch_dtype entry
        model = AutoModel.from_pretrained(TINY_T5, torch_dtype="auto")
        # test that the config object didn't get polluted with torch_dtype="auto"
        # there was a bug that after this call we ended up with config.torch_dtype=="auto"
        self.assertNotEqual(model.config.torch_dtype, "auto")
        # now test the outcome
        self.assertEqual(model.dtype, torch.float32)
        model = AutoModel.from_pretrained(TINY_T5, torch_dtype=torch.float16)
        self.assertEqual(model.dtype, torch.float16)

        # test model whose first param is not of a floating type, but int
        model = AutoModel.from_pretrained(TINY_BERT_FOR_TOKEN_CLASSIFICATION, torch_dtype="auto")
        self.assertEqual(model.dtype, torch.float32)

    def test_no_super_init_config_and_model(self):
        config = NoSuperInitConfig(attribute=32)
        model = NoSuperInitModel(config)

        with tempfile.TemporaryDirectory() as tmp_dir:
            model.save_pretrained(tmp_dir)

            new_model = NoSuperInitModel.from_pretrained(tmp_dir)

        for p1, p2 in zip(model.parameters(), new_model.parameters()):
            self.assertTrue(torch.equal(p1, p2))

    def test_shard_checkpoint(self):
        # This is the model we will use, total size 340,000 bytes.
        model = torch.nn.Sequential(
            torch.nn.Linear(100, 200, bias=False),  # size 80,000
            torch.nn.Linear(200, 200, bias=False),  # size 160,000
            torch.nn.Linear(200, 100, bias=False),  # size 80,000
            torch.nn.Linear(100, 50, bias=False),  # size 20,000
        )
        state_dict = model.state_dict()

        with self.subTest("No shard when max size is bigger than model size"):
            shards, index = shard_checkpoint(state_dict)
            self.assertIsNone(index)
            self.assertDictEqual(shards, {WEIGHTS_NAME: state_dict})

        with self.subTest("Test sharding, no weights bigger than max size"):
            shards, index = shard_checkpoint(state_dict, max_shard_size="300kB")
            # Split is first two layers then last two.
            self.assertDictEqual(
                index,
                {
                    "metadata": {"total_size": 340000},
                    "weight_map": {
                        "0.weight": "pytorch_model-00001-of-00002.bin",
                        "1.weight": "pytorch_model-00001-of-00002.bin",
                        "2.weight": "pytorch_model-00002-of-00002.bin",
                        "3.weight": "pytorch_model-00002-of-00002.bin",
                    },
                },
            )

            shard1 = {"0.weight": state_dict["0.weight"], "1.weight": state_dict["1.weight"]}
            shard2 = {"2.weight": state_dict["2.weight"], "3.weight": state_dict["3.weight"]}
            self.assertDictEqual(
                shards, {"pytorch_model-00001-of-00002.bin": shard1, "pytorch_model-00002-of-00002.bin": shard2}
            )

        with self.subTest("Test sharding with weights bigger than max size"):
            shards, index = shard_checkpoint(state_dict, max_shard_size="100kB")
            # Split is first layer, second layer then last 2.
            self.assertDictEqual(
                index,
                {
                    "metadata": {"total_size": 340000},
                    "weight_map": {
                        "0.weight": "pytorch_model-00001-of-00003.bin",
                        "1.weight": "pytorch_model-00002-of-00003.bin",
                        "2.weight": "pytorch_model-00003-of-00003.bin",
                        "3.weight": "pytorch_model-00003-of-00003.bin",
                    },
                },
            )

            shard1 = {"0.weight": state_dict["0.weight"]}
            shard2 = {"1.weight": state_dict["1.weight"]}
            shard3 = {"2.weight": state_dict["2.weight"], "3.weight": state_dict["3.weight"]}
            self.assertDictEqual(
                shards,
                {
                    "pytorch_model-00001-of-00003.bin": shard1,
                    "pytorch_model-00002-of-00003.bin": shard2,
                    "pytorch_model-00003-of-00003.bin": shard3,
                },
            )

    def test_checkpoint_sharding_local(self):
        model = BertModel.from_pretrained("hf-internal-testing/tiny-random-bert")

        with tempfile.TemporaryDirectory() as tmp_dir:
            # We use the same folder for various sizes to make sure a new save erases the old checkpoint.
            for max_size in ["50kB", "50kiB", "100kB", "100kiB", "200kB", "200kiB"]:
                model.save_pretrained(tmp_dir, max_shard_size=max_size)

                # Get each shard file and its size
                shard_to_size = {}
                for shard in os.listdir(tmp_dir):
                    if shard.endswith(".bin"):
                        shard_file = os.path.join(tmp_dir, shard)
                        shard_to_size[shard_file] = os.path.getsize(shard_file)

                index_file = os.path.join(tmp_dir, WEIGHTS_INDEX_NAME)
                # Check there is an index but no regular weight file
                self.assertTrue(os.path.isfile(index_file))
                self.assertFalse(os.path.isfile(os.path.join(tmp_dir, WEIGHTS_NAME)))

                # Check a file is bigger than max_size only when it has a single weight
                for shard_file, size in shard_to_size.items():
                    if max_size.endswith("kiB"):
                        max_size_int = int(max_size[:-3]) * 2**10
                    else:
                        max_size_int = int(max_size[:-2]) * 10**3
                    # Note: pickle adds some junk so the weight of the file can end up being slightly bigger than
                    # the size asked for (since we count parameters)
                    if size >= max_size_int + 50000:
                        state_dict = torch.load(shard_file)
                        self.assertEqual(len(state_dict), 1)

                # Check the index and the shard files found match
                with open(index_file, "r", encoding="utf-8") as f:
                    index = json.loads(f.read())

                all_shards = set(index["weight_map"].values())
                shards_found = set(f for f in os.listdir(tmp_dir) if f.endswith(".bin"))
                self.assertSetEqual(all_shards, shards_found)

                # Finally, check the model can be reloaded
                new_model = BertModel.from_pretrained(tmp_dir)
                for p1, p2 in zip(model.parameters(), new_model.parameters()):
                    self.assertTrue(torch.allclose(p1, p2))

    def test_checkpoint_sharding_from_hub(self):
        model = BertModel.from_pretrained("hf-internal-testing/tiny-random-bert-sharded")
        # the model above is the same as the model below, just a sharded version.
        ref_model = BertModel.from_pretrained("hf-internal-testing/tiny-random-bert")
        for p1, p2 in zip(model.parameters(), ref_model.parameters()):
            self.assertTrue(torch.allclose(p1, p2))

    def test_checkpoint_variant_local(self):
        model = BertModel.from_pretrained("hf-internal-testing/tiny-random-bert")

        with tempfile.TemporaryDirectory() as tmp_dir:
            model.save_pretrained(tmp_dir, variant="v2")

            weights_name = ".".join(WEIGHTS_NAME.split(".")[:-1] + ["v2"] + ["bin"])

            weights_file = os.path.join(tmp_dir, weights_name)
            self.assertTrue(os.path.isfile(weights_file))
            self.assertFalse(os.path.isfile(os.path.join(tmp_dir, WEIGHTS_NAME)))

            with self.assertRaises(EnvironmentError):
                _ = BertModel.from_pretrained(tmp_dir)

            new_model = BertModel.from_pretrained(tmp_dir, variant="v2")

        for p1, p2 in zip(model.parameters(), new_model.parameters()):
            self.assertTrue(torch.allclose(p1, p2))

    def test_checkpoint_variant_local_sharded(self):
        model = BertModel.from_pretrained("hf-internal-testing/tiny-random-bert")

        with tempfile.TemporaryDirectory() as tmp_dir:
            model.save_pretrained(tmp_dir, variant="v2", max_shard_size="50kB")

            weights_index_name = ".".join(WEIGHTS_INDEX_NAME.split(".")[:-1] + ["v2"] + ["json"])
            weights_index_file = os.path.join(tmp_dir, weights_index_name)
            self.assertTrue(os.path.isfile(weights_index_file))
            self.assertFalse(os.path.isfile(os.path.join(tmp_dir, WEIGHTS_INDEX_NAME)))

            for i in range(1, 6):
                weights_name = ".".join(WEIGHTS_NAME.split(".")[:-1] + [f"v2-0000{i}-of-00006"] + ["bin"])
                weights_name_file = os.path.join(tmp_dir, weights_name)
                self.assertTrue(os.path.isfile(weights_name_file))

            with self.assertRaises(EnvironmentError):
                _ = BertModel.from_pretrained(tmp_dir)

            new_model = BertModel.from_pretrained(tmp_dir, variant="v2")

        for p1, p2 in zip(model.parameters(), new_model.parameters()):
            self.assertTrue(torch.allclose(p1, p2))

    @require_safetensors
    def test_checkpoint_variant_local_safe(self):
        model = BertModel.from_pretrained("hf-internal-testing/tiny-random-bert")

        with tempfile.TemporaryDirectory() as tmp_dir:
            model.save_pretrained(tmp_dir, variant="v2", safe_serialization=True)

            weights_name = ".".join(SAFE_WEIGHTS_NAME.split(".")[:-1] + ["v2"] + ["safetensors"])

            weights_file = os.path.join(tmp_dir, weights_name)
            self.assertTrue(os.path.isfile(weights_file))
            self.assertFalse(os.path.isfile(os.path.join(tmp_dir, SAFE_WEIGHTS_NAME)))

            with self.assertRaises(EnvironmentError):
                _ = BertModel.from_pretrained(tmp_dir)

            new_model = BertModel.from_pretrained(tmp_dir, variant="v2")

        for p1, p2 in zip(model.parameters(), new_model.parameters()):
            self.assertTrue(torch.allclose(p1, p2))

    @require_safetensors
    def test_checkpoint_variant_local_sharded_safe(self):
        model = BertModel.from_pretrained("hf-internal-testing/tiny-random-bert")

        with tempfile.TemporaryDirectory() as tmp_dir:
            model.save_pretrained(tmp_dir, variant="v2", max_shard_size="50kB", safe_serialization=True)

            weights_index_name = ".".join(SAFE_WEIGHTS_INDEX_NAME.split(".")[:-1] + ["v2"] + ["json"])
            weights_index_file = os.path.join(tmp_dir, weights_index_name)
            self.assertTrue(os.path.isfile(weights_index_file))
            self.assertFalse(os.path.isfile(os.path.join(tmp_dir, SAFE_WEIGHTS_INDEX_NAME)))

            for i in range(1, 6):
                weights_name = ".".join(SAFE_WEIGHTS_NAME.split(".")[:-1] + [f"v2-0000{i}-of-00006"] + ["safetensors"])
                weights_name_file = os.path.join(tmp_dir, weights_name)
                self.assertTrue(os.path.isfile(weights_name_file))

            with self.assertRaises(EnvironmentError):
                _ = BertModel.from_pretrained(tmp_dir)

            new_model = BertModel.from_pretrained(tmp_dir, variant="v2")

        for p1, p2 in zip(model.parameters(), new_model.parameters()):
            self.assertTrue(torch.allclose(p1, p2))

    def test_checkpoint_variant_hub(self):
        with tempfile.TemporaryDirectory() as tmp_dir:
            with self.assertRaises(EnvironmentError):
                _ = BertModel.from_pretrained("hf-internal-testing/tiny-random-bert-variant", cache_dir=tmp_dir)
            model = BertModel.from_pretrained(
                "hf-internal-testing/tiny-random-bert-variant", cache_dir=tmp_dir, variant="v2"
            )
        self.assertIsNotNone(model)

    def test_checkpoint_variant_hub_sharded(self):
        with tempfile.TemporaryDirectory() as tmp_dir:
            with self.assertRaises(EnvironmentError):
                _ = BertModel.from_pretrained(
                    "hf-internal-testing/tiny-random-bert-variant-sharded", cache_dir=tmp_dir
                )
            model = BertModel.from_pretrained(
                "hf-internal-testing/tiny-random-bert-variant-sharded", cache_dir=tmp_dir, variant="v2"
            )
        self.assertIsNotNone(model)

    @require_safetensors
    def test_checkpoint_variant_hub_safe(self):
        with tempfile.TemporaryDirectory() as tmp_dir:
            with self.assertRaises(EnvironmentError):
                _ = BertModel.from_pretrained("hf-internal-testing/tiny-random-bert-variant-safe", cache_dir=tmp_dir)
            model = BertModel.from_pretrained(
                "hf-internal-testing/tiny-random-bert-variant-safe", cache_dir=tmp_dir, variant="v2"
            )
        self.assertIsNotNone(model)

    @require_safetensors
    def test_checkpoint_variant_hub_sharded_safe(self):
        with tempfile.TemporaryDirectory() as tmp_dir:
            with self.assertRaises(EnvironmentError):
                _ = BertModel.from_pretrained(
                    "hf-internal-testing/tiny-random-bert-variant-sharded-safe", cache_dir=tmp_dir
                )
            model = BertModel.from_pretrained(
                "hf-internal-testing/tiny-random-bert-variant-sharded-safe", cache_dir=tmp_dir, variant="v2"
            )
        self.assertIsNotNone(model)

    @require_accelerate
    def test_from_pretrained_low_cpu_mem_usage_functional(self):
        # test that we can use `from_pretrained(..., low_cpu_mem_usage=True)` with normal and
        # sharded models

        mnames = [
            "hf-internal-testing/tiny-random-bert-sharded",
            "hf-internal-testing/tiny-random-bert",
        ]
        for mname in mnames:
            _ = BertModel.from_pretrained(mname, low_cpu_mem_usage=True)

    @require_usr_bin_time
    @require_accelerate
    def test_from_pretrained_low_cpu_mem_usage_measured(self):
        # test that `from_pretrained(..., low_cpu_mem_usage=True)` uses less cpu memory than default

        mname = "bert-base-cased"

        preamble = "from transformers import AutoModel"
        one_liner_str = f'{preamble}; AutoModel.from_pretrained("{mname}", low_cpu_mem_usage=False)'
        max_rss_normal = self.python_one_liner_max_rss(one_liner_str)
        # print(f"{max_rss_normal=}")

        one_liner_str = f'{preamble};  AutoModel.from_pretrained("{mname}", low_cpu_mem_usage=True)'
        max_rss_low_mem = self.python_one_liner_max_rss(one_liner_str)
        # print(f"{max_rss_low_mem=}")

        diff_bytes = max_rss_normal - max_rss_low_mem
        diff_percent = diff_bytes / max_rss_low_mem
        # print(f"{diff_bytes=}, {diff_percent=}")
        # ideally we would compare that the diff is close to ~1x checkpoint size in bytes, but
        # measuring cpu memory on linux is very tricky and inconsistent, so instead let's check that
        # it's at least 15% less cpu memory consumed

        self.assertGreater(
            diff_percent,
            0.15,
            "should use less CPU memory for low_cpu_mem_usage=True, "
            f"but got max_rss_normal={max_rss_normal} and max_rss_low_mem={max_rss_low_mem}",
        )

        # if you want to compare things manually, let's first look at the size of the model in bytes
        # model = BertModel.from_pretrained(mname, low_cpu_mem_usage=False)
        # total_numel = sum(dict((p.data_ptr(), p.numel()) for p in model.parameters()).values())
        # total_bytes = total_numel * 4  # 420MB
        # Now the diff_bytes should be very close to total_bytes, but the reports are inconsistent.
        # The easiest way to test this is to switch the model and torch.load to do all the work on
        # gpu - that way one can measure exactly the total and peak memory used. Perhaps once we add
        # functionality to load models directly on gpu, this test can be rewritten to use torch's
        # cuda memory tracking and then we should be able to do a much more precise test.

    @require_accelerate
    @require_torch_multi_gpu
    @slow
    def test_model_parallelism_gpt2(self):
        device_map = {"transformer.wte": 0, "transformer.wpe": 0, "lm_head": 0, "transformer.ln_f": 1}
        for i in range(12):
            device_map[f"transformer.h.{i}"] = 0 if i <= 5 else 1

        model = AutoModelForCausalLM.from_pretrained("gpt2", device_map=device_map)

        tokenizer = AutoTokenizer.from_pretrained("gpt2")
        inputs = tokenizer("Hello, my name is", return_tensors="pt")
        output = model.generate(inputs["input_ids"].to(0))

        text_output = tokenizer.decode(output[0].tolist())
        self.assertEqual(text_output, "Hello, my name is John. I'm a writer, and I'm a writer. I'm")

    @require_accelerate
    @require_torch_gpu
    def test_from_pretrained_disk_offload_task_model(self):
        model = AutoModel.from_pretrained("hf-internal-testing/tiny-random-gpt2")
        device_map = {
            "transformer.wte": 0,
            "transformer.wpe": 0,
            "transformer.h.0": "cpu",
            "transformer.h.1": "cpu",
            "transformer.h.2": "cpu",
            "transformer.h.3": "disk",
            "transformer.h.4": "disk",
            "transformer.ln_f": 0,
            "lm_head": 0,
        }
        with tempfile.TemporaryDirectory() as tmp_dir:
            inputs = torch.tensor([[1, 2, 3]]).to(0)

            model.save_pretrained(tmp_dir)
            new_model = AutoModelForCausalLM.from_pretrained(tmp_dir).to(0)
            outputs1 = new_model.to(0)(inputs)

            offload_folder = os.path.join(tmp_dir, "offload")
            new_model_with_offload = AutoModelForCausalLM.from_pretrained(
                tmp_dir, device_map=device_map, offload_folder=offload_folder
            )
            outputs2 = new_model_with_offload(inputs)

            self.assertTrue(torch.allclose(outputs1.logits.cpu(), outputs2.logits.cpu()))

            # With state dict temp offload
            offload_folder = os.path.join(tmp_dir, "offload")
            new_model_with_offload = AutoModelForCausalLM.from_pretrained(
                tmp_dir,
                device_map=device_map,
                offload_folder=offload_folder,
                offload_state_dict=True,
            )
            outputs2 = new_model_with_offload(inputs)

            self.assertTrue(torch.allclose(outputs1.logits.cpu(), outputs2.logits.cpu()))

    def test_cached_files_are_used_when_internet_is_down(self):
        # A mock response for an HTTP head request to emulate server down
        response_mock = mock.Mock()
        response_mock.status_code = 500
        response_mock.headers = {}
        response_mock.raise_for_status.side_effect = HTTPError
        response_mock.json.return_value = {}

        # Download this model to make sure it's in the cache.
        _ = BertModel.from_pretrained("hf-internal-testing/tiny-random-bert")

        # Under the mock environment we get a 500 error when trying to reach the model.
        with mock.patch("requests.request", return_value=response_mock) as mock_head:
            _ = BertModel.from_pretrained("hf-internal-testing/tiny-random-bert")
            # This check we did call the fake head request
            mock_head.assert_called()

    def test_load_from_one_file(self):
        try:
            tmp_file = tempfile.mktemp()
            with open(tmp_file, "wb") as f:
                http_get(
                    "https://huggingface.co/hf-internal-testing/tiny-random-bert/resolve/main/pytorch_model.bin", f
                )

            config = BertConfig.from_pretrained("hf-internal-testing/tiny-random-bert")
            _ = BertModel.from_pretrained(tmp_file, config=config)
        finally:
            os.remove(tmp_file)

    def test_legacy_load_from_url(self):
        # This test is for deprecated behavior and can be removed in v5
        config = BertConfig.from_pretrained("hf-internal-testing/tiny-random-bert")
        _ = BertModel.from_pretrained(
            "https://huggingface.co/hf-internal-testing/tiny-random-bert/resolve/main/pytorch_model.bin", config=config
        )

    @require_safetensors
    def test_safetensors_save_and_load(self):
        model = BertModel.from_pretrained("hf-internal-testing/tiny-random-bert")
        with tempfile.TemporaryDirectory() as tmp_dir:
            model.save_pretrained(tmp_dir, safe_serialization=True)
            # No pytorch_model.bin file, only a model.safetensors
            self.assertTrue(os.path.isfile(os.path.join(tmp_dir, SAFE_WEIGHTS_NAME)))
            self.assertFalse(os.path.isfile(os.path.join(tmp_dir, WEIGHTS_NAME)))

            new_model = BertModel.from_pretrained(tmp_dir)

            # Check models are equal
            for p1, p2 in zip(model.parameters(), new_model.parameters()):
                self.assertTrue(torch.allclose(p1, p2))

    @require_safetensors
    def test_safetensors_load_from_hub(self):
        safetensors_model = BertModel.from_pretrained("hf-internal-testing/tiny-random-bert-safetensors")
        pytorch_model = BertModel.from_pretrained("hf-internal-testing/tiny-random-bert")

        # Check models are equal
        for p1, p2 in zip(safetensors_model.parameters(), pytorch_model.parameters()):
            self.assertTrue(torch.allclose(p1, p2))

    @require_safetensors
    def test_safetensors_save_and_load_sharded(self):
        model = BertModel.from_pretrained("hf-internal-testing/tiny-random-bert")
        with tempfile.TemporaryDirectory() as tmp_dir:
            model.save_pretrained(tmp_dir, safe_serialization=True, max_shard_size="100kB")
            # No pytorch_model.bin index file, only a model.safetensors index
            self.assertFalse(os.path.isfile(os.path.join(tmp_dir, WEIGHTS_INDEX_NAME)))
            self.assertTrue(os.path.isfile(os.path.join(tmp_dir, SAFE_WEIGHTS_INDEX_NAME)))
            # No regular weights file
            self.assertFalse(os.path.isfile(os.path.join(tmp_dir, WEIGHTS_NAME)))
            self.assertFalse(os.path.isfile(os.path.join(tmp_dir, SAFE_WEIGHTS_NAME)))

            new_model = BertModel.from_pretrained(tmp_dir)

            # Check models are equal
            for p1, p2 in zip(model.parameters(), new_model.parameters()):
                self.assertTrue(torch.allclose(p1, p2))

    @require_safetensors
    def test_safetensors_load_from_hub_sharded(self):
        safetensors_model = BertModel.from_pretrained("hf-internal-testing/tiny-random-bert-sharded-safetensors")
        pytorch_model = BertModel.from_pretrained("hf-internal-testing/tiny-random-bert-sharded")

        # Check models are equal
        for p1, p2 in zip(safetensors_model.parameters(), pytorch_model.parameters()):
            self.assertTrue(torch.allclose(p1, p2))

    def test_base_model_to_head_model_load(self):
        base_model = BaseModel(PretrainedConfig())
        with tempfile.TemporaryDirectory() as tmp_dir:
            base_model.save_pretrained(tmp_dir)

            # Can load a base model in a model with head
            model = ModelWithHead.from_pretrained(tmp_dir)
            for p1, p2 in zip(model.base.parameters(), base_model.parameters()):
                self.assertTrue(torch.allclose(p1, p2))

            # It doesn't work if the state dict has a mix of keys of the head and base without prefix though.
            base_state_dict = base_model.state_dict()
            head_state_dict = model.state_dict()
            base_state_dict["linear2.weight"] = head_state_dict["linear2.weight"]
            base_state_dict["linear2.bias"] = head_state_dict["linear2.bias"]
            torch.save(base_state_dict, os.path.join(tmp_dir, WEIGHTS_NAME))

            with self.assertRaisesRegex(
                ValueError, "The state dictionary of the model you are trying to load is corrupted."
            ):
                _ = ModelWithHead.from_pretrained(tmp_dir)

    @require_torch_gpu
    @slow
    def test_pretrained_low_mem_new_config(self):
        # Checking for 1 model(the same one which was described in the issue) .
        model_ids = ["gpt2"]

        for model_id in model_ids:
            model_config = AutoConfig.from_pretrained(pretrained_model_name_or_path=model_id)
            model_config.n_layer = 48
            model_config.n_head = 25
            model_config.n_embd = 1600
            model = AutoModelForCausalLM.from_pretrained(
                pretrained_model_name_or_path=model_id,
                config=model_config,
                ignore_mismatched_sizes=True,
                torch_dtype=torch.float16,
                low_cpu_mem_usage=True,
            )
            model_ref = AutoModelForCausalLM.from_pretrained(pretrained_model_name_or_path=model_id)

            self.assertEqual(model.__class__.__name__, model_ref.__class__.__name__)


@require_torch
@is_staging_test
class ModelPushToHubTester(unittest.TestCase):
    @classmethod
    def setUpClass(cls):
        cls._token = TOKEN
        set_access_token(TOKEN)
        HfFolder.save_token(TOKEN)

    @classmethod
    def tearDownClass(cls):
        try:
            delete_repo(token=cls._token, repo_id="test-model")
        except HTTPError:
            pass

        try:
            delete_repo(token=cls._token, repo_id="valid_org/test-model-org")
        except HTTPError:
            pass

        try:
            delete_repo(token=cls._token, repo_id="test-dynamic-model")
        except HTTPError:
            pass

    def test_push_to_hub(self):
        config = BertConfig(
            vocab_size=99, hidden_size=32, num_hidden_layers=5, num_attention_heads=4, intermediate_size=37
        )
        model = BertModel(config)
        model.push_to_hub("test-model", use_auth_token=self._token)

        new_model = BertModel.from_pretrained(f"{USER}/test-model")
        for p1, p2 in zip(model.parameters(), new_model.parameters()):
            self.assertTrue(torch.equal(p1, p2))

        # Reset repo
        delete_repo(token=self._token, repo_id="test-model")

        # Push to hub via save_pretrained
        with tempfile.TemporaryDirectory() as tmp_dir:
            model.save_pretrained(tmp_dir, repo_id="test-model", push_to_hub=True, use_auth_token=self._token)

        new_model = BertModel.from_pretrained(f"{USER}/test-model")
        for p1, p2 in zip(model.parameters(), new_model.parameters()):
            self.assertTrue(torch.equal(p1, p2))

    def test_push_to_hub_in_organization(self):
        config = BertConfig(
            vocab_size=99, hidden_size=32, num_hidden_layers=5, num_attention_heads=4, intermediate_size=37
        )
        model = BertModel(config)
        model.push_to_hub("valid_org/test-model-org", use_auth_token=self._token)

        new_model = BertModel.from_pretrained("valid_org/test-model-org")
        for p1, p2 in zip(model.parameters(), new_model.parameters()):
            self.assertTrue(torch.equal(p1, p2))

        # Reset repo
        delete_repo(token=self._token, repo_id="valid_org/test-model-org")

        # Push to hub via save_pretrained
        with tempfile.TemporaryDirectory() as tmp_dir:
            model.save_pretrained(
                tmp_dir, push_to_hub=True, use_auth_token=self._token, repo_id="valid_org/test-model-org"
            )

        new_model = BertModel.from_pretrained("valid_org/test-model-org")
        for p1, p2 in zip(model.parameters(), new_model.parameters()):
            self.assertTrue(torch.equal(p1, p2))

    def test_push_to_hub_dynamic_model(self):
        CustomConfig.register_for_auto_class()
        CustomModel.register_for_auto_class()

        config = CustomConfig(hidden_size=32)
        model = CustomModel(config)

        model.push_to_hub("test-dynamic-model", use_auth_token=self._token)
        # checks
        self.assertDictEqual(
            config.auto_map,
            {"AutoConfig": "custom_configuration.CustomConfig", "AutoModel": "custom_modeling.CustomModel"},
        )

        new_model = AutoModel.from_pretrained(f"{USER}/test-dynamic-model", trust_remote_code=True)
        # Can't make an isinstance check because the new_model is from the CustomModel class of a dynamic module
        self.assertEqual(new_model.__class__.__name__, "CustomModel")
        for p1, p2 in zip(model.parameters(), new_model.parameters()):
            self.assertTrue(torch.equal(p1, p2))

        config = AutoConfig.from_pretrained(f"{USER}/test-dynamic-model", trust_remote_code=True)
        new_model = AutoModel.from_config(config, trust_remote_code=True)
        self.assertEqual(new_model.__class__.__name__, "CustomModel")<|MERGE_RESOLUTION|>--- conflicted
+++ resolved
@@ -2776,8 +2776,6 @@
             BertModel.from_pretrained(TINY_T5)
         self.assertTrue("You are using a model of type t5 to instantiate a model of type bert" in cl.out)
 
-<<<<<<< HEAD
-=======
     def test_model_from_pretrained_no_checkpoint(self):
         config = BertConfig.from_pretrained("hf-internal-testing/tiny-random-bert")
         model = BertModel(config)
@@ -2787,8 +2785,6 @@
         for p1, p2 in zip(model.parameters(), new_model.parameters()):
             self.assertTrue(torch.equal(p1, p2))
 
-    @require_torch
->>>>>>> 23c146c3
     def test_model_from_config_torch_dtype(self):
         # test that the model can be instantiated with dtype of user's choice - as long as it's a
         # float dtype. To make it happen config.torch_dtype needs to be set before instantiating the
