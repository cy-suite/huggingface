--- conflicted
+++ resolved
@@ -3000,16 +3000,11 @@
 
     def test_inputs_embeds_matches_input_ids_with_generate(self):
         config, inputs_dict = self.model_tester.prepare_config_and_inputs_for_common()
-<<<<<<< HEAD
         for model_class in self.all_model_classes:
             if model_class.__name__ not in [
                 *get_values(MODEL_FOR_CAUSAL_LM_MAPPING_NAMES),
                 *get_values(MODEL_FOR_VISION_2_SEQ_MAPPING_NAMES),
             ]:
-=======
-        for model_class in self.all_generative_model_classes:
-            if model_class.__name__ not in get_values(MODEL_FOR_CAUSAL_LM_MAPPING_NAMES):
->>>>>>> be9aeba5
                 continue
             model = model_class(config)
             model.to(torch_device)
