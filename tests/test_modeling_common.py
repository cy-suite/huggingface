# coding=utf-8
# Copyright 2019 HuggingFace Inc.
#
# Licensed under the Apache License, Version 2.0 (the "License");
# you may not use this file except in compliance with the License.
# You may obtain a copy of the License at
#
#     http://www.apache.org/licenses/LICENSE-2.0
#
# Unless required by applicable law or agreed to in writing, software
# distributed under the License is distributed on an "AS IS" BASIS,
# WITHOUT WARRANTIES OR CONDITIONS OF ANY KIND, either express or implied.
# See the License for the specific language governing permissions and
# limitations under the License.
import collections
import copy
import gc
import inspect
import os
import os.path
import random
import re
import tempfile
import warnings
from collections import defaultdict
from typing import Dict, List, Tuple

import numpy as np
from packaging import version
from parameterized import parameterized
from pytest import mark

import transformers
from transformers import (
    AutoModel,
    AutoModelForCausalLM,
    AutoModelForSequenceClassification,
    AutoTokenizer,
    PretrainedConfig,
    PreTrainedModel,
    is_torch_available,
    logging,
    set_seed,
)
from transformers.models.auto import get_values
from transformers.models.auto.modeling_auto import (
    MODEL_FOR_AUDIO_CLASSIFICATION_MAPPING_NAMES,
    MODEL_FOR_AUDIO_XVECTOR_MAPPING_NAMES,
    MODEL_FOR_BACKBONE_MAPPING_NAMES,
    MODEL_FOR_CAUSAL_IMAGE_MODELING_MAPPING_NAMES,
    MODEL_FOR_CAUSAL_LM_MAPPING_NAMES,
    MODEL_FOR_DOCUMENT_QUESTION_ANSWERING_MAPPING_NAMES,
    MODEL_FOR_IMAGE_CLASSIFICATION_MAPPING_NAMES,
    MODEL_FOR_MASKED_IMAGE_MODELING_MAPPING_NAMES,
    MODEL_FOR_MASKED_LM_MAPPING_NAMES,
    MODEL_FOR_MULTIPLE_CHOICE_MAPPING_NAMES,
    MODEL_FOR_NEXT_SENTENCE_PREDICTION_MAPPING_NAMES,
    MODEL_FOR_QUESTION_ANSWERING_MAPPING_NAMES,
    MODEL_FOR_SEMANTIC_SEGMENTATION_MAPPING_NAMES,
    MODEL_FOR_SEQ_TO_SEQ_CAUSAL_LM_MAPPING_NAMES,
    MODEL_FOR_SEQUENCE_CLASSIFICATION_MAPPING_NAMES,
    MODEL_FOR_TOKEN_CLASSIFICATION_MAPPING_NAMES,
    MODEL_FOR_VIDEO_CLASSIFICATION_MAPPING_NAMES,
    MODEL_FOR_VISION_2_SEQ_MAPPING_NAMES,
    MODEL_MAPPING_NAMES,
)
from transformers.testing_utils import (
    CaptureLogger,
    is_flaky,
    is_pt_flax_cross_test,
    is_pt_tf_cross_test,
    require_accelerate,
    require_bitsandbytes,
    require_flash_attn,
    require_read_token,
    require_safetensors,
    require_torch,
    require_torch_gpu,
    require_torch_multi_gpu,
    require_torch_sdpa,
    slow,
    torch_device,
)
from transformers.utils import (
    CONFIG_NAME,
    GENERATION_CONFIG_NAME,
    SAFE_WEIGHTS_NAME,
    is_accelerate_available,
    is_flax_available,
    is_tf_available,
    is_torch_bf16_available_on_device,
    is_torch_fp16_available_on_device,
    is_torch_fx_available,
    is_torch_sdpa_available,
)
from transformers.utils.generic import ContextManagers, ModelOutput


if is_accelerate_available():
    from accelerate.utils import compute_module_sizes


if is_torch_available():
    import torch
    import torch.nn.functional as F
    from safetensors.torch import load_file as safe_load_file
    from safetensors.torch import save_file as safe_save_file
    from torch import nn

    from transformers import MODEL_MAPPING, AdaptiveEmbedding
    from transformers.modeling_utils import load_state_dict, no_init_weights
    from transformers.pytorch_utils import id_tensor_storage


if is_tf_available():
    import tensorflow as tf

if is_flax_available():
    import jax.numpy as jnp

    from tests.test_modeling_flax_utils import check_models_equal
    from transformers.modeling_flax_pytorch_utils import (
        convert_pytorch_state_dict_to_flax,
        load_flax_weights_in_pytorch_model,
    )

if is_torch_fx_available():
    from transformers.utils.fx import _FX_SUPPORTED_MODELS_WITH_KV_CACHE, symbolic_trace


def _config_zero_init(config):
    configs_no_init = copy.deepcopy(config)
    for key in configs_no_init.__dict__.keys():
        if "_range" in key or "_std" in key or "initializer_factor" in key or "layer_scale" in key:
            setattr(configs_no_init, key, 1e-10)
        if isinstance(getattr(configs_no_init, key, None), PretrainedConfig):
            no_init_subconfig = _config_zero_init(getattr(configs_no_init, key))
            setattr(configs_no_init, key, no_init_subconfig)
    return configs_no_init


def _mock_init_weights(self, module):
    for name, param in module.named_parameters(recurse=False):
        # Use the first letter of the name to get a value and go from a <> -13 to z <> 12
        value = ord(name[0].lower()) - 110
        param.data.fill_(value)


def _mock_all_init_weights(self):
    # Prune heads if needed
    if self.config.pruned_heads:
        self.prune_heads(self.config.pruned_heads)

    import transformers.modeling_utils

    if transformers.modeling_utils._init_weights:
        for module in self.modules():
            module._is_hf_initialized = False
        # Initialize weights
        self.apply(self._initialize_weights)

        # Tie weights should be skipped when not initializing all weights
        # since from_pretrained(...) calls tie weights anyways
        self.tie_weights()


@require_torch
class ModelTesterMixin:
    model_tester = None
    all_model_classes = ()
    all_generative_model_classes = ()
    fx_compatible = False
    test_torchscript = True
    test_pruning = True
    test_resize_embeddings = True
    test_resize_position_embeddings = False
    test_head_masking = True
    test_mismatched_shapes = True
    test_missing_keys = True
    test_model_parallel = False
    is_encoder_decoder = False
    has_attentions = True
    model_split_percents = [0.5, 0.7, 0.9]

    def _prepare_for_class(self, inputs_dict, model_class, return_labels=False):
        inputs_dict = copy.deepcopy(inputs_dict)
        if model_class.__name__ in get_values(MODEL_FOR_MULTIPLE_CHOICE_MAPPING_NAMES):
            inputs_dict = {
                k: v.unsqueeze(1).expand(-1, self.model_tester.num_choices, -1).contiguous()
                if isinstance(v, torch.Tensor) and v.ndim > 1
                else v
                for k, v in inputs_dict.items()
            }
        elif model_class.__name__ in get_values(MODEL_FOR_AUDIO_XVECTOR_MAPPING_NAMES):
            inputs_dict.pop("attention_mask")

        if return_labels:
            if model_class.__name__ in get_values(MODEL_FOR_MULTIPLE_CHOICE_MAPPING_NAMES):
                inputs_dict["labels"] = torch.ones(self.model_tester.batch_size, dtype=torch.long, device=torch_device)
            elif model_class.__name__ in [
                *get_values(MODEL_FOR_QUESTION_ANSWERING_MAPPING_NAMES),
                *get_values(MODEL_FOR_DOCUMENT_QUESTION_ANSWERING_MAPPING_NAMES),
            ]:
                inputs_dict["start_positions"] = torch.zeros(
                    self.model_tester.batch_size, dtype=torch.long, device=torch_device
                )
                inputs_dict["end_positions"] = torch.zeros(
                    self.model_tester.batch_size, dtype=torch.long, device=torch_device
                )
            elif model_class.__name__ in [
                *get_values(MODEL_FOR_SEQUENCE_CLASSIFICATION_MAPPING_NAMES),
                *get_values(MODEL_FOR_NEXT_SENTENCE_PREDICTION_MAPPING_NAMES),
                *get_values(MODEL_FOR_IMAGE_CLASSIFICATION_MAPPING_NAMES),
                *get_values(MODEL_FOR_VIDEO_CLASSIFICATION_MAPPING_NAMES),
                *get_values(MODEL_FOR_AUDIO_CLASSIFICATION_MAPPING_NAMES),
            ]:
                inputs_dict["labels"] = torch.zeros(
                    self.model_tester.batch_size, dtype=torch.long, device=torch_device
                )
            elif model_class.__name__ in [
                *get_values(MODEL_FOR_TOKEN_CLASSIFICATION_MAPPING_NAMES),
                *get_values(MODEL_FOR_CAUSAL_LM_MAPPING_NAMES),
                *get_values(MODEL_FOR_CAUSAL_IMAGE_MODELING_MAPPING_NAMES),
                *get_values(MODEL_FOR_MASKED_LM_MAPPING_NAMES),
                *get_values(MODEL_FOR_SEQ_TO_SEQ_CAUSAL_LM_MAPPING_NAMES),
                *get_values(MODEL_FOR_VISION_2_SEQ_MAPPING_NAMES),
            ]:
                inputs_dict["labels"] = torch.zeros(
                    (self.model_tester.batch_size, self.model_tester.seq_length), dtype=torch.long, device=torch_device
                )
            elif model_class.__name__ in get_values(MODEL_FOR_MASKED_IMAGE_MODELING_MAPPING_NAMES):
                num_patches = self.model_tester.image_size // self.model_tester.patch_size
                inputs_dict["bool_masked_pos"] = torch.zeros(
                    (self.model_tester.batch_size, num_patches**2), dtype=torch.long, device=torch_device
                )
            elif model_class.__name__ in get_values(MODEL_FOR_SEMANTIC_SEGMENTATION_MAPPING_NAMES):
                batch_size, num_channels, height, width = inputs_dict["pixel_values"].shape
                inputs_dict["labels"] = torch.zeros(
                    [self.model_tester.batch_size, height, width], device=torch_device
                ).long()

        return inputs_dict

    def test_save_load(self):
        config, inputs_dict = self.model_tester.prepare_config_and_inputs_for_common()

        def check_save_load(out1, out2):
            # make sure we don't have nans
            out_2 = out2.cpu().numpy()
            out_2[np.isnan(out_2)] = 0

            out_1 = out1.cpu().numpy()
            out_1[np.isnan(out_1)] = 0
            max_diff = np.amax(np.abs(out_1 - out_2))
            self.assertLessEqual(max_diff, 1e-5)

        for model_class in self.all_model_classes:
            model = model_class(config)
            model.to(torch_device)
            model.eval()
            with torch.no_grad():
                first = model(**self._prepare_for_class(inputs_dict, model_class))[0]

            with tempfile.TemporaryDirectory() as tmpdirname:
                model.save_pretrained(tmpdirname)

                # the config file (and the generation config file, if it can generate) should be saved
                self.assertTrue(os.path.exists(os.path.join(tmpdirname, CONFIG_NAME)))
                self.assertEqual(
                    model.can_generate(), os.path.exists(os.path.join(tmpdirname, GENERATION_CONFIG_NAME))
                )

                model = model_class.from_pretrained(tmpdirname)
                model.to(torch_device)
                with torch.no_grad():
                    second = model(**self._prepare_for_class(inputs_dict, model_class))[0]

            if isinstance(first, tuple) and isinstance(second, tuple):
                for tensor1, tensor2 in zip(first, second):
                    check_save_load(tensor1, tensor2)
            else:
                check_save_load(first, second)

    def test_from_pretrained_no_checkpoint(self):
        config, _ = self.model_tester.prepare_config_and_inputs_for_common()
        for model_class in self.all_model_classes:
            model = model_class(config)
            state_dict = model.state_dict()

            new_model = model_class.from_pretrained(
                pretrained_model_name_or_path=None, config=config, state_dict=state_dict
            )
            for p1, p2 in zip(model.parameters(), new_model.parameters()):
                self.assertTrue(torch.equal(p1, p2))

    def test_keep_in_fp32_modules(self):
        config, _ = self.model_tester.prepare_config_and_inputs_for_common()
        for model_class in self.all_model_classes:
            if model_class._keep_in_fp32_modules is None:
                return

            model = model_class(config)
            with tempfile.TemporaryDirectory() as tmpdirname:
                model.save_pretrained(tmpdirname)

                model = model_class.from_pretrained(tmpdirname, torch_dtype=torch.float16)

                for name, param in model.named_parameters():
                    if any(n in model_class._keep_in_fp32_modules for n in name.split(".")):
                        self.assertTrue(param.dtype == torch.float32)
                    else:
                        self.assertTrue(param.dtype == torch.float16, name)

    def test_save_load_keys_to_ignore_on_save(self):
        config, inputs_dict = self.model_tester.prepare_config_and_inputs_for_common()

        for model_class in self.all_model_classes:
            model = model_class(config)
            _keys_to_ignore_on_save = getattr(model, "_keys_to_ignore_on_save", None)
            if _keys_to_ignore_on_save is None:
                continue

            # check the keys are in the original state_dict
            for k in _keys_to_ignore_on_save:
                self.assertIn(k, model.state_dict().keys(), "\n".join(model.state_dict().keys()))

            # check that certain keys didn't get saved with the model
            with tempfile.TemporaryDirectory() as tmpdirname:
                model.save_pretrained(tmpdirname)
                output_model_file = os.path.join(tmpdirname, SAFE_WEIGHTS_NAME)
                state_dict_saved = safe_load_file(output_model_file)

                for k in _keys_to_ignore_on_save:
                    self.assertNotIn(k, state_dict_saved.keys(), "\n".join(state_dict_saved.keys()))

                # Test we can load the state dict in the model, necessary for the checkpointing API in Trainer.
                load_result = model.load_state_dict(state_dict_saved, strict=False)
                keys_to_ignore = set(model._keys_to_ignore_on_save)

                if hasattr(model, "_tied_weights_keys"):
                    keys_to_ignore.update(set(model._tied_weights_keys))

                self.assertTrue(len(load_result.missing_keys) == 0 or set(load_result.missing_keys) == keys_to_ignore)
                self.assertTrue(len(load_result.unexpected_keys) == 0)

    def test_gradient_checkpointing_backward_compatibility(self):
        config, inputs_dict = self.model_tester.prepare_config_and_inputs_for_common()

        for model_class in self.all_model_classes:
            if not model_class.supports_gradient_checkpointing:
                continue

            config.gradient_checkpointing = True
            model = model_class(config)
            self.assertTrue(model.is_gradient_checkpointing)

    def test_gradient_checkpointing_enable_disable(self):
        config, inputs_dict = self.model_tester.prepare_config_and_inputs_for_common()

        for model_class in self.all_model_classes:
            if not model_class.supports_gradient_checkpointing:
                continue

            # at init model should have gradient checkpointing disabled
            model = model_class(config)
            self.assertFalse(model.is_gradient_checkpointing)

            # check enable works
            model.gradient_checkpointing_enable()
            self.assertTrue(model.is_gradient_checkpointing)

            # Loop over all modules and check that relevant modules have gradient_checkpointing set to True
            for n, m in model.named_modules():
                if hasattr(m, "gradient_checkpointing"):
                    self.assertTrue(
                        m.gradient_checkpointing, f"Module {n} does not have gradient_checkpointing set to True"
                    )

            # check disable works
            model.gradient_checkpointing_disable()
            self.assertFalse(model.is_gradient_checkpointing)

            # Loop over all modules and check that relevant modules have gradient_checkpointing set to False
            for n, m in model.named_modules():
                if hasattr(m, "gradient_checkpointing"):
                    self.assertFalse(
                        m.gradient_checkpointing, f"Module {n} does not have gradient_checkpointing set to False"
                    )

    @is_flaky(description="low likelihood of failure, reason not yet discovered")
    def test_save_load_fast_init_from_base(self):
        config, inputs_dict = self.model_tester.prepare_config_and_inputs_for_common()
        if config.__class__ not in MODEL_MAPPING:
            return
        base_class = MODEL_MAPPING[config.__class__]

        if isinstance(base_class, tuple):
            base_class = base_class[0]

        for model_class in self.all_model_classes:
            if model_class == base_class:
                continue

            # make a copy of model class to not break future tests
            # from https://stackoverflow.com/questions/9541025/how-to-copy-a-python-class
            class CopyClass(model_class):
                pass

            model_class_copy = CopyClass

            # make sure that all keys are expected for test
            model_class_copy._keys_to_ignore_on_load_missing = []

            # make init deterministic, but make sure that
            # non-initialized weights throw errors nevertheless
            model_class_copy._init_weights = _mock_init_weights
            model_class_copy.init_weights = _mock_all_init_weights

            model = base_class(config)
            state_dict = model.state_dict()

            # this will often delete a single weight of a multi-weight module
            # to test an edge case
            random_key_to_del = random.choice(list(state_dict.keys()))
            del state_dict[random_key_to_del]

            # check that certain keys didn't get saved with the model
            with tempfile.TemporaryDirectory() as tmpdirname:
                model.save_pretrained(tmpdirname)
                torch.save(state_dict, os.path.join(tmpdirname, "pytorch_model.bin"))

                model_fast_init = model_class_copy.from_pretrained(tmpdirname)
                model_slow_init = model_class_copy.from_pretrained(tmpdirname, _fast_init=False)
                # Before we test anything

                for key in model_fast_init.state_dict().keys():
                    if isinstance(model_slow_init.state_dict()[key], torch.BoolTensor):
                        max_diff = (model_slow_init.state_dict()[key] ^ model_fast_init.state_dict()[key]).sum().item()
                    else:
                        max_diff = (model_slow_init.state_dict()[key] - model_fast_init.state_dict()[key]).sum().item()
                    self.assertLessEqual(max_diff, 1e-3, msg=f"{key} not identical")

    @slow
    @require_accelerate
    @mark.accelerate_tests
    def test_save_load_low_cpu_mem_usage(self):
        config, inputs_dict = self.model_tester.prepare_config_and_inputs_for_common()
        with tempfile.TemporaryDirectory() as saved_model_path:
            for model_class in self.all_model_classes:
                model_to_save = model_class(config)
                model_to_save.save_pretrained(saved_model_path)

                self._check_save_load_low_cpu_mem_usage(model_class, saved_model_path)

    @slow
    @require_accelerate
    @mark.accelerate_tests
    def test_save_load_low_cpu_mem_usage_checkpoints(self):
        config, inputs_dict = self.model_tester.prepare_config_and_inputs_for_common()
        with tempfile.TemporaryDirectory() as saved_model_path:
            for model_class in self.all_model_classes:
                model_to_save = model_class(config)
                model_to_save.config.save_pretrained(saved_model_path)
                torch.save(model_to_save.state_dict(), os.path.join(saved_model_path, "pytorch_model.bin"))

                self._check_save_load_low_cpu_mem_usage(model_class, saved_model_path)

    @slow
    @require_accelerate
    @mark.accelerate_tests
    def test_save_load_low_cpu_mem_usage_no_safetensors(self):
        with tempfile.TemporaryDirectory() as saved_model_path:
            for model_class in self.all_model_classes:
                config, inputs_dict = self.model_tester.prepare_config_and_inputs_for_common()
                model_to_save = model_class(config)

                model_to_save.save_pretrained(saved_model_path, safe_serialization=False)
                self._check_save_load_low_cpu_mem_usage(model_class, saved_model_path)

    def _check_save_load_low_cpu_mem_usage(self, model_class, saved_model_path):
        from accelerate.utils.modeling import named_module_tensors

        # Load the low usage and the normal models.
        model_low_usage, loading_info = model_class.from_pretrained(
            saved_model_path,
            low_cpu_mem_usage=True,
            output_loading_info=True,
        )
        model_non_low_usage = model_class.from_pretrained(saved_model_path)

        # Check that there were no missing keys.
        self.assertEqual(loading_info["missing_keys"], [])

        # The low_cpu_mem_usage=True causes the model params to be initialized with device=meta, and then
        # subsequently loaded with the correct values and onto the correct device. We check if there are any
        # remaining params that were not properly loaded.
        for name, tensor in named_module_tensors(model_low_usage, recurse=True):
            self.assertNotEqual(
                tensor.device,
                torch.device("meta"),
                "Tensor '" + name + "' has not been properly loaded and has device=meta.",
            )

        # Check that the parameters are equal.
        for p1, p2 in zip(model_low_usage.parameters(), model_non_low_usage.parameters()):
            self.assertEquals(p1.data.ne(p2.data).sum(), 0)

        # Check that the state dict keys are equal.
        self.assertEqual(set(model_low_usage.state_dict().keys()), set(model_non_low_usage.state_dict().keys()))

        # Check that the shared tensors are equal.
        tensor_ptrs1 = collections.defaultdict(list)
        for name, tensor in model_low_usage.state_dict().items():
            tensor_ptrs1[id_tensor_storage(tensor)].append(name)
        tied_params1 = [names for _, names in tensor_ptrs1.items() if len(names) > 1]

        tensor_ptrs2 = collections.defaultdict(list)
        for name, tensor in model_non_low_usage.state_dict().items():
            tensor_ptrs2[id_tensor_storage(tensor)].append(name)
        tied_params2 = [names for _, names in tensor_ptrs2.items() if len(names) > 1]

        self.assertEqual(tied_params1, tied_params2)

    def test_fast_init_context_manager(self):
        # 1. Create a dummy class. Should have buffers as well? To make sure we test __init__
        class MyClass(PreTrainedModel):
            config_class = PretrainedConfig

            def __init__(self, config=None):
                super().__init__(config if config is not None else PretrainedConfig())
                self.linear = nn.Linear(10, 10, bias=True)
                self.embedding = nn.Embedding(10, 10)
                self.std = 1

            def _init_weights(self, module):
                if isinstance(module, nn.Linear):
                    module.weight.data = nn.init.kaiming_uniform_(module.weight.data, np.sqrt(5))
                    if module.bias is not None:
                        module.bias.data.normal_(mean=0.0, std=self.std)

        # 2. Make sure a linear layer's reset params is properly skipped:
        with ContextManagers([no_init_weights(True)]):
            no_init_instance = MyClass()

        set_seed(0)
        expected_bias = torch.tensor(
            ([0.2975, 0.2131, -0.1379, -0.0796, -0.3012, -0.0057, -0.2381, -0.2439, -0.0174, 0.0475])
        )
        init_instance = MyClass()
        torch.testing.assert_close(init_instance.linear.bias, expected_bias, rtol=1e-3, atol=1e-4)

        set_seed(0)
        torch.testing.assert_close(
            init_instance.linear.weight, nn.init.kaiming_uniform_(no_init_instance.linear.weight, np.sqrt(5))
        )

        # 3. Make sure weights that are not present use init_weight_ and get expected values
        with tempfile.TemporaryDirectory() as tmpdirname:
            state_dict = init_instance.state_dict()
            del state_dict["linear.weight"]

            init_instance.config.save_pretrained(tmpdirname)
            torch.save(state_dict, os.path.join(tmpdirname, "pytorch_model.bin"))
            set_seed(0)
            model_fast_init = MyClass.from_pretrained(tmpdirname)

            set_seed(0)
            model_slow_init = MyClass.from_pretrained(tmpdirname, _fast_init=False)

            for key in model_fast_init.state_dict().keys():
                max_diff = torch.max(torch.abs(model_slow_init.state_dict()[key] - model_fast_init.state_dict()[key]))
                self.assertLessEqual(max_diff.item(), 1e-3, msg=f"{key} not identical")

    def test_fast_init_tied_embeddings(self):
        class MyClass(PreTrainedModel):
            config_class = PretrainedConfig
            _tied_weights_keys = ["output_embeddings.weight"]

            def __init__(self, config=None):
                super().__init__(config if config is not None else PretrainedConfig())
                self.input_embeddings = nn.Embedding(10, 10)
                self.output_embeddings = nn.Linear(10, 10, bias=False)
                self.tie_weights()

            def get_output_embeddings(self):
                return self.output_embeddings

            def set_output_embeddings(self, output_embeddings):
                self.output_embeddings = output_embeddings

            def get_input_embeddings(self):
                return self.input_embeddings

            def set_input_embeddings(self, input_embeddings):
                self.input_embeddings = input_embeddings

            def _init_weights(self, module):
                if module is self.output_embeddings:
                    raise ValueError("unnecessarily initialized tied output embedding!")

        model = MyClass()

        with tempfile.TemporaryDirectory() as tmpdirname:
            model.save_pretrained(tmpdirname)
            # throws if it initializes the tied output_embeddings
            MyClass.from_pretrained(tmpdirname)

    def test_save_load_fast_init_to_base(self):
        config, inputs_dict = self.model_tester.prepare_config_and_inputs_for_common()
        if config.__class__ not in MODEL_MAPPING:
            return
        base_class = MODEL_MAPPING[config.__class__]

        if isinstance(base_class, tuple):
            base_class = base_class[0]

        for model_class in self.all_model_classes:
            if model_class == base_class:
                continue

            # make a copy of model class to not break future tests
            # from https://stackoverflow.com/questions/9541025/how-to-copy-a-python-class
            class CopyClass(base_class):
                pass

            base_class_copy = CopyClass

            # make sure that all keys are expected for test
            base_class_copy._keys_to_ignore_on_load_missing = []

            # make init deterministic, but make sure that
            # non-initialized weights throw errors nevertheless
            base_class_copy._init_weights = _mock_init_weights
            base_class_copy.init_weights = _mock_all_init_weights

            model = model_class(config)
            state_dict = model.state_dict()

            # this will often delete a single weight of a multi-weight module
            # to test an edge case
            random_key_to_del = random.choice(list(state_dict.keys()))
            del state_dict[random_key_to_del]

            # check that certain keys didn't get saved with the model
            with tempfile.TemporaryDirectory() as tmpdirname:
                model.config.save_pretrained(tmpdirname)
                torch.save(state_dict, os.path.join(tmpdirname, "pytorch_model.bin"))

                model_fast_init = base_class_copy.from_pretrained(tmpdirname)
                model_slow_init = base_class_copy.from_pretrained(tmpdirname, _fast_init=False)

                for key in model_fast_init.state_dict().keys():
                    if isinstance(model_slow_init.state_dict()[key], torch.BoolTensor):
                        max_diff = torch.max(
                            model_slow_init.state_dict()[key] ^ model_fast_init.state_dict()[key]
                        ).item()
                    else:
                        max_diff = torch.max(
                            torch.abs(model_slow_init.state_dict()[key] - model_fast_init.state_dict()[key])
                        ).item()
                    self.assertLessEqual(max_diff, 1e-3, msg=f"{key} not identical")

    def test_torch_save_load(self):
        config, inputs_dict = self.model_tester.prepare_config_and_inputs_for_common()
        if config.__class__ not in MODEL_MAPPING:
            return
        base_class = MODEL_MAPPING[config.__class__]

        if isinstance(base_class, tuple):
            base_class = base_class[0]

        for model_class in self.all_model_classes:
            if model_class == base_class:
                continue

            # make a copy of model class to not break future tests
            # from https://stackoverflow.com/questions/9541025/how-to-copy-a-python-class
            class CopyClass(base_class):
                pass

            base_class_copy = CopyClass

            # make sure that all keys are expected for test
            base_class_copy._keys_to_ignore_on_load_missing = []

            # make init deterministic, but make sure that
            # non-initialized weights throw errors nevertheless
            base_class_copy._init_weights = _mock_init_weights
            base_class_copy.init_weights = _mock_all_init_weights

            model = model_class(config)
            state_dict = model.state_dict()

            def check_equal(loaded):
                for key in state_dict.keys():
                    max_diff = torch.max(
                        state_dict()[key] ^ loaded[key]
                        if isinstance(state_dict[key], torch.BoolTensor)
                        else torch.abs(state_dict[key] - loaded[key])
                    ).item()
                    self.assertLessEqual(max_diff, 1e-6, msg=f"{key} not identical")

            # check that certain keys didn't get saved with the model
            with tempfile.TemporaryDirectory() as tmpdirname:
                pt_checkpoint_path = os.path.join(tmpdirname, "pytorch_model.bin")
                torch.save(state_dict, pt_checkpoint_path, _use_new_zipfile_serialization=True)
                check_equal(load_state_dict(pt_checkpoint_path))
                torch.save(state_dict, pt_checkpoint_path, _use_new_zipfile_serialization=False)
                check_equal(load_state_dict(pt_checkpoint_path))

    def test_initialization(self):
        config, inputs_dict = self.model_tester.prepare_config_and_inputs_for_common()

        configs_no_init = _config_zero_init(config)
        for model_class in self.all_model_classes:
            model = model_class(config=configs_no_init)
            for name, param in model.named_parameters():
                if param.requires_grad:
                    self.assertIn(
                        ((param.data.mean() * 1e9).round() / 1e9).item(),
                        [0.0, 1.0],
                        msg=f"Parameter {name} of model {model_class} seems not properly initialized",
                    )

    def test_determinism(self):
        config, inputs_dict = self.model_tester.prepare_config_and_inputs_for_common()

        def check_determinism(first, second):
            out_1 = first.cpu().numpy()
            out_2 = second.cpu().numpy()
            out_1 = out_1[~np.isnan(out_1)]
            out_2 = out_2[~np.isnan(out_2)]
            max_diff = np.amax(np.abs(out_1 - out_2))
            self.assertLessEqual(max_diff, 1e-5)

        for model_class in self.all_model_classes:
            model = model_class(config)
            model.to(torch_device)
            model.eval()
            with torch.no_grad():
                first = model(**self._prepare_for_class(inputs_dict, model_class))[0]
                second = model(**self._prepare_for_class(inputs_dict, model_class))[0]

            if isinstance(first, tuple) and isinstance(second, tuple):
                for tensor1, tensor2 in zip(first, second):
                    check_determinism(tensor1, tensor2)
            else:
                check_determinism(first, second)

    def test_forward_signature(self):
        config, _ = self.model_tester.prepare_config_and_inputs_for_common()

        for model_class in self.all_model_classes:
            model = model_class(config)
            signature = inspect.signature(model.forward)
            # signature.parameters is an OrderedDict => so arg_names order is deterministic
            arg_names = [*signature.parameters.keys()]

            if model.config.is_encoder_decoder:
                expected_arg_names = [
                    "input_ids",
                    "attention_mask",
                    "decoder_input_ids",
                    "decoder_attention_mask",
                ]
                expected_arg_names.extend(
                    ["head_mask", "decoder_head_mask", "cross_attn_head_mask", "encoder_outputs"]
                    if "head_mask" and "decoder_head_mask" and "cross_attn_head_mask" in arg_names
                    else ["encoder_outputs"]
                )
                self.assertListEqual(arg_names[: len(expected_arg_names)], expected_arg_names)
            elif model_class.__name__ in [*get_values(MODEL_FOR_BACKBONE_MAPPING_NAMES)] and self.has_attentions:
                expected_arg_names = ["pixel_values", "output_hidden_states", "output_attentions", "return_dict"]
                self.assertListEqual(arg_names, expected_arg_names)
            elif model_class.__name__ in [*get_values(MODEL_FOR_BACKBONE_MAPPING_NAMES)] and not self.has_attentions:
                expected_arg_names = ["pixel_values", "output_hidden_states", "return_dict"]
                self.assertListEqual(arg_names, expected_arg_names)
            else:
                expected_arg_names = [model.main_input_name]
                self.assertListEqual(arg_names[:1], expected_arg_names)

    def test_batching_equivalence(self):
        """
        Tests that the model supports batching and that the output is the nearly the same for the same input in
        different batch sizes.
        (Why "nearly the same" not "exactly the same"? Batching uses different matmul shapes, which often leads to
        different results: https://github.com/huggingface/transformers/issues/25420#issuecomment-1775317535)
        """

        def get_tensor_equivalence_function(batched_input):
            # models operating on continuous spaces have higher abs difference than LMs
            # instead, we can rely on cos distance for image/speech models, similar to `diffusers`
            if "input_ids" not in batched_input:
                return lambda tensor1, tensor2: (
                    1.0 - F.cosine_similarity(tensor1.float().flatten(), tensor2.float().flatten(), dim=0, eps=1e-38)
                )
            return lambda tensor1, tensor2: torch.max(torch.abs(tensor1 - tensor2))

        def recursive_check(batched_object, single_row_object, model_name, key):
            if isinstance(batched_object, (list, tuple)):
                for batched_object_value, single_row_object_value in zip(batched_object, single_row_object):
                    recursive_check(batched_object_value, single_row_object_value, model_name, key)
            elif isinstance(batched_object, dict):
                for batched_object_value, single_row_object_value in zip(
                    batched_object.values(), single_row_object.values()
                ):
                    recursive_check(batched_object_value, single_row_object_value, model_name, key)
            # do not compare returned loss (0-dim tensor) / codebook ids (int) / caching objects
            elif batched_object is None or not isinstance(batched_object, torch.Tensor):
                return
            elif batched_object.dim() == 0:
                return
            else:
                # indexing the first element does not always work
                # e.g. models that output similarity scores of size (N, M) would need to index [0, 0]
                slice_ids = [slice(0, index) for index in single_row_object.shape]
                batched_row = batched_object[slice_ids]
                self.assertFalse(
                    torch.isnan(batched_row).any(), f"Batched output has `nan` in {model_name} for key={key}"
                )
                self.assertFalse(
                    torch.isinf(batched_row).any(), f"Batched output has `inf` in {model_name} for key={key}"
                )
                self.assertFalse(
                    torch.isnan(single_row_object).any(), f"Single row output has `nan` in {model_name} for key={key}"
                )
                self.assertFalse(
                    torch.isinf(single_row_object).any(), f"Single row output has `inf` in {model_name} for key={key}"
                )
                self.assertTrue(
                    (equivalence(batched_row, single_row_object)) <= 1e-03,
                    msg=(
                        f"Batched and Single row outputs are not equal in {model_name} for key={key}. "
                        f"Difference={equivalence(batched_row, single_row_object)}."
                    ),
                )

        config, batched_input = self.model_tester.prepare_config_and_inputs_for_common()
        equivalence = get_tensor_equivalence_function(batched_input)

        for model_class in self.all_model_classes:
            config.output_hidden_states = True

            model_name = model_class.__name__
            if hasattr(self.model_tester, "prepare_config_and_inputs_for_model_class"):
                config, batched_input = self.model_tester.prepare_config_and_inputs_for_model_class(model_class)
            batched_input_prepared = self._prepare_for_class(batched_input, model_class)
            model = model_class(config).to(torch_device).eval()

            batch_size = self.model_tester.batch_size
            single_row_input = {}
            for key, value in batched_input_prepared.items():
                if isinstance(value, torch.Tensor) and value.shape[0] % batch_size == 0:
                    # e.g. musicgen has inputs of size (bs*codebooks). in most cases value.shape[0] == batch_size
                    single_batch_shape = value.shape[0] // batch_size
                    single_row_input[key] = value[:single_batch_shape]
                else:
                    single_row_input[key] = value

            with torch.no_grad():
                model_batched_output = model(**batched_input_prepared)
                model_row_output = model(**single_row_input)

            if isinstance(model_batched_output, torch.Tensor):
                model_batched_output = {"model_output": model_batched_output}
                model_row_output = {"model_output": model_row_output}

            for key in model_batched_output:
                # DETR starts from zero-init queries to decoder, leading to cos_similarity = `nan`
                if hasattr(self, "zero_init_hidden_state") and "decoder_hidden_states" in key:
                    model_batched_output[key] = model_batched_output[key][1:]
                    model_row_output[key] = model_row_output[key][1:]
                recursive_check(model_batched_output[key], model_row_output[key], model_name, key)

    def check_training_gradient_checkpointing(self, gradient_checkpointing_kwargs=None):
        if not self.model_tester.is_training:
            return

        for model_class in self.all_model_classes:
            if (
                model_class.__name__
                in [
                    *get_values(MODEL_MAPPING_NAMES),
                    *get_values(MODEL_FOR_BACKBONE_MAPPING_NAMES),
                ]
                or not model_class.supports_gradient_checkpointing
            ):
                continue

            config, inputs_dict = self.model_tester.prepare_config_and_inputs_for_common()
            config.use_cache = False
            config.return_dict = True
            model = model_class(config)

            model.to(torch_device)
            model.gradient_checkpointing_enable(gradient_checkpointing_kwargs=gradient_checkpointing_kwargs)
            model.train()

            # unfreeze additional layers
            for p in model.parameters():
                p.requires_grad_(True)

            optimizer = torch.optim.SGD(model.parameters(), lr=0.01)

            inputs = self._prepare_for_class(inputs_dict, model_class, return_labels=True)
            loss = model(**inputs).loss
            loss.backward()
            optimizer.step()

            for k, v in model.named_parameters():
                if v.requires_grad:
                    self.assertTrue(v.grad is not None, f"{k} in {model_class.__name__} has no gradient!")

    def test_training(self):
        if not self.model_tester.is_training:
            return

        for model_class in self.all_model_classes:
            config, inputs_dict = self.model_tester.prepare_config_and_inputs_for_common()
            config.return_dict = True

            if model_class.__name__ in [
                *get_values(MODEL_MAPPING_NAMES),
                *get_values(MODEL_FOR_BACKBONE_MAPPING_NAMES),
            ]:
                continue

            model = model_class(config)
            model.to(torch_device)
            model.train()
            inputs = self._prepare_for_class(inputs_dict, model_class, return_labels=True)
            loss = model(**inputs).loss
            loss.backward()

    def test_training_gradient_checkpointing(self):
        # Scenario - 1 default behaviour
        self.check_training_gradient_checkpointing()

    def test_training_gradient_checkpointing_use_reentrant(self):
        # Scenario - 2 with `use_reentrant=True` - this is the default value that is used in pytorch's
        # torch.utils.checkpoint.checkpoint
        self.check_training_gradient_checkpointing(gradient_checkpointing_kwargs={"use_reentrant": True})

    def test_training_gradient_checkpointing_use_reentrant_false(self):
        # Scenario - 3 with `use_reentrant=False` pytorch suggests users to use this value for
        # future releases: https://pytorch.org/docs/stable/checkpoint.html
        self.check_training_gradient_checkpointing(gradient_checkpointing_kwargs={"use_reentrant": False})

    def test_attention_outputs(self):
        if not self.has_attentions:
            self.skipTest(reason="Model does not output attentions")

        config, inputs_dict = self.model_tester.prepare_config_and_inputs_for_common()
        config.return_dict = True

        seq_len = getattr(self.model_tester, "seq_length", None)
        decoder_seq_length = getattr(self.model_tester, "decoder_seq_length", seq_len)
        encoder_seq_length = getattr(self.model_tester, "encoder_seq_length", seq_len)
        decoder_key_length = getattr(self.model_tester, "decoder_key_length", decoder_seq_length)
        encoder_key_length = getattr(self.model_tester, "key_length", encoder_seq_length)
        chunk_length = getattr(self.model_tester, "chunk_length", None)
        if chunk_length is not None and hasattr(self.model_tester, "num_hashes"):
            encoder_seq_length = encoder_seq_length * self.model_tester.num_hashes

        for model_class in self.all_model_classes:
            inputs_dict["output_attentions"] = True
            inputs_dict["output_hidden_states"] = False
            config.return_dict = True
            model = model_class(config)
            model.to(torch_device)
            model.eval()
            with torch.no_grad():
                outputs = model(**self._prepare_for_class(inputs_dict, model_class))
            attentions = outputs.encoder_attentions if config.is_encoder_decoder else outputs.attentions
            self.assertEqual(len(attentions), self.model_tester.num_hidden_layers)

            # check that output_attentions also work using config
            del inputs_dict["output_attentions"]
            config.output_attentions = True
            model = model_class(config)
            model.to(torch_device)
            model.eval()
            with torch.no_grad():
                outputs = model(**self._prepare_for_class(inputs_dict, model_class))
            attentions = outputs.encoder_attentions if config.is_encoder_decoder else outputs.attentions
            self.assertEqual(len(attentions), self.model_tester.num_hidden_layers)

            if chunk_length is not None:
                self.assertListEqual(
                    list(attentions[0].shape[-4:]),
                    [self.model_tester.num_attention_heads, encoder_seq_length, chunk_length, encoder_key_length],
                )
            else:
                self.assertListEqual(
                    list(attentions[0].shape[-3:]),
                    [self.model_tester.num_attention_heads, encoder_seq_length, encoder_key_length],
                )
            out_len = len(outputs)

            if self.is_encoder_decoder:
                correct_outlen = 5

                # loss is at first position
                if "labels" in inputs_dict:
                    correct_outlen += 1  # loss is added to beginning
                # Question Answering model returns start_logits and end_logits
                if model_class.__name__ in [
                    *get_values(MODEL_FOR_QUESTION_ANSWERING_MAPPING_NAMES),
                    *get_values(MODEL_FOR_DOCUMENT_QUESTION_ANSWERING_MAPPING_NAMES),
                ]:
                    correct_outlen += 1  # start_logits and end_logits instead of only 1 output
                if "past_key_values" in outputs:
                    correct_outlen += 1  # past_key_values have been returned

                self.assertEqual(out_len, correct_outlen)

                # decoder attentions
                decoder_attentions = outputs.decoder_attentions
                self.assertIsInstance(decoder_attentions, (list, tuple))
                self.assertEqual(len(decoder_attentions), self.model_tester.num_hidden_layers)
                self.assertListEqual(
                    list(decoder_attentions[0].shape[-3:]),
                    [self.model_tester.num_attention_heads, decoder_seq_length, decoder_key_length],
                )

                # cross attentions
                cross_attentions = outputs.cross_attentions
                self.assertIsInstance(cross_attentions, (list, tuple))
                self.assertEqual(len(cross_attentions), self.model_tester.num_hidden_layers)
                self.assertListEqual(
                    list(cross_attentions[0].shape[-3:]),
                    [
                        self.model_tester.num_attention_heads,
                        decoder_seq_length,
                        encoder_key_length,
                    ],
                )

            # Check attention is always last and order is fine
            inputs_dict["output_attentions"] = True
            inputs_dict["output_hidden_states"] = True
            model = model_class(config)
            model.to(torch_device)
            model.eval()
            with torch.no_grad():
                outputs = model(**self._prepare_for_class(inputs_dict, model_class))

            if hasattr(self.model_tester, "num_hidden_states_types"):
                added_hidden_states = self.model_tester.num_hidden_states_types
            elif self.is_encoder_decoder:
                added_hidden_states = 2
            else:
                added_hidden_states = 1
            self.assertEqual(out_len + added_hidden_states, len(outputs))

            self_attentions = outputs.encoder_attentions if config.is_encoder_decoder else outputs.attentions

            self.assertEqual(len(self_attentions), self.model_tester.num_hidden_layers)
            if chunk_length is not None:
                self.assertListEqual(
                    list(self_attentions[0].shape[-4:]),
                    [self.model_tester.num_attention_heads, encoder_seq_length, chunk_length, encoder_key_length],
                )
            else:
                self.assertListEqual(
                    list(self_attentions[0].shape[-3:]),
                    [self.model_tester.num_attention_heads, encoder_seq_length, encoder_key_length],
                )

    @slow
    def test_torchscript_simple(self):
        config, inputs_dict = self.model_tester.prepare_config_and_inputs_for_common()
        self._create_and_check_torchscript(config, inputs_dict)

    @slow
    def test_torchscript_output_attentions(self):
        config, inputs_dict = self.model_tester.prepare_config_and_inputs_for_common()
        config.output_attentions = True
        self._create_and_check_torchscript(config, inputs_dict)

    @slow
    def test_torchscript_output_hidden_state(self):
        config, inputs_dict = self.model_tester.prepare_config_and_inputs_for_common()
        config.output_hidden_states = True
        self._create_and_check_torchscript(config, inputs_dict)

    # This is copied from `torch/testing/_internal/jit_utils.py::clear_class_registry`
    def clear_torch_jit_class_registry(self):
        torch._C._jit_clear_class_registry()
        torch.jit._recursive.concrete_type_store = torch.jit._recursive.ConcreteTypeStore()
        # torch 1.8 has no `_clear_class_state` in `torch.jit._state`
        if hasattr(torch.jit._state, "_clear_class_state"):
            torch.jit._state._clear_class_state()

    def _create_and_check_torchscript(self, config, inputs_dict):
        if not self.test_torchscript:
            return

        configs_no_init = _config_zero_init(config)  # To be sure we have no Nan
        configs_no_init.torchscript = True
        for model_class in self.all_model_classes:
            for attn_implementation in ["eager", "sdpa"]:
                if attn_implementation == "sdpa" and (not model_class._supports_sdpa or not is_torch_sdpa_available()):
                    continue

                configs_no_init._attn_implementation = attn_implementation
                model = model_class(config=configs_no_init)
                model.to(torch_device)
                model.eval()
                inputs = self._prepare_for_class(inputs_dict, model_class)

                main_input_name = model_class.main_input_name

                try:
                    if model.config.is_encoder_decoder:
                        model.config.use_cache = False  # FSTM still requires this hack -> FSTM should probably be refactored similar to BART afterward
                        main_input = inputs[main_input_name]
                        attention_mask = inputs["attention_mask"]
                        decoder_input_ids = inputs["decoder_input_ids"]
                        decoder_attention_mask = inputs["decoder_attention_mask"]
                        model(main_input, attention_mask, decoder_input_ids, decoder_attention_mask)
                        traced_model = torch.jit.trace(
                            model, (main_input, attention_mask, decoder_input_ids, decoder_attention_mask)
                        )
                    elif "bbox" in inputs and "image" in inputs:  # LayoutLMv2 requires additional inputs
                        input_ids = inputs["input_ids"]
                        bbox = inputs["bbox"]
                        image = inputs["image"].tensor
                        model(input_ids, bbox, image)
                        traced_model = torch.jit.trace(
                            model, (input_ids, bbox, image), check_trace=False
                        )  # when traced model is checked, an error is produced due to name mangling
                    elif "bbox" in inputs:  # Bros requires additional inputs (bbox)
                        input_ids = inputs["input_ids"]
                        bbox = inputs["bbox"]
                        model(input_ids, bbox)
                        traced_model = torch.jit.trace(
                            model, (input_ids, bbox), check_trace=False
                        )  # when traced model is checked, an error is produced due to name mangling
                    elif (
                        "pixel_values" in inputs and "prompt_pixel_values" in inputs and "prompt_masks" in inputs
                    ):  # SegGpt requires additional inputs
                        pixel_values = inputs["pixel_values"]
                        prompt_pixel_values = inputs["prompt_pixel_values"]
                        prompt_masks = inputs["prompt_masks"]
                        model(pixel_values, prompt_pixel_values, prompt_masks)
                        traced_model = torch.jit.trace(
                            model, (pixel_values, prompt_pixel_values, prompt_masks), check_trace=False
                        )  # when traced model is checked, an error is produced due to name mangling
                    else:
                        main_input = inputs[main_input_name]

                        if model.config._attn_implementation == "sdpa":
                            trace_input = {main_input_name: main_input}

                            if "attention_mask" in inputs:
                                trace_input["attention_mask"] = inputs["attention_mask"]
                            else:
                                self.skipTest("testing SDPA without attention_mask is not supported")

                            model(main_input, attention_mask=inputs["attention_mask"])
                            # example_kwarg_inputs was introduced in torch==2.0, but it is fine here since SDPA has a requirement on torch>=2.1.
                            traced_model = torch.jit.trace(model, example_kwarg_inputs=trace_input)
                        else:
                            model(main_input)
                            traced_model = torch.jit.trace(model, (main_input,))
                except RuntimeError:
                    self.fail("Couldn't trace module.")

                with tempfile.TemporaryDirectory() as tmp_dir_name:
                    pt_file_name = os.path.join(tmp_dir_name, "traced_model.pt")

                    try:
                        torch.jit.save(traced_model, pt_file_name)
                    except Exception:
                        self.fail("Couldn't save module.")

                    try:
                        loaded_model = torch.jit.load(pt_file_name)
                    except Exception:
                        self.fail("Couldn't load module.")

                model.to(torch_device)
                model.eval()

                loaded_model.to(torch_device)
                loaded_model.eval()

                model_state_dict = model.state_dict()
                loaded_model_state_dict = loaded_model.state_dict()

                non_persistent_buffers = {}
                for key in loaded_model_state_dict.keys():
                    if key not in model_state_dict.keys():
                        non_persistent_buffers[key] = loaded_model_state_dict[key]

                loaded_model_state_dict = {
                    key: value for key, value in loaded_model_state_dict.items() if key not in non_persistent_buffers
                }

                self.assertEqual(set(model_state_dict.keys()), set(loaded_model_state_dict.keys()))

                model_buffers = list(model.buffers())
                for non_persistent_buffer in non_persistent_buffers.values():
                    found_buffer = False
                    for i, model_buffer in enumerate(model_buffers):
                        if torch.equal(non_persistent_buffer, model_buffer):
                            found_buffer = True
                            break

                    self.assertTrue(found_buffer)
                    model_buffers.pop(i)

                models_equal = True
                for layer_name, p1 in model_state_dict.items():
                    if layer_name in loaded_model_state_dict:
                        p2 = loaded_model_state_dict[layer_name]
                        if p1.data.ne(p2.data).sum() > 0:
                            models_equal = False

                self.assertTrue(models_equal)

                # Avoid memory leak. Without this, each call increase RAM usage by ~20MB.
                # (Even with this call, there are still memory leak by ~0.04MB)
                self.clear_torch_jit_class_registry()

    def test_torch_fx(self):
        config, inputs_dict = self.model_tester.prepare_config_and_inputs_for_common()
        self._create_and_check_torch_fx_tracing(config, inputs_dict)

    def test_torch_fx_output_loss(self):
        config, inputs_dict = self.model_tester.prepare_config_and_inputs_for_common()
        self._create_and_check_torch_fx_tracing(config, inputs_dict, output_loss=True)

    def _create_and_check_torch_fx_tracing(self, config, inputs_dict, output_loss=False):
        if not is_torch_fx_available() or not self.fx_compatible:
            self.skipTest(
                f"Either torch.fx is not available, or the model type {config.model_type} is not compatible with torch.fx"
            )

        configs_no_init = _config_zero_init(config)  # To be sure we have no Nan
        configs_no_init.return_dict = False

        for model_class in self.all_model_classes:
            model = model_class(config=configs_no_init)
            model.to(torch_device)
            model.eval()
            inputs = self._prepare_for_class(inputs_dict, model_class, return_labels=output_loss)

            # We may want to test several inputs (various shapes, etc.).
            inputs_to_test = [inputs]

            if model.config.is_encoder_decoder:
                model.config.use_cache = False  # FSTM still requires this hack -> FSTM should probably be refactored similar to BART afterward
                labels = inputs.get("labels", None)
                input_names = [
                    "attention_mask",
                    "decoder_attention_mask",
                    "decoder_input_ids",
                    "input_features",
                    "input_ids",
                    "input_values",
                ]
                if labels is not None:
                    input_names.append("labels")
            else:
                input_names = [
                    "attention_mask",
                    "bbox",
                    "input_features",
                    "input_ids",
                    "input_values",
                    "pixel_values",
                    "token_type_ids",
                    "visual_feats",
                    "visual_pos",
                ]

                labels = inputs.get("labels", None)
                start_positions = inputs.get("start_positions", None)
                end_positions = inputs.get("end_positions", None)
                if labels is not None:
                    input_names.append("labels")
                if start_positions is not None:
                    input_names.append("start_positions")
                if end_positions is not None:
                    input_names.append("end_positions")

                if model.config.model_type in _FX_SUPPORTED_MODELS_WITH_KV_CACHE:
                    input_names.append("past_key_values")

                    # Generally model_tester.prepare_config_and_inputs_for_common seem not to generate past key values inputs.
                    if "past_key_values" not in inputs:
                        batch_size = inputs[next(iter(inputs))].shape[0]
                        num_heads = model.config.num_attention_heads
                        head_dim = model.config.hidden_size // model.config.num_attention_heads

                        cache_shape = (batch_size, num_heads, 0, head_dim)
                        empty_pkv = tuple(
                            (
                                torch.rand(cache_shape, dtype=torch.float, device=torch_device),
                                torch.rand(cache_shape, dtype=torch.float, device=torch_device),
                            )
                            for i in range(model.config.num_hidden_layers)
                        )

                        cache_length = 9
                        cache_shape = (batch_size, num_heads, cache_length, head_dim)
                        non_empty_pkv = tuple(
                            (
                                torch.rand(cache_shape, dtype=torch.float, device=torch_device),
                                torch.rand(cache_shape, dtype=torch.float, device=torch_device),
                            )
                            for i in range(model.config.num_hidden_layers)
                        )

                        inps = copy.deepcopy(inputs_to_test[0])

                        inputs_to_test[0]["past_key_values"] = empty_pkv

                        inps["past_key_values"] = non_empty_pkv
                        inputs_to_test.append(inps)

                        past_mask = torch.ones(batch_size, cache_length, device=torch_device, dtype=torch.float)
                        inputs_to_test[1]["attention_mask"] = torch.cat(
                            (past_mask, inputs_to_test[1]["attention_mask"]), dim=1
                        )

            for inps in inputs_to_test:
                filtered_inputs = {k: v for (k, v) in inps.items() if k in input_names}
                input_names = list(filtered_inputs.keys())

                if model.__class__.__name__ in set(MODEL_FOR_SEQUENCE_CLASSIFICATION_MAPPING_NAMES.values()) and (
                    not hasattr(model.config, "problem_type") or model.config.problem_type is None
                ):
                    model.config.problem_type = "single_label_classification"

                traced_model = symbolic_trace(model, input_names)

                with torch.no_grad():
                    traced_output = traced_model(**filtered_inputs)
                    model_output = model(**filtered_inputs)

                def flatten_output(output):
                    flatten = []
                    for x in output:
                        if isinstance(x, (tuple, list)):
                            flatten += flatten_output(x)
                        elif not isinstance(x, torch.Tensor):
                            continue
                        else:
                            flatten.append(x)
                    return flatten

                model_output = flatten_output(model_output)
                traced_output = flatten_output(traced_output)
                num_outputs = len(model_output)

                for i in range(num_outputs):
                    self.assertTrue(
                        torch.allclose(model_output[i], traced_output[i]),
                        f"traced {i}th output doesn't match model {i}th output for {model_class}",
                    )

                # Avoid memory leak. Without this, each call increase RAM usage by ~20MB.
                # (Even with this call, there are still memory leak by ~0.04MB)
                self.clear_torch_jit_class_registry()

    def test_headmasking(self):
        if not self.test_head_masking:
            return

        global_rng.seed(42)
        config, inputs_dict = self.model_tester.prepare_config_and_inputs_for_common()
        global_rng.seed()

        inputs_dict["output_attentions"] = True
        config.output_hidden_states = True
        configs_no_init = _config_zero_init(config)  # To be sure we have no Nan
        for model_class in self.all_model_classes:
            model = model_class(config=configs_no_init)
            model.to(torch_device)
            model.eval()

            # Prepare head_mask
            # Set require_grad after having prepared the tensor to avoid error (leaf variable has been moved into the graph interior)
            head_mask = torch.ones(
                self.model_tester.num_hidden_layers,
                self.model_tester.num_attention_heads,
                device=torch_device,
            )
            head_mask[0, 0] = 0
            head_mask[-1, :-1] = 0
            head_mask.requires_grad_(requires_grad=True)
            inputs = self._prepare_for_class(inputs_dict, model_class).copy()
            inputs["head_mask"] = head_mask
            if model.config.is_encoder_decoder:
                signature = inspect.signature(model.forward)
                arg_names = [*signature.parameters.keys()]
                if "decoder_head_mask" in arg_names:  # necessary diferentiation because of T5 model
                    inputs["decoder_head_mask"] = head_mask
                if "cross_attn_head_mask" in arg_names:
                    inputs["cross_attn_head_mask"] = head_mask
            outputs = model(**inputs, return_dict=True)

            # Test that we can get a gradient back for importance score computation
            output = sum(t.sum() for t in outputs[0])
            output = output.sum()
            output.backward()
            multihead_outputs = head_mask.grad

            self.assertIsNotNone(multihead_outputs)
            self.assertEqual(len(multihead_outputs), self.model_tester.num_hidden_layers)

            def check_attentions_validity(attentions):
                # Remove Nan
                for t in attentions:
                    self.assertLess(
                        torch.sum(torch.isnan(t)), t.numel() / 4
                    )  # Check we don't have more than 25% nans (arbitrary)
                attentions = [
                    t.masked_fill(torch.isnan(t), 0.0) for t in attentions
                ]  # remove them (the test is less complete)

                self.assertAlmostEqual(attentions[0][..., 0, :, :].flatten().sum().item(), 0.0)
                self.assertNotEqual(attentions[0][..., -1, :, :].flatten().sum().item(), 0.0)
                if len(attentions) > 2:  # encoder-decoder models have only 2 layers in each module
                    self.assertNotEqual(attentions[1][..., 0, :, :].flatten().sum().item(), 0.0)
                self.assertAlmostEqual(attentions[-1][..., -2, :, :].flatten().sum().item(), 0.0)
                self.assertNotEqual(attentions[-1][..., -1, :, :].flatten().sum().item(), 0.0)

            if model.config.is_encoder_decoder:
                check_attentions_validity(outputs.encoder_attentions)
                check_attentions_validity(outputs.decoder_attentions)
                check_attentions_validity(outputs.cross_attentions)
            else:
                check_attentions_validity(outputs.attentions)

    def test_head_pruning(self):
        if not self.test_pruning:
            return

        for model_class in self.all_model_classes:
            (
                config,
                inputs_dict,
            ) = self.model_tester.prepare_config_and_inputs_for_common()

            if "head_mask" in inputs_dict:
                del inputs_dict["head_mask"]

            inputs_dict["output_attentions"] = True
            config.output_hidden_states = False
            model = model_class(config=config)
            model.to(torch_device)
            model.eval()
            heads_to_prune = {
                0: list(range(1, self.model_tester.num_attention_heads)),
                -1: [0],
            }
            model.prune_heads(heads_to_prune)
            with torch.no_grad():
                outputs = model(**self._prepare_for_class(inputs_dict, model_class))

            attentions = outputs[-1]

            self.assertEqual(attentions[0].shape[-3], 1)
            # TODO: To have this check, we will need at least 3 layers. Do we really need it?
            # self.assertEqual(attentions[1].shape[-3], self.model_tester.num_attention_heads)
            self.assertEqual(attentions[-1].shape[-3], self.model_tester.num_attention_heads - 1)

    def test_head_pruning_save_load_from_pretrained(self):
        if not self.test_pruning:
            return

        for model_class in self.all_model_classes:
            (
                config,
                inputs_dict,
            ) = self.model_tester.prepare_config_and_inputs_for_common()

            if "head_mask" in inputs_dict:
                del inputs_dict["head_mask"]

            inputs_dict["output_attentions"] = True
            config.output_hidden_states = False
            model = model_class(config=config)
            model.to(torch_device)
            model.eval()
            heads_to_prune = {
                0: list(range(1, self.model_tester.num_attention_heads)),
                -1: [0],
            }
            model.prune_heads(heads_to_prune)

            with tempfile.TemporaryDirectory() as temp_dir_name:
                model.save_pretrained(temp_dir_name)
                model = model_class.from_pretrained(temp_dir_name)
                model.to(torch_device)

            with torch.no_grad():
                outputs = model(**self._prepare_for_class(inputs_dict, model_class))
            attentions = outputs[-1]
            self.assertEqual(attentions[0].shape[-3], 1)
            # TODO: To have this check, we will need at least 3 layers. Do we really need it?
            # self.assertEqual(attentions[1].shape[-3], self.model_tester.num_attention_heads)
            self.assertEqual(attentions[-1].shape[-3], self.model_tester.num_attention_heads - 1)

    def test_head_pruning_save_load_from_config_init(self):
        if not self.test_pruning:
            return

        for model_class in self.all_model_classes:
            (
                config,
                inputs_dict,
            ) = self.model_tester.prepare_config_and_inputs_for_common()

            if "head_mask" in inputs_dict:
                del inputs_dict["head_mask"]

            inputs_dict["output_attentions"] = True
            config.output_hidden_states = False

            heads_to_prune = {
                0: list(range(1, self.model_tester.num_attention_heads)),
                -1: [0],
            }
            config.pruned_heads = heads_to_prune

            model = model_class(config=config)
            model.to(torch_device)
            model.eval()

            with torch.no_grad():
                outputs = model(**self._prepare_for_class(inputs_dict, model_class))
            attentions = outputs[-1]

            self.assertEqual(attentions[0].shape[-3], 1)
            # TODO: To have this check, we will need at least 3 layers. Do we really need it?
            # self.assertEqual(attentions[1].shape[-3], self.model_tester.num_attention_heads)
            self.assertEqual(attentions[-1].shape[-3], self.model_tester.num_attention_heads - 1)

    def test_head_pruning_integration(self):
        if not self.test_pruning:
            return

        for model_class in self.all_model_classes:
            (
                config,
                inputs_dict,
            ) = self.model_tester.prepare_config_and_inputs_for_common()

            if "head_mask" in inputs_dict:
                del inputs_dict["head_mask"]

            inputs_dict["output_attentions"] = True
            config.output_hidden_states = False

            heads_to_prune = {1: [1, 2]}
            config.pruned_heads = heads_to_prune

            model = model_class(config=config)
            model.to(torch_device)
            model.eval()

            with torch.no_grad():
                outputs = model(**self._prepare_for_class(inputs_dict, model_class))
            attentions = outputs[-1]

            self.assertEqual(attentions[0].shape[-3], self.model_tester.num_attention_heads - 0)
            self.assertEqual(attentions[1].shape[-3], self.model_tester.num_attention_heads - 2)

            with tempfile.TemporaryDirectory() as temp_dir_name:
                model.save_pretrained(temp_dir_name)
                model = model_class.from_pretrained(temp_dir_name)
                model.to(torch_device)

            with torch.no_grad():
                outputs = model(**self._prepare_for_class(inputs_dict, model_class))
            attentions = outputs[-1]

            self.assertEqual(attentions[0].shape[-3], self.model_tester.num_attention_heads - 0)
            self.assertEqual(attentions[1].shape[-3], self.model_tester.num_attention_heads - 2)

            heads_to_prune = {0: [0], 1: [1, 2]}
            model.prune_heads(heads_to_prune)

            with torch.no_grad():
                outputs = model(**self._prepare_for_class(inputs_dict, model_class))
            attentions = outputs[-1]

            self.assertEqual(attentions[0].shape[-3], self.model_tester.num_attention_heads - 1)
            self.assertEqual(attentions[1].shape[-3], self.model_tester.num_attention_heads - 2)

            self.assertDictEqual(model.config.pruned_heads, {0: [0], 1: [1, 2]})

    def test_hidden_states_output(self):
        def check_hidden_states_output(inputs_dict, config, model_class):
            model = model_class(config)
            model.to(torch_device)
            model.eval()

            with torch.no_grad():
                outputs = model(**self._prepare_for_class(inputs_dict, model_class))

            hidden_states = outputs.encoder_hidden_states if config.is_encoder_decoder else outputs.hidden_states

            expected_num_layers = getattr(
                self.model_tester, "expected_num_hidden_layers", self.model_tester.num_hidden_layers + 1
            )
            self.assertEqual(len(hidden_states), expected_num_layers)

            if hasattr(self.model_tester, "encoder_seq_length"):
                seq_length = self.model_tester.encoder_seq_length
                if hasattr(self.model_tester, "chunk_length") and self.model_tester.chunk_length > 1:
                    seq_length = seq_length * self.model_tester.chunk_length
            else:
                seq_length = self.model_tester.seq_length

            self.assertListEqual(
                list(hidden_states[0].shape[-2:]),
                [seq_length, self.model_tester.hidden_size],
            )

            if config.is_encoder_decoder:
                hidden_states = outputs.decoder_hidden_states

                self.assertIsInstance(hidden_states, (list, tuple))
                self.assertEqual(len(hidden_states), expected_num_layers)
                seq_len = getattr(self.model_tester, "seq_length", None)
                decoder_seq_length = getattr(self.model_tester, "decoder_seq_length", seq_len)

                self.assertListEqual(
                    list(hidden_states[0].shape[-2:]),
                    [decoder_seq_length, self.model_tester.hidden_size],
                )

        config, inputs_dict = self.model_tester.prepare_config_and_inputs_for_common()

        for model_class in self.all_model_classes:
            inputs_dict["output_hidden_states"] = True
            check_hidden_states_output(inputs_dict, config, model_class)

            # check that output_hidden_states also work using config
            del inputs_dict["output_hidden_states"]
            config.output_hidden_states = True

            check_hidden_states_output(inputs_dict, config, model_class)

    def test_retain_grad_hidden_states_attentions(self):
        config, inputs_dict = self.model_tester.prepare_config_and_inputs_for_common()
        config.output_hidden_states = True
        config.output_attentions = self.has_attentions

        # no need to test all models as different heads yield the same functionality
        model_class = self.all_model_classes[0]
        model = model_class(config)
        model.to(torch_device)

        inputs = self._prepare_for_class(inputs_dict, model_class)

        outputs = model(**inputs)

        output = outputs[0]

        if config.is_encoder_decoder:
            # Seq2Seq models
            encoder_hidden_states = outputs.encoder_hidden_states[0]
            encoder_hidden_states.retain_grad()

            decoder_hidden_states = outputs.decoder_hidden_states[0]
            decoder_hidden_states.retain_grad()

            if self.has_attentions:
                encoder_attentions = outputs.encoder_attentions[0]
                encoder_attentions.retain_grad()

                decoder_attentions = outputs.decoder_attentions[0]
                decoder_attentions.retain_grad()

                cross_attentions = outputs.cross_attentions[0]
                cross_attentions.retain_grad()

            output.flatten()[0].backward(retain_graph=True)

            self.assertIsNotNone(encoder_hidden_states.grad)
            self.assertIsNotNone(decoder_hidden_states.grad)

            if self.has_attentions:
                self.assertIsNotNone(encoder_attentions.grad)
                self.assertIsNotNone(decoder_attentions.grad)
                self.assertIsNotNone(cross_attentions.grad)
        else:
            # Encoder-/Decoder-only models
            hidden_states = outputs.hidden_states[0]
            hidden_states.retain_grad()

            if self.has_attentions:
                attentions = outputs.attentions[0]
                attentions.retain_grad()

            output.flatten()[0].backward(retain_graph=True)

            self.assertIsNotNone(hidden_states.grad)

            if self.has_attentions:
                self.assertIsNotNone(attentions.grad)

    def test_feed_forward_chunking(self):
        (
            original_config,
            inputs_dict,
        ) = self.model_tester.prepare_config_and_inputs_for_common()
        for model_class in self.all_model_classes:
            torch.manual_seed(0)
            config = copy.deepcopy(original_config)
            model = model_class(config)
            model.to(torch_device)
            model.eval()

            hidden_states_no_chunk = model(**self._prepare_for_class(inputs_dict, model_class))[0]

            torch.manual_seed(0)
            config.chunk_size_feed_forward = 1
            model = model_class(config)
            model.to(torch_device)
            model.eval()

            hidden_states_with_chunk = model(**self._prepare_for_class(inputs_dict, model_class))[0]
            self.assertTrue(torch.allclose(hidden_states_no_chunk, hidden_states_with_chunk, atol=1e-3))

    def test_resize_position_vector_embeddings(self):
        if not self.test_resize_position_embeddings:
            return

        (
            original_config,
            inputs_dict,
        ) = self.model_tester.prepare_config_and_inputs_for_common()

        for model_class in self.all_model_classes:
            config = copy.deepcopy(original_config)
            model = model_class(config)
            model.to(torch_device)

            if self.model_tester.is_training is False:
                model.eval()

            max_position_embeddings = config.max_position_embeddings

            # Retrieve the embeddings and clone theme
            if model.config.is_encoder_decoder:
                encoder_model_embed, decoder_model_embed = model.get_position_embeddings()
                encoder_cloned_embeddings = encoder_model_embed.weight.clone()
                decoder_cloned_embeddings = decoder_model_embed.weight.clone()
            else:
                model_embed = model.get_position_embeddings()
                cloned_embeddings = model_embed.weight.clone()

            # Check that resizing the position embeddings with a larger max_position_embeddings increases
            # the model's postion embeddings size
            model.resize_position_embeddings(max_position_embeddings + 10)
            self.assertEqual(model.config.max_position_embeddings, max_position_embeddings + 10)

            # Check that it actually resizes the embeddings matrix
            if model.config.is_encoder_decoder:
                encoder_model_embed, decoder_model_embed = model.get_position_embeddings()
                self.assertEqual(encoder_model_embed.weight.shape[0], encoder_cloned_embeddings.shape[0] + 10)
                self.assertEqual(decoder_model_embed.weight.shape[0], decoder_cloned_embeddings.shape[0] + 10)
            else:
                model_embed = model.get_position_embeddings()
                self.assertEqual(model_embed.weight.shape[0], cloned_embeddings.shape[0] + 10)

            # Check that the model can still do a forward pass successfully (every parameter should be resized)
            model(**self._prepare_for_class(inputs_dict, model_class))

            # Check that resizing the position embeddings with a smaller max_position_embeddings decreases
            # the model's max_position_embeddings
            model.resize_position_embeddings(max_position_embeddings - 5)
            self.assertEqual(model.config.max_position_embeddings, max_position_embeddings - 5)

            # Check that it actually resizes the embeddings matrix
            if model.config.is_encoder_decoder:
                encoder_model_embed, decoder_model_embed = model.get_position_embeddings()
                self.assertEqual(encoder_model_embed.weight.shape[0], encoder_cloned_embeddings.shape[0] - 5)
                self.assertEqual(decoder_model_embed.weight.shape[0], decoder_cloned_embeddings.shape[0] - 5)
            else:
                model_embed = model.get_position_embeddings()
                self.assertEqual(model_embed.weight.shape[0], cloned_embeddings.shape[0] - 5)

            # Check that the model can still do a forward pass successfully (every parameter should be resized)
            model(**self._prepare_for_class(inputs_dict, model_class))

            # Check that adding and removing tokens has not modified the first part of the embedding matrix.
            models_equal = True

            if model.config.is_encoder_decoder:
                for p1, p2 in zip(encoder_cloned_embeddings, encoder_model_embed.weight):
                    if p1.data.ne(p2.data).sum() > 0:
                        models_equal = False
                for p1, p2 in zip(decoder_cloned_embeddings, decoder_model_embed.weight):
                    if p1.data.ne(p2.data).sum() > 0:
                        models_equal = False
            else:
                for p1, p2 in zip(cloned_embeddings, model_embed.weight):
                    if p1.data.ne(p2.data).sum() > 0:
                        models_equal = False

            self.assertTrue(models_equal)

    def test_resize_tokens_embeddings(self):
        (
            original_config,
            inputs_dict,
        ) = self.model_tester.prepare_config_and_inputs_for_common()
        if not self.test_resize_embeddings:
            return

        for model_class in self.all_model_classes:
            config = copy.deepcopy(original_config)
            model = model_class(config)
            model.to(torch_device)

            if self.model_tester.is_training is False:
                model.eval()

            model_vocab_size = config.text_config.vocab_size if hasattr(config, "text_config") else config.vocab_size
            # Retrieve the embeddings and clone theme
            model_embed = model.resize_token_embeddings(model_vocab_size)
            cloned_embeddings = model_embed.weight.clone()

            # Check that resizing the token embeddings with a larger vocab size increases the model's vocab size
            model_embed = model.resize_token_embeddings(model_vocab_size + 10)
            new_model_vocab_size = (
                model.config.text_config.vocab_size
                if hasattr(model.config, "text_config")
                else model.config.vocab_size
            )
            self.assertEqual(new_model_vocab_size, model_vocab_size + 10)
            # Check that it actually resizes the embeddings matrix
            self.assertEqual(model_embed.weight.shape[0], cloned_embeddings.shape[0] + 10)
            # Check that the model can still do a forward pass successfully (every parameter should be resized)
            model(**self._prepare_for_class(inputs_dict, model_class))

            # Check that resizing the token embeddings with a smaller vocab size decreases the model's vocab size
            model_embed = model.resize_token_embeddings(model_vocab_size - 15)
            new_model_vocab_size = (
                model.config.text_config.vocab_size
                if hasattr(model.config, "text_config")
                else model.config.vocab_size
            )
            self.assertEqual(new_model_vocab_size, model_vocab_size - 15)
            # Check that it actually resizes the embeddings matrix
            self.assertEqual(model_embed.weight.shape[0], cloned_embeddings.shape[0] - 15)

            # Check that the model can still do a forward pass successfully (every parameter should be resized)
            # Input ids should be clamped to the maximum size of the vocabulary
            inputs_dict["input_ids"].clamp_(max=model_vocab_size - 15 - 1)

            # make sure that decoder_input_ids are resized as well
            if "decoder_input_ids" in inputs_dict:
                inputs_dict["decoder_input_ids"].clamp_(max=model_vocab_size - 15 - 1)
            model(**self._prepare_for_class(inputs_dict, model_class))

            # Check that adding and removing tokens has not modified the first part of the embedding matrix.
            models_equal = True
            for p1, p2 in zip(cloned_embeddings, model_embed.weight):
                if p1.data.ne(p2.data).sum() > 0:
                    models_equal = False

            self.assertTrue(models_equal)

            config = copy.deepcopy(original_config)
            model = model_class(config)
            model.to(torch_device)

            model_vocab_size = config.text_config.vocab_size if hasattr(config, "text_config") else config.vocab_size
            model.resize_token_embeddings(model_vocab_size + 10, pad_to_multiple_of=1)
            new_model_vocab_size = (
                model.config.text_config.vocab_size
                if hasattr(model.config, "text_config")
                else model.config.vocab_size
            )
            self.assertTrue(new_model_vocab_size + 10, model_vocab_size)

            model_embed = model.resize_token_embeddings(model_vocab_size, pad_to_multiple_of=64)
            new_model_vocab_size = (
                model.config.text_config.vocab_size
                if hasattr(model.config, "text_config")
                else model.config.vocab_size
            )
            self.assertTrue(model_embed.weight.shape[0] // 64, 0)

            self.assertTrue(model_embed.weight.shape[0], new_model_vocab_size)
            self.assertTrue(new_model_vocab_size, model.vocab_size)

            model_embed = model.resize_token_embeddings(model_vocab_size + 13, pad_to_multiple_of=64)
            self.assertTrue(model_embed.weight.shape[0] // 64, 0)

            # Check that resizing a model to a multiple of pad_to_multiple leads to a model of exactly that size
            target_dimension = 128
            model_embed = model.resize_token_embeddings(target_dimension, pad_to_multiple_of=64)
            self.assertTrue(model_embed.weight.shape[0], target_dimension)

            with self.assertRaisesRegex(
                ValueError,
                "Asking to pad the embedding matrix to a multiple of `1.3`, which is not and integer. Please make sure to pass an integer",
            ):
                model.resize_token_embeddings(model_vocab_size, pad_to_multiple_of=1.3)

    def test_resize_embeddings_untied(self):
        (
            original_config,
            inputs_dict,
        ) = self.model_tester.prepare_config_and_inputs_for_common()
        if not self.test_resize_embeddings:
            return

        original_config.tie_word_embeddings = False

        # if model cannot untied embeddings -> leave test
        if original_config.tie_word_embeddings:
            return

        for model_class in self.all_model_classes:
            config = copy.deepcopy(original_config)
            model = model_class(config).to(torch_device)

            # if no output embeddings -> leave test
            if model.get_output_embeddings() is None:
                continue

            # Check that resizing the token embeddings with a larger vocab size increases the model's vocab size
            model_vocab_size = config.text_config.vocab_size if hasattr(config, "text_config") else config.vocab_size
            model.resize_token_embeddings(model_vocab_size + 10)
            new_model_vocab_size = (
                model.config.text_config.vocab_size
                if hasattr(model.config, "text_config")
                else model.config.vocab_size
            )
            self.assertEqual(new_model_vocab_size, model_vocab_size + 10)
            output_embeds = model.get_output_embeddings()
            self.assertEqual(output_embeds.weight.shape[0], model_vocab_size + 10)
            # Check bias if present
            if output_embeds.bias is not None:
                self.assertEqual(output_embeds.bias.shape[0], model_vocab_size + 10)
            # Check that the model can still do a forward pass successfully (every parameter should be resized)
            model(**self._prepare_for_class(inputs_dict, model_class))

            # Check that resizing the token embeddings with a smaller vocab size decreases the model's vocab size
            model.resize_token_embeddings(model_vocab_size - 15)
            new_model_vocab_size = (
                model.config.text_config.vocab_size
                if hasattr(model.config, "text_config")
                else model.config.vocab_size
            )
            self.assertEqual(new_model_vocab_size, model_vocab_size - 15)
            # Check that it actually resizes the embeddings matrix
            output_embeds = model.get_output_embeddings()
            self.assertEqual(output_embeds.weight.shape[0], model_vocab_size - 15)
            # Check bias if present
            if output_embeds.bias is not None:
                self.assertEqual(output_embeds.bias.shape[0], model_vocab_size - 15)
            # Check that the model can still do a forward pass successfully (every parameter should be resized)
            # Input ids should be clamped to the maximum size of the vocabulary
            inputs_dict["input_ids"].clamp_(max=model_vocab_size - 15 - 1)
            if "decoder_input_ids" in inputs_dict:
                inputs_dict["decoder_input_ids"].clamp_(max=model_vocab_size - 15 - 1)
            # Check that the model can still do a forward pass successfully (every parameter should be resized)
            model(**self._prepare_for_class(inputs_dict, model_class))

    def test_model_common_attributes(self):
        config, inputs_dict = self.model_tester.prepare_config_and_inputs_for_common()

        for model_class in self.all_model_classes:
            model = model_class(config)
            self.assertIsInstance(model.get_input_embeddings(), (nn.Embedding, AdaptiveEmbedding))
            model.set_input_embeddings(nn.Embedding(10, 10))
            x = model.get_output_embeddings()
            self.assertTrue(x is None or isinstance(x, nn.Linear))

    def test_model_main_input_name(self):
        for model_class in self.all_model_classes:
            model_signature = inspect.signature(getattr(model_class, "forward"))
            # The main input is the name of the argument after `self`
            observed_main_input_name = list(model_signature.parameters.keys())[1]
            self.assertEqual(model_class.main_input_name, observed_main_input_name)

    def test_correct_missing_keys(self):
        if not self.test_missing_keys:
            return
        config, _ = self.model_tester.prepare_config_and_inputs_for_common()

        for model_class in self.all_model_classes:
            model = model_class(config)
            base_model_prefix = model.base_model_prefix

            if hasattr(model, base_model_prefix):
                extra_params = {k: v for k, v in model.named_parameters() if not k.startswith(base_model_prefix)}
                extra_params.update({k: v for k, v in model.named_buffers() if not k.startswith(base_model_prefix)})
                # Some models define this as None
                if model._keys_to_ignore_on_load_missing:
                    for key in model._keys_to_ignore_on_load_missing:
                        extra_params.pop(key, None)

                if not extra_params:
                    # In that case, we *are* on a head model, but every
                    # single key is not actual parameters and this is
                    # tested in `test_tied_model_weights_key_ignore` test.
                    continue

                with tempfile.TemporaryDirectory() as temp_dir_name:
                    model.base_model.save_pretrained(temp_dir_name)
                    model, loading_info = model_class.from_pretrained(temp_dir_name, output_loading_info=True)
                    self.assertGreater(len(loading_info["missing_keys"]), 0, model.__class__.__name__)

    def test_tie_model_weights(self):
        if not self.test_torchscript:
            return

        config, inputs_dict = self.model_tester.prepare_config_and_inputs_for_common()

        def check_same_values(layer_1, layer_2):
            equal = True
            for p1, p2 in zip(layer_1.weight, layer_2.weight):
                if p1.data.ne(p2.data).sum() > 0:
                    equal = False
            return equal

        for model_class in self.all_model_classes:
            config.torchscript = True
            model_not_tied = model_class(config)
            if model_not_tied.get_output_embeddings() is None:
                continue

            config_tied = copy.deepcopy(config)
            config_tied.torchscript = False
            model_tied = model_class(config_tied)
            params_tied = list(model_tied.parameters())
            # Check that the embedding layer and decoding layer are the same in size and in value
            # self.assertTrue(check_same_values(embeddings, decoding))

            # Check that after resize they remain tied.
            vocab_size = config.text_config.vocab_size if hasattr(config, "text_config") else config.vocab_size
            model_tied.resize_token_embeddings(vocab_size + 10)
            params_tied_2 = list(model_tied.parameters())
            self.assertEqual(len(params_tied_2), len(params_tied))

    @require_safetensors
    def test_can_use_safetensors(self):
        config, _ = self.model_tester.prepare_config_and_inputs_for_common()
        for model_class in self.all_model_classes:
            model_tied = model_class(config)
            with tempfile.TemporaryDirectory() as d:
                try:
                    model_tied.save_pretrained(d, safe_serialization=True)
                except Exception as e:
                    raise Exception(f"Class {model_class.__name__} cannot be saved using safetensors: {e}")

                model_reloaded, infos = model_class.from_pretrained(d, output_loading_info=True)
                # Checking the state dicts are correct
                reloaded_state = model_reloaded.state_dict()
                for k, v in model_tied.state_dict().items():
                    self.assertIn(k, reloaded_state, f"Key {k} is missing from reloaded")
                    torch.testing.assert_close(
                        v, reloaded_state[k], msg=lambda x: f"{model_class.__name__}: Tensor {k}: {x}"
                    )
                # Checking there was no complain of missing weights
                self.assertEqual(infos["missing_keys"], [])

                # Checking the tensor sharing are correct
                ptrs = defaultdict(list)
                for k, v in model_tied.state_dict().items():
                    ptrs[v.data_ptr()].append(k)

                shared_ptrs = {k: v for k, v in ptrs.items() if len(v) > 1}

                for _, shared_names in shared_ptrs.items():
                    reloaded_ptrs = {reloaded_state[k].data_ptr() for k in shared_names}
                    self.assertEqual(
                        len(reloaded_ptrs),
                        1,
                        f"The shared pointers are incorrect, found different pointers for keys {shared_names}",
                    )

    def test_load_save_without_tied_weights(self):
        config, _ = self.model_tester.prepare_config_and_inputs_for_common()
        config.tie_word_embeddings = False
        for model_class in self.all_model_classes:
            model = model_class(config)
            with tempfile.TemporaryDirectory() as d:
                model.save_pretrained(d)

                model_reloaded, infos = model_class.from_pretrained(d, output_loading_info=True)
                # Checking the state dicts are correct
                reloaded_state = model_reloaded.state_dict()
                for k, v in model.state_dict().items():
                    self.assertIn(k, reloaded_state, f"Key {k} is missing from reloaded")
                    torch.testing.assert_close(
                        v, reloaded_state[k], msg=lambda x: f"{model_class.__name__}: Tensor {k}: {x}"
                    )
                # Checking there was no complain of missing weights
                self.assertEqual(infos["missing_keys"], [])

    def test_tied_weights_keys(self):
        config, _ = self.model_tester.prepare_config_and_inputs_for_common()
        config.tie_word_embeddings = True
        for model_class in self.all_model_classes:
            model_tied = model_class(config)

            ptrs = collections.defaultdict(list)
            for name, tensor in model_tied.state_dict().items():
                ptrs[id_tensor_storage(tensor)].append(name)

            # These are all the pointers of shared tensors.
            tied_params = [names for _, names in ptrs.items() if len(names) > 1]

            tied_weight_keys = model_tied._tied_weights_keys if model_tied._tied_weights_keys is not None else []
            # Detect we get a hit for each key
            for key in tied_weight_keys:
                is_tied_key = any(re.search(key, p) for group in tied_params for p in group)
                self.assertTrue(is_tied_key, f"{key} is not a tied weight key for {model_class}.")

            # Removed tied weights found from tied params -> there should only be one left after
            for key in tied_weight_keys:
                for i in range(len(tied_params)):
                    tied_params[i] = [p for p in tied_params[i] if re.search(key, p) is None]

            tied_params = [group for group in tied_params if len(group) > 1]
            self.assertListEqual(
                tied_params,
                [],
                f"Missing `_tied_weights_keys` for {model_class}: add all of {tied_params} except one.",
            )

    def test_model_weights_reload_no_missing_tied_weights(self):
        config, _ = self.model_tester.prepare_config_and_inputs_for_common()
        for model_class in self.all_model_classes:
            model = model_class(config)
            with tempfile.TemporaryDirectory() as tmp_dir:
                model.save_pretrained(tmp_dir)

                # We are nuking ALL weights on file, so every parameter should
                # yell on load. We're going to detect if we yell too much, or too little.
                placeholder_dict = {"tensor": torch.tensor([1, 2])}
                safe_save_file(placeholder_dict, os.path.join(tmp_dir, "model.safetensors"), metadata={"format": "pt"})
                model_reloaded, infos = model_class.from_pretrained(tmp_dir, output_loading_info=True)

                prefix = f"{model_reloaded.base_model_prefix}."
                params = dict(model_reloaded.named_parameters())
                params.update(dict(model_reloaded.named_buffers()))
                param_names = {k[len(prefix) :] if k.startswith(prefix) else k for k in params.keys()}

                missing_keys = set(infos["missing_keys"])

                extra_missing = missing_keys - param_names
                # Remove tied weights from extra missing: they are normally not warned as missing if their tied
                # counterpart is present but here there are no weights at all so we do get the warning.
                ptrs = collections.defaultdict(list)
                for name, tensor in model_reloaded.state_dict().items():
                    ptrs[id_tensor_storage(tensor)].append(name)
                tied_params = [names for _, names in ptrs.items() if len(names) > 1]
                for group in tied_params:
                    group = {k[len(prefix) :] if k.startswith(prefix) else k for k in group}
                    # We remove the group from extra_missing if not all weights from group are in it
                    if len(group - extra_missing) > 0:
                        extra_missing = extra_missing - set(group)

                self.assertEqual(
                    extra_missing,
                    set(),
                    f"This model {model_class.__name__} might be missing some `keys_to_ignore`: {extra_missing}. "
                    f"For debugging, tied parameters are {tied_params}",
                )

                missed_missing = param_names - missing_keys
                # Remove nonpersistent buffers from missed_missing
                buffers = [n for n, _ in model_reloaded.named_buffers()]
                nonpersistent_buffers = {n for n in buffers if n not in model_reloaded.state_dict()}
                nonpersistent_buffers = {
                    k[len(prefix) :] if k.startswith(prefix) else k for k in nonpersistent_buffers
                }
                missed_missing = missed_missing - nonpersistent_buffers

                if model_reloaded._keys_to_ignore_on_load_missing is None:
                    expected_missing = set()
                else:
                    expected_missing = set(model_reloaded._keys_to_ignore_on_load_missing)
                self.assertEqual(
                    missed_missing,
                    expected_missing,
                    f"This model {model_class.__name__} ignores keys {missed_missing} but they look like real"
                    " parameters. If they are non persistent buffers make sure to instantiate them with"
                    " `persistent=False`",
                )

    def test_model_outputs_equivalence(self):
        config, inputs_dict = self.model_tester.prepare_config_and_inputs_for_common()

        def set_nan_tensor_to_zero(t):
            t[t != t] = 0
            return t

        def check_equivalence(model, tuple_inputs, dict_inputs, additional_kwargs={}):
            with torch.no_grad():
                tuple_output = model(**tuple_inputs, return_dict=False, **additional_kwargs)
                dict_output = model(**dict_inputs, return_dict=True, **additional_kwargs).to_tuple()

                def recursive_check(tuple_object, dict_object):
                    if isinstance(tuple_object, (List, Tuple)):
                        for tuple_iterable_value, dict_iterable_value in zip(tuple_object, dict_object):
                            recursive_check(tuple_iterable_value, dict_iterable_value)
                    elif isinstance(tuple_object, Dict):
                        for tuple_iterable_value, dict_iterable_value in zip(
                            tuple_object.values(), dict_object.values()
                        ):
                            recursive_check(tuple_iterable_value, dict_iterable_value)
                    elif tuple_object is None:
                        return
                    else:
                        self.assertTrue(
                            torch.allclose(
                                set_nan_tensor_to_zero(tuple_object), set_nan_tensor_to_zero(dict_object), atol=1e-5
                            ),
                            msg=(
                                "Tuple and dict output are not equal. Difference:"
                                f" {torch.max(torch.abs(tuple_object - dict_object))}. Tuple has `nan`:"
                                f" {torch.isnan(tuple_object).any()} and `inf`: {torch.isinf(tuple_object)}. Dict has"
                                f" `nan`: {torch.isnan(dict_object).any()} and `inf`: {torch.isinf(dict_object)}."
                            ),
                        )

                recursive_check(tuple_output, dict_output)

        for model_class in self.all_model_classes:
            model = model_class(config)
            model.to(torch_device)
            model.eval()

            tuple_inputs = self._prepare_for_class(inputs_dict, model_class)
            dict_inputs = self._prepare_for_class(inputs_dict, model_class)
            check_equivalence(model, tuple_inputs, dict_inputs)

            tuple_inputs = self._prepare_for_class(inputs_dict, model_class, return_labels=True)
            dict_inputs = self._prepare_for_class(inputs_dict, model_class, return_labels=True)
            check_equivalence(model, tuple_inputs, dict_inputs)

            tuple_inputs = self._prepare_for_class(inputs_dict, model_class)
            dict_inputs = self._prepare_for_class(inputs_dict, model_class)
            check_equivalence(model, tuple_inputs, dict_inputs, {"output_hidden_states": True})

            tuple_inputs = self._prepare_for_class(inputs_dict, model_class, return_labels=True)
            dict_inputs = self._prepare_for_class(inputs_dict, model_class, return_labels=True)
            check_equivalence(model, tuple_inputs, dict_inputs, {"output_hidden_states": True})

            if self.has_attentions:
                tuple_inputs = self._prepare_for_class(inputs_dict, model_class)
                dict_inputs = self._prepare_for_class(inputs_dict, model_class)
                check_equivalence(model, tuple_inputs, dict_inputs, {"output_attentions": True})

                tuple_inputs = self._prepare_for_class(inputs_dict, model_class, return_labels=True)
                dict_inputs = self._prepare_for_class(inputs_dict, model_class, return_labels=True)
                check_equivalence(model, tuple_inputs, dict_inputs, {"output_attentions": True})

                tuple_inputs = self._prepare_for_class(inputs_dict, model_class, return_labels=True)
                dict_inputs = self._prepare_for_class(inputs_dict, model_class, return_labels=True)
                check_equivalence(
                    model, tuple_inputs, dict_inputs, {"output_hidden_states": True, "output_attentions": True}
                )

    # Don't copy this method to model specific test file!
    # TODO: remove this method once the issues are all fixed!
    def _make_attention_mask_non_null(self, inputs_dict):
        """Make sure no sequence has all zeros as attention mask"""

        for k in ["attention_mask", "encoder_attention_mask", "decoder_attention_mask"]:
            if k in inputs_dict:
                attention_mask = inputs_dict[k]

                # Make sure no all 0s attention masks - to avoid failure at this moment.
                # Put `1` at the beginning of sequences to make it still work when combining causal attention masks.
                # TODO: remove this line once a fix regarding large negative values for attention mask is done.
                attention_mask = torch.cat(
                    [torch.ones_like(attention_mask[:, :1], dtype=attention_mask.dtype), attention_mask[:, 1:]], dim=-1
                )

                # Here we make the first sequence with all 0s as attention mask.
                # Currently, this will fail for `TFWav2Vec2Model`. This is caused by the different large negative
                # values, like `1e-4`, `1e-9`, `1e-30` and `-inf` for attention mask across models/frameworks.
                # TODO: enable this block once the large negative values thing is cleaned up.
                # (see https://github.com/huggingface/transformers/issues/14859)
                # attention_mask = torch.cat(
                #     [torch.zeros_like(attention_mask[:1], dtype=attention_mask.dtype), attention_mask[1:]],
                #     dim=0
                # )

                inputs_dict[k] = attention_mask

    # Don't copy this method to model specific test file!
    # TODO: remove this method once the issues are all fixed!
    def _postprocessing_to_ignore_test_cases(self, tf_outputs, pt_outputs, model_class):
        """For temporarily ignoring some failed test cases (issues to be fixed)"""

        tf_keys = {k for k, v in tf_outputs.items() if v is not None}
        pt_keys = {k for k, v in pt_outputs.items() if v is not None}

        key_differences = tf_keys.symmetric_difference(pt_keys)

        if model_class.__name__ in [
            "FlaubertWithLMHeadModel",
            "FunnelForPreTraining",
            "ElectraForPreTraining",
            "XLMWithLMHeadModel",
        ]:
            for k in key_differences:
                if k in ["loss", "losses"]:
                    tf_keys.discard(k)
                    pt_keys.discard(k)
        elif model_class.__name__.startswith("GPT2"):
            # `TFGPT2` has `past_key_values` as a tensor while `GPT2` has it as a tuple.
            tf_keys.discard("past_key_values")
            pt_keys.discard("past_key_values")

        # create new outputs from the remaining fields
        new_tf_outputs = type(tf_outputs)(**{k: tf_outputs[k] for k in tf_keys})
        new_pt_outputs = type(pt_outputs)(**{k: pt_outputs[k] for k in pt_keys})

        return new_tf_outputs, new_pt_outputs

    # Copied from tests.test_modeling_tf_common.TFModelTesterMixin.check_pt_tf_outputs
    def check_pt_tf_outputs(self, tf_outputs, pt_outputs, model_class, tol=1e-5, name="outputs", attributes=None):
        """Check the outputs from PyTorch and TensorFlow models are close enough. Checks are done in a recursive way.

        Args:
            model_class: The class of the model that is currently testing. For example, `TFBertModel`,
                TFBertForMaskedLM`, `TFBertForSequenceClassification`, etc. Mainly used for providing more informative
                error messages.
            name (`str`): The name of the output. For example, `output.hidden_states`, `output.attentions`, etc.
            attributes (`Tuple[str]`): The names of the output's element if the output is a tuple/list with each element
                being a named field in the output.
        """

        self.assertEqual(type(name), str)
        if attributes is not None:
            self.assertEqual(type(attributes), tuple, f"{name}: The argument `attributes` should be a `tuple`")

        # Allow `ModelOutput` (e.g. `CLIPOutput` has `text_model_output` and `vision_model_output`).
        if isinstance(tf_outputs, ModelOutput):
            self.assertTrue(
                isinstance(pt_outputs, ModelOutput),
                f"{name}: `pt_outputs` should an instance of `ModelOutput` when `tf_outputs` is",
            )

            # Don't copy this block to model specific test file!
            # TODO: remove this method and this line after issues are fixed
            tf_outputs, pt_outputs = self._postprocessing_to_ignore_test_cases(tf_outputs, pt_outputs, model_class)

            tf_keys = [k for k, v in tf_outputs.items() if v is not None]
            pt_keys = [k for k, v in pt_outputs.items() if v is not None]

            self.assertEqual(tf_keys, pt_keys, f"{name}: Output keys differ between TF and PyTorch")

            # convert to the case of `tuple`
            # appending each key to the current (string) `name`
            attributes = tuple([f"{name}.{k}" for k in tf_keys])
            self.check_pt_tf_outputs(
                tf_outputs.to_tuple(), pt_outputs.to_tuple(), model_class, tol=tol, name=name, attributes=attributes
            )

        # Allow `list` (e.g. `TransfoXLModelOutput.mems` is a list of tensors.)
        elif type(tf_outputs) in [tuple, list]:
            self.assertEqual(type(tf_outputs), type(pt_outputs), f"{name}: Output types differ between TF and PyTorch")
            self.assertEqual(len(tf_outputs), len(pt_outputs), f"{name}: Output lengths differ between TF and PyTorch")

            if attributes is not None:
                # case 1: each output has assigned name (e.g. a tuple form of a `ModelOutput`)
                self.assertEqual(
                    len(attributes),
                    len(tf_outputs),
                    f"{name}: The tuple `attributes` should have the same length as `tf_outputs`",
                )
            else:
                # case 2: each output has no assigned name (e.g. hidden states of each layer) -> add an index to `name`
                attributes = tuple([f"{name}_{idx}" for idx in range(len(tf_outputs))])

            for tf_output, pt_output, attr in zip(tf_outputs, pt_outputs, attributes):
                self.check_pt_tf_outputs(tf_output, pt_output, model_class, tol=tol, name=attr)

        elif isinstance(tf_outputs, tf.Tensor):
            self.assertTrue(
                isinstance(pt_outputs, torch.Tensor), f"{name}: `pt_outputs` should a tensor when `tf_outputs` is"
            )

            tf_outputs = tf_outputs.numpy()
            pt_outputs = pt_outputs.detach().to("cpu").numpy()

            self.assertEqual(
                tf_outputs.shape, pt_outputs.shape, f"{name}: Output shapes differ between TF and PyTorch"
            )

            # deal with NumPy's scalars to make replacing nan values by 0 work.
            if np.isscalar(tf_outputs):
                tf_outputs = np.array([tf_outputs])
                pt_outputs = np.array([pt_outputs])

            tf_nans = np.isnan(tf_outputs)
            pt_nans = np.isnan(pt_outputs)

            pt_outputs[tf_nans] = 0
            tf_outputs[tf_nans] = 0
            pt_outputs[pt_nans] = 0
            tf_outputs[pt_nans] = 0

            max_diff = np.amax(np.abs(tf_outputs - pt_outputs))
            self.assertLessEqual(max_diff, tol, f"{name}: Difference between PyTorch and TF is {max_diff} (>= {tol}).")
        else:
            raise ValueError(
                "`tf_outputs` should be an instance of `ModelOutput`, a `tuple`, or an instance of `tf.Tensor`. Got"
                f" {type(tf_outputs)} instead."
            )

    def prepare_tf_inputs_from_pt_inputs(self, pt_inputs_dict):
        tf_inputs_dict = {}
        for key, tensor in pt_inputs_dict.items():
            # skip key that does not exist in tf
            if isinstance(tensor, bool):
                tf_inputs_dict[key] = tensor
            elif key == "input_values":
                tf_inputs_dict[key] = tf.convert_to_tensor(tensor.cpu().numpy(), dtype=tf.float32)
            elif key == "pixel_values":
                tf_inputs_dict[key] = tf.convert_to_tensor(tensor.cpu().numpy(), dtype=tf.float32)
            elif key == "input_features":
                tf_inputs_dict[key] = tf.convert_to_tensor(tensor.cpu().numpy(), dtype=tf.float32)
            # other general float inputs
            elif tensor.is_floating_point():
                tf_inputs_dict[key] = tf.convert_to_tensor(tensor.cpu().numpy(), dtype=tf.float32)
            else:
                tf_inputs_dict[key] = tf.convert_to_tensor(tensor.cpu().numpy(), dtype=tf.int32)

        return tf_inputs_dict

    def check_pt_tf_models(self, tf_model, pt_model, pt_inputs_dict):
        tf_inputs_dict = self.prepare_tf_inputs_from_pt_inputs(pt_inputs_dict)

        # send pytorch inputs to the correct device
        pt_inputs_dict = {
            k: v.to(device=torch_device) if isinstance(v, torch.Tensor) else v for k, v in pt_inputs_dict.items()
        }

        # send pytorch model to the correct device
        pt_model.to(torch_device)

        # Check predictions on first output (logits/hidden-states) are close enough given low-level computational differences
        pt_model.eval()

        with torch.no_grad():
            pt_outputs = pt_model(**pt_inputs_dict)
        tf_outputs = tf_model(tf_inputs_dict)

        # tf models returned loss is usually a tensor rather than a scalar.
        # (see `hf_compute_loss`: it uses `tf.keras.losses.Reduction.NONE`)
        # Change it here to a scalar to match PyTorch models' loss
        tf_loss = getattr(tf_outputs, "loss", None)
        if tf_loss is not None:
            tf_outputs.loss = tf.math.reduce_mean(tf_loss)

        self.check_pt_tf_outputs(tf_outputs, pt_outputs, type(pt_model))

    @is_pt_tf_cross_test
    def test_pt_tf_model_equivalence(self, allow_missing_keys=False):
        import transformers

        for model_class in self.all_model_classes:
            config, inputs_dict = self.model_tester.prepare_config_and_inputs_for_common()

            tf_model_class_name = "TF" + model_class.__name__  # Add the "TF" at the beginning
            if not hasattr(transformers, tf_model_class_name):
                # transformers does not have this model in TF version yet
                return

            # Output all for aggressive testing
            config.output_hidden_states = True
            config.output_attentions = self.has_attentions

            # Make sure no sequence has all zeros as attention mask, otherwise some tests fail due to the inconsistency
            # of the usage `1e-4`, `1e-9`, `1e-30`, `-inf`.
            # TODO: Use a uniform value for all models, make sure all tests pass without this processing, and remove it.
            self._make_attention_mask_non_null(inputs_dict)

            tf_model_class = getattr(transformers, tf_model_class_name)

            pt_model = model_class(config)
            tf_model = tf_model_class(config)

            pt_inputs_dict = self._prepare_for_class(inputs_dict, model_class)
            pt_inputs_dict_with_labels = self._prepare_for_class(
                inputs_dict,
                model_class,
                # Not all models accept "labels" in the forward pass (yet :) )
                return_labels=True if "labels" in inspect.signature(model_class.forward).parameters.keys() else False,
            )

            # make sure only tf inputs are forward that actually exist in function args
            tf_input_keys = set(inspect.signature(tf_model.call).parameters.keys())

            # remove all head masks
            tf_input_keys.discard("head_mask")
            tf_input_keys.discard("cross_attn_head_mask")
            tf_input_keys.discard("decoder_head_mask")

            pt_inputs_dict = {k: v for k, v in pt_inputs_dict.items() if k in tf_input_keys}
            pt_inputs_dict_with_labels = {k: v for k, v in pt_inputs_dict_with_labels.items() if k in tf_input_keys}

            # For some models (e.g. base models), there is no label returned.
            # Set the input dict to `None` to avoid check outputs twice for the same input dicts.
            if not set(pt_inputs_dict_with_labels.keys()).symmetric_difference(pt_inputs_dict.keys()):
                pt_inputs_dict_with_labels = None

            # Check we can load pt model in tf and vice-versa with model => model functions
            # Here requires `tf_inputs_dict` to build `tf_model`
            tf_inputs_dict = self.prepare_tf_inputs_from_pt_inputs(pt_inputs_dict)
            tf_model = transformers.load_pytorch_model_in_tf2_model(
                tf_model, pt_model, tf_inputs=tf_inputs_dict, allow_missing_keys=allow_missing_keys
            )
            pt_model = transformers.load_tf2_model_in_pytorch_model(
                pt_model, tf_model, allow_missing_keys=allow_missing_keys
            )

            # Original test: check without `labels`
            self.check_pt_tf_models(tf_model, pt_model, pt_inputs_dict)
            # check with `labels`
            if pt_inputs_dict_with_labels:
                self.check_pt_tf_models(tf_model, pt_model, pt_inputs_dict_with_labels)

            # Check we can load pt model in tf and vice-versa with checkpoint => model functions
            with tempfile.TemporaryDirectory() as tmpdirname:
                pt_checkpoint_path = os.path.join(tmpdirname, "pt_model.bin")
                torch.save(pt_model.state_dict(), pt_checkpoint_path)
                tf_model = transformers.load_pytorch_checkpoint_in_tf2_model(
                    tf_model, pt_checkpoint_path, allow_missing_keys=allow_missing_keys
                )

                tf_checkpoint_path = os.path.join(tmpdirname, "tf_model.h5")
                tf_model.save_weights(tf_checkpoint_path)
                pt_model = transformers.load_tf2_checkpoint_in_pytorch_model(
                    pt_model, tf_checkpoint_path, allow_missing_keys=allow_missing_keys
                )

            # Original test: check without `labels`
            self.check_pt_tf_models(tf_model, pt_model, pt_inputs_dict)
            # check with `labels`
            if pt_inputs_dict_with_labels:
                self.check_pt_tf_models(tf_model, pt_model, pt_inputs_dict_with_labels)

    def assert_almost_equals(self, a: np.ndarray, b: np.ndarray, tol: float):
        diff = np.abs((a - b)).max()
        self.assertLessEqual(diff, tol, f"Difference between torch and flax is {diff} (>= {tol}).")

    def check_pt_flax_outputs(self, fx_outputs, pt_outputs, model_class, tol=1e-5, name="outputs", attributes=None):
        """
        Args:
            model_class: The class of the model that is currently testing. For example, ..., etc.
            Currently unused, but it could make debugging easier and faster.

            names: A string, or a list of strings. These specify what fx_outputs/pt_outputs represent in the model outputs.
                Currently unused, but in the future, we could use this information to make the error message clearer
                by giving the name(s) of the output tensor(s) with large difference(s) between PT and Flax.
        """

        self.assertEqual(type(name), str)
        if attributes is not None:
            self.assertEqual(type(attributes), tuple, f"{name}: The argument `attributes` should be a `tuple`")

        # Allow `ModelOutput` (e.g. `CLIPOutput` has `text_model_output` and `vision_model_output`).
        if isinstance(fx_outputs, ModelOutput):
            self.assertTrue(
                isinstance(pt_outputs, ModelOutput),
                f"{name}: `pt_outputs` should an instance of `ModelOutput` when `fx_outputs` is",
            )

            fx_keys = tuple([k for k, v in fx_outputs.items() if v is not None])
            pt_keys = tuple([k for k, v in pt_outputs.items() if v is not None])

            self.assertEqual(fx_keys, pt_keys, f"{name}: Output keys differ between Flax and PyTorch")

            # convert to the case of `tuple`
            # appending each key to the current (string) `name`
            attributes = tuple([f"{name}.{k}" for k in fx_keys])
            self.check_pt_flax_outputs(
                fx_outputs.to_tuple(), pt_outputs.to_tuple(), model_class, tol=tol, name=name, attributes=attributes
            )

        # Allow `list` (e.g. `TransfoXLModelOutput.mems` is a list of tensors.)
        elif type(fx_outputs) in [tuple, list]:
            self.assertEqual(
                type(fx_outputs), type(pt_outputs), f"{name}: Output types differ between Flax and PyTorch"
            )
            self.assertEqual(
                len(fx_outputs), len(pt_outputs), f"{name}: Output lengths differ between Flax and PyTorch"
            )

            if attributes is not None:
                # case 1: each output has assigned name (e.g. a tuple form of a `ModelOutput`)
                self.assertEqual(
                    len(attributes),
                    len(fx_outputs),
                    f"{name}: The tuple `attributes` should have the same length as `fx_outputs`",
                )
            else:
                # case 2: each output has no assigned name (e.g. hidden states of each layer) -> add an index to `name`
                attributes = tuple([f"{name}_{idx}" for idx in range(len(fx_outputs))])

            for fx_output, pt_output, attr in zip(fx_outputs, pt_outputs, attributes):
                self.check_pt_flax_outputs(fx_output, pt_output, model_class, tol=tol, name=attr)

        elif isinstance(fx_outputs, jnp.ndarray):
            self.assertTrue(
                isinstance(pt_outputs, torch.Tensor), f"{name}: `pt_outputs` should a tensor when `fx_outputs` is"
            )

            # Using `np.asarray` gives `ValueError: assignment destination is read-only` at the line `fx_outputs[fx_nans] = 0`.
            fx_outputs = np.array(fx_outputs)
            pt_outputs = pt_outputs.detach().to("cpu").numpy()

            self.assertEqual(
                fx_outputs.shape, pt_outputs.shape, f"{name}: Output shapes differ between Flax and PyTorch"
            )

            # deal with NumPy's scalars to make replacing nan values by 0 work.
            if np.isscalar(fx_outputs):
                fx_outputs = np.array([fx_outputs])
                pt_outputs = np.array([pt_outputs])

            fx_nans = np.isnan(fx_outputs)
            pt_nans = np.isnan(pt_outputs)

            pt_outputs[fx_nans] = 0
            fx_outputs[fx_nans] = 0
            pt_outputs[pt_nans] = 0
            fx_outputs[pt_nans] = 0

            max_diff = np.amax(np.abs(fx_outputs - pt_outputs))
            self.assertLessEqual(
                max_diff, tol, f"{name}: Difference between PyTorch and Flax is {max_diff} (>= {tol})."
            )
        else:
            raise ValueError(
                "`fx_outputs` should be an instance of `ModelOutput`, a `tuple`, or an instance of `jnp.ndarray`. Got"
                f" {type(fx_outputs)} instead."
            )

    @is_pt_flax_cross_test
    def test_equivalence_pt_to_flax(self):
        config, inputs_dict = self.model_tester.prepare_config_and_inputs_for_common()

        for model_class in self.all_model_classes:
            with self.subTest(model_class.__name__):
                fx_model_class_name = "Flax" + model_class.__name__

                if not hasattr(transformers, fx_model_class_name):
                    # no flax model exists for this class
                    return

                # Output all for aggressive testing
                config.output_hidden_states = True
                config.output_attentions = self.has_attentions

                fx_model_class = getattr(transformers, fx_model_class_name)

                # load PyTorch class
                pt_model = model_class(config).eval()
                # Flax models don't use the `use_cache` option and cache is not returned as a default.
                # So we disable `use_cache` here for PyTorch model.
                pt_model.config.use_cache = False

                # load Flax class
                fx_model = fx_model_class(config, dtype=jnp.float32)

                # make sure only flax inputs are forward that actually exist in function args
                fx_input_keys = inspect.signature(fx_model.__call__).parameters.keys()

                # prepare inputs
                pt_inputs = self._prepare_for_class(inputs_dict, model_class)

                # remove function args that don't exist in Flax
                pt_inputs = {k: v for k, v in pt_inputs.items() if k in fx_input_keys}

                # send pytorch inputs to the correct device
                pt_inputs = {
                    k: v.to(device=torch_device) if isinstance(v, torch.Tensor) else v for k, v in pt_inputs.items()
                }

                # convert inputs to Flax
                fx_inputs = {k: np.array(v.to("cpu")) for k, v in pt_inputs.items() if torch.is_tensor(v)}

                fx_state = convert_pytorch_state_dict_to_flax(pt_model.state_dict(), fx_model)
                fx_model.params = fx_state

                # send pytorch model to the correct device
                pt_model.to(torch_device)

                with torch.no_grad():
                    pt_outputs = pt_model(**pt_inputs)
                fx_outputs = fx_model(**fx_inputs)

                fx_keys = tuple([k for k, v in fx_outputs.items() if v is not None])
                pt_keys = tuple([k for k, v in pt_outputs.items() if v is not None])

                self.assertEqual(fx_keys, pt_keys)
                self.check_pt_flax_outputs(fx_outputs, pt_outputs, model_class)

                with tempfile.TemporaryDirectory() as tmpdirname:
                    pt_model.save_pretrained(tmpdirname)
                    fx_model_loaded = fx_model_class.from_pretrained(tmpdirname, from_pt=True)

                fx_outputs_loaded = fx_model_loaded(**fx_inputs)

                fx_keys = tuple([k for k, v in fx_outputs_loaded.items() if v is not None])
                pt_keys = tuple([k for k, v in pt_outputs.items() if v is not None])

                self.assertEqual(fx_keys, pt_keys)
                self.check_pt_flax_outputs(fx_outputs_loaded, pt_outputs, model_class)

    @is_pt_flax_cross_test
    def test_equivalence_flax_to_pt(self):
        config, inputs_dict = self.model_tester.prepare_config_and_inputs_for_common()

        for model_class in self.all_model_classes:
            with self.subTest(model_class.__name__):
                fx_model_class_name = "Flax" + model_class.__name__

                if not hasattr(transformers, fx_model_class_name):
                    # no flax model exists for this class
                    return

                # Output all for aggressive testing
                config.output_hidden_states = True
                config.output_attentions = self.has_attentions

                fx_model_class = getattr(transformers, fx_model_class_name)

                # load PyTorch class
                pt_model = model_class(config).eval()
                # Flax models don't use the `use_cache` option and cache is not returned as a default.
                # So we disable `use_cache` here for PyTorch model.
                pt_model.config.use_cache = False

                # load Flax class
                fx_model = fx_model_class(config, dtype=jnp.float32)

                # make sure only flax inputs are forward that actually exist in function args
                fx_input_keys = inspect.signature(fx_model.__call__).parameters.keys()

                # prepare inputs
                pt_inputs = self._prepare_for_class(inputs_dict, model_class)

                # remove function args that don't exist in Flax
                pt_inputs = {k: v for k, v in pt_inputs.items() if k in fx_input_keys}

                # send pytorch inputs to the correct device
                pt_inputs = {
                    k: v.to(device=torch_device) if isinstance(v, torch.Tensor) else v for k, v in pt_inputs.items()
                }

                # convert inputs to Flax
                fx_inputs = {k: np.array(v.to("cpu")) for k, v in pt_inputs.items() if torch.is_tensor(v)}

                pt_model = load_flax_weights_in_pytorch_model(pt_model, fx_model.params)

                # make sure weights are tied in PyTorch
                pt_model.tie_weights()

                # send pytorch model to the correct device
                pt_model.to(torch_device)

                with torch.no_grad():
                    pt_outputs = pt_model(**pt_inputs)
                fx_outputs = fx_model(**fx_inputs)

                fx_keys = tuple([k for k, v in fx_outputs.items() if v is not None])
                pt_keys = tuple([k for k, v in pt_outputs.items() if v is not None])

                self.assertEqual(fx_keys, pt_keys)
                self.check_pt_flax_outputs(fx_outputs, pt_outputs, model_class)

                with tempfile.TemporaryDirectory() as tmpdirname:
                    fx_model.save_pretrained(tmpdirname)
                    pt_model_loaded = model_class.from_pretrained(
                        tmpdirname, from_flax=True, attn_implementation=fx_model.config._attn_implementation
                    )

                # send pytorch model to the correct device
                pt_model_loaded.to(torch_device)
                pt_model_loaded.eval()

                with torch.no_grad():
                    pt_outputs_loaded = pt_model_loaded(**pt_inputs)

                fx_keys = tuple([k for k, v in fx_outputs.items() if v is not None])
                pt_keys = tuple([k for k, v in pt_outputs_loaded.items() if v is not None])

                self.assertEqual(fx_keys, pt_keys)
                self.check_pt_flax_outputs(fx_outputs, pt_outputs_loaded, model_class)

    def test_inputs_embeds(self):
        config, inputs_dict = self.model_tester.prepare_config_and_inputs_for_common()

        for model_class in self.all_model_classes:
            model = model_class(config)
            model.to(torch_device)
            model.eval()

            inputs = copy.deepcopy(self._prepare_for_class(inputs_dict, model_class))

            if not self.is_encoder_decoder:
                input_ids = inputs["input_ids"]
                del inputs["input_ids"]
            else:
                encoder_input_ids = inputs["input_ids"]
                decoder_input_ids = inputs.get("decoder_input_ids", encoder_input_ids)
                del inputs["input_ids"]
                inputs.pop("decoder_input_ids", None)

            wte = model.get_input_embeddings()
            if not self.is_encoder_decoder:
                inputs["inputs_embeds"] = wte(input_ids)
            else:
                inputs["inputs_embeds"] = wte(encoder_input_ids)
                inputs["decoder_inputs_embeds"] = wte(decoder_input_ids)

            with torch.no_grad():
                model(**inputs)[0]

    def test_inputs_embeds_matches_input_ids(self):
        config, inputs_dict = self.model_tester.prepare_config_and_inputs_for_common()

        for model_class in self.all_model_classes:
            if model_class.__name__ not in get_values(MODEL_MAPPING_NAMES):
                continue
            model = model_class(config)
            model.to(torch_device)
            model.eval()

            model_forward_args = inspect.signature(model.forward).parameters
            if "inputs_embeds" not in model_forward_args:
                self.skipTest("This model doesn't use `inputs_embeds`")

            inputs = copy.deepcopy(self._prepare_for_class(inputs_dict, model_class))
            pad_token_id = config.pad_token_id if config.pad_token_id is not None else 1

            wte = model.get_input_embeddings()
            if not self.is_encoder_decoder:
                input_ids = inputs["input_ids"]
                # some models infer position ids/attn mask differently when input ids
                # by check if pad_token let's make sure no padding is in input ids
                not_pad_token_id = pad_token_id + 1 if max(0, pad_token_id - 1) == 0 else pad_token_id - 1
                input_ids[input_ids == pad_token_id] = not_pad_token_id
                del inputs["input_ids"]
                inputs_embeds = wte(input_ids)
                with torch.no_grad():
                    out_ids = model(input_ids=input_ids, **inputs)[0]
                    out_embeds = model(inputs_embeds=inputs_embeds, **inputs)[0]
            else:
                encoder_input_ids = inputs["input_ids"]
                decoder_input_ids = inputs.get("decoder_input_ids", encoder_input_ids)
                encoder_input_ids[encoder_input_ids == pad_token_id] = max(0, pad_token_id + 1)
                decoder_input_ids[decoder_input_ids == pad_token_id] = max(0, pad_token_id + 1)
                del inputs["input_ids"]
                inputs.pop("decoder_input_ids", None)
                inputs_embeds = wte(encoder_input_ids)
                decoder_inputs_embeds = wte(decoder_input_ids)
                with torch.no_grad():
                    out_ids = model(input_ids=encoder_input_ids, decoder_input_ids=decoder_input_ids, **inputs)[0]
                    out_embeds = model(
                        inputs_embeds=inputs_embeds, decoder_inputs_embeds=decoder_inputs_embeds, **inputs
                    )[0]
            self.assertTrue(torch.allclose(out_embeds, out_ids))

    @require_torch_multi_gpu
    def test_multi_gpu_data_parallel_forward(self):
        config, inputs_dict = self.model_tester.prepare_config_and_inputs_for_common()

        # some params shouldn't be scattered by nn.DataParallel
        # so just remove them if they are present.
        blacklist_non_batched_params = ["head_mask", "decoder_head_mask", "cross_attn_head_mask"]
        for k in blacklist_non_batched_params:
            inputs_dict.pop(k, None)

        # move input tensors to cuda:O
        for k, v in inputs_dict.items():
            if torch.is_tensor(v):
                inputs_dict[k] = v.to(0)

        for model_class in self.all_model_classes:
            model = model_class(config=config)
            model.to(0)
            model.eval()

            # Wrap model in nn.DataParallel
            model = nn.DataParallel(model)
            with torch.no_grad():
                _ = model(**self._prepare_for_class(inputs_dict, model_class))

    @require_torch_multi_gpu
    def test_model_parallelization(self):
        if not self.test_model_parallel:
            return

        # a candidate for testing_utils
        def get_current_gpu_memory_use():
            """returns a list of cuda memory allocations per GPU in MBs"""

            per_device_memory = []
            for id in range(torch.cuda.device_count()):
                with torch.cuda.device(id):
                    per_device_memory.append(torch.cuda.memory_allocated() >> 20)

            return per_device_memory

        # Needs a large model to see the difference.
        config = self.model_tester.get_large_model_config()

        for model_class in self.all_parallelizable_model_classes:
            torch.cuda.empty_cache()

            # 1. single gpu memory load + unload + memory measurements
            # Retrieve initial memory usage (can easily be ~0.6-1.5GB if cuda-kernels have been preloaded by previous tests)
            memory_at_start = get_current_gpu_memory_use()

            # Put model on device 0 and take a memory snapshot
            model = model_class(config)
            model.to("cuda:0")
            memory_after_model_load = get_current_gpu_memory_use()

            # The memory use on device 0 should be higher than it was initially.
            self.assertGreater(memory_after_model_load[0], memory_at_start[0])

            del model
            gc.collect()
            torch.cuda.empty_cache()

            # 2. MP test
            # it's essential to re-calibrate the usage before the next stage
            memory_at_start = get_current_gpu_memory_use()

            # Spread model layers over multiple devices
            model = model_class(config)
            model.parallelize()
            memory_after_parallelization = get_current_gpu_memory_use()

            # Assert that the memory use on all devices is higher than it was when loaded only on CPU
            for n in range(len(model.device_map.keys())):
                self.assertGreater(memory_after_parallelization[n], memory_at_start[n])

            # Assert that the memory use of device 0 is lower than it was when the entire model was loaded on it
            self.assertLess(memory_after_parallelization[0], memory_after_model_load[0])

            # Assert that the memory use of device 1 is higher than it was when the entire model was loaded
            # on device 0 and device 1 wasn't used at all
            self.assertGreater(memory_after_parallelization[1], memory_after_model_load[1])

            del model
            gc.collect()
            torch.cuda.empty_cache()

    @require_torch_multi_gpu
    def test_model_parallel_equal_results(self):
        if not self.test_model_parallel:
            return

        config, inputs_dict = self.model_tester.prepare_config_and_inputs_for_common()

        for model_class in self.all_parallelizable_model_classes:
            inputs_dict = self._prepare_for_class(inputs_dict, model_class)

            def cast_to_device(dictionary, device):
                output = {}
                for k, v in dictionary.items():
                    if isinstance(v, torch.Tensor):
                        output[k] = v.to(device)
                    else:
                        output[k] = v

                return output

            model = model_class(config)
            output = model(**cast_to_device(inputs_dict, "cpu"))

            model.parallelize()

            parallel_output = model(**cast_to_device(inputs_dict, "cuda:0"))

            for value, parallel_value in zip(output, parallel_output):
                if isinstance(value, torch.Tensor):
                    self.assertTrue(torch.allclose(value, parallel_value.to("cpu"), atol=1e-7))
                elif isinstance(value, (Tuple, List)):
                    for value_, parallel_value_ in zip(value, parallel_value):
                        self.assertTrue(torch.allclose(value_, parallel_value_.to("cpu"), atol=1e-7))

    def check_device_map_is_respected(self, model, device_map):
        for param_name, param in model.named_parameters():
            # Find device in device_map
            while len(param_name) > 0 and param_name not in device_map:
                param_name = ".".join(param_name.split(".")[:-1])
            if param_name not in device_map:
                raise ValueError("device map is incomplete, it does not contain any device for `param_name`.")

            param_device = device_map[param_name]
            if param_device in ["cpu", "disk"]:
                self.assertEqual(param.device, torch.device("meta"))
            else:
                self.assertEqual(param.device, torch.device(param_device))

    @require_accelerate
    @mark.accelerate_tests
    @require_torch_gpu
    def test_disk_offload_bin(self):
        config, inputs_dict = self.model_tester.prepare_config_and_inputs_for_common()

        for model_class in self.all_model_classes:
            if model_class._no_split_modules is None:
                continue

            inputs_dict_class = self._prepare_for_class(inputs_dict, model_class)
            model = model_class(config).eval()
            model = model.to(torch_device)
            torch.manual_seed(0)
            base_output = model(**inputs_dict_class)

            model_size = compute_module_sizes(model)[""]
            with tempfile.TemporaryDirectory() as tmp_dir:
                model.cpu().save_pretrained(tmp_dir, safe_serialization=False)

                with self.assertRaises(ValueError):
                    max_size = int(self.model_split_percents[0] * model_size)
                    max_memory = {0: max_size, "cpu": max_size}
                    # This errors out cause it's missing an offload folder
                    new_model = model_class.from_pretrained(tmp_dir, device_map="auto", max_memory=max_memory)

                max_size = int(self.model_split_percents[1] * model_size)
                max_memory = {0: max_size, "cpu": max_size}
                new_model = model_class.from_pretrained(
                    tmp_dir, device_map="auto", max_memory=max_memory, offload_folder=tmp_dir
                )

                self.check_device_map_is_respected(new_model, new_model.hf_device_map)
                torch.manual_seed(0)
                new_output = new_model(**inputs_dict_class)

                if isinstance(base_output[0], tuple) and isinstance(new_output[0], tuple):
                    self.assertTrue(torch.allclose(a, b, atol=1e-5) for a, b in zip(base_output[0], new_output[0]))
                else:
                    self.assertTrue(torch.allclose(base_output[0], new_output[0], atol=1e-5))

    @require_accelerate
    @mark.accelerate_tests
    @require_torch_gpu
    def test_disk_offload_safetensors(self):
        config, inputs_dict = self.model_tester.prepare_config_and_inputs_for_common()

        for model_class in self.all_model_classes:
            if model_class._no_split_modules is None:
                continue

            inputs_dict_class = self._prepare_for_class(inputs_dict, model_class)
            model = model_class(config).eval()
            model = model.to(torch_device)
            torch.manual_seed(0)
            base_output = model(**inputs_dict_class)

            model_size = compute_module_sizes(model)[""]
            with tempfile.TemporaryDirectory() as tmp_dir:
                model.cpu().save_pretrained(tmp_dir)

                max_size = int(self.model_split_percents[1] * model_size)
                max_memory = {0: max_size, "cpu": max_size}

                # This doesn't error out as it's in safetensors and doesn't need an offload folder
                new_model = model_class.from_pretrained(tmp_dir, device_map="auto", max_memory=max_memory)

                self.check_device_map_is_respected(new_model, new_model.hf_device_map)
                torch.manual_seed(0)
                new_output = new_model(**inputs_dict_class)

                if isinstance(base_output[0], tuple) and isinstance(new_output[0], tuple):
                    self.assertTrue(torch.allclose(a, b, atol=1e-5) for a, b in zip(base_output[0], new_output[0]))
                else:
                    self.assertTrue(torch.allclose(base_output[0], new_output[0], atol=1e-5))

    @require_accelerate
    @mark.accelerate_tests
    @require_torch_gpu
    def test_cpu_offload(self):
        config, inputs_dict = self.model_tester.prepare_config_and_inputs_for_common()

        for model_class in self.all_model_classes:
            if model_class._no_split_modules is None:
                continue

            inputs_dict_class = self._prepare_for_class(inputs_dict, model_class)
            model = model_class(config).eval()
            model = model.to(torch_device)

            torch.manual_seed(0)
            base_output = model(**inputs_dict_class)

            model_size = compute_module_sizes(model)[""]
            # We test several splits of sizes to make sure it works.
            max_gpu_sizes = [int(p * model_size) for p in self.model_split_percents[1:]]
            with tempfile.TemporaryDirectory() as tmp_dir:
                model.cpu().save_pretrained(tmp_dir)

                for max_size in max_gpu_sizes:
                    max_memory = {0: max_size, "cpu": model_size * 2}
                    new_model = model_class.from_pretrained(tmp_dir, device_map="auto", max_memory=max_memory)
                    # Making sure part of the model will actually end up offloaded
                    self.assertSetEqual(set(new_model.hf_device_map.values()), {0, "cpu"})

                    self.check_device_map_is_respected(new_model, new_model.hf_device_map)

                    torch.manual_seed(0)
                    new_output = new_model(**inputs_dict_class)

                    if isinstance(base_output[0], tuple) and isinstance(new_output[0], tuple):
                        self.assertTrue(torch.allclose(a, b, atol=1e-5) for a, b in zip(base_output[0], new_output[0]))
                    else:
                        self.assertTrue(torch.allclose(base_output[0], new_output[0], atol=1e-5))

    @require_accelerate
    @mark.accelerate_tests
    @require_torch_multi_gpu
    def test_model_parallelism(self):
        config, inputs_dict = self.model_tester.prepare_config_and_inputs_for_common()

        for model_class in self.all_model_classes:
            if model_class._no_split_modules is None:
                continue

            inputs_dict_class = self._prepare_for_class(inputs_dict, model_class)
            model = model_class(config).eval()
            model = model.to(torch_device)

            torch.manual_seed(0)
            base_output = model(**inputs_dict_class)

            model_size = compute_module_sizes(model)[""]
            # We test several splits of sizes to make sure it works.
            max_gpu_sizes = [int(p * model_size) for p in self.model_split_percents[1:]]
            with tempfile.TemporaryDirectory() as tmp_dir:
                model.cpu().save_pretrained(tmp_dir)

                for max_size in max_gpu_sizes:
                    max_memory = {0: max_size, 1: model_size * 2, "cpu": model_size * 2}
                    new_model = model_class.from_pretrained(tmp_dir, device_map="auto", max_memory=max_memory)
                    # Making sure part of the model will actually end up offloaded
                    self.assertSetEqual(set(new_model.hf_device_map.values()), {0, 1})

                    self.check_device_map_is_respected(new_model, new_model.hf_device_map)

                    torch.manual_seed(0)
                    new_output = new_model(**inputs_dict_class)

                    if isinstance(base_output[0], tuple) and isinstance(new_output[0], tuple):
                        self.assertTrue(torch.allclose(a, b, atol=1e-5) for a, b in zip(base_output[0], new_output[0]))
                    else:
                        self.assertTrue(torch.allclose(base_output[0], new_output[0], atol=1e-5))

    def test_problem_types(self):
        config, inputs_dict = self.model_tester.prepare_config_and_inputs_for_common()

        problem_types = [
            {"title": "multi_label_classification", "num_labels": 2, "dtype": torch.float},
            {"title": "single_label_classification", "num_labels": 1, "dtype": torch.long},
            {"title": "regression", "num_labels": 1, "dtype": torch.float},
        ]

        for model_class in self.all_model_classes:
            if model_class.__name__ not in [
                *get_values(MODEL_FOR_SEQUENCE_CLASSIFICATION_MAPPING_NAMES),
                *get_values(MODEL_FOR_IMAGE_CLASSIFICATION_MAPPING_NAMES),
            ]:
                continue

            for problem_type in problem_types:
                with self.subTest(msg=f"Testing {model_class} with {problem_type['title']}"):
                    config.problem_type = problem_type["title"]
                    config.num_labels = problem_type["num_labels"]

                    model = model_class(config)
                    model.to(torch_device)
                    model.train()

                    inputs = self._prepare_for_class(inputs_dict, model_class, return_labels=True)

                    if problem_type["num_labels"] > 1:
                        inputs["labels"] = inputs["labels"].unsqueeze(1).repeat(1, problem_type["num_labels"])

                    inputs["labels"] = inputs["labels"].to(problem_type["dtype"])

                    # This tests that we do not trigger the warning form PyTorch "Using a target size that is different
                    # to the input size. This will likely lead to incorrect results due to broadcasting. Please ensure
                    # they have the same size." which is a symptom something in wrong for the regression problem.
                    # See https://github.com/huggingface/transformers/issues/11780
                    with warnings.catch_warnings(record=True) as warning_list:
                        loss = model(**inputs).loss
                    for w in warning_list:
                        if "Using a target size that is different to the input size" in str(w.message):
                            raise ValueError(
                                f"Something is going wrong in the regression problem: intercepted {w.message}"
                            )

                    loss.backward()

    def test_load_with_mismatched_shapes(self):
        if not self.test_mismatched_shapes:
            return
        config, inputs_dict = self.model_tester.prepare_config_and_inputs_for_common()

        for model_class in self.all_model_classes:
            if model_class.__name__ not in get_values(MODEL_FOR_SEQUENCE_CLASSIFICATION_MAPPING_NAMES):
                continue

            with self.subTest(msg=f"Testing {model_class}"):
                with tempfile.TemporaryDirectory() as tmp_dir:
                    model = model_class(config)
                    model.save_pretrained(tmp_dir)

                    # Fails when we don't set ignore_mismatched_sizes=True
                    with self.assertRaises(RuntimeError):
                        new_model = AutoModelForSequenceClassification.from_pretrained(tmp_dir, num_labels=42)
                    with self.assertRaises(RuntimeError):
                        new_model_without_prefix = AutoModel.from_pretrained(tmp_dir, vocab_size=10)

                    logger = logging.get_logger("transformers.modeling_utils")

                    with CaptureLogger(logger) as cl:
                        new_model = AutoModelForSequenceClassification.from_pretrained(
                            tmp_dir, num_labels=42, ignore_mismatched_sizes=True
                        )
                    self.assertIn("the shapes did not match", cl.out)
                    new_model.to(torch_device)
                    inputs = self._prepare_for_class(inputs_dict, model_class)
                    logits = new_model(**inputs).logits
                    self.assertEqual(logits.shape[1], 42)

                    with CaptureLogger(logger) as cl:
                        new_model_without_prefix = AutoModel.from_pretrained(
                            tmp_dir, vocab_size=10, ignore_mismatched_sizes=True
                        )
                    self.assertIn("the shapes did not match", cl.out)
                    input_ids = ids_tensor((2, 8), 10)
                    new_model_without_prefix.to(torch_device)
                    if self.is_encoder_decoder:
                        new_model_without_prefix(input_ids, decoder_input_ids=input_ids)
                    else:
                        new_model_without_prefix(input_ids)

    def test_mismatched_shapes_have_properly_initialized_weights(self):
        if not self.test_mismatched_shapes:
            return
        config, inputs_dict = self.model_tester.prepare_config_and_inputs_for_common()

        configs_no_init = _config_zero_init(config)

        for model_class in self.all_model_classes:
            if model_class.__name__ not in get_values(MODEL_FOR_SEQUENCE_CLASSIFICATION_MAPPING_NAMES):
                continue

            with self.subTest(msg=f"Testing {model_class}"):
                with tempfile.TemporaryDirectory() as tmp_dir:
                    model = model_class(configs_no_init)
                    model.save_pretrained(tmp_dir)

                    # Fails when we don't set ignore_mismatched_sizes=True
                    with self.assertRaises(RuntimeError):
                        new_model = AutoModelForSequenceClassification.from_pretrained(tmp_dir, num_labels=42)

                    logger = logging.get_logger("transformers.modeling_utils")

                    with CaptureLogger(logger) as cl:
                        new_model = AutoModelForSequenceClassification.from_pretrained(
                            tmp_dir, num_labels=42, ignore_mismatched_sizes=True
                        )
                    self.assertIn("the shapes did not match", cl.out)

                    for name, param in new_model.named_parameters():
                        if param.requires_grad:
                            self.assertIn(
                                ((param.data.mean() * 1e9).round() / 1e9).item(),
                                [0.0, 1.0],
                                msg=f"Parameter {name} of model {model_class} seems not properly initialized",
                            )

    def test_matched_shapes_have_loaded_weights_when_some_mismatched_shapes_exist(self):
        # 1. Create a dummy class. Should have buffers as well? To make sure we test __init__
        class MyClass(PreTrainedModel):
            config_class = PretrainedConfig

            def __init__(self, config=None):
                super().__init__(config if config is not None else PretrainedConfig())
                self.linear = nn.Linear(10, config.num_labels, bias=True)
                self.embedding = nn.Embedding(10, 10)
                self.std = 1

            def _init_weights(self, module):
                if isinstance(module, nn.Linear):
                    module.weight.data = nn.init.kaiming_uniform_(module.weight.data, np.sqrt(5))
                    if module.bias is not None:
                        module.bias.data = module.bias.data.normal_(mean=0.0, std=self.std)

        # Used to make sure the weights with matched shape are loaded correctly
        config = PretrainedConfig()
        config.num_labels = 3
        model = MyClass(config=config)

        # Used to make sure the weights with mismatched shape are properly initialized
        set_seed(0)
        config = PretrainedConfig()
        config.num_labels = 4
        # not to init. the weights during the creation: to match the logic in `from_pretrained`, so we can keep the
        # same sequence of random ops in the execution path to allow us to compare `target_model` and `new_model` below
        # for `linear` part.
        with ContextManagers([no_init_weights(True)]):
            target_model = MyClass(config=config)
        target_model.apply(target_model._initialize_weights)

        with tempfile.TemporaryDirectory() as tmpdirname:
            state_dict = model.state_dict()
            del state_dict["linear.weight"]

            model.config.save_pretrained(tmpdirname)
            torch.save(state_dict, os.path.join(tmpdirname, "pytorch_model.bin"))

            set_seed(0)
            new_model = MyClass.from_pretrained(tmpdirname, num_labels=4, ignore_mismatched_sizes=True)

            for key in new_model.state_dict().keys():
                # check weight values for weights with matched shapes are identical
                # (i.e. correctly loaded from the checkpoint)
                if key not in ["linear.weight", "linear.bias"]:
                    max_diff = torch.max(torch.abs(model.state_dict()[key] - new_model.state_dict()[key]))
                    self.assertLessEqual(
                        max_diff.item(),
                        1e-6,
                        msg=f"the weight values for `{key}` in `new_model` and `model` are  not identical",
                    )
                else:
                    # check we have some mismatched shapes
                    self.assertNotEqual(
                        model.state_dict()[key].shape,
                        new_model.state_dict()[key].shape,
                        msg=f"the weight shapes for {key} in `model` and `new_model` should differ",
                    )
                    # check the weights with mismatched shape are properly initialized
                    max_diff = torch.max(torch.abs(new_model.state_dict()[key] - target_model.state_dict()[key]))
                    self.assertLessEqual(
                        max_diff.item(),
                        1e-6,
                        msg=f"the weight values for `{key}` in `new_model` and `target_model` are not identical",
                    )

    def test_model_is_small(self):
        # Just a consistency check to make sure we are not running tests on 80M parameter models.
        config, _ = self.model_tester.prepare_config_and_inputs_for_common()

        for model_class in self.all_model_classes:
            model = model_class(config)
            num_params = model.num_parameters()
            assert (
                num_params < 1000000
            ), f"{model_class} is too big for the common tests ({num_params})! It should have 1M max."

    @require_flash_attn
    @require_torch_gpu
    @mark.flash_attn_test
    @slow
    def test_flash_attn_2_conversion(self):
        config, _ = self.model_tester.prepare_config_and_inputs_for_common()

        for model_class in self.all_model_classes:
            if not model_class._supports_flash_attn_2:
                self.skipTest(f"{model_class.__name__} does not support Flash Attention 2")

            model = model_class(config)

            with tempfile.TemporaryDirectory() as tmpdirname:
                model.save_pretrained(tmpdirname)
                model = model_class.from_pretrained(
                    tmpdirname, torch_dtype=torch.float16, attn_implementation="flash_attention_2"
                ).to(torch_device)

                for _, module in model.named_modules():
                    if "FlashAttention" in module.__class__.__name__:
                        return

                self.assertTrue(False, "FlashAttention2 modules not found in model")

    @require_flash_attn
    @require_torch_gpu
    @mark.flash_attn_test
    @slow
    @is_flaky
    def test_flash_attn_2_inference_equivalence(self):
        for model_class in self.all_model_classes:
            if not model_class._supports_flash_attn_2:
                self.skipTest(f"{model_class.__name__} does not support Flash Attention 2")

            config, inputs_dict = self.model_tester.prepare_config_and_inputs_for_common()
            model = model_class(config)

            with tempfile.TemporaryDirectory() as tmpdirname:
                model.save_pretrained(tmpdirname)
                model_fa = model_class.from_pretrained(
                    tmpdirname, torch_dtype=torch.bfloat16, attn_implementation="flash_attention_2"
                )
                model_fa.to(torch_device)

                model = model_class.from_pretrained(tmpdirname, torch_dtype=torch.bfloat16)
                model.to(torch_device)

                dummy_input = inputs_dict[model.main_input_name][:1]
                if dummy_input.dtype in [torch.float32, torch.float16]:
                    dummy_input = dummy_input.to(torch.bfloat16)

                dummy_attention_mask = inputs_dict.get("attention_mask", None)

                if dummy_attention_mask is not None:
                    dummy_attention_mask = dummy_attention_mask[:1]
                    dummy_attention_mask[:, 1:] = 1
                    dummy_attention_mask[:, :1] = 0

                if model.config.is_encoder_decoder:
                    decoder_input_ids = inputs_dict.get("decoder_input_ids", dummy_input)[:1]

                    outputs = model(dummy_input, decoder_input_ids=decoder_input_ids, output_hidden_states=True)
                    outputs_fa = model_fa(dummy_input, decoder_input_ids=decoder_input_ids, output_hidden_states=True)
                else:
                    outputs = model(dummy_input, output_hidden_states=True)
                    outputs_fa = model_fa(dummy_input, output_hidden_states=True)

                logits = (
                    outputs.hidden_states[-1]
                    if not model.config.is_encoder_decoder
                    else outputs.decoder_hidden_states[-1]
                )
                logits_fa = (
                    outputs_fa.hidden_states[-1]
                    if not model.config.is_encoder_decoder
                    else outputs_fa.decoder_hidden_states[-1]
                )

                assert torch.allclose(logits_fa, logits, atol=4e-2, rtol=4e-2)

                if model.config.is_encoder_decoder:
                    other_inputs = {
                        "decoder_input_ids": decoder_input_ids,
                        "decoder_attention_mask": dummy_attention_mask,
                        "output_hidden_states": True,
                    }
                    if dummy_attention_mask is not None:
                        other_inputs["attention_mask"] = dummy_attention_mask

                    outputs = model(dummy_input, **other_inputs)
                    outputs_fa = model_fa(dummy_input, **other_inputs)
                else:
                    other_inputs = {
                        "output_hidden_states": True,
                    }
                    if dummy_attention_mask is not None:
                        other_inputs["attention_mask"] = dummy_attention_mask

                    outputs = model(dummy_input, **other_inputs)
                    outputs_fa = model_fa(dummy_input, **other_inputs)

                logits = (
                    outputs.hidden_states[-1]
                    if not model.config.is_encoder_decoder
                    else outputs.decoder_hidden_states[-1]
                )
                logits_fa = (
                    outputs_fa.hidden_states[-1]
                    if not model.config.is_encoder_decoder
                    else outputs_fa.decoder_hidden_states[-1]
                )

                assert torch.allclose(logits_fa[1:], logits[1:], atol=4e-2, rtol=4e-2)

                # check with inference + dropout
                model.train()
                _ = model_fa(dummy_input, **other_inputs)

    @require_flash_attn
    @require_torch_gpu
    @mark.flash_attn_test
    @slow
    @is_flaky
    def test_flash_attn_2_inference_equivalence_right_padding(self):
        for model_class in self.all_model_classes:
            if not model_class._supports_flash_attn_2:
                self.skipTest(f"{model_class.__name__} does not support Flash Attention 2")

            config, inputs_dict = self.model_tester.prepare_config_and_inputs_for_common()
            model = model_class(config)

            with tempfile.TemporaryDirectory() as tmpdirname:
                model.save_pretrained(tmpdirname)
                model_fa = model_class.from_pretrained(
                    tmpdirname, torch_dtype=torch.bfloat16, attn_implementation="flash_attention_2"
                )
                model_fa.to(torch_device)

                model = model_class.from_pretrained(tmpdirname, torch_dtype=torch.bfloat16)
                model.to(torch_device)

                dummy_input = inputs_dict[model.main_input_name][:1]
                if dummy_input.dtype in [torch.float32, torch.float16]:
                    dummy_input = dummy_input.to(torch.bfloat16)

                dummy_attention_mask = inputs_dict.get("attention_mask", None)

                if dummy_attention_mask is not None:
                    dummy_attention_mask = dummy_attention_mask[:1]
                    dummy_attention_mask[:, :-1] = 1
                    dummy_attention_mask[:, -1:] = 0

                if model.config.is_encoder_decoder:
                    decoder_input_ids = inputs_dict.get("decoder_input_ids", dummy_input)[:1]

                    outputs = model(dummy_input, decoder_input_ids=decoder_input_ids, output_hidden_states=True)
                    outputs_fa = model_fa(dummy_input, decoder_input_ids=decoder_input_ids, output_hidden_states=True)
                else:
                    outputs = model(dummy_input, output_hidden_states=True)
                    outputs_fa = model_fa(dummy_input, output_hidden_states=True)

                logits = (
                    outputs.hidden_states[-1]
                    if not model.config.is_encoder_decoder
                    else outputs.decoder_hidden_states[-1]
                )
                logits_fa = (
                    outputs_fa.hidden_states[-1]
                    if not model.config.is_encoder_decoder
                    else outputs_fa.decoder_hidden_states[-1]
                )

                assert torch.allclose(logits_fa, logits, atol=4e-2, rtol=4e-2)

                if model.config.is_encoder_decoder:
                    other_inputs = {
                        "decoder_input_ids": decoder_input_ids,
                        "decoder_attention_mask": dummy_attention_mask,
                        "output_hidden_states": True,
                    }
                    if dummy_attention_mask is not None:
                        other_inputs["attention_mask"] = dummy_attention_mask

                    outputs = model(dummy_input, **other_inputs)
                    outputs_fa = model_fa(dummy_input, **other_inputs)
                else:
                    other_inputs = {
                        "output_hidden_states": True,
                    }
                    if dummy_attention_mask is not None:
                        other_inputs["attention_mask"] = dummy_attention_mask

                    outputs = model(dummy_input, **other_inputs)
                    outputs_fa = model_fa(dummy_input, **other_inputs)

                logits = (
                    outputs.hidden_states[-1]
                    if not model.config.is_encoder_decoder
                    else outputs.decoder_hidden_states[-1]
                )
                logits_fa = (
                    outputs_fa.hidden_states[-1]
                    if not model.config.is_encoder_decoder
                    else outputs_fa.decoder_hidden_states[-1]
                )

                assert torch.allclose(logits_fa[:-1], logits[:-1], atol=4e-2, rtol=4e-2)

    @require_flash_attn
    @require_torch_gpu
    @mark.flash_attn_test
    @slow
    @is_flaky
    def test_flash_attn_2_generate_left_padding(self):
        for model_class in self.all_generative_model_classes:
            if not model_class._supports_flash_attn_2:
                self.skipTest(f"{model_class.__name__} does not support Flash Attention 2")

            config, inputs_dict = self.model_tester.prepare_config_and_inputs_for_common()
            model = model_class(config)

            with tempfile.TemporaryDirectory() as tmpdirname:
                model.save_pretrained(tmpdirname)
                model = model_class.from_pretrained(tmpdirname, torch_dtype=torch.float16, low_cpu_mem_usage=True).to(
                    torch_device
                )

                dummy_input = inputs_dict[model.main_input_name]
                if dummy_input.dtype in [torch.float32, torch.bfloat16]:
                    dummy_input = dummy_input.to(torch.float16)

                dummy_attention_mask = inputs_dict.get("attention_mask", torch.ones_like(dummy_input))
                # make sure we do left padding
                dummy_attention_mask[:, :-1] = 0
                dummy_attention_mask[:, -1:] = 1

                out = model.generate(
                    dummy_input, attention_mask=dummy_attention_mask, max_new_tokens=1, do_sample=False
                )

                model = model_class.from_pretrained(
                    tmpdirname,
                    torch_dtype=torch.float16,
                    attn_implementation="flash_attention_2",
                    low_cpu_mem_usage=True,
                ).to(torch_device)

                out_fa = model.generate(
                    dummy_input, attention_mask=dummy_attention_mask, max_new_tokens=1, do_sample=False
                )

                self.assertTrue(torch.allclose(out, out_fa))

    @require_flash_attn
    @require_torch_gpu
    @mark.flash_attn_test
    @is_flaky
    @slow
    def test_flash_attn_2_generate_padding_right(self):
        for model_class in self.all_generative_model_classes:
            if not model_class._supports_flash_attn_2:
                self.skipTest(f"{model_class.__name__} does not support Flash Attention 2")

            config, inputs_dict = self.model_tester.prepare_config_and_inputs_for_common()
            model = model_class(config)

            with tempfile.TemporaryDirectory() as tmpdirname:
                model.save_pretrained(tmpdirname)
                model = model_class.from_pretrained(tmpdirname, torch_dtype=torch.float16, low_cpu_mem_usage=True).to(
                    torch_device
                )

                dummy_input = inputs_dict[model.main_input_name]
                if dummy_input.dtype in [torch.float32, torch.bfloat16]:
                    dummy_input = dummy_input.to(torch.float16)

                dummy_attention_mask = inputs_dict.get("attention_mask", torch.ones_like(dummy_input))
                # make sure we do right padding
                dummy_attention_mask[:, :-1] = 1
                dummy_attention_mask[:, -1:] = 0

                out = model.generate(
                    dummy_input, attention_mask=dummy_attention_mask, max_new_tokens=1, do_sample=False
                )

                model = model_class.from_pretrained(
                    tmpdirname,
                    torch_dtype=torch.float16,
                    attn_implementation="flash_attention_2",
                    low_cpu_mem_usage=True,
                ).to(torch_device)

                out_fa = model.generate(
                    dummy_input, attention_mask=dummy_attention_mask, max_new_tokens=1, do_sample=False
                )

                self.assertTrue(torch.allclose(out, out_fa))

    @parameterized.expand([("float16",), ("bfloat16",), ("float32",)])
    @require_torch_sdpa
    @slow
    def test_eager_matches_sdpa_inference(self, torch_dtype: str):
        if not self.all_model_classes[0]._supports_sdpa:
            self.skipTest(f"{self.all_model_classes[0].__name__} does not support SDPA")

        if torch_dtype == "float16" and not is_torch_fp16_available_on_device(torch_device):
            self.skipTest(f"float16 not supported on {torch_device} (on the specific device currently used)")

        if torch_dtype == "bfloat16" and not is_torch_bf16_available_on_device(torch_device):
            self.skipTest(
                f"bfloat16 not supported on {torch_device} (on the specific device currently used, e.g. Nvidia T4 GPU)"
            )

        # Not sure whether it's fine to put torch.XXX in a decorator if torch is not available so hacking it here instead.
        if torch_dtype == "float16":
            torch_dtype = torch.float16
        elif torch_dtype == "bfloat16":
            torch_dtype = torch.bfloat16
        elif torch_dtype == "float32":
            torch_dtype = torch.float32

        atols = {
            ("cpu", False, torch.float32): 1e-6,
            ("cpu", False, torch.bfloat16): 1e-2,
            ("cpu", True, torch.float32): 1e-6,
            ("cpu", True, torch.bfloat16): 1e-2,
            ("cuda", False, torch.float32): 1e-6,
            ("cuda", False, torch.bfloat16): 1e-2,
            ("cuda", False, torch.float16): 5e-3,
            ("cuda", True, torch.float32): 1e-6,
            ("cuda", True, torch.bfloat16): 1e-2,
            ("cuda", True, torch.float16): 5e-3,
        }
        rtols = {
            ("cpu", False, torch.float32): 1e-4,
            ("cpu", False, torch.bfloat16): 1e-2,
            ("cpu", True, torch.float32): 1e-4,
            ("cpu", True, torch.bfloat16): 1e-2,
            ("cuda", False, torch.float32): 1e-4,
            ("cuda", False, torch.bfloat16): 1e-2,
            ("cuda", False, torch.float16): 5e-3,
            ("cuda", True, torch.float32): 1e-4,
            ("cuda", True, torch.bfloat16): 3e-2,
            ("cuda", True, torch.float16): 5e-3,
        }

        def get_mean_reldiff(failcase, x, ref, atol, rtol):
            return f"{failcase}: mean relative difference: {((x - ref).abs() / (ref.abs() + 1e-12)).mean():.3e}, torch atol = {atol}, torch rtol = {rtol}"

        for model_class in self.all_model_classes:
            config, inputs_dict = self.model_tester.prepare_config_and_inputs_for_common()
            model = model_class(config)
            # FIXME: we deactivate boolean mask for models using "use_mask_token" in their constructors.
            # These models support masking only in the case `use_mask_token=True`. Otherwise they cannot consume an input mask.
            # This means that the class needs to be instantiated much later, after `use_mask` is set, which means a significant refactor of the code.
            # However masking there is not done at any layers that matters (i.e self-attention), therefore we can safely deactivate it.
            deactivate_mask = "use_mask_token" in inspect.signature(model_class).parameters

            is_encoder_decoder = model.config.is_encoder_decoder

            with tempfile.TemporaryDirectory() as tmpdirname:
                model.save_pretrained(tmpdirname)
                model_sdpa = model_class.from_pretrained(tmpdirname, torch_dtype=torch_dtype)
                model_sdpa = model_sdpa.eval().to(torch_device)

                self.assertTrue(model_sdpa.config._attn_implementation == "sdpa")

                model_eager = model_class.from_pretrained(
                    tmpdirname,
                    torch_dtype=torch_dtype,
                    attn_implementation="eager",
                )
                model_eager = model_eager.eval().to(torch_device)

                self.assertTrue(model_eager.config._attn_implementation == "eager")

                for name, submodule in model_eager.named_modules():
                    class_name = submodule.__class__.__name__
                    if "SdpaAttention" in class_name or "SdpaSelfAttention" in class_name:
                        raise ValueError("The eager model should not have SDPA attention layers")

                has_sdpa = False
                for name, submodule in model_sdpa.named_modules():
                    class_name = submodule.__class__.__name__
                    if "SdpaAttention" in class_name or "SdpaSelfAttention" in class_name:
                        has_sdpa = True
                        break
                if not has_sdpa and model_sdpa.config.model_type != "falcon":
                    raise ValueError("The SDPA model should have SDPA attention layers")

                # We use these for loops instead of parameterized.expand just for the interest of avoiding loading/saving 16 times the model,
                # but it would be nicer to have an efficient way to use parameterized.expand
                fail_cases = []
                for padding_side in ["left", "right"]:
                    for use_mask in [False, True]:
                        for output_attentions in [True, False]:
                            can_output_attn = "output_attentions" in inspect.signature(model_sdpa.forward).parameters
                            if not (self.has_attentions and can_output_attn) and output_attentions:
                                continue
                            for batch_size in [1, 5]:
                                dummy_input = inputs_dict[model.main_input_name]

                                if dummy_input.dtype in [torch.float32, torch.bfloat16, torch.float16]:
                                    dummy_input = dummy_input.to(torch_dtype)

                                dummy_input = dummy_input[:batch_size]
                                if dummy_input.shape[0] != batch_size:
                                    if dummy_input.dtype in [torch.float32, torch.bfloat16, torch.float16]:
                                        extension = torch.rand(
                                            batch_size - dummy_input.shape[0],
                                            *dummy_input.shape[1:],
                                            dtype=torch_dtype,
                                            device=torch_device,
                                        )
                                        dummy_input = torch.cat((dummy_input, extension), dim=0).to(torch_device)
                                    else:
                                        extension = torch.randint(
                                            high=5,
                                            size=(batch_size - dummy_input.shape[0], *dummy_input.shape[1:]),
                                            dtype=dummy_input.dtype,
                                            device=torch_device,
                                        )
                                        dummy_input = torch.cat((dummy_input, extension), dim=0).to(torch_device)

                                if not use_mask:
                                    dummy_attention_mask = None
                                else:
                                    dummy_attention_mask = inputs_dict.get("attention_mask", None)
                                    if dummy_attention_mask is None:
                                        if is_encoder_decoder:
                                            seqlen = inputs_dict.get("decoder_input_ids", dummy_input).shape[-1]
                                        else:
                                            seqlen = dummy_input.shape[-1]
                                        dummy_attention_mask = (
                                            torch.ones(batch_size, seqlen).to(torch.int64).to(torch_device)
                                        )

                                    dummy_attention_mask = dummy_attention_mask[:batch_size]
                                    if dummy_attention_mask.shape[0] != batch_size:
                                        extension = torch.ones(
                                            batch_size - dummy_attention_mask.shape[0],
                                            *dummy_attention_mask.shape[1:],
                                            dtype=dummy_attention_mask.dtype,
                                            device=torch_device,
                                        )
<<<<<<< HEAD
                                        decoder_input_ids = torch.cat((decoder_input_ids, extension), dim=0)
                                        decoder_input_ids = decoder_input_ids.to(torch_device)

                                    # TODO: never an `attention_mask` arg here?
                                    processed_inputs = {
                                        model.main_input_name: dummy_input,
                                        "decoder_input_ids": decoder_input_ids,
                                        "decoder_attention_mask": dummy_attention_mask,
                                        "output_hidden_states": True,
                                    }
                                else:
                                    processed_inputs = {
                                        model.main_input_name: dummy_input,
                                        "output_hidden_states": True,
                                    }

                                    # Otherwise fails for e.g. WhisperEncoderModel
                                    if "attention_mask" in inspect.signature(model_eager.forward).parameters:
                                        processed_inputs["attention_mask"] = dummy_attention_mask
                                    # Otherwise fails for e.g. CLIPModelTest
                                    if (
                                        "pixel_values" in inspect.signature(model_eager.forward).parameters
                                        and model_class.__name__ == "CLIPModel"
                                    ):
                                        processed_inputs["pixel_values"] = inputs_dict["pixel_values"]

                                # TODO: test gradients as well (& for FA2 as well!)
                                with torch.no_grad():
                                    with torch.backends.cuda.sdp_kernel(
                                        enable_flash=enable_kernels,
                                        enable_math=True,
                                        enable_mem_efficient=enable_kernels,
                                    ):
                                        prepared_inputs = self._prepare_for_class(processed_inputs, model_class)
                                        outputs_eager = model_eager(**prepared_inputs)
                                        outputs_sdpa = model_sdpa(**prepared_inputs)

                                # `CLIPOutput` doesn't have "hidden_states" or "decoder_hidden_states".
                                if model_class.__name__ == "CLIPModel":
                                    logits_eager = torch.cat(
                                        [outputs_eager.image_embeds, outputs_eager.text_embeds], dim=0
                                    )
                                elif is_encoder_decoder:
                                    logits_eager = outputs_eager.decoder_hidden_states[-1]
                                else:
                                    logits_eager = outputs_eager.hidden_states[-1]

                                if model_class.__name__ == "CLIPModel":
                                    logits_sdpa = torch.cat(
                                        [outputs_sdpa.image_embeds, outputs_sdpa.text_embeds], dim=0
                                    )
                                elif is_encoder_decoder:
                                    logits_sdpa = outputs_sdpa.decoder_hidden_states[-1]
                                else:
                                    logits_sdpa = outputs_sdpa.hidden_states[-1]

                                if torch_device in ["cpu", "cuda"]:
                                    atol = atols[torch_device, enable_kernels, torch_dtype]
                                    rtol = rtols[torch_device, enable_kernels, torch_dtype]
                                else:
                                    atol = 1e-7
                                    rtol = 1e-4
=======
                                        dummy_attention_mask = torch.cat((dummy_attention_mask, extension), dim=0)
                                        dummy_attention_mask = dummy_attention_mask.to(torch_device)
>>>>>>> 6657fb5f

                                    dummy_attention_mask[:] = 1
                                    if padding_side == "left":
                                        dummy_attention_mask[-1, :-1] = 1
                                        dummy_attention_mask[-1, -4:] = 0
                                    elif padding_side == "right":
                                        dummy_attention_mask[-1, 1:] = 1
                                        dummy_attention_mask[-1, :3] = 0

                                for enable_kernels in [False, True]:
                                    failcase = f"padding_side={padding_side}, use_mask={use_mask}, batch_size={batch_size}, enable_kernels={enable_kernels}"
                                    if is_encoder_decoder:
                                        decoder_input_ids = inputs_dict.get("decoder_input_ids", dummy_input)[
                                            :batch_size
                                        ]
                                        if decoder_input_ids.shape[0] != batch_size:
                                            extension = torch.ones(
                                                batch_size - decoder_input_ids.shape[0],
                                                *decoder_input_ids.shape[1:],
                                                dtype=decoder_input_ids.dtype,
                                                device=torch_device,
                                            )
                                            decoder_input_ids = torch.cat((decoder_input_ids, extension), dim=0)
                                            decoder_input_ids = decoder_input_ids.to(torch_device)

                                        # TODO: never an `attention_mask` arg here?
                                        processed_inputs = {
                                            model.main_input_name: dummy_input,
                                            "decoder_input_ids": decoder_input_ids,
                                            "decoder_attention_mask": dummy_attention_mask,
                                            "output_hidden_states": True,
                                        }
                                    else:
                                        processed_inputs = {
                                            model.main_input_name: dummy_input,
                                            "output_hidden_states": True,
                                        }

                                        # Otherwise fails for e.g. WhisperEncoderModel
                                        if "attention_mask" in inspect.signature(model_eager.forward).parameters:
                                            processed_inputs["attention_mask"] = dummy_attention_mask

                                        if (
                                            self.has_attentions
                                            and "output_attentions" in inspect.signature(model_sdpa.forward).parameters
                                        ):
                                            processed_inputs["output_attentions"] = output_attentions
                                    if not deactivate_mask and (
                                        "bool_masked_pos" in inspect.signature(model_eager.forward).parameters
                                    ):
                                        dummy_mask = torch.ones((self.model_tester.num_masks,))

                                        # In case of additional token (like class) we define a custom `mask_length`
                                        if hasattr(self.model_tester, "mask_length"):
                                            mask_length = self.model_tester.mask_length - dummy_mask.size(0)
                                        else:
                                            mask_length = self.model_tester.seq_length - dummy_mask.size(0)
                                        dummy_mask = torch.cat([dummy_mask, torch.zeros(mask_length)])
                                        dummy_bool_masked_pos = dummy_mask.expand(batch_size, -1).bool()
                                        processed_inputs["bool_masked_pos"] = dummy_bool_masked_pos.to(torch_device)

                                    if "noise" in inspect.signature(model_eager.forward).parameters:
                                        np.random.seed(2)
                                        num_patches = int(
                                            (self.model_tester.image_size // self.model_tester.patch_size) ** 2
                                        )
                                        noise = np.random.uniform(size=(batch_size, num_patches))
                                        processed_inputs["noise"] = torch.from_numpy(noise)

                                    # TODO: test gradients as well (& for FA2 as well!)
                                    with torch.no_grad():
                                        with torch.backends.cuda.sdp_kernel(
                                            enable_flash=enable_kernels,
                                            enable_math=True,
                                            enable_mem_efficient=enable_kernels,
                                        ):
                                            prepared_inputs = self._prepare_for_class(processed_inputs, model_class)
                                            outputs_eager = model_eager(**prepared_inputs)
                                            outputs_sdpa = model_sdpa(**prepared_inputs)

                                    logits_eager = (
                                        outputs_eager.hidden_states[-1]
                                        if not is_encoder_decoder
                                        else outputs_eager.decoder_hidden_states[-1]
                                    )
                                    logits_sdpa = (
                                        outputs_sdpa.hidden_states[-1]
                                        if not is_encoder_decoder
                                        else outputs_sdpa.decoder_hidden_states[-1]
                                    )

                                    if torch_device in ["cpu", "cuda"]:
                                        atol = atols[torch_device, enable_kernels, torch_dtype]
                                        rtol = rtols[torch_device, enable_kernels, torch_dtype]
                                    else:
                                        atol = 1e-7
                                        rtol = 1e-4

                                    # Masked tokens output slightly deviates - we don't mind that.
                                    if use_mask:
                                        if padding_side == "left":
                                            sub_sdpa = logits_sdpa[:-1]
                                            sub_eager = logits_eager[:-1]
                                            if not torch.allclose(sub_sdpa, sub_eager, atol=atol, rtol=rtol):
                                                fail_cases.append(
                                                    get_mean_reldiff(failcase, sub_sdpa, sub_eager, atol, rtol)
                                                )

                                            sub_sdpa = logits_sdpa[-1, :-4]
                                            sub_eager = logits_eager[-1, :-4]
                                            if not torch.allclose(sub_sdpa, sub_eager, atol=atol, rtol=rtol):
                                                fail_cases.append(
                                                    get_mean_reldiff(failcase, sub_sdpa, sub_eager, atol, rtol)
                                                )

                                            # Testing the padding tokens is not really meaningful but anyway
                                            # sub_sdpa = logits_sdpa[-1, -4:]
                                            # sub_eager = logits_eager[-1, -4:]
                                            # if not torch.allclose(sub_sdpa, sub_eager, atol=atol, rtol=rtol):
                                            #     fail_cases.append(get_mean_reldiff(failcase, sub_sdpa, sub_eager, 4e-2, 4e-2))
                                        elif padding_side == "right":
                                            sub_sdpa = logits_sdpa[:-1]
                                            sub_eager = logits_eager[:-1]
                                            if not torch.allclose(sub_sdpa, sub_eager, atol=atol, rtol=rtol):
                                                fail_cases.append(
                                                    get_mean_reldiff(failcase, sub_sdpa, sub_eager, atol, rtol)
                                                )

                                            sub_sdpa = logits_sdpa[-1, 3:]
                                            sub_eager = logits_eager[-1, 3:]
                                            if not torch.allclose(sub_sdpa, sub_eager, atol=atol, rtol=rtol):
                                                fail_cases.append(
                                                    get_mean_reldiff(failcase, sub_sdpa, sub_eager, atol, rtol)
                                                )

                                            # Testing the padding tokens is not really meaningful but anyway
                                            # sub_sdpa = logits_sdpa[-1, :3]
                                            # sub_eager = logits_eager[-1, :3]
                                            # if not torch.allclose(sub_sdpa, sub_eager, atol=atol, rtol=rtol):
                                            #     fail_cases.append(get_mean_reldiff(failcase, sub_sdpa, sub_eager, 4e-2, 4e-2))

                                    else:
                                        if not torch.allclose(logits_sdpa, logits_eager, atol=atol, rtol=rtol):
                                            fail_cases.append(
                                                get_mean_reldiff(failcase, logits_sdpa, logits_eager, atol, rtol)
                                            )

                self.assertTrue(len(fail_cases) == 0, "\n".join(fail_cases))

    @require_torch_sdpa
    @require_torch_gpu
    @slow
    def test_sdpa_can_dispatch_on_flash(self):
        compute_capability = torch.cuda.get_device_capability()
        major, _ = compute_capability

        if not torch.version.cuda or major < 8:
            self.skipTest("This test requires an NVIDIA GPU with compute capability >= 8.0")

        for model_class in self.all_model_classes:
            if not model_class._supports_sdpa:
                self.skipTest(f"{model_class.__name__} does not support SDPA")

            config, inputs_dict = self.model_tester.prepare_config_and_inputs_for_common()
            inputs_dict = self._prepare_for_class(inputs_dict, model_class)
            if config.model_type in ["llava", "llava_next", "vipllava", "video_llava"]:
                self.skipTest("Llava-like models currently (transformers==4.39.1) requires an attention_mask input")
            if config.model_type in ["paligemma"]:
                self.skipTest(
                    "PaliGemma-like models currently (transformers==4.41.0) requires an attention_mask input"
                )
            if config.model_type in ["idefics"]:
                self.skipTest("Idefics currently (transformers==4.39.1) requires an image_attention_mask input")
            if "clip" in config.model_type:
                self.skipTest("CLIP text tower has two attention masks: `causal_attention_mask` and `attention_mask`")
            model = model_class(config)

            with tempfile.TemporaryDirectory() as tmpdirname:
                model.save_pretrained(tmpdirname)
                model = model_class.from_pretrained(tmpdirname, torch_dtype=torch.float16, attn_implementation="sdpa")
                model.to(torch_device)

                inputs_dict.pop("attention_mask", None)
                inputs_dict.pop("decoder_attention_mask", None)

                for name, inp in inputs_dict.items():
                    if isinstance(inp, torch.Tensor) and inp.dtype in [torch.float32, torch.float16]:
                        inputs_dict[name] = inp.to(torch.float16)

                with torch.backends.cuda.sdp_kernel(enable_flash=True, enable_math=False, enable_mem_efficient=False):
                    _ = model(**inputs_dict)

    @require_torch_sdpa
    @require_torch_gpu
    @slow
    def test_sdpa_can_compile_dynamic(self):
        compute_capability = torch.cuda.get_device_capability()
        major, _ = compute_capability

        if not torch.version.cuda or major < 8:
            self.skipTest("This test requires an NVIDIA GPU with compute capability >= 8.0")

        for model_class in self.all_model_classes:
            if not model_class._supports_sdpa:
                self.skipTest(f"{model_class.__name__} does not support SDPA")

            config, inputs_dict = self.model_tester.prepare_config_and_inputs_for_common()
            inputs_dict = self._prepare_for_class(inputs_dict, model_class)
            if config.model_type in ["dbrx"]:
                self.skipTest(
                    "DBRX (transformers==4.40) requires a modification to support dynamic shapes with compile."
                )
            model = model_class(config)

            with tempfile.TemporaryDirectory() as tmpdirname:
                model.save_pretrained(tmpdirname)
                model = model_class.from_pretrained(tmpdirname, torch_dtype=torch.float16, attn_implementation="sdpa")
                model.to(torch_device)

                # For PyTorch 2.1 - 2.3.0 set `dynamic=True`. In the future setting `dynamic=None` and using `torch._dynamo.mark_dynamic()`
                # on input tensors will be required. `mark_dynamic` currently raises inconsistent shape errors.
                model = torch.compile(model, dynamic=True)

                inputs_dict.pop("attention_mask", None)
                inputs_dict.pop("decoder_attention_mask", None)
                for name, inp in inputs_dict.items():
                    if isinstance(inp, torch.Tensor) and inp.dtype in [torch.float32, torch.float16]:
                        inputs_dict[name] = inp.to(torch.float16)

                # use no_grad to save some memory
                with torch.no_grad():
                    _ = model(**inputs_dict)

    @require_torch_sdpa
    @slow
    def test_eager_matches_sdpa_generate(self):
        max_new_tokens = 30

        if len(self.all_generative_model_classes) == 0:
            self.skipTest(f"{self.__class__.__name__} tests a model that does support generate: skipping this test")

        for model_class in self.all_generative_model_classes:
            if not model_class._supports_sdpa:
                self.skipTest(f"{model_class.__name__} does not support SDPA")

            config, inputs_dict = self.model_tester.prepare_config_and_inputs_for_common()

            dummy_input = inputs_dict[model_class.main_input_name]
            if dummy_input.dtype in [torch.float32, torch.bfloat16]:
                dummy_input = dummy_input.to(torch.float16)

            # make sure that all models have enough positions for generation
            if hasattr(config, "max_position_embeddings"):
                config.max_position_embeddings = max_new_tokens + dummy_input.shape[1] + 1

            model = model_class(config)

            with tempfile.TemporaryDirectory() as tmpdirname:
                model.save_pretrained(tmpdirname)

                dummy_attention_mask = inputs_dict.get("attention_mask", torch.ones_like(dummy_input))

                model_sdpa = model_class.from_pretrained(
                    tmpdirname,
                    torch_dtype=torch.float16,
                    low_cpu_mem_usage=True,
                ).to(torch_device)

                self.assertTrue(model_sdpa.config._attn_implementation == "sdpa")

                model_eager = model_class.from_pretrained(
                    tmpdirname,
                    torch_dtype=torch.float16,
                    low_cpu_mem_usage=True,
                    attn_implementation="eager",
                ).to(torch_device)

                self.assertTrue(model_eager.config._attn_implementation == "eager")

                for name, submodule in model_eager.named_modules():
                    class_name = submodule.__class__.__name__
                    if "SdpaAttention" in class_name or "SdpaSelfAttention" in class_name:
                        raise ValueError("The eager model should not have SDPA attention layers")

                has_sdpa = False
                for name, submodule in model_sdpa.named_modules():
                    class_name = submodule.__class__.__name__
                    if "SdpaAttention" in class_name or "SdpaSelfAttention" in class_name:
                        has_sdpa = True
                        break
                if not has_sdpa:
                    raise ValueError("The SDPA model should have SDPA attention layers")

                # Just test that a large cache works as expected
                res_eager = model_eager.generate(
                    dummy_input, attention_mask=dummy_attention_mask, max_new_tokens=max_new_tokens, do_sample=False
                )

                res_sdpa = model_sdpa.generate(
                    dummy_input, attention_mask=dummy_attention_mask, max_new_tokens=max_new_tokens, do_sample=False
                )

                self.assertTrue(torch.allclose(res_eager, res_sdpa))

    @require_torch_sdpa
    def test_sdpa_matches_eager_sliding_window(self):
        WINDOW_ATTENTION_MODELS = ["mistral", "mixtral", "qwen2", "qwen_moe", "starcoder2"]

        if len(self.all_generative_model_classes) == 0:
            self.skipTest(f"No generative model classes for {self.__class__.__name__}")

        for model_class in self.all_generative_model_classes:
            config, inputs_dict = self.model_tester.prepare_config_and_inputs_for_common()

            if config.model_type not in WINDOW_ATTENTION_MODELS:
                self.skipTest(f"{config.model_type} does not use window attention")

            config.sliding_window = 2

            dummy_input = inputs_dict[model_class.main_input_name]
            attention_mask = inputs_dict["attention_mask"]

            self.assertTrue(dummy_input.ndim == 2)
            self.assertTrue(dummy_input.shape[1] > 6)

            with tempfile.TemporaryDirectory() as tmpdir:
                with torch.device(torch_device):
                    model_eager = AutoModelForCausalLM.from_config(
                        config, attn_implementation="eager", torch_dtype=torch.float32
                    )

                model_eager.save_pretrained(tmpdir)

                with torch.device(torch_device):
                    model_sdpa = AutoModelForCausalLM.from_pretrained(
                        tmpdir, attn_implementation="sdpa", torch_dtype=torch.float32
                    )

                model_eager = model_eager.eval()
                model_sdpa = model_sdpa.eval()

                with torch.no_grad():
                    with torch.backends.cuda.sdp_kernel(
                        enable_flash=False,
                        enable_math=True,
                        enable_mem_efficient=False,
                    ):
                        res_eager = model_eager(**inputs_dict, return_dict=False)[0]
                        res_sdpa = model_sdpa(**inputs_dict, return_dict=False)[0]

                # Only non-padding tokens are expected to match.
                self.assertTrue(
                    torch.allclose(res_eager[attention_mask == 1], res_sdpa[attention_mask == 1], rtol=1e-4, atol=1e-4)
                )

    @require_flash_attn
    @require_torch_gpu
    @mark.flash_attn_test
    @slow
    def test_flash_attn_2_generate_use_cache(self):
        max_new_tokens = 30

        for model_class in self.all_generative_model_classes:
            if not model_class._supports_flash_attn_2:
                self.skipTest(f"{model_class.__name__} does not support Flash Attention 2")

            config, inputs_dict = self.model_tester.prepare_config_and_inputs_for_common()

            dummy_input = inputs_dict[model_class.main_input_name]
            if dummy_input.dtype in [torch.float32, torch.bfloat16]:
                dummy_input = dummy_input.to(torch.float16)

            # make sure that all models have enough positions for generation
            if hasattr(config, "max_position_embeddings"):
                config.max_position_embeddings = max_new_tokens + dummy_input.shape[1] + 1

            model = model_class(config)

            with tempfile.TemporaryDirectory() as tmpdirname:
                model.save_pretrained(tmpdirname)

                dummy_attention_mask = inputs_dict.get("attention_mask", torch.ones_like(dummy_input))

                model = model_class.from_pretrained(
                    tmpdirname,
                    torch_dtype=torch.float16,
                    attn_implementation="flash_attention_2",
                    low_cpu_mem_usage=True,
                ).to(torch_device)

                # Just test that a large cache works as expected
                _ = model.generate(
                    dummy_input,
                    attention_mask=dummy_attention_mask,
                    max_new_tokens=max_new_tokens,
                    do_sample=False,
                    use_cache=True,
                )

    @require_flash_attn
    @require_torch_gpu
    @require_bitsandbytes
    @mark.flash_attn_test
    @slow
    def test_flash_attn_2_fp32_ln(self):
        for model_class in self.all_generative_model_classes:
            if not model_class._supports_flash_attn_2:
                self.skipTest(f"{model_class.__name__} does not support Flash Attention 2")
            config, inputs_dict = self.model_tester.prepare_config_and_inputs_for_common()
            model = model_class(config)
            with tempfile.TemporaryDirectory() as tmpdirname:
                model.save_pretrained(tmpdirname)

                dummy_input = inputs_dict[model.main_input_name]
                dummy_attention_mask = inputs_dict.get("attention_mask", torch.ones_like(dummy_input))
                batch_size = dummy_attention_mask.shape[0]

                is_padding_right = dummy_attention_mask[:, -1].sum().item() != batch_size

                # To avoid errors with padding_side=="right"
                if is_padding_right:
                    dummy_attention_mask = torch.ones_like(dummy_input)

                model = model_class.from_pretrained(
                    tmpdirname,
                    torch_dtype=torch.float16,
                    attn_implementation="flash_attention_2",
                    low_cpu_mem_usage=True,
                    load_in_4bit=True,
                )

                for _, param in model.named_parameters():
                    # upcast only layer norms
                    if (param.dtype == torch.float16) or (param.dtype == torch.bfloat16):
                        param.data = param.data.to(torch.float32)

                if model.config.is_encoder_decoder:
                    dummy_decoder_input_ids = inputs_dict["decoder_input_ids"]
                    dummy_decoder_attention_mask = inputs_dict["decoder_attention_mask"]

                    _ = model(dummy_input, decoder_input_ids=dummy_decoder_input_ids)
                    # with attention mask
                    _ = model(
                        dummy_input,
                        attention_mask=dummy_attention_mask,
                        decoder_input_ids=dummy_decoder_input_ids,
                        decoder_attention_mask=dummy_decoder_attention_mask,
                    )
                else:
                    _ = model(dummy_input)
                    # with attention mask
                    _ = model(dummy_input, attention_mask=dummy_attention_mask)

    @is_pt_tf_cross_test
    def test_tf_from_pt_safetensors(self):
        for model_class in self.all_model_classes:
            config, inputs_dict = self.model_tester.prepare_config_and_inputs_for_common()

            tf_model_class_name = "TF" + model_class.__name__  # Add the "TF" at the beginning
            if not hasattr(transformers, tf_model_class_name):
                # transformers does not have this model in TF version yet
                return

            tf_model_class = getattr(transformers, tf_model_class_name)

            pt_model = model_class(config)

            with tempfile.TemporaryDirectory() as tmpdirname:
                pt_model.save_pretrained(tmpdirname, safe_serialization=True)
                tf_model_1 = tf_model_class.from_pretrained(tmpdirname, from_pt=True)

                pt_model.save_pretrained(tmpdirname, safe_serialization=False)
                tf_model_2 = tf_model_class.from_pretrained(tmpdirname, from_pt=True)

                # Check models are equal
                for p1, p2 in zip(tf_model_1.weights, tf_model_2.weights):
                    self.assertTrue(np.allclose(p1.numpy(), p2.numpy()))

    @is_pt_flax_cross_test
    def test_flax_from_pt_safetensors(self):
        for model_class in self.all_model_classes:
            config, inputs_dict = self.model_tester.prepare_config_and_inputs_for_common()

            flax_model_class_name = "Flax" + model_class.__name__  # Add the "Flax at the beginning
            if not hasattr(transformers, flax_model_class_name):
                # transformers does not have this model in Flax version yet
                return

            flax_model_class = getattr(transformers, flax_model_class_name)

            pt_model = model_class(config)

            with tempfile.TemporaryDirectory() as tmpdirname:
                pt_model.save_pretrained(tmpdirname, safe_serialization=True)
                flax_model_1 = flax_model_class.from_pretrained(tmpdirname, from_pt=True)

                pt_model.save_pretrained(tmpdirname, safe_serialization=False)
                flax_model_2 = flax_model_class.from_pretrained(tmpdirname, from_pt=True)

                # Check models are equal
                self.assertTrue(check_models_equal(flax_model_1, flax_model_2))

    @require_flash_attn
    @require_torch_gpu
    @mark.flash_attn_test
    @slow
    def test_flash_attn_2_from_config(self):
        for model_class in self.all_generative_model_classes:
            if not model_class._supports_flash_attn_2:
                self.skipTest(f"{model_class.__name__} does not support Flash Attention 2")

            config, _ = self.model_tester.prepare_config_and_inputs_for_common()
            # TODO: to change it in the future with other relevant auto classes
            fa2_model = AutoModelForCausalLM.from_config(
                config, attn_implementation="flash_attention_2", torch_dtype=torch.bfloat16
            ).to(torch_device)

            dummy_input = torch.LongTensor([[0, 2, 3, 4], [0, 2, 3, 4]]).to(torch_device)
            dummy_attention_mask = torch.LongTensor([[1, 1, 1, 1], [0, 1, 1, 1]]).to(torch_device)

            fa2_correctly_converted = False

            for _, module in fa2_model.named_modules():
                if "FlashAttention" in module.__class__.__name__:
                    fa2_correctly_converted = True
                    break

            self.assertTrue(fa2_correctly_converted)

            _ = fa2_model(input_ids=dummy_input, attention_mask=dummy_attention_mask)

            with tempfile.TemporaryDirectory() as tmpdirname:
                fa2_model.save_pretrained(tmpdirname)

                model_from_pretrained = AutoModelForCausalLM.from_pretrained(tmpdirname)

                self.assertTrue(model_from_pretrained.config._attn_implementation != "flash_attention_2")

                fa2_correctly_converted = False

                for _, module in model_from_pretrained.named_modules():
                    if "FlashAttention" in module.__class__.__name__:
                        fa2_correctly_converted = True
                        break

                self.assertFalse(fa2_correctly_converted)

    def _get_custom_4d_mask_test_data(self):
        # Sequence in which all but the last token is the same
        input_ids = torch.tensor(
            [[10, 11, 12, 13], [10, 11, 12, 14], [10, 11, 12, 15]], device=torch_device, dtype=torch.int64
        )
        position_ids = torch.tensor([[0, 1, 2, 3]] * 3, device=torch_device, dtype=torch.int64)

        # Combining common prefix with the unique ending tokens:
        input_ids_shared_prefix = torch.cat([input_ids[0][:-1], input_ids[:, -1]]).unsqueeze(0)

        # Creating a 4D mask where each of the last 3 tokens do not attend to each other.
        mask_shared_prefix = torch.tensor(
            [
                [
                    [
                        [1, 0, 0, 0, 0, 0],
                        [1, 1, 0, 0, 0, 0],
                        [1, 1, 1, 0, 0, 0],
                        [1, 1, 1, 1, 0, 0],
                        [1, 1, 1, 0, 1, 0],
                        [1, 1, 1, 0, 0, 1],
                    ]
                ]
            ],
        )
        # inverting the attention mask
        mask_dtype = torch.float32
        min_dtype = torch.finfo(mask_dtype).min
        mask_shared_prefix = (mask_shared_prefix.eq(0.0)).to(dtype=mask_dtype, device=torch_device) * min_dtype

        # Creating a position_ids tensor. note the repeating figures in the end.
        position_ids_shared_prefix = torch.tensor([[0, 1, 2, 3, 3, 3]], device=torch_device, dtype=torch.int64)

        return input_ids, position_ids, input_ids_shared_prefix, mask_shared_prefix, position_ids_shared_prefix

    def test_custom_4d_attention_mask(self):
        if len(self.all_generative_model_classes) == 0:
            self.skipTest("Model architecture has no generative classes, and thus not necessarily supporting 4D masks")

        for model_class in self.all_generative_model_classes:
            if not model_class._supports_static_cache:
                self.skipTest(f"{model_class.__name__} is not guaranteed to work with custom 4D attention masks")
            config, _ = self.model_tester.prepare_config_and_inputs_for_common()
            if getattr(config, "sliding_window", 0) > 0:
                self.skipTest(f"{model_class.__name__} with sliding window attention is not supported by this test")
            model = model_class(config).to(device=torch_device, dtype=torch.float32)

            (
                input_ids,
                position_ids,
                input_ids_shared_prefix,
                mask_shared_prefix,
                position_ids_shared_prefix,
            ) = self._get_custom_4d_mask_test_data()

            logits = model.forward(input_ids, position_ids=position_ids).logits
            # logits.shape == torch.Size([3, 4, ...])

            logits_shared_prefix = model(
                input_ids_shared_prefix,
                attention_mask=mask_shared_prefix,
                position_ids=position_ids_shared_prefix,
            )[0]
            # logits_shared_prefix.shape == torch.Size([1, 6, ...])

            out_last_tokens = logits[:, -1, :]  # last tokens in each batch line
            out_shared_prefix_last_tokens = logits_shared_prefix[0, -3:, :]  # last three tokens

            # comparing greedily-chosen tokens:
            assert torch.equal(out_last_tokens.max(axis=1).indices, out_shared_prefix_last_tokens.max(axis=1).indices)

            # comparing softmax-normalized logits:
            normalized_0 = F.softmax(out_last_tokens)
            normalized_1 = F.softmax(out_shared_prefix_last_tokens)
            torch.testing.assert_close(normalized_0, normalized_1, rtol=1e-3, atol=1e-4)

    # For now, Let's focus only on GPU for `torch.compile`
    @slow
    @require_torch_gpu
    @require_read_token
    def test_torch_compile(self):
        if version.parse(torch.__version__) < version.parse("2.3"):
            self.skipTest("This test requires torch >= 2.3 to run.")

        if not hasattr(self, "_torch_compile_test_ckpt"):
            self.skipTest(f"{self.__class__.__name__} doesn't have the attribute `_torch_compile_test_ckpt`.")
        ckpt = self._torch_compile_test_ckpt

        os.environ["TOKENIZERS_PARALLELISM"] = "false"

        batch_size = 1
        n_iter = 3

        tokenizer = AutoTokenizer.from_pretrained(ckpt)
        model = AutoModelForCausalLM.from_pretrained(ckpt, torch_dtype=torch.float16).to(torch_device)

        model.generation_config.max_new_tokens = 4
        model.generation_config.max_new_tokens = 4

        model.generation_config.cache_implementation = "static"
        model.forward = torch.compile(model.forward, mode="reduce-overhead", fullgraph=True)

        input_text = "Why dogs are cute?"
        input_ids = tokenizer([input_text] * batch_size, return_tensors="pt").to(torch_device)

        for i in range(n_iter):
            _ = model.generate(**input_ids, do_sample=False)


global_rng = random.Random()


def ids_tensor(shape, vocab_size, rng=None, name=None):
    #  Creates a random int32 tensor of the shape within the vocab size
    if rng is None:
        rng = global_rng

    total_dims = 1
    for dim in shape:
        total_dims *= dim

    values = []
    for _ in range(total_dims):
        values.append(rng.randint(0, vocab_size - 1))

    return torch.tensor(data=values, dtype=torch.long, device=torch_device).view(shape).contiguous()


def random_attention_mask(shape, rng=None, name=None):
    attn_mask = ids_tensor(shape, vocab_size=2, rng=None, name=None)
    # make sure that at least one token is attended to for each batch
    # we choose the 1st token so this property of `at least one being non-zero` still holds after applying causal mask
    attn_mask[:, 0] = 1
    return attn_mask


def floats_tensor(shape, scale=1.0, rng=None, name=None):
    """Creates a random float32 tensor"""
    if rng is None:
        rng = global_rng

    total_dims = 1
    for dim in shape:
        total_dims *= dim

    values = []
    for _ in range(total_dims):
        values.append(rng.random() * scale)

    return torch.tensor(data=values, dtype=torch.float, device=torch_device).view(shape).contiguous()<|MERGE_RESOLUTION|>--- conflicted
+++ resolved
@@ -3817,73 +3817,8 @@
                                             dtype=dummy_attention_mask.dtype,
                                             device=torch_device,
                                         )
-<<<<<<< HEAD
-                                        decoder_input_ids = torch.cat((decoder_input_ids, extension), dim=0)
-                                        decoder_input_ids = decoder_input_ids.to(torch_device)
-
-                                    # TODO: never an `attention_mask` arg here?
-                                    processed_inputs = {
-                                        model.main_input_name: dummy_input,
-                                        "decoder_input_ids": decoder_input_ids,
-                                        "decoder_attention_mask": dummy_attention_mask,
-                                        "output_hidden_states": True,
-                                    }
-                                else:
-                                    processed_inputs = {
-                                        model.main_input_name: dummy_input,
-                                        "output_hidden_states": True,
-                                    }
-
-                                    # Otherwise fails for e.g. WhisperEncoderModel
-                                    if "attention_mask" in inspect.signature(model_eager.forward).parameters:
-                                        processed_inputs["attention_mask"] = dummy_attention_mask
-                                    # Otherwise fails for e.g. CLIPModelTest
-                                    if (
-                                        "pixel_values" in inspect.signature(model_eager.forward).parameters
-                                        and model_class.__name__ == "CLIPModel"
-                                    ):
-                                        processed_inputs["pixel_values"] = inputs_dict["pixel_values"]
-
-                                # TODO: test gradients as well (& for FA2 as well!)
-                                with torch.no_grad():
-                                    with torch.backends.cuda.sdp_kernel(
-                                        enable_flash=enable_kernels,
-                                        enable_math=True,
-                                        enable_mem_efficient=enable_kernels,
-                                    ):
-                                        prepared_inputs = self._prepare_for_class(processed_inputs, model_class)
-                                        outputs_eager = model_eager(**prepared_inputs)
-                                        outputs_sdpa = model_sdpa(**prepared_inputs)
-
-                                # `CLIPOutput` doesn't have "hidden_states" or "decoder_hidden_states".
-                                if model_class.__name__ == "CLIPModel":
-                                    logits_eager = torch.cat(
-                                        [outputs_eager.image_embeds, outputs_eager.text_embeds], dim=0
-                                    )
-                                elif is_encoder_decoder:
-                                    logits_eager = outputs_eager.decoder_hidden_states[-1]
-                                else:
-                                    logits_eager = outputs_eager.hidden_states[-1]
-
-                                if model_class.__name__ == "CLIPModel":
-                                    logits_sdpa = torch.cat(
-                                        [outputs_sdpa.image_embeds, outputs_sdpa.text_embeds], dim=0
-                                    )
-                                elif is_encoder_decoder:
-                                    logits_sdpa = outputs_sdpa.decoder_hidden_states[-1]
-                                else:
-                                    logits_sdpa = outputs_sdpa.hidden_states[-1]
-
-                                if torch_device in ["cpu", "cuda"]:
-                                    atol = atols[torch_device, enable_kernels, torch_dtype]
-                                    rtol = rtols[torch_device, enable_kernels, torch_dtype]
-                                else:
-                                    atol = 1e-7
-                                    rtol = 1e-4
-=======
                                         dummy_attention_mask = torch.cat((dummy_attention_mask, extension), dim=0)
                                         dummy_attention_mask = dummy_attention_mask.to(torch_device)
->>>>>>> 6657fb5f
 
                                     dummy_attention_mask[:] = 1
                                     if padding_side == "left":
