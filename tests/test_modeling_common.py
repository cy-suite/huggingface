--- conflicted
+++ resolved
@@ -2845,12 +2845,6 @@
             model.to(torch_device)
             model.eval()
 
-<<<<<<< HEAD
-            model_generation_args = inspect.signature(model.prepare_inputs_for_generation).parameters
-            if "inputs_embeds" not in model_generation_args:
-                self.skipTest(reason="This model doesn't use `inputs_embeds` for generation")
-
-=======
             model_forward_args = inspect.signature(model.forward).parameters
             if any(argument not in model_forward_args for argument in ["inputs_embeds", "position_ids"]):
                 self.skipTest(reason="This model doesn't use `inputs_embeds` or `position_ids`.")
@@ -2859,7 +2853,6 @@
             )
             if not has_inputs_embeds_forwarding:
                 self.skipTest(reason="This model doesn't support `inputs_embeds` passed to `generate`.")
->>>>>>> f1a5f812
             inputs = copy.deepcopy(self._prepare_for_class(inputs_dict, model_class))
             pad_token_id = config.pad_token_id if config.pad_token_id is not None else 1
 
@@ -4417,7 +4410,6 @@
     @require_torch_gpu
     @mark.flash_attn_test
     @slow
-<<<<<<< HEAD
     def test_flash_attn_2_can_dispatch_composite_models(self):
         """
         Tests if composite models can dispatch on FA2 if the sub-models supports FA2.
@@ -4466,7 +4458,11 @@
                             break
                     if not has_fa2:
                         raise ValueError("The FA2 model should have FA2 layers")
-=======
+    
+    @require_flash_attn
+    @require_torch_gpu
+    @mark.flash_attn_test
+    @slow
     def test_flash_attn_2_generate_reuse_cache(self):
         if not self.has_attentions:
             self.skipTest(reason="Model architecture does not support attentions")
@@ -4518,7 +4514,6 @@
                     use_cache=True,
                     past_key_values=past_key_values,
                 )
->>>>>>> f1a5f812
 
     @require_flash_attn
     @require_torch_gpu
