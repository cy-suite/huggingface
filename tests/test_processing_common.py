--- conflicted
+++ resolved
@@ -31,15 +31,7 @@
 from transformers.utils import is_vision_available
 
 
-<<<<<<< HEAD
 global_rng = random.Random()
-=======
-try:
-    from typing import Unpack
-except ImportError:
-    from typing_extensions import Unpack
-
->>>>>>> be9cf070
 
 if is_vision_available():
     from PIL import Image
@@ -163,16 +155,10 @@
     def test_tokenizer_defaults_preserved_by_kwargs(self):
         if "image_processor" not in self.processor_class.attributes:
             self.skipTest(f"image_processor attribute not present in {self.processor_class}")
-<<<<<<< HEAD
-        image_processor = self.get_component("image_processor")
-        tokenizer = self.get_component("tokenizer", max_length=117, padding="max_length")
-        processor = self.processor_class(tokenizer=tokenizer, image_processor=image_processor)
-=======
         processor_components = self.prepare_components()
         processor_components["tokenizer"] = self.get_component("tokenizer", max_length=117, padding="max_length")
 
         processor = self.processor_class(**processor_components)
->>>>>>> be9cf070
         self.skip_processor_without_typed_kwargs(processor)
         input_str = "lower newer"
         image_input = self.prepare_image_inputs()
@@ -198,14 +184,9 @@
 
         input_str = "lower newer"
         image_input = self.prepare_image_inputs()
-<<<<<<< HEAD
-        inputs = processor(text=input_str, images=image_input)
-        self.assertEqual(len(inputs["pixel_values"][0][0]), 234)
-=======
 
         inputs = processor(text=input_str, images=image_input, return_tensors="pt")
         self.assertLessEqual(inputs[self.images_input_name][0][0].mean(), 0)
->>>>>>> be9cf070
 
     def test_kwargs_overrides_default_tokenizer_kwargs(self):
         if "image_processor" not in self.processor_class.attributes:
@@ -243,16 +224,8 @@
     def test_unstructured_kwargs(self):
         if "image_processor" not in self.processor_class.attributes:
             self.skipTest(f"image_processor attribute not present in {self.processor_class}")
-<<<<<<< HEAD
-        image_processor = self.get_component("image_processor")
-        tokenizer = self.get_component("tokenizer")
-        if not tokenizer.pad_token:
-            tokenizer.pad_token = "[TEST_PAD]"
-        processor = self.processor_class(tokenizer=tokenizer, image_processor=image_processor)
-=======
-        processor_components = self.prepare_components()
-        processor = self.processor_class(**processor_components)
->>>>>>> be9cf070
+        processor_components = self.prepare_components()
+        processor = self.processor_class(**processor_components)
         self.skip_processor_without_typed_kwargs(processor)
 
         input_str = "lower newer"
@@ -273,16 +246,8 @@
     def test_unstructured_kwargs_batched(self):
         if "image_processor" not in self.processor_class.attributes:
             self.skipTest(f"image_processor attribute not present in {self.processor_class}")
-<<<<<<< HEAD
-        image_processor = self.get_component("image_processor")
-        tokenizer = self.get_component("tokenizer")
-        if not tokenizer.pad_token:
-            tokenizer.pad_token = "[TEST_PAD]"
-        processor = self.processor_class(tokenizer=tokenizer, image_processor=image_processor)
-=======
-        processor_components = self.prepare_components()
-        processor = self.processor_class(**processor_components)
->>>>>>> be9cf070
+        processor_components = self.prepare_components()
+        processor = self.processor_class(**processor_components)
         self.skip_processor_without_typed_kwargs(processor)
 
         input_str = ["lower newer", "upper older longer string"]
@@ -306,16 +271,8 @@
     def test_doubly_passed_kwargs(self):
         if "image_processor" not in self.processor_class.attributes:
             self.skipTest(f"image_processor attribute not present in {self.processor_class}")
-<<<<<<< HEAD
-        image_processor = self.get_component("image_processor")
-        tokenizer = self.get_component("tokenizer")
-        if not tokenizer.pad_token:
-            tokenizer.pad_token = "[TEST_PAD]"
-        processor = self.processor_class(tokenizer=tokenizer, image_processor=image_processor)
-=======
-        processor_components = self.prepare_components()
-        processor = self.processor_class(**processor_components)
->>>>>>> be9cf070
+        processor_components = self.prepare_components()
+        processor = self.processor_class(**processor_components)
         self.skip_processor_without_typed_kwargs(processor)
 
         input_str = ["lower newer"]
@@ -332,16 +289,8 @@
     def test_structured_kwargs_nested(self):
         if "image_processor" not in self.processor_class.attributes:
             self.skipTest(f"image_processor attribute not present in {self.processor_class}")
-<<<<<<< HEAD
-        image_processor = self.get_component("image_processor")
-        tokenizer = self.get_component("tokenizer")
-        if not tokenizer.pad_token:
-            tokenizer.pad_token = "[TEST_PAD]"
-        processor = self.processor_class(tokenizer=tokenizer, image_processor=image_processor)
-=======
-        processor_components = self.prepare_components()
-        processor = self.processor_class(**processor_components)
->>>>>>> be9cf070
+        processor_components = self.prepare_components()
+        processor = self.processor_class(**processor_components)
         self.skip_processor_without_typed_kwargs(processor)
 
         input_str = "lower newer"
@@ -363,17 +312,8 @@
     def test_structured_kwargs_nested_from_dict(self):
         if "image_processor" not in self.processor_class.attributes:
             self.skipTest(f"image_processor attribute not present in {self.processor_class}")
-<<<<<<< HEAD
-
-        image_processor = self.get_component("image_processor")
-        tokenizer = self.get_component("tokenizer")
-        if not tokenizer.pad_token:
-            tokenizer.pad_token = "[TEST_PAD]"
-        processor = self.processor_class(tokenizer=tokenizer, image_processor=image_processor)
-=======
-        processor_components = self.prepare_components()
-        processor = self.processor_class(**processor_components)
->>>>>>> be9cf070
+        processor_components = self.prepare_components()
+        processor = self.processor_class(**processor_components)
         self.skip_processor_without_typed_kwargs(processor)
         input_str = "lower newer"
         image_input = self.prepare_image_inputs()
