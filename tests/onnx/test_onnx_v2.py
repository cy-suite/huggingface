--- conflicted
+++ resolved
@@ -193,12 +193,9 @@
     ("mbart", "sshleifer/tiny-mbart"),
     ("t5", "t5-small"),
     ("marian", "Helsinki-NLP/opus-mt-en-de"),
-<<<<<<< HEAD
+    ("m2m-100", "facebook/m2m100_418M"),
     ("blenderbotsmall", "facebook/blenderbot_small-90M"),
     ("blenderbot", "facebook/blenderbot-400M-distill"),
-=======
-    ("m2m-100", "facebook/m2m100_418M"),
->>>>>>> 4e0f583e
 }
 
 # TODO(lewtun): Include the same model types in `PYTORCH_EXPORT_MODELS` once TensorFlow has parity with the PyTorch model implementations.
