# coding=utf-8
# Copyright 2019 HuggingFace Inc.
#
# Licensed under the Apache License, Version 2.0 (the "License");
# you may not use this file except in compliance with the License.
# You may obtain a copy of the License at
#
#     http://www.apache.org/licenses/LICENSE-2.0
#
# Unless required by applicable law or agreed to in writing, software
# distributed under the License is distributed on an "AS IS" BASIS,
# WITHOUT WARRANTIES OR CONDITIONS OF ANY KIND, either express or implied.
# See the License for the specific language governing permissions and
# limitations under the License.


import inspect
import itertools
import os
import pickle
import re
import shutil
import tempfile
import unittest
from collections import OrderedDict
from itertools import takewhile
from typing import TYPE_CHECKING, Any, Dict, List, Tuple, Union

from huggingface_hub import HfApi
from requests.exceptions import HTTPError
from transformers import (
    BertTokenizer,
    PreTrainedTokenizer,
    PreTrainedTokenizerBase,
    PreTrainedTokenizerFast,
    SpecialTokensMixin,
    is_tf_available,
    is_torch_available,
)
from transformers.testing_utils import (
    ENDPOINT_STAGING,
    PASS,
    USER,
    get_tests_dir,
    is_pt_tf_cross_test,
    is_staging_test,
    require_tf,
    require_tokenizers,
    require_torch,
    slow,
)
from transformers.tokenization_utils import AddedToken


if TYPE_CHECKING:
    from transformers import PretrainedConfig, PreTrainedModel, TFPreTrainedModel


NON_ENGLISH_TAGS = ["chinese", "dutch", "french", "finnish", "german", "multilingual"]

SMALL_TRAINING_CORPUS = [
    ["This is the first sentence.", "This is the second one."],
    ["This sentence (contains #) over symbols and numbers 12 3.", "But not this one."],
]


def filter_non_english(_, pretrained_name: str):
    """Filter all the model for non-english language"""
    return not any([lang in pretrained_name for lang in NON_ENGLISH_TAGS])


def filter_roberta_detectors(_, pretrained_name: str):
    return "detector" not in pretrained_name


def merge_model_tokenizer_mappings(
    model_mapping: Dict["PretrainedConfig", Union["PreTrainedModel", "TFPreTrainedModel"]],
    tokenizer_mapping: Dict["PretrainedConfig", Tuple["PreTrainedTokenizer", "PreTrainedTokenizerFast"]],
) -> Dict[
    Union["PreTrainedTokenizer", "PreTrainedTokenizerFast"],
    Tuple["PretrainedConfig", Union["PreTrainedModel", "TFPreTrainedModel"]],
]:
    configurations = list(model_mapping.keys())
    model_tokenizer_mapping = OrderedDict([])

    for configuration in configurations:
        if configuration in model_mapping and configuration in tokenizer_mapping:
            model = model_mapping[configuration]
            tokenizer = tokenizer_mapping[configuration][0]
            tokenizer_fast = tokenizer_mapping[configuration][1]

            model_tokenizer_mapping.update({tokenizer: (configuration, model)})
            if tokenizer_fast is not None:
                model_tokenizer_mapping.update({tokenizer_fast: (configuration, model)})

    return model_tokenizer_mapping


class TokenizerTesterMixin:

    tokenizer_class = None
    rust_tokenizer_class = None
    test_slow_tokenizer = True
    test_rust_tokenizer = True
    space_between_special_tokens = False
    from_pretrained_kwargs = None
    from_pretrained_filter = None
    from_pretrained_vocab_key = "vocab_file"
    test_seq2seq = True

    # set to True to test a sentencepiece tokenizer
    test_sentencepiece = False

    # set to True to ignore casing when testing a sentencepiece tokenizer
    # test_sentencepiece must also be set to True
    test_sentencepiece_ignore_case = False

    def setUp(self) -> None:
        # Tokenizer.filter makes it possible to filter which Tokenizer to case based on all the
        # information available in Tokenizer (name, rust class, python class, vocab key name)
        if self.test_rust_tokenizer:
            tokenizers_list = [
                (
                    self.rust_tokenizer_class,
                    pretrained_name,
                    self.from_pretrained_kwargs if self.from_pretrained_kwargs is not None else {},
                )
                for pretrained_name in self.rust_tokenizer_class.pretrained_vocab_files_map[
                    self.from_pretrained_vocab_key
                ].keys()
                if self.from_pretrained_filter is None
                or (self.from_pretrained_filter is not None and self.from_pretrained_filter(pretrained_name))
            ]
            self.tokenizers_list = tokenizers_list[:1]  # Let's just test the first pretrained vocab for speed
        else:
            self.tokenizers_list = []
        with open(f"{get_tests_dir()}/fixtures/sample_text.txt", encoding="utf-8") as f_data:
            self._data = f_data.read().replace("\n\n", "\n").strip()

        self.tmpdirname = tempfile.mkdtemp()

    def tearDown(self):
        shutil.rmtree(self.tmpdirname)

    def get_input_output_texts(self, tokenizer):
        input_txt = self.get_clean_sequence(tokenizer)[0]
        return input_txt, input_txt

    def get_clean_sequence(self, tokenizer, with_prefix_space=False, max_length=20, min_length=5) -> Tuple[str, list]:
        toks = [(i, tokenizer.decode([i], clean_up_tokenization_spaces=False)) for i in range(len(tokenizer))]
        toks = list(filter(lambda t: re.match(r"^[ a-zA-Z]+$", t[1]), toks))
        toks = list(filter(lambda t: [t[0]] == tokenizer.encode(t[1], add_special_tokens=False), toks))
        if max_length is not None and len(toks) > max_length:
            toks = toks[:max_length]
        if min_length is not None and len(toks) < min_length and len(toks) > 0:
            while len(toks) < min_length:
                toks = toks + toks
        # toks_str = [t[1] for t in toks]
        toks_ids = [t[0] for t in toks]

        # Ensure consistency
        output_txt = tokenizer.decode(toks_ids, clean_up_tokenization_spaces=False)
        if " " not in output_txt and len(toks_ids) > 1:
            output_txt = (
                tokenizer.decode([toks_ids[0]], clean_up_tokenization_spaces=False)
                + " "
                + tokenizer.decode(toks_ids[1:], clean_up_tokenization_spaces=False)
            )
        if with_prefix_space:
            output_txt = " " + output_txt
        output_ids = tokenizer.encode(output_txt, add_special_tokens=False)
        return output_txt, output_ids

    def get_tokenizers(self, fast=True, **kwargs) -> List[PreTrainedTokenizerBase]:
        if fast and self.test_rust_tokenizer and self.test_slow_tokenizer:
            return [self.get_tokenizer(**kwargs), self.get_rust_tokenizer(**kwargs)]
        elif fast and self.test_rust_tokenizer:
            return [self.get_rust_tokenizer(**kwargs)]
        elif self.test_slow_tokenizer:
            return [self.get_tokenizer(**kwargs)]
        else:
            raise ValueError("This tokenizer class has no tokenizer to be tested.")

    def get_tokenizer(self, **kwargs) -> PreTrainedTokenizer:
        return self.tokenizer_class.from_pretrained(self.tmpdirname, **kwargs)

    def get_rust_tokenizer(self, **kwargs) -> PreTrainedTokenizerFast:
        return self.rust_tokenizer_class.from_pretrained(self.tmpdirname, **kwargs)

    def tokenizer_integration_test_util(
        self,
        expected_encoding: Dict,
        model_name: str,
        revision: str = None,
        sequences: List[str] = None,
        decode_kwargs: Dict[str, Any] = None,
        padding: bool = True,
    ):
        """
        Util for integration test.

        Text is tokenized and then reverted back to text. Both results are then checked.

        Args:
            expected_encoding:
                The expected result of the tokenizer output.
            model_name:
                The model name of the tokenizer to load and use.
            revision:
                The full git revision number of the model. This is to pin the
                tokenizer config and to avoid that tests start to fail if the
                config gets changed upstream.
            sequences:
                Can overwrite the texts that are used to check the tokenizer.
                This is useful if the tokenizer supports non english languages
                like france.
            decode_kwargs:
                Additional args for the ``decode`` function which reverts the
                tokenized text back to a string.
            padding:
                Activates and controls padding of the tokenizer.
        """
        decode_kwargs = {} if decode_kwargs is None else decode_kwargs

        if sequences is None:
            sequences = [
                "Transformers (formerly known as pytorch-transformers and pytorch-pretrained-bert) provides "
                "general-purpose architectures (BERT, GPT-2, RoBERTa, XLM, DistilBert, XLNet...) for Natural "
                "Language Understanding (NLU) and Natural Language Generation (NLG) with over 32+ pretrained "
                "models in 100+ languages and deep interoperability between Jax, PyTorch and TensorFlow.",
                "BERT is designed to pre-train deep bidirectional representations from unlabeled text by jointly "
                "conditioning on both left and right context in all layers.",
                "The quick brown fox jumps over the lazy dog.",
            ]

        if self.test_sentencepiece_ignore_case:
            sequences = [sequence.lower() for sequence in sequences]

        tokenizer_classes = [self.tokenizer_class]
        if self.test_rust_tokenizer:
            tokenizer_classes.append(self.rust_tokenizer_class)

        for tokenizer_class in tokenizer_classes:
            tokenizer = tokenizer_class.from_pretrained(
                model_name,
                revision=revision,  # to pin the tokenizer version
            )

            encoding = tokenizer(sequences, padding=padding)
            decoded_sequences = [
                tokenizer.decode(seq, skip_special_tokens=True, **decode_kwargs) for seq in encoding["input_ids"]
            ]

            encoding_data = encoding.data
            self.assertDictEqual(encoding_data, expected_encoding)

            for expected, decoded in zip(sequences, decoded_sequences):
                if self.test_sentencepiece_ignore_case:
                    expected = expected.lower()
                self.assertEqual(expected, decoded)

    def assert_padded_input_match(self, input_r: list, input_p: list, max_length: int, pad_token_id: int):
        # Ensure we match max_length
        self.assertEqual(len(input_r), max_length)
        self.assertEqual(len(input_p), max_length)

        # Ensure the number of padded tokens is the same
        padded_tokens_r = list(takewhile(lambda i: i == pad_token_id, reversed(input_r)))
        padded_tokens_p = list(takewhile(lambda i: i == pad_token_id, reversed(input_p)))
        self.assertSequenceEqual(padded_tokens_r, padded_tokens_p)

    def assert_batch_padded_input_match(
        self,
        input_r: dict,
        input_p: dict,
        max_length: int,
        pad_token_id: int,
        model_main_input_name: str = "input_ids",
    ):
        for i_r in input_r.values():
            self.assertEqual(len(i_r), 2), self.assertEqual(len(i_r[0]), max_length), self.assertEqual(
                len(i_r[1]), max_length
            )
            self.assertEqual(len(i_r), 2), self.assertEqual(len(i_r[0]), max_length), self.assertEqual(
                len(i_r[1]), max_length
            )

        for i_r, i_p in zip(input_r[model_main_input_name], input_p[model_main_input_name]):
            self.assert_padded_input_match(i_r, i_p, max_length, pad_token_id)

        for i_r, i_p in zip(input_r["attention_mask"], input_p["attention_mask"]):
            self.assertSequenceEqual(i_r, i_p)

    @staticmethod
    def convert_batch_encode_plus_format_to_encode_plus(batch_encode_plus_sequences):
        # Switch from batch_encode_plus format:   {'input_ids': [[...], [...]], ...}
        # to the list of examples/ encode_plus format: [{'input_ids': [...], ...}, {'input_ids': [...], ...}]
        return [
            {value: batch_encode_plus_sequences[value][i] for value in batch_encode_plus_sequences.keys()}
            for i in range(len(batch_encode_plus_sequences["input_ids"]))
        ]

    # TODO: this test could be extended to all tokenizers - not just the sentencepiece
    def test_sentencepiece_tokenize_and_convert_tokens_to_string(self):
        """Test ``_tokenize`` and ``convert_tokens_to_string``."""
        if not self.test_sentencepiece:
            return

        tokenizer = self.get_tokenizer()
        text = "This is text to test the tokenizer."

        if self.test_sentencepiece_ignore_case:
            text = text.lower()

        tokens = tokenizer.tokenize(text)

        self.assertTrue(len(tokens) > 0)

        # check if converting back to original text works
        reverse_text = tokenizer.convert_tokens_to_string(tokens)

        if self.test_sentencepiece_ignore_case:
            reverse_text = reverse_text.lower()

        self.assertEqual(reverse_text, text)

    def test_subword_regularization_tokenizer(self) -> None:
        if not self.test_sentencepiece:
            return

        # Subword regularization is only available for the slow tokenizer.
        sp_model_kwargs = {"enable_sampling": True, "alpha": 0.1, "nbest_size": -1}
        tokenizer = self.get_tokenizer(sp_model_kwargs=sp_model_kwargs)

        self.assertTrue(hasattr(tokenizer, "sp_model_kwargs"))
        self.assertIsNotNone(tokenizer.sp_model_kwargs)
        self.assertTrue(isinstance(tokenizer.sp_model_kwargs, dict))
        self.assertEqual(tokenizer.sp_model_kwargs, sp_model_kwargs)
        self.check_subword_sampling(tokenizer)

    def test_pickle_subword_regularization_tokenizer(self) -> None:
        if not self.test_sentencepiece:
            return

        """Google pickle __getstate__ __setstate__ if you are struggling with this."""
        # Subword regularization is only available for the slow tokenizer.
        sp_model_kwargs = {"enable_sampling": True, "alpha": 0.1, "nbest_size": -1}
        tokenizer = self.get_tokenizer(sp_model_kwargs=sp_model_kwargs)
        tokenizer_bin = pickle.dumps(tokenizer)
        del tokenizer
        tokenizer_new = pickle.loads(tokenizer_bin)

        self.assertTrue(hasattr(tokenizer_new, "sp_model_kwargs"))
        self.assertIsNotNone(tokenizer_new.sp_model_kwargs)
        self.assertTrue(isinstance(tokenizer_new.sp_model_kwargs, dict))
        self.assertEqual(tokenizer_new.sp_model_kwargs, sp_model_kwargs)
        self.check_subword_sampling(tokenizer_new)

    def test_model_input_names_signature(self):
        accepted_model_main_input_names = [
            "input_ids",  # nlp models
            "input_values",  # speech models
        ]

        tokenizers = self.get_tokenizers()
        for tokenizer in tokenizers:
            # first name of model_input_names has to correspond to main model input name
            # to make sure `tokenizer.pad(...)` works correctly
            self.assertTrue(tokenizer.model_input_names[0] in accepted_model_main_input_names)

    def test_rust_tokenizer_signature(self):
        if not self.test_rust_tokenizer:
            return

        signature = inspect.signature(self.rust_tokenizer_class.__init__)

        self.assertIn("tokenizer_file", signature.parameters)
        self.assertIsNone(signature.parameters["tokenizer_file"].default)

    def test_tokenizer_slow_store_full_signature(self):
        if not self.test_slow_tokenizer:
            return

        signature = inspect.signature(self.tokenizer_class.__init__)
        tokenizer = self.get_tokenizer()

        for parameter_name, parameter in signature.parameters.items():
            if parameter.default != inspect.Parameter.empty:
                self.assertIn(parameter_name, tokenizer.init_kwargs)

    def test_tokenizer_fast_store_full_signature(self):
        if not self.test_rust_tokenizer:
            return

        signature = inspect.signature(self.rust_tokenizer_class.__init__)
        tokenizer = self.get_rust_tokenizer()

        for parameter_name, parameter in signature.parameters.items():
            if parameter.default != inspect.Parameter.empty and parameter_name not in [
                "vocab_file",
                "merges_file",
                "tokenizer_file",
            ]:
                self.assertIn(parameter_name, tokenizer.init_kwargs)

    def test_rust_and_python_full_tokenizers(self):
        if not self.test_rust_tokenizer:
            return

        if not self.test_slow_tokenizer:
            # as we don't have a slow version, we can't compare the outputs between slow and fast versions
            return

        tokenizer = self.get_tokenizer()
        rust_tokenizer = self.get_rust_tokenizer()

        sequence, _ = self.get_input_output_texts(tokenizer)

        # We don't have an exact equivalence on `tokenize()` between Rust and Slow
        # Slow tokenizer only split tokens, Rust tokenizers will replace with <unk>
        # tokens = tokenizer.tokenize(sequence)
        # rust_tokens = rust_tokenizer.tokenize(sequence)
        # self.assertListEqual(tokens, rust_tokens)

        ids = tokenizer.encode(sequence, add_special_tokens=False)
        rust_ids = rust_tokenizer.encode(sequence, add_special_tokens=False)
        self.assertListEqual(ids, rust_ids)

        ids = tokenizer.encode(sequence, add_special_tokens=True)
        rust_ids = rust_tokenizer.encode(sequence, add_special_tokens=True)
        self.assertListEqual(ids, rust_ids)

    def test_tokenizers_common_properties(self):
        tokenizers = self.get_tokenizers()
        for tokenizer in tokenizers:
            with self.subTest(f"{tokenizer.__class__.__name__}"):
                attributes_list = [
                    "bos_token",
                    "eos_token",
                    "unk_token",
                    "sep_token",
                    "pad_token",
                    "cls_token",
                    "mask_token",
                ]
                for attr in attributes_list:
                    self.assertTrue(hasattr(tokenizer, attr))
                    self.assertTrue(hasattr(tokenizer, attr + "_id"))

                self.assertTrue(hasattr(tokenizer, "additional_special_tokens"))
                self.assertTrue(hasattr(tokenizer, "additional_special_tokens_ids"))

                attributes_list = [
                    "model_max_length",
                    "init_inputs",
                    "init_kwargs",
                ]
                if not isinstance(tokenizer, PreTrainedTokenizerFast):
                    attributes_list += [
                        "added_tokens_encoder",
                        "added_tokens_decoder",
                    ]
                for attr in attributes_list:
                    self.assertTrue(hasattr(tokenizer, attr))

    def test_save_and_load_tokenizer(self):
        # safety check on max_len default value so we are sure the test works
        tokenizers = self.get_tokenizers()
        for tokenizer in tokenizers:
            with self.subTest(f"{tokenizer.__class__.__name__}"):
                self.assertNotEqual(tokenizer.model_max_length, 42)

        # Now let's start the test
        tokenizers = self.get_tokenizers()
        for tokenizer in tokenizers:
            with self.subTest(f"{tokenizer.__class__.__name__}"):
                # Isolate this from the other tests because we save additional tokens/etc
                tmpdirname = tempfile.mkdtemp()

                sample_text = " He is very happy, UNwant\u00E9d,running"
                before_tokens = tokenizer.encode(sample_text, add_special_tokens=False)
                before_vocab = tokenizer.get_vocab()
                tokenizer.save_pretrained(tmpdirname)

                after_tokenizer = tokenizer.__class__.from_pretrained(tmpdirname)
                after_tokens = after_tokenizer.encode(sample_text, add_special_tokens=False)
                after_vocab = after_tokenizer.get_vocab()
                self.assertListEqual(before_tokens, after_tokens)
                self.assertDictEqual(before_vocab, after_vocab)

                shutil.rmtree(tmpdirname)

        tokenizers = self.get_tokenizers(model_max_length=42)
        for tokenizer in tokenizers:
            with self.subTest(f"{tokenizer.__class__.__name__}"):
                # Isolate this from the other tests because we save additional tokens/etc
                tmpdirname = tempfile.mkdtemp()

                sample_text = " He is very happy, UNwant\u00E9d,running"
                tokenizer.add_tokens(["bim", "bambam"])
                additional_special_tokens = tokenizer.additional_special_tokens
                additional_special_tokens.append("new_additional_special_token")
                tokenizer.add_special_tokens({"additional_special_tokens": additional_special_tokens})
                before_tokens = tokenizer.encode(sample_text, add_special_tokens=False)
                before_vocab = tokenizer.get_vocab()
                tokenizer.save_pretrained(tmpdirname)

                after_tokenizer = tokenizer.__class__.from_pretrained(tmpdirname)
                after_tokens = after_tokenizer.encode(sample_text, add_special_tokens=False)
                after_vocab = after_tokenizer.get_vocab()
                self.assertListEqual(before_tokens, after_tokens)
                self.assertDictEqual(before_vocab, after_vocab)
                self.assertIn("bim", after_vocab)
                self.assertIn("bambam", after_vocab)
                self.assertIn("new_additional_special_token", after_tokenizer.additional_special_tokens)
                self.assertEqual(after_tokenizer.model_max_length, 42)

                tokenizer = tokenizer.__class__.from_pretrained(tmpdirname, model_max_length=43)
                self.assertEqual(tokenizer.model_max_length, 43)

                shutil.rmtree(tmpdirname)

        # Test that we can also use the non-legacy saving format for fast tokenizers
        tokenizers = self.get_tokenizers(model_max_length=42)
        for tokenizer in tokenizers:
            if not tokenizer.is_fast:
                continue
            with self.subTest(f"{tokenizer.__class__.__name__}"):
                # Isolate this from the other tests because we save additional tokens/etc
                tmpdirname = tempfile.mkdtemp()

                sample_text = " He is very happy, UNwant\u00E9d,running"
                tokenizer.add_tokens(["bim", "bambam"])
                additional_special_tokens = tokenizer.additional_special_tokens
                additional_special_tokens.append("new_additional_special_token")
                tokenizer.add_special_tokens({"additional_special_tokens": additional_special_tokens})
                before_tokens = tokenizer.encode(sample_text, add_special_tokens=False)
                before_vocab = tokenizer.get_vocab()
                tokenizer.save_pretrained(tmpdirname)

                after_tokenizer = tokenizer.__class__.from_pretrained(tmpdirname)
                after_tokens = after_tokenizer.encode(sample_text, add_special_tokens=False)
                after_vocab = after_tokenizer.get_vocab()
                self.assertListEqual(before_tokens, after_tokens)
                self.assertDictEqual(before_vocab, after_vocab)
                self.assertIn("bim", after_vocab)
                self.assertIn("bambam", after_vocab)
                self.assertIn("new_additional_special_token", after_tokenizer.additional_special_tokens)
                self.assertEqual(after_tokenizer.model_max_length, 42)

                tokenizer = tokenizer.__class__.from_pretrained(tmpdirname, model_max_length=43)
                self.assertEqual(tokenizer.model_max_length, 43)

                shutil.rmtree(tmpdirname)

    def test_pickle_tokenizer(self):
        """Google pickle __getstate__ __setstate__ if you are struggling with this."""
        tokenizers = self.get_tokenizers()
        for tokenizer in tokenizers:
            with self.subTest(f"{tokenizer.__class__.__name__}"):
                self.assertIsNotNone(tokenizer)

                text = "Munich and Berlin are nice cities"
                subwords = tokenizer.tokenize(text)

                filename = os.path.join(self.tmpdirname, "tokenizer.bin")
                with open(filename, "wb") as handle:
                    pickle.dump(tokenizer, handle)

                with open(filename, "rb") as handle:
                    tokenizer_new = pickle.load(handle)

                subwords_loaded = tokenizer_new.tokenize(text)

                self.assertListEqual(subwords, subwords_loaded)

    @require_tokenizers
    def test_pickle_added_tokens(self):
        tok1 = AddedToken("<s>", rstrip=True, lstrip=True, normalized=False, single_word=True)
        tok2 = pickle.loads(pickle.dumps(tok1))

        self.assertEqual(tok1.__getstate__(), tok2.__getstate__())

    def test_added_tokens_do_lower_case(self):
        # TODO(thom) activate fast tokenizer tests once Rust tokenizers accepts white spaces in added tokens.
        tokenizers = [self.get_tokenizer(do_lower_case=True)] if self.test_slow_tokenizer else []
        for tokenizer in tokenizers:
            with self.subTest(f"{tokenizer.__class__.__name__}"):
                if not hasattr(tokenizer, "do_lower_case") or not tokenizer.do_lower_case:
                    continue

                special_token = tokenizer.all_special_tokens[0]

                text = special_token + " aaaaa bbbbbb low cccccccccdddddddd l " + special_token
                text2 = special_token + " AAAAA BBBBBB low CCCCCCCCCDDDDDDDD l " + special_token

                toks0 = tokenizer.tokenize(text)  # toks before adding new_toks

                new_toks = ["aaaaa bbbbbb", "cccccccccdddddddd", "AAAAA BBBBBB", "CCCCCCCCCDDDDDDDD"]
                added = tokenizer.add_tokens(new_toks)
                self.assertEqual(added, 2)

                toks = tokenizer.tokenize(text)
                toks2 = tokenizer.tokenize(text2)

                self.assertEqual(len(toks), len(toks2))
                self.assertListEqual(toks, toks2)
                if not isinstance(tokenizer, PreTrainedTokenizerFast):
                    # Python tokenizers can have added tokens with spaces inside them
                    # cf https://github.com/huggingface/tokenizers/issues/302
                    self.assertNotEqual(len(toks), len(toks0))  # toks0 should be longer

                # Check that none of the special tokens are lowercased
                sequence_with_special_tokens = "A " + " yEs ".join(tokenizer.all_special_tokens) + " B"
                tokenized_sequence = tokenizer.tokenize(sequence_with_special_tokens)

                for special_token in tokenizer.all_special_tokens:
                    self.assertTrue(special_token in tokenized_sequence)

        tokenizers = [self.get_tokenizer(do_lower_case=True)] if self.test_slow_tokenizer else []
        for tokenizer in tokenizers:
            with self.subTest(f"{tokenizer.__class__.__name__}"):
                if hasattr(tokenizer, "do_lower_case") and tokenizer.do_lower_case:
                    continue

                special_token = tokenizer.all_special_tokens[0]

                text = special_token + " aaaaa bbbbbb low cccccccccdddddddd l " + special_token
                text2 = special_token + " AAAAA BBBBBB low CCCCCCCCCDDDDDDDD l " + special_token

                new_toks = ["aaaaa bbbbbb", "cccccccccdddddddd", "AAAAA BBBBBB", "CCCCCCCCCDDDDDDDD"]

                toks0 = tokenizer.tokenize(text)  # toks before adding new_toks

                added = tokenizer.add_tokens(new_toks)
                self.assertIn(added, [2, 4])

                toks = tokenizer.tokenize(text)
                toks2 = tokenizer.tokenize(text2)

                self.assertEqual(len(toks), len(toks2))  # Length should still be the same
                self.assertNotEqual(toks[1], toks2[1])  # But at least the first non-special tokens should differ
                if not isinstance(tokenizer, PreTrainedTokenizerFast):
                    # Python tokenizers can have added tokens with spaces inside them
                    # cf https://github.com/huggingface/tokenizers/issues/302
                    self.assertNotEqual(len(toks), len(toks0))  # toks0 should be longer

    def test_add_tokens_tokenizer(self):
        tokenizers = self.get_tokenizers(do_lower_case=False)
        for tokenizer in tokenizers:
            with self.subTest(f"{tokenizer.__class__.__name__}"):
                vocab_size = tokenizer.vocab_size
                all_size = len(tokenizer)

                self.assertNotEqual(vocab_size, 0)

                # We usually have added tokens from the start in tests because our vocab fixtures are
                # smaller than the original vocabs - let's not assert this
                # self.assertEqual(vocab_size, all_size)

                new_toks = ["aaaaa bbbbbb", "cccccccccdddddddd"]
                added_toks = tokenizer.add_tokens(new_toks)
                vocab_size_2 = tokenizer.vocab_size
                all_size_2 = len(tokenizer)

                self.assertNotEqual(vocab_size_2, 0)
                self.assertEqual(vocab_size, vocab_size_2)
                self.assertEqual(added_toks, len(new_toks))
                self.assertEqual(all_size_2, all_size + len(new_toks))

                tokens = tokenizer.encode("aaaaa bbbbbb low cccccccccdddddddd l", add_special_tokens=False)

                self.assertGreaterEqual(len(tokens), 4)
                self.assertGreater(tokens[0], tokenizer.vocab_size - 1)
                self.assertGreater(tokens[-2], tokenizer.vocab_size - 1)

                new_toks_2 = {"eos_token": ">>>>|||<||<<|<<", "pad_token": "<<<<<|||>|>>>>|>"}
                added_toks_2 = tokenizer.add_special_tokens(new_toks_2)
                vocab_size_3 = tokenizer.vocab_size
                all_size_3 = len(tokenizer)

                self.assertNotEqual(vocab_size_3, 0)
                self.assertEqual(vocab_size, vocab_size_3)
                self.assertEqual(added_toks_2, len(new_toks_2))
                self.assertEqual(all_size_3, all_size_2 + len(new_toks_2))

                tokens = tokenizer.encode(
                    ">>>>|||<||<<|<< aaaaabbbbbb low cccccccccdddddddd <<<<<|||>|>>>>|> l", add_special_tokens=False
                )

                self.assertGreaterEqual(len(tokens), 6)
                self.assertGreater(tokens[0], tokenizer.vocab_size - 1)
                self.assertGreater(tokens[0], tokens[1])
                self.assertGreater(tokens[-2], tokenizer.vocab_size - 1)
                self.assertGreater(tokens[-2], tokens[-3])
                self.assertEqual(tokens[0], tokenizer.eos_token_id)
                self.assertEqual(tokens[-2], tokenizer.pad_token_id)

    def test_add_special_tokens(self):
        tokenizers = self.get_tokenizers(do_lower_case=False)
        for tokenizer in tokenizers:
            with self.subTest(f"{tokenizer.__class__.__name__}"):
                input_text, ids = self.get_clean_sequence(tokenizer)

                special_token = "[SPECIAL_TOKEN]"

                tokenizer.add_special_tokens({"cls_token": special_token})
                encoded_special_token = tokenizer.encode(special_token, add_special_tokens=False)
                self.assertEqual(len(encoded_special_token), 1)

                text = tokenizer.decode(ids + encoded_special_token, clean_up_tokenization_spaces=False)
                encoded = tokenizer.encode(text, add_special_tokens=False)

                input_encoded = tokenizer.encode(input_text, add_special_tokens=False)
                special_token_id = tokenizer.encode(special_token, add_special_tokens=False)
                self.assertEqual(encoded, input_encoded + special_token_id)

                decoded = tokenizer.decode(encoded, skip_special_tokens=True)
                self.assertTrue(special_token not in decoded)

    def test_internal_consistency(self):
        tokenizers = self.get_tokenizers()
        for tokenizer in tokenizers:
            with self.subTest(f"{tokenizer.__class__.__name__}"):
                input_text, output_text = self.get_input_output_texts(tokenizer)

                tokens = tokenizer.tokenize(input_text)
                ids = tokenizer.convert_tokens_to_ids(tokens)
                ids_2 = tokenizer.encode(input_text, add_special_tokens=False)
                self.assertListEqual(ids, ids_2)

                tokens_2 = tokenizer.convert_ids_to_tokens(ids)
                self.assertNotEqual(len(tokens_2), 0)
                text_2 = tokenizer.decode(ids)
                self.assertIsInstance(text_2, str)

                self.assertEqual(text_2, output_text)

    @require_tokenizers
    def test_encode_decode_with_spaces(self):
        tokenizers = self.get_tokenizers(do_lower_case=False)
        for tokenizer in tokenizers:
            with self.subTest(f"{tokenizer.__class__.__name__}"):

                # new_toks = ["[ABC]", "[DEF]"]  # TODO(thom) add this one back when Rust toks are ready: , "GHI IHG"]
                new_toks = [AddedToken("[ABC]", normalized=False), AddedToken("[DEF]", normalized=False)]
                tokenizer.add_tokens(new_toks)
                input = "[ABC][DEF][ABC][DEF]"  # TODO(thom) add back cf above: "[ABC] [DEF] [ABC] GHI IHG [DEF]"
                if self.space_between_special_tokens:
                    output = "[ABC] [DEF] [ABC] [DEF]"
                else:
                    output = input
                encoded = tokenizer.encode(input, add_special_tokens=False)
                decoded = tokenizer.decode(encoded, spaces_between_special_tokens=self.space_between_special_tokens)
                self.assertIn(decoded, [output, output.lower()])

    def test_pretrained_model_lists(self):
        # We should have at least one default checkpoint for each tokenizer
        # We should specify the max input length as well (used in some part to list the pretrained checkpoints)
        self.assertGreaterEqual(len(self.tokenizer_class.pretrained_vocab_files_map), 1)
        self.assertGreaterEqual(len(list(self.tokenizer_class.pretrained_vocab_files_map.values())[0]), 1)
        self.assertEqual(
            len(list(self.tokenizer_class.pretrained_vocab_files_map.values())[0]),
            len(self.tokenizer_class.max_model_input_sizes),
        )

        weights_list = list(self.tokenizer_class.max_model_input_sizes.keys())
        weights_lists_2 = []
        for file_id, map_list in self.tokenizer_class.pretrained_vocab_files_map.items():
            weights_lists_2.append(list(map_list.keys()))

        for weights_list_2 in weights_lists_2:
            self.assertListEqual(weights_list, weights_list_2)

    def test_mask_output(self):
        tokenizers = self.get_tokenizers(do_lower_case=False)
        for tokenizer in tokenizers:
            with self.subTest(f"{tokenizer.__class__.__name__}"):

                if (
                    tokenizer.build_inputs_with_special_tokens.__qualname__.split(".")[0] != "PreTrainedTokenizer"
                    and "token_type_ids" in tokenizer.model_input_names
                ):
                    seq_0 = "Test this method."
                    seq_1 = "With these inputs."
                    information = tokenizer.encode_plus(seq_0, seq_1, add_special_tokens=True)
                    sequences, mask = information["input_ids"], information["token_type_ids"]
                    self.assertEqual(len(sequences), len(mask))

    def test_token_type_ids(self):
        tokenizers = self.get_tokenizers()
        for tokenizer in tokenizers:
            with self.subTest(f"{tokenizer.__class__.__name__}"):
                seq_0 = "Test this method."

                # We want to have sequence 0 and sequence 1 are tagged
                # respectively with 0 and 1 token_ids
                # (regardless of whether the model use token type ids)
                # We use this assumption in the QA pipeline among other place
                output = tokenizer(seq_0, return_token_type_ids=True)
                self.assertIn(0, output["token_type_ids"])

    def test_sequence_ids(self):
        tokenizers = self.get_tokenizers()
        for tokenizer in tokenizers:
            if not tokenizer.is_fast:
                continue
            with self.subTest(f"{tokenizer.__class__.__name__}"):
                seq_0 = "Test this method."
                seq_1 = "With these inputs."

                # We want to have sequence 0 and sequence 1 are tagged
                # respectively with 0 and 1 token_ids
                # (regardless of whether the model use token type ids)
                # We use this assumption in the QA pipeline among other place
                output = tokenizer(seq_0)
                self.assertIn(0, output.sequence_ids())

                output = tokenizer(seq_0, seq_1)
                self.assertIn(0, output.sequence_ids())
                self.assertIn(1, output.sequence_ids())

                if tokenizer.num_special_tokens_to_add(pair=True):
                    self.assertIn(None, output.sequence_ids())

    def test_number_of_added_tokens(self):
        tokenizers = self.get_tokenizers(do_lower_case=False)
        for tokenizer in tokenizers:
            with self.subTest(f"{tokenizer.__class__.__name__}"):

                seq_0 = "Test this method."
                seq_1 = "With these inputs."

                sequences = tokenizer.encode(seq_0, seq_1, add_special_tokens=False)
                attached_sequences = tokenizer.encode(seq_0, seq_1, add_special_tokens=True)

                # Method is implemented (e.g. not GPT-2)
                if len(attached_sequences) != 2:
                    self.assertEqual(
                        tokenizer.num_special_tokens_to_add(pair=True), len(attached_sequences) - len(sequences)
                    )

    def test_maximum_encoding_length_single_input(self):
        tokenizers = self.get_tokenizers(do_lower_case=False, model_max_length=100)
        for tokenizer in tokenizers:
            with self.subTest(f"{tokenizer.__class__.__name__}"):
                seq_0, ids = self.get_clean_sequence(tokenizer, max_length=20)

                sequence = tokenizer.encode(seq_0, add_special_tokens=False)
                total_length = len(sequence)

                assert total_length > 4, "Issue with the testing sequence, please update it it's too short"

                # Test with max model input length
                model_max_length = tokenizer.model_max_length
                self.assertEqual(model_max_length, 100)
                seq_1 = seq_0 * model_max_length

                sequence1 = tokenizer(seq_1, add_special_tokens=False)
                total_length1 = len(sequence1["input_ids"])
                assert (
                    total_length1 > model_max_length
                ), "Issue with the testing sequence, please update it it's too short"

                # Simple
                padding_strategies = (
                    [False, True, "longest"] if tokenizer.pad_token and tokenizer.pad_token_id >= 0 else [False]
                )
                for padding_state in padding_strategies:
                    with self.subTest(f"Padding: {padding_state}"):
                        for truncation_state in [True, "longest_first", "only_first"]:
                            with self.subTest(f"Truncation: {truncation_state}"):
                                output = tokenizer(seq_1, padding=padding_state, truncation=truncation_state)
                                self.assertEqual(len(output["input_ids"]), model_max_length)

                                output = tokenizer([seq_1], padding=padding_state, truncation=truncation_state)
                                self.assertEqual(len(output["input_ids"][0]), model_max_length)

                        # Simple with no truncation
                        # Reset warnings
                        tokenizer.deprecation_warnings = {}
                        with self.assertLogs("transformers", level="WARNING") as cm:
                            output = tokenizer(seq_1, padding=padding_state, truncation=False)
                            self.assertNotEqual(len(output["input_ids"]), model_max_length)
                        self.assertEqual(len(cm.records), 1)
                        self.assertTrue(
                            cm.records[0].message.startswith(
                                "Token indices sequence length is longer than the specified maximum sequence length for this model"
                            )
                        )

                        tokenizer.deprecation_warnings = {}
                        with self.assertLogs("transformers", level="WARNING") as cm:
                            output = tokenizer([seq_1], padding=padding_state, truncation=False)
                            self.assertNotEqual(len(output["input_ids"][0]), model_max_length)
                        self.assertEqual(len(cm.records), 1)
                        self.assertTrue(
                            cm.records[0].message.startswith(
                                "Token indices sequence length is longer than the specified maximum sequence length for this model"
                            )
                        )

                # Overflowing tokens
                stride = 2
                information = tokenizer(
                    seq_0,
                    max_length=total_length - 2,
                    add_special_tokens=False,
                    stride=stride,
                    truncation="longest_first",
                    return_overflowing_tokens=True,
                    # add_prefix_space=False,
                )

                # Overflowing tokens are handled quite differently in slow and fast tokenizers
                if isinstance(tokenizer, PreTrainedTokenizerFast):
                    truncated_sequence = information["input_ids"][0]
                    overflowing_tokens = information["input_ids"][1]
                    self.assertEqual(len(information["input_ids"]), 2)

                    self.assertEqual(len(truncated_sequence), total_length - 2)
                    self.assertEqual(truncated_sequence, sequence[:-2])

                    self.assertEqual(len(overflowing_tokens), 2 + stride)
                    self.assertEqual(overflowing_tokens, sequence[-(2 + stride) :])
                else:
                    truncated_sequence = information["input_ids"]
                    overflowing_tokens = information["overflowing_tokens"]

                    self.assertEqual(len(truncated_sequence), total_length - 2)
                    self.assertEqual(truncated_sequence, sequence[:-2])

                    self.assertEqual(len(overflowing_tokens), 2 + stride)

    def test_maximum_encoding_length_pair_input(self):
        tokenizers = self.get_tokenizers(do_lower_case=False, model_max_length=100)
        for tokenizer in tokenizers:
            with self.subTest(f"{tokenizer.__class__.__name__}"):
                # Build a sequence from our model's vocabulary
                stride = 2
                seq_0, ids = self.get_clean_sequence(tokenizer, max_length=20)
                if len(ids) <= 2 + stride:
                    seq_0 = (seq_0 + " ") * (2 + stride)
                    ids = None

                seq0_tokens = tokenizer.encode(seq_0, add_special_tokens=False)
                assert len(seq0_tokens) > 2 + stride

                seq_1 = "This is another sentence to be encoded."
                seq1_tokens = tokenizer.encode(seq_1, add_special_tokens=False)
                if abs(len(seq0_tokens) - len(seq1_tokens)) <= 2:
                    seq1_tokens = seq1_tokens + seq1_tokens
                    seq_1 = tokenizer.decode(seq1_tokens, clean_up_tokenization_spaces=False)
                seq1_tokens = tokenizer.encode(seq_1, add_special_tokens=False)

                assert len(seq1_tokens) > 2 + stride

                smallest = seq1_tokens if len(seq0_tokens) > len(seq1_tokens) else seq0_tokens

                # We are not using the special tokens - a bit too hard to test all the tokenizers with this
                # TODO try this again later
                sequence = tokenizer.encode(seq_0, seq_1, add_special_tokens=False)  # , add_prefix_space=False)

                # Test with max model input length
                model_max_length = tokenizer.model_max_length
                self.assertEqual(model_max_length, 100)
                seq_2 = seq_0 * model_max_length
                assert len(seq_2) > model_max_length

                sequence1 = tokenizer(seq_1, add_special_tokens=False)
                total_length1 = len(sequence1["input_ids"])
                sequence2 = tokenizer(seq_2, seq_1, add_special_tokens=False)
                total_length2 = len(sequence2["input_ids"])
                assert total_length1 < model_max_length - 10, "Issue with the testing sequence, please update it."
                assert total_length2 > model_max_length, "Issue with the testing sequence, please update it."

                # Simple
                padding_strategies = (
                    [False, True, "longest"] if tokenizer.pad_token and tokenizer.pad_token_id >= 0 else [False]
                )
                for padding_state in padding_strategies:
                    with self.subTest(f"{tokenizer.__class__.__name__} Padding: {padding_state}"):
                        for truncation_state in [True, "longest_first", "only_first"]:
                            with self.subTest(f"{tokenizer.__class__.__name__} Truncation: {truncation_state}"):
                                output = tokenizer(seq_2, seq_1, padding=padding_state, truncation=truncation_state)
                                self.assertEqual(len(output["input_ids"]), model_max_length)

                                output = tokenizer(
                                    [seq_2], [seq_1], padding=padding_state, truncation=truncation_state
                                )
                                self.assertEqual(len(output["input_ids"][0]), model_max_length)

                        # Simple
                        output = tokenizer(seq_1, seq_2, padding=padding_state, truncation="only_second")
                        self.assertEqual(len(output["input_ids"]), model_max_length)

                        output = tokenizer([seq_1], [seq_2], padding=padding_state, truncation="only_second")
                        self.assertEqual(len(output["input_ids"][0]), model_max_length)

                        # Simple with no truncation
                        # Reset warnings
                        tokenizer.deprecation_warnings = {}
                        with self.assertLogs("transformers", level="WARNING") as cm:
                            output = tokenizer(seq_1, seq_2, padding=padding_state, truncation=False)
                            self.assertNotEqual(len(output["input_ids"]), model_max_length)
                        self.assertEqual(len(cm.records), 1)
                        self.assertTrue(
                            cm.records[0].message.startswith(
                                "Token indices sequence length is longer than the specified maximum sequence length for this model"
                            )
                        )

                        tokenizer.deprecation_warnings = {}
                        with self.assertLogs("transformers", level="WARNING") as cm:
                            output = tokenizer([seq_1], [seq_2], padding=padding_state, truncation=False)
                            self.assertNotEqual(len(output["input_ids"][0]), model_max_length)
                        self.assertEqual(len(cm.records), 1)
                        self.assertTrue(
                            cm.records[0].message.startswith(
                                "Token indices sequence length is longer than the specified maximum sequence length for this model"
                            )
                        )

                truncated_first_sequence = tokenizer.encode(seq_0, add_special_tokens=False)[:-2] + tokenizer.encode(
                    seq_1, add_special_tokens=False
                )
                truncated_second_sequence = (
                    tokenizer.encode(seq_0, add_special_tokens=False)
                    + tokenizer.encode(seq_1, add_special_tokens=False)[:-2]
                )
                truncated_longest_sequence = (
                    truncated_first_sequence if len(seq0_tokens) > len(seq1_tokens) else truncated_second_sequence
                )

                overflow_first_sequence = tokenizer.encode(seq_0, add_special_tokens=False)[
                    -(2 + stride) :
                ] + tokenizer.encode(seq_1, add_special_tokens=False)
                overflow_second_sequence = (
                    tokenizer.encode(seq_0, add_special_tokens=False)
                    + tokenizer.encode(seq_1, add_special_tokens=False)[-(2 + stride) :]
                )
                overflow_longest_sequence = (
                    overflow_first_sequence if len(seq0_tokens) > len(seq1_tokens) else overflow_second_sequence
                )

                information = tokenizer.encode_plus(
                    seq_0,
                    seq_1,
                    max_length=len(sequence) - 2,
                    add_special_tokens=False,
                    stride=stride,
                    truncation="longest_first",
                    return_overflowing_tokens=True,
                    # add_prefix_space=False,
                )
                # Overflowing tokens are handled quite differently in slow and fast tokenizers
                if isinstance(tokenizer, PreTrainedTokenizerFast):
                    truncated_sequence = information["input_ids"][0]
                    overflowing_tokens = information["input_ids"][1]
                    self.assertEqual(len(information["input_ids"]), 2)

                    self.assertEqual(len(truncated_sequence), len(sequence) - 2)
                    self.assertEqual(truncated_sequence, truncated_longest_sequence)

                    self.assertEqual(len(overflowing_tokens), 2 + stride + len(smallest))
                    self.assertEqual(overflowing_tokens, overflow_longest_sequence)
                else:
                    truncated_sequence = information["input_ids"]
                    overflowing_tokens = information["overflowing_tokens"]

                    self.assertEqual(len(truncated_sequence), len(sequence) - 2)
                    self.assertEqual(truncated_sequence, truncated_longest_sequence)

                    self.assertEqual(
                        len(overflowing_tokens), 2 + stride
                    )  # No overflowing tokens when using 'longest' in python tokenizers

                information = tokenizer.encode_plus(
                    seq_0,
                    seq_1,
                    max_length=len(sequence) - 2,
                    add_special_tokens=False,
                    stride=stride,
                    truncation=True,
                    return_overflowing_tokens=True,
                    # add_prefix_space=False,
                )
                # Overflowing tokens are handled quite differently in slow and fast tokenizers
                if isinstance(tokenizer, PreTrainedTokenizerFast):
                    truncated_sequence = information["input_ids"][0]
                    overflowing_tokens = information["input_ids"][1]
                    self.assertEqual(len(information["input_ids"]), 2)

                    self.assertEqual(len(truncated_sequence), len(sequence) - 2)
                    self.assertEqual(truncated_sequence, truncated_longest_sequence)

                    self.assertEqual(len(overflowing_tokens), 2 + stride + len(smallest))
                    self.assertEqual(overflowing_tokens, overflow_longest_sequence)
                else:
                    truncated_sequence = information["input_ids"]
                    overflowing_tokens = information["overflowing_tokens"]

                    self.assertEqual(len(truncated_sequence), len(sequence) - 2)
                    self.assertEqual(truncated_sequence, truncated_longest_sequence)

                    self.assertEqual(
                        len(overflowing_tokens), 2 + stride
                    )  # No overflowing tokens when using 'longest' in python tokenizers

                information_first_truncated = tokenizer.encode_plus(
                    seq_0,
                    seq_1,
                    max_length=len(sequence) - 2,
                    add_special_tokens=False,
                    stride=stride,
                    truncation="only_first",
                    return_overflowing_tokens=True,
                    # add_prefix_space=False,
                )
                # Overflowing tokens are handled quite differently in slow and fast tokenizers
                if isinstance(tokenizer, PreTrainedTokenizerFast):
                    truncated_sequence = information_first_truncated["input_ids"][0]
                    overflowing_tokens = information_first_truncated["input_ids"][1]
                    self.assertEqual(len(information_first_truncated["input_ids"]), 2)

                    self.assertEqual(len(truncated_sequence), len(sequence) - 2)
                    self.assertEqual(truncated_sequence, truncated_first_sequence)

                    self.assertEqual(len(overflowing_tokens), 2 + stride + len(seq1_tokens))
                    self.assertEqual(overflowing_tokens, overflow_first_sequence)
                else:
                    truncated_sequence = information_first_truncated["input_ids"]
                    overflowing_tokens = information_first_truncated["overflowing_tokens"]

                    self.assertEqual(len(truncated_sequence), len(sequence) - 2)
                    self.assertEqual(truncated_sequence, truncated_first_sequence)

                    self.assertEqual(len(overflowing_tokens), 2 + stride)
                    self.assertEqual(overflowing_tokens, seq0_tokens[-(2 + stride) :])

                information_second_truncated = tokenizer.encode_plus(
                    seq_0,
                    seq_1,
                    max_length=len(sequence) - 2,
                    add_special_tokens=False,
                    stride=stride,
                    truncation="only_second",
                    return_overflowing_tokens=True,
                    # add_prefix_space=False,
                )
                # Overflowing tokens are handled quite differently in slow and fast tokenizers
                if isinstance(tokenizer, PreTrainedTokenizerFast):
                    truncated_sequence = information_second_truncated["input_ids"][0]
                    overflowing_tokens = information_second_truncated["input_ids"][1]
                    self.assertEqual(len(information_second_truncated["input_ids"]), 2)

                    self.assertEqual(len(truncated_sequence), len(sequence) - 2)
                    self.assertEqual(truncated_sequence, truncated_second_sequence)

                    self.assertEqual(len(overflowing_tokens), 2 + stride + len(seq0_tokens))
                    self.assertEqual(overflowing_tokens, overflow_second_sequence)
                else:
                    truncated_sequence = information_second_truncated["input_ids"]
                    overflowing_tokens = information_second_truncated["overflowing_tokens"]

                    self.assertEqual(len(truncated_sequence), len(sequence) - 2)
                    self.assertEqual(truncated_sequence, truncated_second_sequence)

                    self.assertEqual(len(overflowing_tokens), 2 + stride)
                    self.assertEqual(overflowing_tokens, seq1_tokens[-(2 + stride) :])

    # def test_encode_input_type(self):
    #     tokenizers = self.get_tokenizers(do_lower_case=False)
    #     for tokenizer in tokenizers:
    #         with self.subTest(f"{tokenizer.__class__.__name__}"):
    #             sequence = "Let's encode this sequence"

    #             tokens = sequence.split()  # tokenizer.tokenize(sequence)
    #             # input_ids = tokenizer.convert_tokens_to_ids(tokens)
    #             formatted_input = tokenizer.encode(sequence, add_special_tokens=True, add_prefix_space=False)

    #             self.assertEqual(
    #                 tokenizer.encode(tokens, is_split_into_words=True, add_special_tokens=True), formatted_input
    #             )
    #             # This is not supported with the Rust tokenizers
    #             # self.assertEqual(tokenizer.encode(input_ids, add_special_tokens=True), formatted_input)

    # def test_swap_special_token(self):
    #     tokenizers = self.get_tokenizers(do_lower_case=False)
    #     for tokenizer in tokenizers:
    #         with self.subTest(f"{tokenizer.__class__.__name__}"):
    #             # Our mask token
    #             mask = "<mask>"
    #             # We take a single word in the middle of the vocabulary
    #             all_tokens = sorted(tokenizer.get_vocab().keys())
    #             word = tokenizer.decode(tokenizer.encode(all_tokens[len(all_tokens)//2], add_special_tokens=False)[:1])

    #             sequence_0 = "Encode " + word + " sequence"
    #             sequence_masked_0 = "Encode " + mask + " sequence"

    #             sequence_1 = word + " this sequence"
    #             sequence_masked_1 = mask + " this sequence"

    #             # Add tokens so that masked token isn't split
    #             # tokens = [AddedToken(t, lstrip=True, normalized=False) for t in sequence.split()]
    #             # tokenizer.add_tokens(tokens)
    #             tokenizer.add_special_tokens(
    #                 {"mask_token": AddedToken(mask, normalized=False)}
    #             )  # Eat left space on Byte-level BPE tokenizers
    #             mask_ind = tokenizer.convert_tokens_to_ids(mask)

    #             # Test first masked sequence
    #             encoded_0 = tokenizer.encode(sequence_0, add_special_tokens=False)
    #             encoded_masked = tokenizer.encode(sequence_masked_0, add_special_tokens=False)
    #             assert len(encoded_masked) == len(encoded_0)
    #             mask_loc = encoded_masked.index(mask_ind)
    #             encoded_masked[mask_loc] = encoded_0[mask_loc]

    #             self.assertEqual(encoded_masked, encoded_0)

    #             # Test second masked sequence
    #             encoded_1 = tokenizer.encode(sequence_1, add_special_tokens=False)
    #             encoded_masked = tokenizer.encode(sequence_masked_1, add_special_tokens=False)
    #             assert len(encoded_masked) == len(encoded_1)
    #             mask_loc = encoded_masked.index(mask_ind)
    #             encoded_masked[mask_loc] = encoded_1[mask_loc]

    #             self.assertEqual(encoded_masked, encoded_1)

    def test_special_tokens_mask(self):
        tokenizers = self.get_tokenizers(do_lower_case=False)
        for tokenizer in tokenizers:
            with self.subTest(f"{tokenizer.__class__.__name__}"):
                sequence_0 = "Encode this."
                # Testing single inputs
                encoded_sequence = tokenizer.encode(sequence_0, add_special_tokens=False)
                encoded_sequence_dict = tokenizer.encode_plus(
                    sequence_0, add_special_tokens=True, return_special_tokens_mask=True  # , add_prefix_space=False
                )
                encoded_sequence_w_special = encoded_sequence_dict["input_ids"]
                special_tokens_mask = encoded_sequence_dict["special_tokens_mask"]
                self.assertEqual(len(special_tokens_mask), len(encoded_sequence_w_special))

                filtered_sequence = [x for i, x in enumerate(encoded_sequence_w_special) if not special_tokens_mask[i]]
                self.assertEqual(encoded_sequence, filtered_sequence)

    def test_special_tokens_mask_input_pairs(self):
        tokenizers = self.get_tokenizers(do_lower_case=False)
        for tokenizer in tokenizers:
            with self.subTest(f"{tokenizer.__class__.__name__}"):
                sequence_0 = "Encode this."
                sequence_1 = "This one too please."
                encoded_sequence = tokenizer.encode(sequence_0, add_special_tokens=False)
                encoded_sequence += tokenizer.encode(sequence_1, add_special_tokens=False)
                encoded_sequence_dict = tokenizer.encode_plus(
                    sequence_0,
                    sequence_1,
                    add_special_tokens=True,
                    return_special_tokens_mask=True,
                    # add_prefix_space=False,
                )
                encoded_sequence_w_special = encoded_sequence_dict["input_ids"]
                special_tokens_mask = encoded_sequence_dict["special_tokens_mask"]
                self.assertEqual(len(special_tokens_mask), len(encoded_sequence_w_special))

                filtered_sequence = [
                    (x if not special_tokens_mask[i] else None) for i, x in enumerate(encoded_sequence_w_special)
                ]
                filtered_sequence = [x for x in filtered_sequence if x is not None]
                self.assertEqual(encoded_sequence, filtered_sequence)

    def test_right_and_left_padding(self):
        tokenizers = self.get_tokenizers(do_lower_case=False)
        for tokenizer in tokenizers:
            with self.subTest(f"{tokenizer.__class__.__name__}"):
                sequence = "Sequence"
                padding_size = 10

                # check correct behaviour if no pad_token_id exists and add it eventually
                self._check_no_pad_token_padding(tokenizer, sequence)

                padding_idx = tokenizer.pad_token_id

                # RIGHT PADDING - Check that it correctly pads when a maximum length is specified along with the padding flag set to True
                tokenizer.padding_side = "right"
                encoded_sequence = tokenizer.encode(sequence)
                sequence_length = len(encoded_sequence)
                padded_sequence = tokenizer.encode(
                    sequence, max_length=sequence_length + padding_size, padding="max_length"
                )
                padded_sequence_length = len(padded_sequence)
                assert sequence_length + padding_size == padded_sequence_length
                assert encoded_sequence + [padding_idx] * padding_size == padded_sequence

                # LEFT PADDING - Check that it correctly pads when a maximum length is specified along with the padding flag set to True
                tokenizer.padding_side = "left"
                encoded_sequence = tokenizer.encode(sequence)
                sequence_length = len(encoded_sequence)
                padded_sequence = tokenizer.encode(
                    sequence, max_length=sequence_length + padding_size, padding="max_length"
                )
                padded_sequence_length = len(padded_sequence)
                assert sequence_length + padding_size == padded_sequence_length
                assert [padding_idx] * padding_size + encoded_sequence == padded_sequence

                # RIGHT & LEFT PADDING - Check that nothing is done for 'longest' and 'no_padding'
                encoded_sequence = tokenizer.encode(sequence)
                sequence_length = len(encoded_sequence)

                tokenizer.padding_side = "right"
                padded_sequence_right = tokenizer.encode(sequence, padding=True)
                padded_sequence_right_length = len(padded_sequence_right)
                assert sequence_length == padded_sequence_right_length
                assert encoded_sequence == padded_sequence_right

                tokenizer.padding_side = "left"
                padded_sequence_left = tokenizer.encode(sequence, padding="longest")
                padded_sequence_left_length = len(padded_sequence_left)
                assert sequence_length == padded_sequence_left_length
                assert encoded_sequence == padded_sequence_left

                tokenizer.padding_side = "right"
                padded_sequence_right = tokenizer.encode(sequence)
                padded_sequence_right_length = len(padded_sequence_right)
                assert sequence_length == padded_sequence_right_length
                assert encoded_sequence == padded_sequence_right

                tokenizer.padding_side = "left"
                padded_sequence_left = tokenizer.encode(sequence, padding=False)
                padded_sequence_left_length = len(padded_sequence_left)
                assert sequence_length == padded_sequence_left_length
                assert encoded_sequence == padded_sequence_left

    def test_padding_to_max_length(self):
        """We keep this test for backward compatibility but it should be remove when `pad_to_max_length` will e deprecated"""
        tokenizers = self.get_tokenizers(do_lower_case=False)
        for tokenizer in tokenizers:
            with self.subTest(f"{tokenizer.__class__.__name__}"):
                sequence = "Sequence"
                padding_size = 10

                # check correct behaviour if no pad_token_id exists and add it eventually
                self._check_no_pad_token_padding(tokenizer, sequence)

                padding_idx = tokenizer.pad_token_id

                # Check that it correctly pads when a maximum length is specified along with the padding flag set to True
                tokenizer.padding_side = "right"
                encoded_sequence = tokenizer.encode(sequence)
                sequence_length = len(encoded_sequence)
                # FIXME: the next line should be padding(max_length) to avoid warning
                padded_sequence = tokenizer.encode(
                    sequence, max_length=sequence_length + padding_size, pad_to_max_length=True
                )
                padded_sequence_length = len(padded_sequence)
                assert sequence_length + padding_size == padded_sequence_length
                assert encoded_sequence + [padding_idx] * padding_size == padded_sequence

                # Check that nothing is done when a maximum length is not specified
                encoded_sequence = tokenizer.encode(sequence)
                sequence_length = len(encoded_sequence)

                tokenizer.padding_side = "right"
                padded_sequence_right = tokenizer.encode(sequence, pad_to_max_length=True)
                padded_sequence_right_length = len(padded_sequence_right)
                assert sequence_length == padded_sequence_right_length
                assert encoded_sequence == padded_sequence_right

    def test_padding_to_multiple_of(self):
        tokenizers = self.get_tokenizers()
        for tokenizer in tokenizers:
            with self.subTest(f"{tokenizer.__class__.__name__}"):
                if tokenizer.pad_token is None:
                    self.skipTest("No padding token.")
                else:
                    empty_tokens = tokenizer("", padding=True, pad_to_multiple_of=8)
                    normal_tokens = tokenizer("This is a sample input", padding=True, pad_to_multiple_of=8)
                    for key, value in empty_tokens.items():
                        self.assertEqual(len(value) % 8, 0, f"BatchEncoding.{key} is not multiple of 8")
                    for key, value in normal_tokens.items():
                        self.assertEqual(len(value) % 8, 0, f"BatchEncoding.{key} is not multiple of 8")

                    normal_tokens = tokenizer("This", pad_to_multiple_of=8)
                    for key, value in normal_tokens.items():
                        self.assertNotEqual(len(value) % 8, 0, f"BatchEncoding.{key} is not multiple of 8")

                    # Should also work with truncation
                    normal_tokens = tokenizer("This", padding=True, truncation=True, pad_to_multiple_of=8)
                    for key, value in normal_tokens.items():
                        self.assertEqual(len(value) % 8, 0, f"BatchEncoding.{key} is not multiple of 8")

                    # truncation to something which is not a multiple of pad_to_multiple_of raises an error
                    self.assertRaises(
                        ValueError,
                        tokenizer.__call__,
                        "This",
                        padding=True,
                        truncation=True,
                        max_length=12,
                        pad_to_multiple_of=8,
                    )

    def test_encode_plus_with_padding(self):
        tokenizers = self.get_tokenizers(do_lower_case=False)
        for tokenizer in tokenizers:
            with self.subTest(f"{tokenizer.__class__.__name__}"):
                sequence = "Sequence"

                # check correct behaviour if no pad_token_id exists and add it eventually
                self._check_no_pad_token_padding(tokenizer, sequence)

                padding_size = 10
                padding_idx = tokenizer.pad_token_id
                token_type_padding_idx = tokenizer.pad_token_type_id

                encoded_sequence = tokenizer.encode_plus(sequence, return_special_tokens_mask=True)
                input_ids = encoded_sequence["input_ids"]
                special_tokens_mask = encoded_sequence["special_tokens_mask"]
                sequence_length = len(input_ids)

                # Test 'longest' and 'no_padding' don't do anything
                tokenizer.padding_side = "right"

                not_padded_sequence = tokenizer.encode_plus(
                    sequence,
                    padding=True,
                    return_special_tokens_mask=True,
                )
                not_padded_input_ids = not_padded_sequence["input_ids"]

                not_padded_special_tokens_mask = not_padded_sequence["special_tokens_mask"]
                not_padded_sequence_length = len(not_padded_input_ids)

                assert sequence_length == not_padded_sequence_length
                assert input_ids == not_padded_input_ids
                assert special_tokens_mask == not_padded_special_tokens_mask

                not_padded_sequence = tokenizer.encode_plus(
                    sequence,
                    padding=False,
                    return_special_tokens_mask=True,
                )
                not_padded_input_ids = not_padded_sequence["input_ids"]

                not_padded_special_tokens_mask = not_padded_sequence["special_tokens_mask"]
                not_padded_sequence_length = len(not_padded_input_ids)

                assert sequence_length == not_padded_sequence_length
                assert input_ids == not_padded_input_ids
                assert special_tokens_mask == not_padded_special_tokens_mask

                # Test right padding
                tokenizer.padding_side = "right"

                right_padded_sequence = tokenizer.encode_plus(
                    sequence,
                    max_length=sequence_length + padding_size,
                    padding="max_length",
                    return_special_tokens_mask=True,
                )
                right_padded_input_ids = right_padded_sequence["input_ids"]

                right_padded_special_tokens_mask = right_padded_sequence["special_tokens_mask"]
                right_padded_sequence_length = len(right_padded_input_ids)

                assert sequence_length + padding_size == right_padded_sequence_length
                assert input_ids + [padding_idx] * padding_size == right_padded_input_ids
                assert special_tokens_mask + [1] * padding_size == right_padded_special_tokens_mask

                # Test left padding
                tokenizer.padding_side = "left"
                left_padded_sequence = tokenizer.encode_plus(
                    sequence,
                    max_length=sequence_length + padding_size,
                    padding="max_length",
                    return_special_tokens_mask=True,
                )
                left_padded_input_ids = left_padded_sequence["input_ids"]
                left_padded_special_tokens_mask = left_padded_sequence["special_tokens_mask"]
                left_padded_sequence_length = len(left_padded_input_ids)

                assert sequence_length + padding_size == left_padded_sequence_length
                assert [padding_idx] * padding_size + input_ids == left_padded_input_ids
                assert [1] * padding_size + special_tokens_mask == left_padded_special_tokens_mask

                if "token_type_ids" in tokenizer.model_input_names:
                    token_type_ids = encoded_sequence["token_type_ids"]
                    left_padded_token_type_ids = left_padded_sequence["token_type_ids"]
                    right_padded_token_type_ids = right_padded_sequence["token_type_ids"]

                    assert token_type_ids + [token_type_padding_idx] * padding_size == right_padded_token_type_ids
                    assert [token_type_padding_idx] * padding_size + token_type_ids == left_padded_token_type_ids

                if "attention_mask" in tokenizer.model_input_names:
                    attention_mask = encoded_sequence["attention_mask"]
                    right_padded_attention_mask = right_padded_sequence["attention_mask"]
                    left_padded_attention_mask = left_padded_sequence["attention_mask"]

                    assert attention_mask + [0] * padding_size == right_padded_attention_mask
                    assert [0] * padding_size + attention_mask == left_padded_attention_mask

    def test_separate_tokenizers(self):
        # This tests that tokenizers don't impact others. Unfortunately the case where it fails is when
        # we're loading an S3 configuration from a pre-trained identifier, and we have no way of testing those today.

        tokenizers = self.get_tokenizers(random_argument=True)
        new_tokenizers = self.get_tokenizers(random_argument=False)

        for tokenizer, new_tokenizer in zip(tokenizers, new_tokenizers):
            with self.subTest(f"{tokenizer.__class__.__name__}"):
                assert tokenizer.init_kwargs["random_argument"] is True
                assert tokenizer.init_kwargs["random_argument"] is True
                assert new_tokenizer.init_kwargs["random_argument"] is False

    def test_get_vocab(self):
        tokenizers = self.get_tokenizers(do_lower_case=False)
        for tokenizer in tokenizers:
            with self.subTest(f"{tokenizer.__class__.__name__}"):
                vocab_dict = tokenizer.get_vocab()
                self.assertIsInstance(vocab_dict, dict)
                self.assertGreaterEqual(len(tokenizer), len(vocab_dict))

                vocab = [tokenizer.convert_ids_to_tokens(i) for i in range(len(tokenizer))]
                self.assertEqual(len(vocab), len(tokenizer))

                tokenizer.add_tokens(["asdfasdfasdfasdf"])
                vocab = [tokenizer.convert_ids_to_tokens(i) for i in range(len(tokenizer))]
                self.assertEqual(len(vocab), len(tokenizer))

    def test_conversion_reversible(self):
        tokenizers = self.get_tokenizers(do_lower_case=False)
        for tokenizer in tokenizers:
            with self.subTest(f"{tokenizer.__class__.__name__}"):
                vocab = tokenizer.get_vocab()
                for word, ind in vocab.items():
                    if word == tokenizer.unk_token:
                        continue
                    self.assertEqual(tokenizer.convert_tokens_to_ids(word), ind)
                    self.assertEqual(tokenizer.convert_ids_to_tokens(ind), word)

    def test_call(self):
        # Tests that all call wrap to encode_plus and batch_encode_plus
        tokenizers = self.get_tokenizers(do_lower_case=False)
        for tokenizer in tokenizers:
            with self.subTest(f"{tokenizer.__class__.__name__}"):
                sequences = [
                    "Testing batch encode plus",
                    "Testing batch encode plus with different sequence lengths",
                    "Testing batch encode plus with different sequence lengths correctly pads",
                ]

                # Test not batched
                encoded_sequences_1 = tokenizer.encode_plus(sequences[0])
                encoded_sequences_2 = tokenizer(sequences[0])
                self.assertEqual(encoded_sequences_1, encoded_sequences_2)

                # Test not batched pairs
                encoded_sequences_1 = tokenizer.encode_plus(sequences[0], sequences[1])
                encoded_sequences_2 = tokenizer(sequences[0], sequences[1])
                self.assertEqual(encoded_sequences_1, encoded_sequences_2)

                # Test batched
                encoded_sequences_1 = tokenizer.batch_encode_plus(sequences)
                encoded_sequences_2 = tokenizer(sequences)
                self.assertEqual(encoded_sequences_1, encoded_sequences_2)

                # Test batched pairs
                encoded_sequences_1 = tokenizer.batch_encode_plus(list(zip(sequences, sequences)))
                encoded_sequences_2 = tokenizer(sequences, sequences)
                self.assertEqual(encoded_sequences_1, encoded_sequences_2)

    def test_batch_encode_plus_batch_sequence_length(self):
        # Tests that all encoded values have the correct size
        tokenizers = self.get_tokenizers(do_lower_case=False)
        for tokenizer in tokenizers:
            with self.subTest(f"{tokenizer.__class__.__name__}"):
                sequences = [
                    "Testing batch encode plus",
                    "Testing batch encode plus with different sequence lengths",
                    "Testing batch encode plus with different sequence lengths correctly pads",
                ]

                encoded_sequences = [tokenizer.encode_plus(sequence) for sequence in sequences]
                encoded_sequences_batch = tokenizer.batch_encode_plus(sequences, padding=False)
                self.assertListEqual(
                    encoded_sequences, self.convert_batch_encode_plus_format_to_encode_plus(encoded_sequences_batch)
                )

                maximum_length = len(
                    max([encoded_sequence["input_ids"] for encoded_sequence in encoded_sequences], key=len)
                )

                # check correct behaviour if no pad_token_id exists and add it eventually
                self._check_no_pad_token_padding(tokenizer, sequences)

                encoded_sequences_padded = [
                    tokenizer.encode_plus(sequence, max_length=maximum_length, padding="max_length")
                    for sequence in sequences
                ]

                encoded_sequences_batch_padded = tokenizer.batch_encode_plus(sequences, padding=True)
                self.assertListEqual(
                    encoded_sequences_padded,
                    self.convert_batch_encode_plus_format_to_encode_plus(encoded_sequences_batch_padded),
                )

                # check 'longest' is unsensitive to a max length
                encoded_sequences_batch_padded_1 = tokenizer.batch_encode_plus(sequences, padding=True)
                encoded_sequences_batch_padded_2 = tokenizer.batch_encode_plus(
                    sequences, max_length=maximum_length + 10, padding="longest"
                )
                for key in encoded_sequences_batch_padded_1.keys():
                    self.assertListEqual(
                        encoded_sequences_batch_padded_1[key],
                        encoded_sequences_batch_padded_2[key],
                    )

                # check 'no_padding' is unsensitive to a max length
                encoded_sequences_batch_padded_1 = tokenizer.batch_encode_plus(sequences, padding=False)
                encoded_sequences_batch_padded_2 = tokenizer.batch_encode_plus(
                    sequences, max_length=maximum_length + 10, padding=False
                )
                for key in encoded_sequences_batch_padded_1.keys():
                    self.assertListEqual(
                        encoded_sequences_batch_padded_1[key],
                        encoded_sequences_batch_padded_2[key],
                    )

    @require_tokenizers
    def test_added_token_serializable(self):
        tokenizers = self.get_tokenizers(do_lower_case=False)
        for tokenizer in tokenizers:
            with self.subTest(f"{tokenizer.__class__.__name__}"):
                new_token = AddedToken("new_token", lstrip=True)
                tokenizer.add_special_tokens({"additional_special_tokens": [new_token]})

                with tempfile.TemporaryDirectory() as tmp_dir_name:
                    tokenizer.save_pretrained(tmp_dir_name)
                    tokenizer.from_pretrained(tmp_dir_name)

    def test_batch_encode_plus_padding(self):
        # Test that padded sequences are equivalent between batch_encode_plus and encode_plus

        # Right padding tests
        tokenizers = self.get_tokenizers(do_lower_case=False)
        for tokenizer in tokenizers:
            with self.subTest(f"{tokenizer.__class__.__name__}"):
                sequences = [
                    "Testing batch encode plus",
                    "Testing batch encode plus with different sequence lengths",
                    "Testing batch encode plus with different sequence lengths correctly pads",
                ]

                max_length = 100

                # check correct behaviour if no pad_token_id exists and add it eventually
                self._check_no_pad_token_padding(tokenizer, sequences)

                encoded_sequences = [
                    tokenizer.encode_plus(sequence, max_length=max_length, padding="max_length")
                    for sequence in sequences
                ]
                encoded_sequences_batch = tokenizer.batch_encode_plus(
                    sequences, max_length=max_length, padding="max_length"
                )
                self.assertListEqual(
                    encoded_sequences, self.convert_batch_encode_plus_format_to_encode_plus(encoded_sequences_batch)
                )

        # Left padding tests
        tokenizers = self.get_tokenizers(do_lower_case=False)
        for tokenizer in tokenizers:
            with self.subTest(f"{tokenizer.__class__.__name__}"):
                tokenizer.padding_side = "left"
                sequences = [
                    "Testing batch encode plus",
                    "Testing batch encode plus with different sequence lengths",
                    "Testing batch encode plus with different sequence lengths correctly pads",
                ]

                max_length = 100

                # check correct behaviour if no pad_token_id exists and add it eventually
                self._check_no_pad_token_padding(tokenizer, sequences)

                encoded_sequences = [
                    tokenizer.encode_plus(sequence, max_length=max_length, padding="max_length")
                    for sequence in sequences
                ]
                encoded_sequences_batch = tokenizer.batch_encode_plus(
                    sequences, max_length=max_length, padding="max_length"
                )
                self.assertListEqual(
                    encoded_sequences, self.convert_batch_encode_plus_format_to_encode_plus(encoded_sequences_batch)
                )

    def test_pretokenized_inputs(self):
        # Test when inputs are pretokenized

        tokenizers = self.get_tokenizers(do_lower_case=False)  # , add_prefix_space=True)
        for tokenizer in tokenizers:
            with self.subTest(f"{tokenizer.__class__.__name__}"):

                if hasattr(tokenizer, "add_prefix_space") and not tokenizer.add_prefix_space:
                    continue

                # Prepare a sequence from our tokenizer vocabulary
                sequence, ids = self.get_clean_sequence(tokenizer, with_prefix_space=True, max_length=20)
                # sequence = " " + sequence  # To be sure the byte-level tokenizers are feeling good
                token_sequence = sequence.split()
                # sequence_no_prefix_space = sequence.strip()

                # Test encode for pretokenized inputs
                output = tokenizer.encode(token_sequence, is_split_into_words=True, add_special_tokens=False)
                output_sequence = tokenizer.encode(sequence, add_special_tokens=False)
                self.assertEqual(output, output_sequence)

                output = tokenizer.encode(token_sequence, is_split_into_words=True, add_special_tokens=True)
                output_sequence = tokenizer.encode(sequence, add_special_tokens=True)
                self.assertEqual(output, output_sequence)

                # Test encode_plus for pretokenized inputs
                output = tokenizer.encode_plus(token_sequence, is_split_into_words=True, add_special_tokens=False)
                output_sequence = tokenizer.encode_plus(sequence, add_special_tokens=False)
                for key in output.keys():
                    self.assertEqual(output[key], output_sequence[key])
                output = tokenizer.encode_plus(token_sequence, is_split_into_words=True, add_special_tokens=True)
                output_sequence = tokenizer.encode_plus(sequence, add_special_tokens=True)
                for key in output.keys():
                    self.assertEqual(output[key], output_sequence[key])

                # Test batch_encode_plus for pretokenized inputs
                sequence_batch = [sequence.strip()] * 2 + [sequence.strip() + " " + sequence.strip()]
                token_sequence_batch = [s.split() for s in sequence_batch]
                sequence_batch_cleaned_up_spaces = [" " + " ".join(s) for s in token_sequence_batch]

                output = tokenizer.batch_encode_plus(
                    token_sequence_batch, is_split_into_words=True, add_special_tokens=False
                )
                output_sequence = tokenizer.batch_encode_plus(
                    sequence_batch_cleaned_up_spaces, add_special_tokens=False
                )
                for key in output.keys():
                    self.assertEqual(output[key], output_sequence[key])
                output = tokenizer.batch_encode_plus(
                    token_sequence_batch, is_split_into_words=True, add_special_tokens=True
                )
                output_sequence = tokenizer.batch_encode_plus(
                    sequence_batch_cleaned_up_spaces, add_special_tokens=True
                )
                for key in output.keys():
                    self.assertEqual(output[key], output_sequence[key])

                # Test encode for pretokenized inputs pairs
                output = tokenizer.encode(
                    token_sequence, token_sequence, is_split_into_words=True, add_special_tokens=False
                )
                output_sequence = tokenizer.encode(sequence, sequence, add_special_tokens=False)
                self.assertEqual(output, output_sequence)
                output = tokenizer.encode(
                    token_sequence, token_sequence, is_split_into_words=True, add_special_tokens=True
                )
                output_sequence = tokenizer.encode(sequence, sequence, add_special_tokens=True)
                self.assertEqual(output, output_sequence)

                # Test encode_plus for pretokenized inputs pairs
                output = tokenizer.encode_plus(
                    token_sequence, token_sequence, is_split_into_words=True, add_special_tokens=False
                )
                output_sequence = tokenizer.encode_plus(sequence, sequence, add_special_tokens=False)
                for key in output.keys():
                    self.assertEqual(output[key], output_sequence[key])
                output = tokenizer.encode_plus(
                    token_sequence, token_sequence, is_split_into_words=True, add_special_tokens=True
                )
                output_sequence = tokenizer.encode_plus(sequence, sequence, add_special_tokens=True)
                for key in output.keys():
                    self.assertEqual(output[key], output_sequence[key])

                # Test batch_encode_plus for pretokenized inputs pairs
                sequence_pair_batch = [(sequence.strip(), sequence.strip())] * 2 + [
                    (sequence.strip() + " " + sequence.strip(), sequence.strip())
                ]
                token_sequence_pair_batch = [tuple(s.split() for s in pair) for pair in sequence_pair_batch]
                sequence_pair_batch_cleaned_up_spaces = [
                    tuple(" " + " ".join(s) for s in pair) for pair in token_sequence_pair_batch
                ]

                output = tokenizer.batch_encode_plus(
                    token_sequence_pair_batch, is_split_into_words=True, add_special_tokens=False
                )
                output_sequence = tokenizer.batch_encode_plus(
                    sequence_pair_batch_cleaned_up_spaces, add_special_tokens=False
                )
                for key in output.keys():
                    self.assertEqual(output[key], output_sequence[key])
                output = tokenizer.batch_encode_plus(
                    token_sequence_pair_batch, is_split_into_words=True, add_special_tokens=True
                )
                output_sequence = tokenizer.batch_encode_plus(
                    sequence_pair_batch_cleaned_up_spaces, add_special_tokens=True
                )
                for key in output.keys():
                    self.assertEqual(output[key], output_sequence[key])

    def test_prepare_for_model(self):
        tokenizers = self.get_tokenizers(do_lower_case=False)
        for tokenizer in tokenizers:
            with self.subTest(f"{tokenizer.__class__.__name__}"):
                string_sequence = "Testing the prepare_for_model method."
                ids = tokenizer.encode(string_sequence, add_special_tokens=False)
                prepared_input_dict = tokenizer.prepare_for_model(ids, add_special_tokens=True)

                input_dict = tokenizer.encode_plus(string_sequence, add_special_tokens=True)

                self.assertEqual(input_dict, prepared_input_dict)

    def test_batch_encode_plus_overflowing_tokens(self):
        tokenizers = self.get_tokenizers(do_lower_case=False)
        for tokenizer in tokenizers:
            string_sequences = ["Testing the prepare_for_model method.", "Test"]

            if tokenizer.pad_token is None:
                tokenizer.add_special_tokens({"pad_token": "[PAD]"})

            tokenizer.batch_encode_plus(
                string_sequences, return_overflowing_tokens=True, truncation=True, padding=True, max_length=3
            )

    @is_pt_tf_cross_test
    def test_batch_encode_plus_tensors(self):
        tokenizers = self.get_tokenizers(do_lower_case=False)
        for tokenizer in tokenizers:
            with self.subTest(f"{tokenizer.__class__.__name__}"):
                sequences = [
                    "Testing batch encode plus",
                    "Testing batch encode plus with different sequence lengths",
                    "Testing batch encode plus with different sequence lengths correctly pads",
                ]

                # A Tensor cannot be build by sequences which are not the same size
                self.assertRaises(ValueError, tokenizer.batch_encode_plus, sequences, return_tensors="pt")
                self.assertRaises(ValueError, tokenizer.batch_encode_plus, sequences, return_tensors="tf")

                if tokenizer.pad_token_id is None:
                    self.assertRaises(
                        ValueError,
                        tokenizer.batch_encode_plus,
                        sequences,
                        padding=True,
                        return_tensors="pt",
                    )
                    self.assertRaises(
                        ValueError,
                        tokenizer.batch_encode_plus,
                        sequences,
                        padding="longest",
                        return_tensors="tf",
                    )
                else:
                    pytorch_tensor = tokenizer.batch_encode_plus(sequences, padding=True, return_tensors="pt")
                    tensorflow_tensor = tokenizer.batch_encode_plus(sequences, padding="longest", return_tensors="tf")
                    encoded_sequences = tokenizer.batch_encode_plus(sequences, padding=True)

                    for key in encoded_sequences.keys():
                        pytorch_value = pytorch_tensor[key].tolist()
                        tensorflow_value = tensorflow_tensor[key].numpy().tolist()
                        encoded_value = encoded_sequences[key]

                        self.assertEqual(pytorch_value, tensorflow_value, encoded_value)

    def _check_no_pad_token_padding(self, tokenizer, sequences):
        # if tokenizer does not have pad_token_id, an error should be thrown
        if tokenizer.pad_token_id is None:
            with self.assertRaises(ValueError):
                if isinstance(sequences, list):
                    tokenizer.batch_encode_plus(sequences, padding="longest")
                else:
                    tokenizer.encode_plus(sequences, padding=True)

            # add pad_token_id to pass subsequent tests
            tokenizer.add_special_tokens({"pad_token": "<PAD>"})

    def check_subword_sampling(
        self,
        tokenizer: PreTrainedTokenizer,
        text: str = None,
    ) -> None:
        """
        Check if the tokenizer generates different results when subword regularization is enabled.

        Subword regularization augments training data with subword sampling.
        This has a random component.

        Args:
            tokenizer: The tokenizer to check.
            text: The text to use for the checks.
        """
        text = "This is a test for subword regularization." if text is None else text
        if self.test_sentencepiece_ignore_case:
            text = text.lower()

        tokens_list = []
        for _ in range(5):
            tokens_list.append(tokenizer.tokenize(text))

        # the list of different pairs of tokens_list
        combinations = itertools.combinations(tokens_list, 2)

        # check of sampling is done
        subword_sampling_found = False
        for combination in combinations:
            if combination[0] != combination[1]:
                subword_sampling_found = True
        self.assertTrue(subword_sampling_found)

        # check if converting back to original text works
        for tokens in tokens_list:
            if self.test_sentencepiece_ignore_case:
                self.assertEqual(text, tokenizer.convert_tokens_to_string(tokens).lower())
            else:
                self.assertEqual(text, tokenizer.convert_tokens_to_string(tokens))

    @require_torch
    @slow
    def test_torch_encode_plus_sent_to_model(self):
        import torch

        from transformers import MODEL_MAPPING, TOKENIZER_MAPPING

        MODEL_TOKENIZER_MAPPING = merge_model_tokenizer_mappings(MODEL_MAPPING, TOKENIZER_MAPPING)

        tokenizers = self.get_tokenizers(do_lower_case=False)
        for tokenizer in tokenizers:
            with self.subTest(f"{tokenizer.__class__.__name__}"):

                if tokenizer.__class__ not in MODEL_TOKENIZER_MAPPING:
                    return

                config_class, model_class = MODEL_TOKENIZER_MAPPING[tokenizer.__class__]
                config = config_class()

                if config.is_encoder_decoder or config.pad_token_id is None:
                    return

                model = model_class(config)

                # Make sure the model contains at least the full vocabulary size in its embedding matrix
                is_using_common_embeddings = hasattr(model.get_input_embeddings(), "weight")
                assert (
                    (model.get_input_embeddings().weight.shape[0] >= len(tokenizer))
                    if is_using_common_embeddings
                    else True
                )

                # Build sequence
                first_ten_tokens = list(tokenizer.get_vocab().keys())[:10]
                sequence = " ".join(first_ten_tokens)
                encoded_sequence = tokenizer.encode_plus(sequence, return_tensors="pt")

                # Ensure that the BatchEncoding.to() method works.
                encoded_sequence.to(model.device)

                batch_encoded_sequence = tokenizer.batch_encode_plus([sequence, sequence], return_tensors="pt")
                # This should not fail

                with torch.no_grad():  # saves some time
                    model(**encoded_sequence)
                    model(**batch_encoded_sequence)

        # if self.test_rust_tokenizer:
        #     fast_tokenizer = self.get_rust_tokenizer()
        #     encoded_sequence_fast = fast_tokenizer.encode_plus(sequence, return_tensors="pt")
        #     batch_encoded_sequence_fast = fast_tokenizer.batch_encode_plus([sequence, sequence], return_tensors="pt")
        #     # This should not fail
        #     model(**encoded_sequence_fast)
        #     model(**batch_encoded_sequence_fast)

    @require_tf
    @slow
    def test_tf_encode_plus_sent_to_model(self):
        from transformers import TF_MODEL_MAPPING, TOKENIZER_MAPPING

        MODEL_TOKENIZER_MAPPING = merge_model_tokenizer_mappings(TF_MODEL_MAPPING, TOKENIZER_MAPPING)

        tokenizers = self.get_tokenizers(do_lower_case=False)
        for tokenizer in tokenizers:
            with self.subTest(f"{tokenizer.__class__.__name__}"):
                if tokenizer.__class__ not in MODEL_TOKENIZER_MAPPING:
                    return

                config_class, model_class = MODEL_TOKENIZER_MAPPING[tokenizer.__class__]
                config = config_class()

                if config.is_encoder_decoder or config.pad_token_id is None:
                    return

                model = model_class(config)

                # Make sure the model contains at least the full vocabulary size in its embedding matrix
                assert model.config.vocab_size >= len(tokenizer)

                # Build sequence
                first_ten_tokens = list(tokenizer.get_vocab().keys())[:10]
                sequence = " ".join(first_ten_tokens)
                encoded_sequence = tokenizer.encode_plus(sequence, return_tensors="tf")
                batch_encoded_sequence = tokenizer.batch_encode_plus([sequence, sequence], return_tensors="tf")

                # This should not fail
                model(encoded_sequence)
                model(batch_encoded_sequence)

    # TODO: Check if require_torch is the best to test for numpy here ... Maybe move to require_flax when available
    @require_torch
    @slow
    def test_np_encode_plus_sent_to_model(self):
        from transformers import MODEL_MAPPING, TOKENIZER_MAPPING

        MODEL_TOKENIZER_MAPPING = merge_model_tokenizer_mappings(MODEL_MAPPING, TOKENIZER_MAPPING)

        tokenizers = self.get_tokenizers()
        for tokenizer in tokenizers:
            with self.subTest(f"{tokenizer.__class__.__name__}"):
                if tokenizer.__class__ not in MODEL_TOKENIZER_MAPPING:
                    return

                config_class, model_class = MODEL_TOKENIZER_MAPPING[tokenizer.__class__]
                config = config_class()

                if config.is_encoder_decoder or config.pad_token_id is None:
                    return

                # Build sequence
                first_ten_tokens = list(tokenizer.get_vocab().keys())[:10]
                sequence = " ".join(first_ten_tokens)
                encoded_sequence = tokenizer.encode_plus(sequence, return_tensors="np")
                batch_encoded_sequence = tokenizer.batch_encode_plus([sequence, sequence], return_tensors="np")

                # TODO: add forward through JAX/Flax when PR is merged
                # This is currently here to make flake8 happy !
                if encoded_sequence is None:
                    raise ValueError("Cannot convert list to numpy tensor on  encode_plus()")

                if batch_encoded_sequence is None:
                    raise ValueError("Cannot convert list to numpy tensor on  batch_encode_plus()")

                if self.test_rust_tokenizer:
                    fast_tokenizer = self.get_rust_tokenizer()
                    encoded_sequence_fast = fast_tokenizer.encode_plus(sequence, return_tensors="np")
                    batch_encoded_sequence_fast = fast_tokenizer.batch_encode_plus(
                        [sequence, sequence], return_tensors="np"
                    )

                    # TODO: add forward through JAX/Flax when PR is merged
                    # This is currently here to make flake8 happy !
                    if encoded_sequence_fast is None:
                        raise ValueError("Cannot convert list to numpy tensor on  encode_plus() (fast)")

                    if batch_encoded_sequence_fast is None:
                        raise ValueError("Cannot convert list to numpy tensor on  batch_encode_plus() (fast)")

    @require_torch
    def test_prepare_seq2seq_batch(self):
        if not self.test_seq2seq:
            return

        tokenizers = self.get_tokenizers()
        for tokenizer in tokenizers:
            with self.subTest(f"{tokenizer.__class__.__name__}"):
                # Longer text that will definitely require truncation.
                src_text = [
                    " UN Chief Says There Is No Military Solution in Syria",
                    " Secretary-General Ban Ki-moon says his response to Russia's stepped up military support for Syria is that 'there is no military solution' to the nearly five-year conflict and more weapons will only worsen the violence and misery for millions of people.",
                ]
                tgt_text = [
                    "Şeful ONU declară că nu există o soluţie militară în Siria",
                    "Secretarul General Ban Ki-moon declară că răspunsul său la intensificarea sprijinului militar al Rusiei "
                    'pentru Siria este că "nu există o soluţie militară" la conflictul de aproape cinci ani şi că noi arme nu '
                    "vor face decât să înrăutăţească violenţele şi mizeria pentru milioane de oameni.",
                ]
                try:
                    batch = tokenizer.prepare_seq2seq_batch(
                        src_texts=src_text,
                        tgt_texts=tgt_text,
                        max_length=3,
                        max_target_length=10,
                        return_tensors="pt",
                        src_lang="en_XX",  # this should be ignored (for all but mbart) but not cause an error
                    )
                except NotImplementedError:
                    return
                self.assertEqual(batch.input_ids.shape[1], 3)
                self.assertEqual(batch.labels.shape[1], 10)
                # max_target_length will default to max_length if not specified
                batch = tokenizer.prepare_seq2seq_batch(
                    src_text, tgt_texts=tgt_text, max_length=3, return_tensors="pt"
                )
                self.assertEqual(batch.input_ids.shape[1], 3)
                self.assertEqual(batch.labels.shape[1], 3)

                batch_encoder_only = tokenizer.prepare_seq2seq_batch(
                    src_texts=src_text, max_length=3, max_target_length=10, return_tensors="pt"
                )
                self.assertEqual(batch_encoder_only.input_ids.shape[1], 3)
                self.assertEqual(batch_encoder_only.attention_mask.shape[1], 3)
                self.assertNotIn("decoder_input_ids", batch_encoder_only)

    def test_is_fast(self):
        for tokenizer, pretrained_name, kwargs in self.tokenizers_list:
            with self.subTest(f"{tokenizer.__class__.__name__} ({pretrained_name})"):
                tokenizer_r = self.rust_tokenizer_class.from_pretrained(pretrained_name, **kwargs)
                # Check is_fast is set correctly
                self.assertTrue(tokenizer_r.is_fast)

                if self.test_slow_tokenizer:
                    tokenizer_p = self.tokenizer_class.from_pretrained(pretrained_name, **kwargs)
                    self.assertFalse(tokenizer_p.is_fast)

    def test_fast_only_inputs(self):
        for tokenizer, pretrained_name, kwargs in self.tokenizers_list:
            with self.subTest(f"{tokenizer.__class__.__name__} ({pretrained_name})"):
                tokenizer_r = self.rust_tokenizer_class.from_pretrained(pretrained_name, **kwargs)

                # Ensure None raise an error
                self.assertRaises(TypeError, tokenizer_r.tokenize, None)
                self.assertRaises(TypeError, tokenizer_r.encode, None)
                self.assertRaises(TypeError, tokenizer_r.encode_plus, None)
                self.assertRaises(TypeError, tokenizer_r.batch_encode_plus, None)

    def test_alignement_methods(self):
        for tokenizer, pretrained_name, kwargs in self.tokenizers_list:
            with self.subTest(f"{tokenizer.__class__.__name__} ({pretrained_name})"):
                tokenizer_r = self.rust_tokenizer_class.from_pretrained(pretrained_name, **kwargs)

                words = ["Wonderful", "no", "inspiration", "example", "with", "subtoken"]
                text = " ".join(words)
                batch_size = 3

                encoding = tokenizer_r.encode_plus(text, add_special_tokens=False)

                batch_encoding = tokenizer_r.batch_encode_plus([text] * batch_size, add_special_tokens=False)
                num_tokens = len(encoding["input_ids"])

                last_word_index = len(words) - 1
                last_token_index = num_tokens - 1
                last_batch_index = batch_size - 1
                last_char_index = len(text) - 1

                # words, tokens
                self.assertEqual(len(encoding.words(0)), num_tokens)
                self.assertEqual(max(encoding.words(0)), last_word_index)
                self.assertEqual(min(encoding.words(0)), 0)
                self.assertEqual(len(batch_encoding.words(last_batch_index)), num_tokens)
                self.assertEqual(max(batch_encoding.words(last_batch_index)), last_word_index)
                self.assertEqual(min(batch_encoding.words(last_batch_index)), 0)
                self.assertEqual(len(encoding.tokens(0)), num_tokens)

                # Assert token_to_word
                self.assertEqual(encoding.token_to_word(0), 0)
                self.assertEqual(encoding.token_to_word(0, 0), 0)
                self.assertEqual(encoding.token_to_word(last_token_index), last_word_index)
                self.assertEqual(encoding.token_to_word(0, last_token_index), last_word_index)
                self.assertEqual(batch_encoding.token_to_word(1, 0), 0)
                self.assertEqual(batch_encoding.token_to_word(0, last_token_index), last_word_index)
                self.assertEqual(batch_encoding.token_to_word(last_batch_index, last_token_index), last_word_index)

                # Assert word_to_tokens
                self.assertEqual(encoding.word_to_tokens(0).start, 0)
                self.assertEqual(encoding.word_to_tokens(0, 0).start, 0)
                self.assertEqual(encoding.word_to_tokens(last_word_index).end, last_token_index + 1)
                self.assertEqual(encoding.word_to_tokens(0, last_word_index).end, last_token_index + 1)
                self.assertEqual(batch_encoding.word_to_tokens(1, 0).start, 0)
                self.assertEqual(batch_encoding.word_to_tokens(0, last_word_index).end, last_token_index + 1)
                self.assertEqual(
                    batch_encoding.word_to_tokens(last_batch_index, last_word_index).end, last_token_index + 1
                )

                # Assert token_to_chars
                self.assertEqual(encoding.token_to_chars(0).start, 0)
                self.assertEqual(encoding.token_to_chars(0, 0).start, 0)
                self.assertEqual(encoding.token_to_chars(last_token_index).end, last_char_index + 1)
                self.assertEqual(encoding.token_to_chars(0, last_token_index).end, last_char_index + 1)
                self.assertEqual(batch_encoding.token_to_chars(1, 0).start, 0)
                self.assertEqual(batch_encoding.token_to_chars(0, last_token_index).end, last_char_index + 1)
                self.assertEqual(
                    batch_encoding.token_to_chars(last_batch_index, last_token_index).end, last_char_index + 1
                )

                # Assert char_to_token
                self.assertEqual(encoding.char_to_token(0), 0)
                self.assertEqual(encoding.char_to_token(0, 0), 0)
                self.assertEqual(encoding.char_to_token(last_char_index), last_token_index)
                self.assertEqual(encoding.char_to_token(0, last_char_index), last_token_index)
                self.assertEqual(batch_encoding.char_to_token(1, 0), 0)
                self.assertEqual(batch_encoding.char_to_token(0, last_char_index), last_token_index)
                self.assertEqual(batch_encoding.char_to_token(last_batch_index, last_char_index), last_token_index)

                # Assert char_to_word
                self.assertEqual(encoding.char_to_word(0), 0)
                self.assertEqual(encoding.char_to_word(0, 0), 0)
                self.assertEqual(encoding.char_to_word(last_char_index), last_word_index)
                self.assertEqual(encoding.char_to_word(0, last_char_index), last_word_index)
                self.assertEqual(batch_encoding.char_to_word(1, 0), 0)
                self.assertEqual(batch_encoding.char_to_word(0, last_char_index), last_word_index)
                self.assertEqual(batch_encoding.char_to_word(last_batch_index, last_char_index), last_word_index)

                # Assert word_to_chars
                self.assertEqual(encoding.word_to_chars(0).start, 0)
                self.assertEqual(encoding.word_to_chars(0, 0).start, 0)
                self.assertEqual(encoding.word_to_chars(last_word_index).end, last_char_index + 1)
                self.assertEqual(encoding.word_to_chars(0, last_word_index).end, last_char_index + 1)
                self.assertEqual(batch_encoding.word_to_chars(1, 0).start, 0)
                self.assertEqual(batch_encoding.word_to_chars(0, last_word_index).end, last_char_index + 1)
                self.assertEqual(
                    batch_encoding.word_to_chars(last_batch_index, last_word_index).end, last_char_index + 1
                )

                # Assert token_to_sequence
                self.assertEqual(encoding.token_to_sequence(num_tokens // 2), 0)
                self.assertEqual(encoding.token_to_sequence(0, num_tokens // 2), 0)
                self.assertEqual(batch_encoding.token_to_sequence(1, num_tokens // 2), 0)
                self.assertEqual(batch_encoding.token_to_sequence(0, num_tokens // 2), 0)
                self.assertEqual(batch_encoding.token_to_sequence(last_batch_index, num_tokens // 2), 0)

                # Pair of input sequences

                words = ["Wonderful", "no", "inspiration", "example", "with", "subtoken"]
                text = " ".join(words)
                pair_words = ["Amazing", "example", "full", "of", "inspiration"]
                pair_text = " ".join(pair_words)
                batch_size = 3
                index_word_in_first_seq = words.index("inspiration")
                index_word_in_pair_seq = pair_words.index("inspiration")
                index_char_in_first_seq = text.find("inspiration")
                index_char_in_pair_seq = pair_text.find("inspiration")

                pair_encoding = tokenizer_r.encode_plus(text, pair_text, add_special_tokens=False)

                pair_batch_encoding = tokenizer_r.batch_encode_plus(
                    [(text, pair_text)] * batch_size, add_special_tokens=False
                )
                num_tokens = len(encoding["input_ids"])

                last_word_index = len(words) - 1
                last_token_index = num_tokens - 1
                last_batch_index = batch_size - 1
                last_char_index = len(text) - 1

                # Assert word_to_tokens
                self.assertNotEqual(
                    pair_encoding.word_to_tokens(index_word_in_first_seq, sequence_index=0).start,
                    pair_encoding.word_to_tokens(index_word_in_pair_seq, sequence_index=1).start,
                )
                self.assertEqual(
                    pair_encoding["input_ids"][
                        pair_encoding.word_to_tokens(index_word_in_first_seq, sequence_index=0).start
                    ],
                    pair_encoding["input_ids"][
                        pair_encoding.word_to_tokens(index_word_in_pair_seq, sequence_index=1).start
                    ],
                )
                self.assertNotEqual(
                    pair_batch_encoding.word_to_tokens(1, index_word_in_first_seq, sequence_index=0).start,
                    pair_batch_encoding.word_to_tokens(1, index_word_in_pair_seq, sequence_index=1).start,
                )
                self.assertEqual(
                    pair_batch_encoding["input_ids"][1][
                        pair_batch_encoding.word_to_tokens(1, index_word_in_first_seq, sequence_index=0).start
                    ],
                    pair_batch_encoding["input_ids"][1][
                        pair_batch_encoding.word_to_tokens(1, index_word_in_pair_seq, sequence_index=1).start
                    ],
                )

                # Assert char_to_token
                self.assertNotEqual(
                    pair_encoding.char_to_token(index_char_in_first_seq, sequence_index=0),
                    pair_encoding.char_to_token(index_char_in_pair_seq, sequence_index=1),
                )
                self.assertEqual(
                    pair_encoding["input_ids"][pair_encoding.char_to_token(index_char_in_first_seq, sequence_index=0)],
                    pair_encoding["input_ids"][pair_encoding.char_to_token(index_char_in_pair_seq, sequence_index=1)],
                )
                self.assertNotEqual(
                    pair_batch_encoding.char_to_token(1, index_char_in_first_seq, sequence_index=0),
                    pair_batch_encoding.char_to_token(1, index_char_in_pair_seq, sequence_index=1),
                )
                self.assertEqual(
                    pair_batch_encoding["input_ids"][1][
                        pair_batch_encoding.char_to_token(1, index_char_in_first_seq, sequence_index=0)
                    ],
                    pair_batch_encoding["input_ids"][1][
                        pair_batch_encoding.char_to_token(1, index_char_in_pair_seq, sequence_index=1)
                    ],
                )

                # Assert char_to_word
                self.assertNotEqual(
                    pair_encoding.char_to_word(index_char_in_first_seq, sequence_index=0),
                    pair_encoding.char_to_word(index_char_in_pair_seq, sequence_index=1),
                )
                self.assertEqual(
                    words[pair_encoding.char_to_word(index_char_in_first_seq, sequence_index=0)],
                    pair_words[pair_encoding.char_to_word(index_char_in_pair_seq, sequence_index=1)],
                )
                self.assertNotEqual(
                    pair_batch_encoding.char_to_word(1, index_char_in_first_seq, sequence_index=0),
                    pair_batch_encoding.char_to_word(1, index_char_in_pair_seq, sequence_index=1),
                )
                self.assertEqual(
                    words[pair_batch_encoding.char_to_word(1, index_char_in_first_seq, sequence_index=0)],
                    pair_words[pair_batch_encoding.char_to_word(1, index_char_in_pair_seq, sequence_index=1)],
                )

                # Assert word_to_chars
                self.assertNotEqual(
                    pair_encoding.word_to_chars(index_word_in_first_seq, sequence_index=0).start,
                    pair_encoding.word_to_chars(index_word_in_pair_seq, sequence_index=1).start,
                )
                self.assertEqual(
                    text[pair_encoding.word_to_chars(index_word_in_first_seq, sequence_index=0).start],
                    pair_text[pair_encoding.word_to_chars(index_word_in_pair_seq, sequence_index=1).start],
                )
                self.assertNotEqual(
                    pair_batch_encoding.word_to_chars(1, index_word_in_first_seq, sequence_index=0).start,
                    pair_batch_encoding.word_to_chars(1, index_word_in_pair_seq, sequence_index=1).start,
                )
                self.assertEqual(
                    text[pair_batch_encoding.word_to_chars(1, index_word_in_first_seq, sequence_index=0).start],
                    pair_text[pair_batch_encoding.word_to_chars(1, index_word_in_pair_seq, sequence_index=1).start],
                )

                # Assert token_to_sequence
                pair_encoding = tokenizer_r.encode_plus(text, pair_text, add_special_tokens=True)

                pair_sequence_ids = [
                    pair_encoding.token_to_sequence(i) for i in range(len(pair_encoding["input_ids"]))
                ]
                self.assertIn(0, pair_sequence_ids)
                self.assertIn(1, pair_sequence_ids)
                if tokenizer_r.num_special_tokens_to_add(pair=True):
                    self.assertIn(None, pair_sequence_ids)

                pair_batch_encoding = tokenizer_r.batch_encode_plus(
                    [(text, pair_text)] * batch_size, add_special_tokens=True
                )
                pair_batch_sequence_ids = [
                    pair_batch_encoding.token_to_sequence(1, i)
                    for i in range(len(pair_batch_encoding["input_ids"][0]))
                ]
                self.assertIn(0, pair_batch_sequence_ids)
                self.assertIn(1, pair_batch_sequence_ids)
                if tokenizer_r.num_special_tokens_to_add(pair=True):
                    self.assertIn(None, pair_batch_sequence_ids)

    def test_tokenization_python_rust_equals(self):
        if not self.test_slow_tokenizer:
            # as we don't have a slow version, we can't compare the outputs between slow and fast versions
            return

        for tokenizer, pretrained_name, kwargs in self.tokenizers_list:
            with self.subTest(f"{tokenizer.__class__.__name__} ({pretrained_name})"):
                tokenizer_r = self.rust_tokenizer_class.from_pretrained(pretrained_name, **kwargs)
                tokenizer_p = self.tokenizer_class.from_pretrained(pretrained_name, **kwargs)

                # Ensure basic input match
                input_p = tokenizer_p.encode_plus(self._data)
                input_r = tokenizer_r.encode_plus(self._data)

                for key in filter(lambda x: x in ["input_ids", "token_type_ids", "attention_mask"], input_p.keys()):
                    self.assertSequenceEqual(input_p[key], input_r[key])

                input_pairs_p = tokenizer_p.encode_plus(self._data, self._data)
                input_pairs_r = tokenizer_r.encode_plus(self._data, self._data)

                for key in filter(lambda x: x in ["input_ids", "token_type_ids", "attention_mask"], input_p.keys()):
                    self.assertSequenceEqual(input_pairs_p[key], input_pairs_r[key])

                # Ensure truncation match
                input_p = tokenizer_p.encode_plus(self._data, max_length=512, truncation=True)
                input_r = tokenizer_r.encode_plus(self._data, max_length=512, truncation=True)

                for key in filter(lambda x: x in ["input_ids", "token_type_ids", "attention_mask"], input_p.keys()):
                    self.assertSequenceEqual(input_p[key], input_r[key])

                # Ensure truncation with stride match
                input_p = tokenizer_p.encode_plus(
                    self._data, max_length=512, truncation=True, stride=3, return_overflowing_tokens=True
                )
                input_r = tokenizer_r.encode_plus(
                    self._data, max_length=512, truncation=True, stride=3, return_overflowing_tokens=True
                )

                for key in filter(lambda x: x in ["input_ids", "token_type_ids", "attention_mask"], input_p.keys()):
                    self.assertSequenceEqual(input_p[key], input_r[key][0])

    def test_num_special_tokens_to_add_equal(self):
        if not self.test_slow_tokenizer:
            # as we don't have a slow version, we can't compare the outputs between slow and fast versions
            return

        for tokenizer, pretrained_name, kwargs in self.tokenizers_list:
            with self.subTest(f"{tokenizer.__class__.__name__} ({pretrained_name})"):
                tokenizer_r = self.rust_tokenizer_class.from_pretrained(pretrained_name, **kwargs)
                tokenizer_p = self.tokenizer_class.from_pretrained(pretrained_name, **kwargs)

                # Check we have the same number of added_tokens for both pair and non-pair inputs.
                self.assertEqual(
                    tokenizer_r.num_special_tokens_to_add(False), tokenizer_p.num_special_tokens_to_add(False)
                )
                self.assertEqual(
                    tokenizer_r.num_special_tokens_to_add(True), tokenizer_p.num_special_tokens_to_add(True)
                )

    def test_max_length_equal(self):
        if not self.test_slow_tokenizer:
            # as we don't have a slow version, we can't compare the outputs between slow and fast versions
            return

        for tokenizer, pretrained_name, kwargs in self.tokenizers_list:
            with self.subTest(f"{tokenizer.__class__.__name__} ({pretrained_name})"):
                tokenizer_r = self.rust_tokenizer_class.from_pretrained(pretrained_name, **kwargs)
                tokenizer_p = self.tokenizer_class.from_pretrained(pretrained_name, **kwargs)

                # Check we have the correct max_length for both pair and non-pair inputs.
                self.assertEqual(tokenizer_r.max_len_single_sentence, tokenizer_p.max_len_single_sentence)
                self.assertEqual(tokenizer_r.max_len_sentences_pair, tokenizer_p.max_len_sentences_pair)

    def test_special_tokens_map_equal(self):
        if not self.test_slow_tokenizer:
            # as we don't have a slow version, we can't compare the outputs between slow and fast versions
            return

        for tokenizer, pretrained_name, kwargs in self.tokenizers_list:
            with self.subTest(f"{tokenizer.__class__.__name__} ({pretrained_name})"):
                tokenizer_r = self.rust_tokenizer_class.from_pretrained(pretrained_name, **kwargs)
                tokenizer_p = self.tokenizer_class.from_pretrained(pretrained_name, **kwargs)

                # Assert the set of special tokens match.
                self.assertSequenceEqual(
                    tokenizer_p.special_tokens_map.items(),
                    tokenizer_r.special_tokens_map.items(),
                )

    def test_add_tokens(self):
        for tokenizer, pretrained_name, kwargs in self.tokenizers_list:
            with self.subTest(f"{tokenizer.__class__.__name__} ({pretrained_name})"):
                tokenizer_r = self.rust_tokenizer_class.from_pretrained(pretrained_name, **kwargs)

                vocab_size = len(tokenizer_r)
                self.assertEqual(tokenizer_r.add_tokens(""), 0)
                self.assertEqual(tokenizer_r.add_tokens("testoken"), 1)
                self.assertEqual(tokenizer_r.add_tokens(["testoken1", "testtoken2"]), 2)
                self.assertEqual(len(tokenizer_r), vocab_size + 3)

                self.assertEqual(tokenizer_r.add_special_tokens({}), 0)
                self.assertEqual(tokenizer_r.add_special_tokens({"bos_token": "[BOS]", "eos_token": "[EOS]"}), 2)
                self.assertRaises(
                    AssertionError, tokenizer_r.add_special_tokens, {"additional_special_tokens": "<testtoken1>"}
                )
                self.assertEqual(tokenizer_r.add_special_tokens({"additional_special_tokens": ["<testtoken2>"]}), 1)
                self.assertEqual(
                    tokenizer_r.add_special_tokens({"additional_special_tokens": ["<testtoken3>", "<testtoken4>"]}), 2
                )
                self.assertEqual(len(tokenizer_r), vocab_size + 8)

    def test_offsets_mapping(self):
        for tokenizer, pretrained_name, kwargs in self.tokenizers_list:
            with self.subTest(f"{tokenizer.__class__.__name__} ({pretrained_name})"):
                tokenizer_r = self.rust_tokenizer_class.from_pretrained(pretrained_name, **kwargs)

                text = "Wonderful no inspiration example with subtoken"
                pair = "Along with an awesome pair"

                # No pair
                tokens_with_offsets = tokenizer_r.encode_plus(
                    text, return_special_tokens_mask=True, return_offsets_mapping=True, add_special_tokens=True
                )
                added_tokens = tokenizer_r.num_special_tokens_to_add(False)
                offsets = tokens_with_offsets["offset_mapping"]

                # Assert there is the same number of tokens and offsets
                self.assertEqual(len(offsets), len(tokens_with_offsets["input_ids"]))

                # Assert there is online added_tokens special_tokens
                self.assertEqual(sum(tokens_with_offsets["special_tokens_mask"]), added_tokens)

                # Pairs
                tokens_with_offsets = tokenizer_r.encode_plus(
                    text, pair, return_special_tokens_mask=True, return_offsets_mapping=True, add_special_tokens=True
                )
                added_tokens = tokenizer_r.num_special_tokens_to_add(True)
                offsets = tokens_with_offsets["offset_mapping"]

                # Assert there is the same number of tokens and offsets
                self.assertEqual(len(offsets), len(tokens_with_offsets["input_ids"]))

                # Assert there is online added_tokens special_tokens
                self.assertEqual(sum(tokens_with_offsets["special_tokens_mask"]), added_tokens)

    def test_batch_encode_dynamic_overflowing(self):
        """
        When calling batch_encode with multiple sequence it can returns different number of
        overflowing encoding for each sequence:
        [
          Sequence 1: [Encoding 1, Encoding 2],
          Sequence 2: [Encoding 1],
          Sequence 3: [Encoding 1, Encoding 2, ... Encoding N]
        ]
        This needs to be padded so that it can represented as a tensor
        """
        for tokenizer, pretrained_name, kwargs in self.tokenizers_list:
            tokenizer = self.rust_tokenizer_class.from_pretrained(pretrained_name, **kwargs)

            with self.subTest(f"{tokenizer.__class__.__name__} ({pretrained_name}, {tokenizer.__class__.__name__})"):

                if is_torch_available():
                    returned_tensor = "pt"
                elif is_tf_available():
                    returned_tensor = "tf"
                else:
                    returned_tensor = "jax"

                if not tokenizer.pad_token or tokenizer.pad_token_id < 0:
                    return

                tokens = tokenizer.encode_plus(
                    "HuggingFace is solving NLP one commit at a time",
                    max_length=6,
                    padding=True,
                    truncation=True,
                    return_tensors=returned_tensor,
                    return_overflowing_tokens=True,
                )

                for key in filter(lambda x: "overflow_to_sample_mapping" not in x, tokens.keys()):
                    self.assertEqual(len(tokens[key].shape), 2)

                # Mono sample
                tokens = tokenizer.batch_encode_plus(
                    ["HuggingFace is solving NLP one commit at a time"],
                    max_length=6,
                    padding=True,
                    truncation="only_first",
                    return_tensors=returned_tensor,
                    return_overflowing_tokens=True,
                )

                for key in filter(lambda x: "overflow_to_sample_mapping" not in x, tokens.keys()):
                    self.assertEqual(len(tokens[key].shape), 2)
                    self.assertEqual(tokens[key].shape[-1], 6)

                # Multi sample
                tokens = tokenizer.batch_encode_plus(
                    ["HuggingFace is solving NLP one commit at a time", "Very tiny input"],
                    max_length=6,
                    padding=True,
                    truncation="only_first",
                    return_tensors=returned_tensor,
                    return_overflowing_tokens=True,
                )

                for key in filter(lambda x: "overflow_to_sample_mapping" not in x, tokens.keys()):
                    self.assertEqual(len(tokens[key].shape), 2)
                    self.assertEqual(tokens[key].shape[-1], 6)

    def test_compare_pretokenized_inputs(self):
        if not self.test_slow_tokenizer:
            # as we don't have a slow version, we can't compare the outputs between slow and fast versions
            return

        for tokenizer, pretrained_name, kwargs in self.tokenizers_list:
            with self.subTest(f"{tokenizer.__class__.__name__} ({pretrained_name})"):
                tokenizer_r = self.rust_tokenizer_class.from_pretrained(pretrained_name, **kwargs)
                tokenizer_p = self.tokenizer_class.from_pretrained(pretrained_name, **kwargs)

                if hasattr(tokenizer_p, "add_prefix_space") and not tokenizer_p.add_prefix_space:
                    continue  # Too hard to test for now

                # Input string
                pretokenized_input_simple = "This is a sample input".split()
                pretokenized_input_pair = "This is a sample pair".split()

                # Test encode for pretokenized inputs
                output_r = tokenizer_r.encode(
                    pretokenized_input_simple, is_split_into_words=True, add_special_tokens=False
                )
                output_p = tokenizer_p.encode(
                    pretokenized_input_simple, is_split_into_words=True, add_special_tokens=False
                )
                self.assertEqual(output_p, output_r)

                kwargs = {
                    "is_split_into_words": True,
                    # "return_token_type_ids": True,  # Use the defaults for each tokenizers
                    # "return_attention_mask": True,  # Use the defaults for each tokenizers
                    "return_overflowing_tokens": False,
                    "return_special_tokens_mask": True,
                    "return_offsets_mapping": False,  # Not implemented in python tokenizers
                    # "add_special_tokens": False,
                }
                batch_kwargs = {
                    "is_split_into_words": True,
                    # "return_token_type_ids": True,  # Use the defaults for each tokenizers
                    # "return_attention_mask": True,  # Use the defaults for each tokenizers
                    "return_overflowing_tokens": False,
                    "return_special_tokens_mask": True,
                    "return_offsets_mapping": False,  # Not implemented in python tokenizers
                    # "add_special_tokens": False,
                }
                # Test encode_plus for pretokenized inputs
                output_r = tokenizer_r.encode_plus(pretokenized_input_simple, **kwargs)
                output_p = tokenizer_p.encode_plus(pretokenized_input_simple, **kwargs)
                for key in output_p.keys():
                    self.assertEqual(output_p[key], output_r[key])

                # Test batch_encode_plus for pretokenized inputs
                input_batch = ([pretokenized_input_simple] * 2) + [pretokenized_input_simple + pretokenized_input_pair]
                output_r = tokenizer_r.batch_encode_plus(input_batch, **batch_kwargs)
                output_p = tokenizer_p.batch_encode_plus(input_batch, **batch_kwargs)
                for key in output_p.keys():
                    self.assertEqual(output_p[key], output_r[key])

                # Test encode for pretokenized inputs pairs
                output_r = tokenizer_r.encode(
                    pretokenized_input_simple, pretokenized_input_pair, is_split_into_words=True
                )
                output_p = tokenizer_p.encode(
                    pretokenized_input_simple, pretokenized_input_pair, is_split_into_words=True
                )
                self.assertEqual(output_p, output_r)

                # Test encode_plus for pretokenized inputs
                output_r = tokenizer_r.encode_plus(pretokenized_input_simple, pretokenized_input_pair, **kwargs)
                output_p = tokenizer_p.encode_plus(pretokenized_input_simple, pretokenized_input_pair, **kwargs)
                for key in output_p.keys():
                    self.assertEqual(output_p[key], output_r[key])

                # Test batch_encode_plus for pretokenized inputs
                input_batch_pair = ([pretokenized_input_simple, pretokenized_input_pair] * 2) + [
                    pretokenized_input_simple + pretokenized_input_pair,
                    pretokenized_input_pair,
                ]
                output_r = tokenizer_r.batch_encode_plus(input_batch_pair, **batch_kwargs)
                output_p = tokenizer_p.batch_encode_plus(input_batch_pair, **batch_kwargs)
                for key in output_p.keys():
                    self.assertEqual(output_p[key], output_r[key])

    def test_create_token_type_ids(self):
        if not self.test_slow_tokenizer:
            # as we don't have a slow version, we can't compare the outputs between slow and fast versions
            return

        for tokenizer, pretrained_name, kwargs in self.tokenizers_list:
            with self.subTest(f"{tokenizer.__class__.__name__} ({pretrained_name})"):
                tokenizer_r = self.rust_tokenizer_class.from_pretrained(pretrained_name, **kwargs)
                tokenizer_p = self.tokenizer_class.from_pretrained(pretrained_name, **kwargs)
                input_simple = [1, 2, 3]
                input_pair = [1, 2, 3]

                # Generate output
                output_r = tokenizer_r.create_token_type_ids_from_sequences(input_simple)
                output_p = tokenizer_p.create_token_type_ids_from_sequences(input_simple)
                self.assertEqual(output_p, output_r)

                # Generate pair output
                output_r = tokenizer_r.create_token_type_ids_from_sequences(input_simple, input_pair)
                output_p = tokenizer_p.create_token_type_ids_from_sequences(input_simple, input_pair)
                self.assertEqual(output_p, output_r)

    def test_build_inputs_with_special_tokens(self):
        if not self.test_slow_tokenizer:
            # as we don't have a slow version, we can't compare the outputs between slow and fast versions
            return

        for tokenizer, pretrained_name, kwargs in self.tokenizers_list:
            with self.subTest(f"{tokenizer.__class__.__name__} ({pretrained_name})"):
                tokenizer_r = self.rust_tokenizer_class.from_pretrained(pretrained_name, **kwargs)
                tokenizer_p = self.tokenizer_class.from_pretrained(pretrained_name, **kwargs)
                # # Input string
                # input_simple = tokenizer_p.tokenize("This is a sample input", add_special_tokens=False)
                # input_pair = tokenizer_p.tokenize("This is a sample pair", add_special_tokens=False)

                # # Generate output
                # output_r = tokenizer_r.build_inputs_with_special_tokens(input_simple)
                # output_p = tokenizer_p.build_inputs_with_special_tokens(input_simple)
                # self.assertEqual(output_p, output_r)

                # # Generate pair output
                # output_r = tokenizer_r.build_inputs_with_special_tokens(input_simple, input_pair)
                # output_p = tokenizer_p.build_inputs_with_special_tokens(input_simple, input_pair)
                # self.assertEqual(output_p, output_r)

                # Input tokens id
                input_simple = tokenizer_p.encode("This is a sample input", add_special_tokens=False)
                input_pair = tokenizer_p.encode("This is a sample pair", add_special_tokens=False)

                # Generate output
                output_r = tokenizer_r.build_inputs_with_special_tokens(input_simple)
                output_p = tokenizer_p.build_inputs_with_special_tokens(input_simple)
                self.assertEqual(output_p, output_r)

                # Generate pair output
                output_r = tokenizer_r.build_inputs_with_special_tokens(input_simple, input_pair)
                output_p = tokenizer_p.build_inputs_with_special_tokens(input_simple, input_pair)
                self.assertEqual(output_p, output_r)

    def test_padding(self, max_length=50):
        if not self.test_slow_tokenizer:
            # as we don't have a slow version, we can't compare the outputs between slow and fast versions
            return

        for tokenizer, pretrained_name, kwargs in self.tokenizers_list:
            with self.subTest(f"{tokenizer.__class__.__name__} ({pretrained_name})"):
                tokenizer_r = self.rust_tokenizer_class.from_pretrained(pretrained_name, **kwargs)
                tokenizer_p = self.tokenizer_class.from_pretrained(pretrained_name, **kwargs)

                self.assertEqual(tokenizer_p.pad_token_id, tokenizer_r.pad_token_id)
                pad_token_id = tokenizer_p.pad_token_id

                # Encode - Simple input
                input_r = tokenizer_r.encode("This is a simple input", max_length=max_length, pad_to_max_length=True)
                input_p = tokenizer_p.encode("This is a simple input", max_length=max_length, pad_to_max_length=True)
                self.assert_padded_input_match(input_r, input_p, max_length, pad_token_id)
                input_r = tokenizer_r.encode("This is a simple input", max_length=max_length, padding="max_length")
                input_p = tokenizer_p.encode("This is a simple input", max_length=max_length, padding="max_length")
                self.assert_padded_input_match(input_r, input_p, max_length, pad_token_id)

                input_r = tokenizer_r.encode("This is a simple input", padding="longest")
                input_p = tokenizer_p.encode("This is a simple input", padding=True)
                self.assert_padded_input_match(input_r, input_p, len(input_r), pad_token_id)

                # Encode - Pair input
                input_r = tokenizer_r.encode(
                    "This is a simple input", "This is a pair", max_length=max_length, pad_to_max_length=True
                )
                input_p = tokenizer_p.encode(
                    "This is a simple input", "This is a pair", max_length=max_length, pad_to_max_length=True
                )
                self.assert_padded_input_match(input_r, input_p, max_length, pad_token_id)
                input_r = tokenizer_r.encode(
                    "This is a simple input", "This is a pair", max_length=max_length, padding="max_length"
                )
                input_p = tokenizer_p.encode(
                    "This is a simple input", "This is a pair", max_length=max_length, padding="max_length"
                )
                self.assert_padded_input_match(input_r, input_p, max_length, pad_token_id)
                input_r = tokenizer_r.encode("This is a simple input", "This is a pair", padding=True)
                input_p = tokenizer_p.encode("This is a simple input", "This is a pair", padding="longest")
                self.assert_padded_input_match(input_r, input_p, len(input_r), pad_token_id)

                # Encode_plus - Simple input
                input_r = tokenizer_r.encode_plus(
                    "This is a simple input", max_length=max_length, pad_to_max_length=True
                )
                input_p = tokenizer_p.encode_plus(
                    "This is a simple input", max_length=max_length, pad_to_max_length=True
                )
                self.assert_padded_input_match(input_r["input_ids"], input_p["input_ids"], max_length, pad_token_id)
                self.assertSequenceEqual(input_r["attention_mask"], input_p["attention_mask"])
                input_r = tokenizer_r.encode_plus(
                    "This is a simple input", max_length=max_length, padding="max_length"
                )
                input_p = tokenizer_p.encode_plus(
                    "This is a simple input", max_length=max_length, padding="max_length"
                )
                self.assert_padded_input_match(input_r["input_ids"], input_p["input_ids"], max_length, pad_token_id)
                self.assertSequenceEqual(input_r["attention_mask"], input_p["attention_mask"])

                input_r = tokenizer_r.encode_plus("This is a simple input", padding="longest")
                input_p = tokenizer_p.encode_plus("This is a simple input", padding=True)
                self.assert_padded_input_match(
                    input_r["input_ids"], input_p["input_ids"], len(input_r["input_ids"]), pad_token_id
                )

                self.assertSequenceEqual(input_r["attention_mask"], input_p["attention_mask"])

                # Encode_plus - Pair input
                input_r = tokenizer_r.encode_plus(
                    "This is a simple input", "This is a pair", max_length=max_length, pad_to_max_length=True
                )
                input_p = tokenizer_p.encode_plus(
                    "This is a simple input", "This is a pair", max_length=max_length, pad_to_max_length=True
                )
                self.assert_padded_input_match(input_r["input_ids"], input_p["input_ids"], max_length, pad_token_id)
                self.assertSequenceEqual(input_r["attention_mask"], input_p["attention_mask"])
                input_r = tokenizer_r.encode_plus(
                    "This is a simple input", "This is a pair", max_length=max_length, padding="max_length"
                )
                input_p = tokenizer_p.encode_plus(
                    "This is a simple input", "This is a pair", max_length=max_length, padding="max_length"
                )
                self.assert_padded_input_match(input_r["input_ids"], input_p["input_ids"], max_length, pad_token_id)
                self.assertSequenceEqual(input_r["attention_mask"], input_p["attention_mask"])
                input_r = tokenizer_r.encode_plus("This is a simple input", "This is a pair", padding="longest")
                input_p = tokenizer_p.encode_plus("This is a simple input", "This is a pair", padding=True)
                self.assert_padded_input_match(
                    input_r["input_ids"], input_p["input_ids"], len(input_r["input_ids"]), pad_token_id
                )
                self.assertSequenceEqual(input_r["attention_mask"], input_p["attention_mask"])

                # Batch_encode_plus - Simple input
                input_r = tokenizer_r.batch_encode_plus(
                    ["This is a simple input 1", "This is a simple input 2"],
                    max_length=max_length,
                    pad_to_max_length=True,
                )
                input_p = tokenizer_p.batch_encode_plus(
                    ["This is a simple input 1", "This is a simple input 2"],
                    max_length=max_length,
                    pad_to_max_length=True,
                )
                self.assert_batch_padded_input_match(input_r, input_p, max_length, pad_token_id)

                input_r = tokenizer_r.batch_encode_plus(
                    ["This is a simple input 1", "This is a simple input 2"],
                    max_length=max_length,
                    padding="max_length",
                )
                input_p = tokenizer_p.batch_encode_plus(
                    ["This is a simple input 1", "This is a simple input 2"],
                    max_length=max_length,
                    padding="max_length",
                )
                self.assert_batch_padded_input_match(input_r, input_p, max_length, pad_token_id)

                input_r = tokenizer_r.batch_encode_plus(
                    ["This is a simple input 1", "This is a simple input 2"],
                    max_length=max_length,
                    padding="longest",
                )
                input_p = tokenizer_p.batch_encode_plus(
                    ["This is a simple input 1", "This is a simple input 2"],
                    max_length=max_length,
                    padding=True,
                )
                self.assert_batch_padded_input_match(input_r, input_p, len(input_r["input_ids"][0]), pad_token_id)

                input_r = tokenizer_r.batch_encode_plus(
                    ["This is a simple input 1", "This is a simple input 2"], padding="longest"
                )
                input_p = tokenizer_p.batch_encode_plus(
                    ["This is a simple input 1", "This is a simple input 2"], padding=True
                )
                self.assert_batch_padded_input_match(input_r, input_p, len(input_r["input_ids"][0]), pad_token_id)

                # Batch_encode_plus - Pair input
                input_r = tokenizer_r.batch_encode_plus(
                    [
                        ("This is a simple input 1", "This is a simple input 2"),
                        ("This is a simple pair 1", "This is a simple pair 2"),
                    ],
                    max_length=max_length,
                    truncation=True,
                    padding="max_length",
                )
                input_p = tokenizer_p.batch_encode_plus(
                    [
                        ("This is a simple input 1", "This is a simple input 2"),
                        ("This is a simple pair 1", "This is a simple pair 2"),
                    ],
                    max_length=max_length,
                    truncation=True,
                    padding="max_length",
                )
                self.assert_batch_padded_input_match(input_r, input_p, max_length, pad_token_id)

                input_r = tokenizer_r.batch_encode_plus(
                    [
                        ("This is a simple input 1", "This is a simple input 2"),
                        ("This is a simple pair 1", "This is a simple pair 2"),
                    ],
                    padding=True,
                )
                input_p = tokenizer_p.batch_encode_plus(
                    [
                        ("This is a simple input 1", "This is a simple input 2"),
                        ("This is a simple pair 1", "This is a simple pair 2"),
                    ],
                    padding="longest",
                )
                self.assert_batch_padded_input_match(input_r, input_p, len(input_r["input_ids"][0]), pad_token_id)

                # Using pad on single examples after tokenization
                input_r = tokenizer_r.encode_plus("This is a input 1")
                input_r = tokenizer_r.pad(input_r)

                input_p = tokenizer_r.encode_plus("This is a input 1")
                input_p = tokenizer_r.pad(input_p)

                self.assert_padded_input_match(
                    input_r["input_ids"], input_p["input_ids"], len(input_r["input_ids"]), pad_token_id
                )

                # Using pad on single examples after tokenization
                input_r = tokenizer_r.encode_plus("This is a input 1")
                input_r = tokenizer_r.pad(input_r, max_length=max_length, padding="max_length")

                input_p = tokenizer_r.encode_plus("This is a input 1")
                input_p = tokenizer_r.pad(input_p, max_length=max_length, padding="max_length")

                self.assert_padded_input_match(input_r["input_ids"], input_p["input_ids"], max_length, pad_token_id)

                # Using pad after tokenization
                input_r = tokenizer_r.batch_encode_plus(
                    ["This is a input 1", "This is a much longer input whilch should be padded"]
                )
                input_r = tokenizer_r.pad(input_r)

                input_p = tokenizer_r.batch_encode_plus(
                    ["This is a input 1", "This is a much longer input whilch should be padded"]
                )
                input_p = tokenizer_r.pad(input_p)

                self.assert_batch_padded_input_match(input_r, input_p, len(input_r["input_ids"][0]), pad_token_id)

                # Using pad after tokenization
                input_r = tokenizer_r.batch_encode_plus(
                    ["This is a input 1", "This is a much longer input whilch should be padded"]
                )
                input_r = tokenizer_r.pad(input_r, max_length=max_length, padding="max_length")

                input_p = tokenizer_r.batch_encode_plus(
                    ["This is a input 1", "This is a much longer input whilch should be padded"]
                )
                input_p = tokenizer_r.pad(input_p, max_length=max_length, padding="max_length")

                self.assert_batch_padded_input_match(input_r, input_p, max_length, pad_token_id)

    def test_padding_different_model_input_name(self):
        if not self.test_slow_tokenizer:
            # as we don't have a slow version, we can't compare the outputs between slow and fast versions
            return

        for tokenizer, pretrained_name, kwargs in self.tokenizers_list:
            with self.subTest(f"{tokenizer.__class__.__name__} ({pretrained_name})"):
                tokenizer_r = self.rust_tokenizer_class.from_pretrained(pretrained_name, **kwargs)
                tokenizer_p = self.tokenizer_class.from_pretrained(pretrained_name, **kwargs)
                self.assertEqual(tokenizer_p.pad_token_id, tokenizer_r.pad_token_id)
                pad_token_id = tokenizer_p.pad_token_id

                input_r = tokenizer_r.batch_encode_plus(
                    ["This is a input 1", "This is a much longer input whilch should be padded"]
                )
                input_p = tokenizer_r.batch_encode_plus(
                    ["This is a input 1", "This is a much longer input whilch should be padded"]
                )

                # rename encoded batch to "inputs"
                input_r["inputs"] = input_r[tokenizer_r.model_input_names[0]]
                del input_r[tokenizer_r.model_input_names[0]]

                input_p["inputs"] = input_p[tokenizer_p.model_input_names[0]]
                del input_p[tokenizer_p.model_input_names[0]]

                # Renaming `input_ids` to `inputs`
                tokenizer_r.model_input_names = ["inputs"] + tokenizer_r.model_input_names[1:]
                tokenizer_p.model_input_names = ["inputs"] + tokenizer_p.model_input_names[1:]

                input_r = tokenizer_r.pad(input_r, padding="longest")
                input_p = tokenizer_r.pad(input_p, padding="longest")

                max_length = len(input_p["inputs"][0])
                self.assert_batch_padded_input_match(
                    input_r, input_p, max_length, pad_token_id, model_main_input_name="inputs"
                )

    def test_save_pretrained(self):
        if not self.test_slow_tokenizer:
            # as we don't have a slow version, we can't compare the outputs between slow and fast versions
            return

        for tokenizer, pretrained_name, kwargs in self.tokenizers_list:
            with self.subTest(f"{tokenizer.__class__.__name__} ({pretrained_name})"):
                tokenizer_r = self.rust_tokenizer_class.from_pretrained(pretrained_name, **kwargs)
                tokenizer_p = self.tokenizer_class.from_pretrained(pretrained_name, **kwargs)

                tmpdirname2 = tempfile.mkdtemp()

                tokenizer_r_files = tokenizer_r.save_pretrained(tmpdirname2)
                tokenizer_p_files = tokenizer_p.save_pretrained(tmpdirname2)

                # Checks it save with the same files + the tokenizer.json file for the fast one
                self.assertTrue(any("tokenizer.json" in f for f in tokenizer_r_files))
                tokenizer_r_files = tuple(f for f in tokenizer_r_files if "tokenizer.json" not in f)
                self.assertSequenceEqual(tokenizer_r_files, tokenizer_p_files)

                # Checks everything loads correctly in the same way
                tokenizer_rp = tokenizer_r.from_pretrained(tmpdirname2)
                tokenizer_pp = tokenizer_p.from_pretrained(tmpdirname2)

                # Check special tokens are set accordingly on Rust and Python
                for key in tokenizer_pp.special_tokens_map:
                    self.assertTrue(hasattr(tokenizer_rp, key))
                    # self.assertEqual(getattr(tokenizer_rp, key), getattr(tokenizer_pp, key))
                    # self.assertEqual(getattr(tokenizer_rp, key + "_id"), getattr(tokenizer_pp, key + "_id"))

                shutil.rmtree(tmpdirname2)

                # Save tokenizer rust, legacy_format=True
                tmpdirname2 = tempfile.mkdtemp()

                tokenizer_r_files = tokenizer_r.save_pretrained(tmpdirname2, legacy_format=True)
                tokenizer_p_files = tokenizer_p.save_pretrained(tmpdirname2)

                # Checks it save with the same files
                self.assertSequenceEqual(tokenizer_r_files, tokenizer_p_files)

                # Checks everything loads correctly in the same way
                tokenizer_rp = tokenizer_r.from_pretrained(tmpdirname2)
                tokenizer_pp = tokenizer_p.from_pretrained(tmpdirname2)

                # Check special tokens are set accordingly on Rust and Python
                for key in tokenizer_pp.special_tokens_map:
                    self.assertTrue(hasattr(tokenizer_rp, key))

                shutil.rmtree(tmpdirname2)

                # Save tokenizer rust, legacy_format=False
                tmpdirname2 = tempfile.mkdtemp()

                tokenizer_r_files = tokenizer_r.save_pretrained(tmpdirname2, legacy_format=False)
                tokenizer_p_files = tokenizer_p.save_pretrained(tmpdirname2)

                # Checks it saved the tokenizer.json file
                self.assertTrue(any("tokenizer.json" in f for f in tokenizer_r_files))

                # Checks everything loads correctly in the same way
                tokenizer_rp = tokenizer_r.from_pretrained(tmpdirname2)
                tokenizer_pp = tokenizer_p.from_pretrained(tmpdirname2)

                # Check special tokens are set accordingly on Rust and Python
                for key in tokenizer_pp.special_tokens_map:
                    self.assertTrue(hasattr(tokenizer_rp, key))

                shutil.rmtree(tmpdirname2)

    def test_embeded_special_tokens(self):
        if not self.test_slow_tokenizer:
            # as we don't have a slow version, we can't compare the outputs between slow and fast versions
            return

        for tokenizer, pretrained_name, kwargs in self.tokenizers_list:
            with self.subTest(f"{tokenizer.__class__.__name__} ({pretrained_name})"):
                tokenizer_r = self.rust_tokenizer_class.from_pretrained(pretrained_name, **kwargs)
                tokenizer_p = self.tokenizer_class.from_pretrained(pretrained_name, **kwargs)
                sentence = "A, <mask> AllenNLP sentence."
                tokens_r = tokenizer_r.encode_plus(
                    sentence,
                    add_special_tokens=True,
                )
                tokens_p = tokenizer_p.encode_plus(
                    sentence,
                    add_special_tokens=True,
                )

                for key in tokens_p.keys():
                    self.assertEqual(tokens_r[key], tokens_p[key])

                if "token_type_ids" in tokens_r:
                    self.assertEqual(sum(tokens_r["token_type_ids"]), sum(tokens_p["token_type_ids"]))

                tokens_r = tokenizer_r.convert_ids_to_tokens(tokens_r["input_ids"])
                tokens_p = tokenizer_p.convert_ids_to_tokens(tokens_p["input_ids"])
                self.assertSequenceEqual(tokens_r, tokens_p)

    def test_compare_add_special_tokens(self):
        for tokenizer, pretrained_name, kwargs in self.tokenizers_list:
            with self.subTest(f"{tokenizer.__class__.__name__} ({pretrained_name})"):
                tokenizer_r = self.rust_tokenizer_class.from_pretrained(pretrained_name, **kwargs)

                simple_num_special_tokens_to_add = tokenizer_r.num_special_tokens_to_add(pair=False)
                # pair_num_special_tokens_to_add = tokenizer_r.num_special_tokens_to_add(pair=True)

                for text in ["", " "]:
                    # tokenize()
                    no_special_tokens = tokenizer_r.tokenize(text, add_special_tokens=False)
                    with_special_tokens = tokenizer_r.tokenize(text, add_special_tokens=True)
                    self.assertEqual(
                        len(no_special_tokens), len(with_special_tokens) - simple_num_special_tokens_to_add
                    )

                    # encode()
                    no_special_tokens = tokenizer_r.encode(text, add_special_tokens=False)
                    with_special_tokens = tokenizer_r.encode(text, add_special_tokens=True)
                    self.assertEqual(
                        len(no_special_tokens), len(with_special_tokens) - simple_num_special_tokens_to_add
                    )

                    # encode_plus()
                    no_special_tokens = tokenizer_r.encode_plus(text, add_special_tokens=False)
                    with_special_tokens = tokenizer_r.encode_plus(text, add_special_tokens=True)
                    for key in no_special_tokens.keys():
                        self.assertEqual(
                            len(no_special_tokens[key]),
                            len(with_special_tokens[key]) - simple_num_special_tokens_to_add,
                        )

                    # # batch_encode_plus
                    no_special_tokens = tokenizer_r.batch_encode_plus([text, text], add_special_tokens=False)
                    with_special_tokens = tokenizer_r.batch_encode_plus([text, text], add_special_tokens=True)
                    for key in no_special_tokens.keys():
                        for i_no, i_with in zip(no_special_tokens[key], with_special_tokens[key]):
                            self.assertEqual(len(i_no), len(i_with) - simple_num_special_tokens_to_add)

    def test_compare_prepare_for_model(self):
        if not self.test_slow_tokenizer:
            # as we don't have a slow version, we can't compare the outputs between slow and fast versions
            return

        for tokenizer, pretrained_name, kwargs in self.tokenizers_list:
            with self.subTest(f"{tokenizer.__class__.__name__} ({pretrained_name})"):
                tokenizer_r = self.rust_tokenizer_class.from_pretrained(pretrained_name, **kwargs)
                tokenizer_p = self.tokenizer_class.from_pretrained(pretrained_name, **kwargs)
                string_sequence = "Asserting that both tokenizers are equal"
                python_output = tokenizer_p.prepare_for_model(
                    tokenizer_p.encode(string_sequence, add_special_tokens=False)
                )
                rust_output = tokenizer_r.prepare_for_model(
                    tokenizer_r.encode(string_sequence, add_special_tokens=False)
                )
                for key in python_output:
                    self.assertEqual(python_output[key], rust_output[key])

    def test_special_tokens_initialization(self):
        for tokenizer, pretrained_name, kwargs in self.tokenizers_list:
            with self.subTest(f"{tokenizer.__class__.__name__} ({pretrained_name})"):

                added_tokens = [AddedToken("<special>", lstrip=True)]

                tokenizer_r = self.rust_tokenizer_class.from_pretrained(
                    pretrained_name, additional_special_tokens=added_tokens, **kwargs
                )
                r_output = tokenizer_r.encode("Hey this is a <special> token")

                special_token_id = tokenizer_r.encode("<special>", add_special_tokens=False)[0]

                self.assertTrue(special_token_id in r_output)

                if self.test_slow_tokenizer:
                    tokenizer_cr = self.rust_tokenizer_class.from_pretrained(
                        pretrained_name, additional_special_tokens=added_tokens, **kwargs, from_slow=True
                    )
                    tokenizer_p = self.tokenizer_class.from_pretrained(
                        pretrained_name, additional_special_tokens=added_tokens, **kwargs
                    )

                    p_output = tokenizer_p.encode("Hey this is a <special> token")

                    cr_output = tokenizer_cr.encode("Hey this is a <special> token")

                    self.assertEqual(p_output, r_output)
                    self.assertEqual(cr_output, r_output)
                    self.assertTrue(special_token_id in p_output)
                    self.assertTrue(special_token_id in cr_output)

    def test_training_new_tokenizer(self):
        # This feature only exists for fast tokenizers
        if not self.test_rust_tokenizer:
            return

        tokenizer = self.get_rust_tokenizer()
        new_tokenizer = tokenizer.train_new_from_iterator(SMALL_TRAINING_CORPUS, 100)

        # Test we can use the new tokenizer with something not seen during training
        inputs = new_tokenizer(["This is the first sentence", "This sentence is different 🤗."])
        self.assertEqual(len(inputs["input_ids"]), 2)
        decoded_input = new_tokenizer.decode(inputs["input_ids"][0], skip_special_tokens=True)
        expected_result = "This is the first sentence"
<<<<<<< HEAD
        if new_tokenizer.init_kwargs.get("do_lower_case", False):
            decoded_input = decoded_input.lower()
=======

        # OpenAIGPT always lowercases and has no arg.
        if new_tokenizer.init_kwargs.get("do_lower_case", False) or tokenizer.__class__.__name__.startswith(
            "OpenAIGPT"
        ):
>>>>>>> f4b9355b
            expected_result = expected_result.lower()
        self.assertEqual(expected_result, decoded_input)

        # We check that the parameters of the tokenizer remained the same
        # Check we have the same number of added_tokens for both pair and non-pair inputs.
        self.assertEqual(tokenizer.num_special_tokens_to_add(False), new_tokenizer.num_special_tokens_to_add(False))
        self.assertEqual(tokenizer.num_special_tokens_to_add(True), new_tokenizer.num_special_tokens_to_add(True))

        # Check we have the correct max_length for both pair and non-pair inputs.
        self.assertEqual(tokenizer.max_len_single_sentence, new_tokenizer.max_len_single_sentence)
        self.assertEqual(tokenizer.max_len_sentences_pair, new_tokenizer.max_len_sentences_pair)

        # Assert the set of special tokens match as we didn't ask to change them
<<<<<<< HEAD
        self.assertSequenceEqual(
            tokenizer.all_special_tokens_extended,
            new_tokenizer.all_special_tokens_extended,
        )

        self.assertSequenceEqual(
            tokenizer.special_tokens_map.items(),
            new_tokenizer.special_tokens_map.items(),
        )
=======
        self.assertDictEqual(tokenizer.special_tokens_map, new_tokenizer.special_tokens_map)
>>>>>>> f4b9355b

    def test_training_new_tokenizer_with_special_tokens_change(self):
        # This feature only exists for fast tokenizers
        if not self.test_rust_tokenizer:
            return

        tokenizer = self.get_rust_tokenizer()
        # Test with a special tokens map
        class_signature = inspect.signature(tokenizer.__class__)
        if "cls_token" in class_signature.parameters:
            new_tokenizer = tokenizer.train_new_from_iterator(
                SMALL_TRAINING_CORPUS, 100, special_tokens_map={tokenizer.cls_token: "<cls>"}
            )
            cls_id = new_tokenizer.get_vocab()["<cls>"]
            self.assertEqual(new_tokenizer.cls_token, "<cls>")
            self.assertEqual(new_tokenizer.cls_token_id, cls_id)

        # Create a new mapping from the special tokens defined in the original tokenizer
        special_tokens_list = SpecialTokensMixin.SPECIAL_TOKENS_ATTRIBUTES.copy()
        special_tokens_list.remove("additional_special_tokens")
        special_tokens_map = {}
        for token in special_tokens_list:
            # Get the private one to avoid unnecessary warnings.
            if getattr(tokenizer, f"_{token}") is not None:
                special_token = getattr(tokenizer, token)
                special_tokens_map[special_token] = f"{special_token}a"

        # Train new tokenizer
        new_tokenizer = tokenizer.train_new_from_iterator(
            SMALL_TRAINING_CORPUS, 100, special_tokens_map=special_tokens_map
        )

        # Check the changes
        for token in special_tokens_list:
            # Get the private one to avoid unnecessary warnings.
            if getattr(tokenizer, f"_{token}") is None:
                continue
            special_token = getattr(tokenizer, token)
            if special_token in special_tokens_map:
                new_special_token = getattr(new_tokenizer, token)
                self.assertEqual(special_tokens_map[special_token], new_special_token)

                new_id = new_tokenizer.get_vocab()[new_special_token]
                self.assertEqual(getattr(new_tokenizer, f"{token}_id"), new_id)

        # Check if the AddedToken / string format has been kept
        for special_token in tokenizer.all_special_tokens_extended:
            if isinstance(special_token, AddedToken) and special_token.content not in special_tokens_map:
                # The special token must appear identically in the list of the new tokenizer.
                self.assertTrue(
                    special_token in new_tokenizer.all_special_tokens_extended,
                    f"'{special_token}' should be in {new_tokenizer.all_special_tokens_extended}",
                )
            elif isinstance(special_token, AddedToken):
                # The special token must appear in the list of the new tokenizer as an object of type AddedToken with
                # the same parameters as the old AddedToken except the content that the user has requested to change.
                special_token_str = special_token.content
                new_special_token_str = special_tokens_map[special_token_str]

                find = False
                for candidate in new_tokenizer.all_special_tokens_extended:
                    if (
                        isinstance(candidate, AddedToken)
                        and candidate.content == new_special_token_str
                        and candidate.lstrip == special_token.lstrip
                        and candidate.rstrip == special_token.rstrip
                        and candidate.normalized == special_token.normalized
                        and candidate.single_word == special_token.single_word
                    ):
                        find = True
                        break
                self.assertTrue(
                    find,
                    (
                        f"'{new_special_token_str}' doesn't appear in the list "
                        f"'{new_tokenizer.all_special_tokens_extended}' as an AddedToken with the same parameters as "
                        f"'{special_token}' in the list {tokenizer.all_special_tokens_extended}"
                    ),
                )
            elif special_token not in special_tokens_map:
                # The special token must appear identically in the list of the new tokenizer.
                self.assertTrue(
                    special_token in new_tokenizer.all_special_tokens_extended,
                    f"'{special_token}' should be in {new_tokenizer.all_special_tokens_extended}",
                )

            else:
                # The special token must appear in the list of the new tokenizer as an object of type string.
                self.assertTrue(special_tokens_map[special_token] in new_tokenizer.all_special_tokens_extended)

        # Test we can use the new tokenizer with something not seen during training
        inputs = new_tokenizer(["This is the first sentence", "This sentence is different 🤗."])
        self.assertEqual(len(inputs["input_ids"]), 2)
        decoded_input = new_tokenizer.decode(inputs["input_ids"][0], skip_special_tokens=True)
        expected_result = "This is the first sentence"
<<<<<<< HEAD
        if new_tokenizer.init_kwargs.get("do_lower_case", False):
            decoded_input = decoded_input.lower()
=======

        # OpenAIGPT always lowercases and has no arg.
        if new_tokenizer.init_kwargs.get("do_lower_case", False) or tokenizer.__class__.__name__.startswith(
            "OpenAIGPT"
        ):
>>>>>>> f4b9355b
            expected_result = expected_result.lower()
        self.assertEqual(expected_result, decoded_input)


@is_staging_test
class TokenizerPushToHubTester(unittest.TestCase):
    vocab_tokens = ["[UNK]", "[CLS]", "[SEP]", "[PAD]", "[MASK]", "bla", "blou"]

    @classmethod
    def setUpClass(cls):
        cls._api = HfApi(endpoint=ENDPOINT_STAGING)
        cls._token = cls._api.login(username=USER, password=PASS)

    @classmethod
    def tearDownClass(cls):
        try:
            cls._api.delete_repo(token=cls._token, name="test-tokenizer")
        except HTTPError:
            pass

        try:
            cls._api.delete_repo(token=cls._token, name="test-tokenizer-org", organization="valid_org")
        except HTTPError:
            pass

    def test_push_to_hub(self):
        with tempfile.TemporaryDirectory() as tmp_dir:
            vocab_file = os.path.join(tmp_dir, "vocab.txt")
            with open(vocab_file, "w", encoding="utf-8") as vocab_writer:
                vocab_writer.write("".join([x + "\n" for x in self.vocab_tokens]))
            tokenizer = BertTokenizer(vocab_file)
            tokenizer.save_pretrained(
                os.path.join(tmp_dir, "test-tokenizer"), push_to_hub=True, use_auth_token=self._token
            )

            new_tokenizer = BertTokenizer.from_pretrained(f"{USER}/test-tokenizer")
            self.assertDictEqual(new_tokenizer.vocab, tokenizer.vocab)

    def test_push_to_hub_in_organization(self):
        with tempfile.TemporaryDirectory() as tmp_dir:
            vocab_file = os.path.join(tmp_dir, "vocab.txt")
            with open(vocab_file, "w", encoding="utf-8") as vocab_writer:
                vocab_writer.write("".join([x + "\n" for x in self.vocab_tokens]))
            tokenizer = BertTokenizer(vocab_file)
            tokenizer.save_pretrained(
                os.path.join(tmp_dir, "test-tokenizer-org"),
                push_to_hub=True,
                use_auth_token=self._token,
                organization="valid_org",
            )

            new_tokenizer = BertTokenizer.from_pretrained("valid_org/test-tokenizer-org")
            self.assertDictEqual(new_tokenizer.vocab, tokenizer.vocab)<|MERGE_RESOLUTION|>--- conflicted
+++ resolved
@@ -3167,16 +3167,11 @@
         self.assertEqual(len(inputs["input_ids"]), 2)
         decoded_input = new_tokenizer.decode(inputs["input_ids"][0], skip_special_tokens=True)
         expected_result = "This is the first sentence"
-<<<<<<< HEAD
-        if new_tokenizer.init_kwargs.get("do_lower_case", False):
-            decoded_input = decoded_input.lower()
-=======
 
         # OpenAIGPT always lowercases and has no arg.
         if new_tokenizer.init_kwargs.get("do_lower_case", False) or tokenizer.__class__.__name__.startswith(
             "OpenAIGPT"
         ):
->>>>>>> f4b9355b
             expected_result = expected_result.lower()
         self.assertEqual(expected_result, decoded_input)
 
@@ -3190,19 +3185,12 @@
         self.assertEqual(tokenizer.max_len_sentences_pair, new_tokenizer.max_len_sentences_pair)
 
         # Assert the set of special tokens match as we didn't ask to change them
-<<<<<<< HEAD
         self.assertSequenceEqual(
             tokenizer.all_special_tokens_extended,
             new_tokenizer.all_special_tokens_extended,
         )
 
-        self.assertSequenceEqual(
-            tokenizer.special_tokens_map.items(),
-            new_tokenizer.special_tokens_map.items(),
-        )
-=======
         self.assertDictEqual(tokenizer.special_tokens_map, new_tokenizer.special_tokens_map)
->>>>>>> f4b9355b
 
     def test_training_new_tokenizer_with_special_tokens_change(self):
         # This feature only exists for fast tokenizers
@@ -3298,16 +3286,11 @@
         self.assertEqual(len(inputs["input_ids"]), 2)
         decoded_input = new_tokenizer.decode(inputs["input_ids"][0], skip_special_tokens=True)
         expected_result = "This is the first sentence"
-<<<<<<< HEAD
-        if new_tokenizer.init_kwargs.get("do_lower_case", False):
-            decoded_input = decoded_input.lower()
-=======
 
         # OpenAIGPT always lowercases and has no arg.
         if new_tokenizer.init_kwargs.get("do_lower_case", False) or tokenizer.__class__.__name__.startswith(
             "OpenAIGPT"
         ):
->>>>>>> f4b9355b
             expected_result = expected_result.lower()
         self.assertEqual(expected_result, decoded_input)
 
