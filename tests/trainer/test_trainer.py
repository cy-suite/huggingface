--- conflicted
+++ resolved
@@ -1560,12 +1560,7 @@
         # Check that we get identical embeddings just in case
         emb1 = trainer.model.get_input_embeddings()(dummy_input)
         emb2 = trainer.model.get_input_embeddings()(dummy_input)
-
-<<<<<<< HEAD
-            torch.testing.assert_close(emb1, emb2)
-=======
-        self.assertTrue(torch.allclose(emb1, emb2), "Neftune noise is still applied!")
->>>>>>> e6f9b034
+        torch.testing.assert_close(emb1, emb2)
 
     def test_logging_inf_nan_filter(self):
         config = GPT2Config(vocab_size=100, n_positions=128, n_embd=32, n_layer=3, n_head=4)
