# coding=utf-8
# Copyright 2018 The Google AI Language Team Authors.
#
# Licensed under the Apache License, Version 2.0 (the "License");
# you may not use this file except in compliance with the License.
# You may obtain a copy of the License at
#
#     http://www.apache.org/licenses/LICENSE-2.0
#
# Unless required by applicable law or agreed to in writing, software
# distributed under the License is distributed on an "AS IS" BASIS,
# WITHOUT WARRANTIES OR CONDITIONS OF ANY KIND, either express or implied.
# See the License for the specific language governing permissions and
# limitations under the License.


import unittest

from transformers import is_torch_available

from .test_configuration_common import ConfigTester
from .test_modeling_common import ModelTesterMixin, ids_tensor
from .utils import CACHE_DIR, require_torch, slow, torch_device


if is_torch_available():
    import torch
    from transformers import (
        GPT2Config,
        GPT2Model,
        GPT2_PRETRAINED_MODEL_ARCHIVE_MAP,
        GPT2LMHeadModel,
        GPT2DoubleHeadsModel,
    )


@require_torch
class GPT2ModelTest(ModelTesterMixin, unittest.TestCase):

    all_model_classes = (GPT2Model, GPT2LMHeadModel, GPT2DoubleHeadsModel) if is_torch_available() else ()
    all_generative_model_classes = (
        (GPT2LMHeadModel,) if is_torch_available() else ()
    )  # TODO (PVP): Add Double HeadsModel when generate() function is changed accordingly

    class GPT2ModelTester(object):
        def __init__(
            self,
            parent,
            batch_size=13,
            seq_length=7,
            is_training=True,
            use_token_type_ids=True,
            use_input_mask=True,
            use_labels=True,
            use_mc_token_ids=True,
            vocab_size=99,
            hidden_size=32,
            num_hidden_layers=5,
            num_attention_heads=4,
            intermediate_size=37,
            hidden_act="gelu",
            hidden_dropout_prob=0.1,
            attention_probs_dropout_prob=0.1,
            max_position_embeddings=512,
            type_vocab_size=16,
            type_sequence_label_size=2,
            initializer_range=0.02,
            num_labels=3,
            num_choices=4,
            scope=None,
        ):
            self.parent = parent
            self.batch_size = batch_size
            self.seq_length = seq_length
            self.is_training = is_training
            self.use_token_type_ids = use_token_type_ids
            self.use_input_mask = use_input_mask
            self.use_labels = use_labels
            self.use_mc_token_ids = use_mc_token_ids
            self.vocab_size = vocab_size
            self.hidden_size = hidden_size
            self.num_hidden_layers = num_hidden_layers
            self.num_attention_heads = num_attention_heads
            self.intermediate_size = intermediate_size
            self.hidden_act = hidden_act
            self.hidden_dropout_prob = hidden_dropout_prob
            self.attention_probs_dropout_prob = attention_probs_dropout_prob
            self.max_position_embeddings = max_position_embeddings
            self.type_vocab_size = type_vocab_size
            self.type_sequence_label_size = type_sequence_label_size
            self.initializer_range = initializer_range
            self.num_labels = num_labels
            self.num_choices = num_choices
            self.scope = scope
            self.bos_token_id = vocab_size - 1
            self.eos_token_id = vocab_size - 1

        def prepare_config_and_inputs(self):
            input_ids = ids_tensor([self.batch_size, self.seq_length], self.vocab_size)

            input_mask = None
            if self.use_input_mask:
                input_mask = ids_tensor([self.batch_size, self.seq_length], vocab_size=2)

            token_type_ids = None
            if self.use_token_type_ids:
                token_type_ids = ids_tensor([self.batch_size, self.seq_length], self.type_vocab_size)

            mc_token_ids = None
            if self.use_mc_token_ids:
                mc_token_ids = ids_tensor([self.batch_size, self.num_choices], self.seq_length)

            sequence_labels = None
            token_labels = None
            choice_labels = None
            if self.use_labels:
                sequence_labels = ids_tensor([self.batch_size], self.type_sequence_label_size)
                token_labels = ids_tensor([self.batch_size, self.seq_length], self.num_labels)
                choice_labels = ids_tensor([self.batch_size], self.num_choices)

            config = GPT2Config(
                vocab_size=self.vocab_size,
                n_embd=self.hidden_size,
                n_layer=self.num_hidden_layers,
                n_head=self.num_attention_heads,
                # intermediate_size=self.intermediate_size,
                # hidden_act=self.hidden_act,
                # hidden_dropout_prob=self.hidden_dropout_prob,
                # attention_probs_dropout_prob=self.attention_probs_dropout_prob,
                n_positions=self.max_position_embeddings,
                n_ctx=self.max_position_embeddings,
                # type_vocab_size=self.type_vocab_size,
                # initializer_range=self.initializer_range
                bos_token_id=self.bos_token_id,
                eos_token_id=self.eos_token_id,
            )

            head_mask = ids_tensor([self.num_hidden_layers, self.num_attention_heads], 2)

            return (
                config,
                input_ids,
                input_mask,
                head_mask,
                token_type_ids,
                mc_token_ids,
                sequence_labels,
                token_labels,
                choice_labels,
            )

        def check_loss_output(self, result):
            self.parent.assertListEqual(list(result["loss"].size()), [])

        def create_and_check_gpt2_model(self, config, input_ids, input_mask, head_mask, token_type_ids, *args):
            model = GPT2Model(config=config)
            model.to(torch_device)
            model.eval()

            model(input_ids, token_type_ids=token_type_ids, head_mask=head_mask)
            model(input_ids, token_type_ids=token_type_ids)
            sequence_output, presents = model(input_ids)

            result = {
                "sequence_output": sequence_output,
                "presents": presents,
            }
            self.parent.assertListEqual(
                list(result["sequence_output"].size()), [self.batch_size, self.seq_length, self.hidden_size],
            )
            self.parent.assertEqual(len(result["presents"]), config.n_layer)

        def create_and_check_gpt2_model_past(self, config, input_ids, input_mask, head_mask, token_type_ids, *args):
            model = GPT2Model(config=config)
            model.to(torch_device)
            model.eval()

            # first forward pass
            output, past = model(input_ids, token_type_ids=token_type_ids)

            # create hypothetical next token and extent to next_input_ids
            next_tokens = ids_tensor((self.batch_size, 1), config.vocab_size)
            next_token_types = ids_tensor([self.batch_size, 1], self.type_vocab_size)

            # append to next input_ids and token_type_ids
            next_input_ids = torch.cat([input_ids, next_tokens], dim=-1)
            next_token_type_ids = torch.cat([token_type_ids, next_token_types], dim=-1)

            output_from_no_past, _ = model(next_input_ids, token_type_ids=next_token_type_ids)
            output_from_past, _ = model(next_tokens, token_type_ids=next_token_types, past=past)

            # select random slice
            random_slice_idx = ids_tensor((1,), output_from_past.shape[-1]).item()
            output_from_no_past_slice = output_from_no_past[:, -1, random_slice_idx].detach()
            output_from_past_slice = output_from_past[:, 0, random_slice_idx].detach()

            # test that outputs are equal for slice
            self.parent.assertTrue(torch.allclose(output_from_past_slice, output_from_no_past_slice, atol=1e-3))

        def create_and_check_gpt2_model_attention_mask_past(
            self, config, input_ids, input_mask, head_mask, token_type_ids, *args
        ):
            model = GPT2Model(config=config)
            model.to(torch_device)
            model.eval()

            # create attention mask
            attn_mask = torch.ones(input_ids.shape, dtype=torch.long, device=torch_device)
            half_seq_length = self.seq_length // 2
            attn_mask[:, half_seq_length:] = 0

            # first forward pass
            output, past = model(input_ids, attention_mask=attn_mask)

            # create hypothetical next token and extent to next_input_ids
            next_tokens = ids_tensor((self.batch_size, 1), config.vocab_size)

            # change a random masked slice from input_ids
            random_seq_idx_to_change = ids_tensor((1,), half_seq_length).item() + 1
            random_other_next_tokens = ids_tensor((self.batch_size, 1), config.vocab_size).squeeze(-1)
            input_ids[:, -random_seq_idx_to_change] = random_other_next_tokens

            # append to next input_ids and attn_mask
            next_input_ids = torch.cat([input_ids, next_tokens], dim=-1)
            attn_mask = torch.cat(
                [attn_mask, torch.ones((attn_mask.shape[0], 1), dtype=torch.long, device=torch_device)], dim=1,
            )

            # get two different outputs
            output_from_no_past, _ = model(next_input_ids, attention_mask=attn_mask)
            output_from_past, _ = model(next_tokens, past=past, attention_mask=attn_mask)

            # select random slice
            random_slice_idx = ids_tensor((1,), output_from_past.shape[-1]).item()
            output_from_no_past_slice = output_from_no_past[:, -1, random_slice_idx].detach()
            output_from_past_slice = output_from_past[:, 0, random_slice_idx].detach()

            # test that outputs are equal for slice
            self.parent.assertTrue(torch.allclose(output_from_past_slice, output_from_no_past_slice, atol=1e-3))

        def create_and_check_lm_head_model(self, config, input_ids, input_mask, head_mask, token_type_ids, *args):
            model = GPT2LMHeadModel(config)
            model.to(torch_device)
            model.eval()

            loss, lm_logits, _ = model(input_ids, token_type_ids=token_type_ids, labels=input_ids)

            result = {"loss": loss, "lm_logits": lm_logits}

            self.parent.assertListEqual(list(result["loss"].size()), [])
            self.parent.assertListEqual(
                list(result["lm_logits"].size()), [self.batch_size, self.seq_length, self.vocab_size],
            )

        def create_and_check_double_lm_head_model(
            self, config, input_ids, input_mask, head_mask, token_type_ids, mc_token_ids, *args
        ):
            model = GPT2DoubleHeadsModel(config)
            model.to(torch_device)
            model.eval()

            multiple_choice_inputs_ids = input_ids.unsqueeze(1).expand(-1, self.num_choices, -1).contiguous()
            multiple_choice_input_mask = input_mask.unsqueeze(1).expand(-1, self.num_choices, -1).contiguous()
            multiple_choice_token_type_ids = token_type_ids.unsqueeze(1).expand(-1, self.num_choices, -1).contiguous()

            inputs = {
                "input_ids": multiple_choice_inputs_ids,
                "mc_token_ids": mc_token_ids,
                "attention_mask": multiple_choice_input_mask,
                "token_type_ids": multiple_choice_token_type_ids,
                "lm_labels": multiple_choice_inputs_ids,
            }

            loss, lm_logits, mc_logits, _ = model(**inputs)

            result = {"loss": loss, "lm_logits": lm_logits, "mc_logits": mc_logits}

            self.parent.assertListEqual(list(result["loss"].size()), [])
            self.parent.assertListEqual(
                list(result["lm_logits"].size()),
                [self.batch_size, self.num_choices, self.seq_length, self.vocab_size],
            )
            self.parent.assertListEqual(list(result["mc_logits"].size()), [self.batch_size, self.num_choices])

        def prepare_config_and_inputs_for_common(self):
            config_and_inputs = self.prepare_config_and_inputs()

            (
                config,
                input_ids,
                input_mask,
                head_mask,
                token_type_ids,
                mc_token_ids,
                sequence_labels,
                token_labels,
                choice_labels,
            ) = config_and_inputs

            inputs_dict = {
                "input_ids": input_ids,
                "token_type_ids": token_type_ids,
                "head_mask": head_mask,
            }

            return config, inputs_dict

    def setUp(self):
        self.model_tester = GPT2ModelTest.GPT2ModelTester(self)
        self.config_tester = ConfigTester(self, config_class=GPT2Config, n_embd=37)

    def test_config(self):
        self.config_tester.run_common_tests()

    def test_gpt2_model(self):
        config_and_inputs = self.model_tester.prepare_config_and_inputs()
        self.model_tester.create_and_check_gpt2_model(*config_and_inputs)

    def test_gpt2_model_past(self):
        config_and_inputs = self.model_tester.prepare_config_and_inputs()
        self.model_tester.create_and_check_gpt2_model_past(*config_and_inputs)

    def test_gpt2_model_att_mask_past(self):
        config_and_inputs = self.model_tester.prepare_config_and_inputs()
        self.model_tester.create_and_check_gpt2_model_attention_mask_past(*config_and_inputs)

    def test_gpt2_lm_head_model(self):
        config_and_inputs = self.model_tester.prepare_config_and_inputs()
        self.model_tester.create_and_check_lm_head_model(*config_and_inputs)

    def test_gpt2_double_lm_head_model(self):
        config_and_inputs = self.model_tester.prepare_config_and_inputs()
        self.model_tester.create_and_check_double_lm_head_model(*config_and_inputs)

    @slow
    def test_model_from_pretrained(self):
        for model_name in list(GPT2_PRETRAINED_MODEL_ARCHIVE_MAP.keys())[:1]:
            model = GPT2Model.from_pretrained(model_name, cache_dir=CACHE_DIR)
            self.assertIsNotNone(model)


class GPT2ModelLanguageGenerationTest(unittest.TestCase):
    @slow
    def test_lm_generate_gpt2(self):
        model = GPT2LMHeadModel.from_pretrained("gpt2")
        input_ids = torch.tensor([[464, 3290]], dtype=torch.long, device=torch_device)  # The dog
        expected_output_ids = [
            464,
            3290,
            373,
            1043,
            287,
            257,
            2214,
            1474,
            262,
            16246,
            286,
            2688,
            290,
            2688,
            27262,
            13,
            198,
            198,
            464,
            3290,
        ]  # The dog was found in a field near the intersection of West and West Streets.\n\nThe dog
        output_ids = model.generate(input_ids, do_sample=False)
        self.assertListEqual(output_ids[0].tolist(), expected_output_ids)

    @slow
    def test_lm_generate_distilgpt2(self):
        model = GPT2LMHeadModel.from_pretrained("distilgpt2")
        input_ids = torch.tensor([[464, 1893]], dtype=torch.long, device=torch_device)  # The president
        expected_output_ids = [
            464,
            1893,
            286,
            262,
            1578,
            1829,
            11,
            290,
            262,
            1893,
            286,
            262,
            1578,
            7526,
            11,
            423,
            587,
            287,
            262,
            2635,
        ]  # The president of the United States, and the president of the United Kingdom, have been in the White

<<<<<<< HEAD
        output_ids = model.generate(input_ids)
=======
        output_ids = model.generate(input_ids, do_sample=False)
>>>>>>> ccbe839e
        self.assertListEqual(output_ids[0].tolist(), expected_output_ids)<|MERGE_RESOLUTION|>--- conflicted
+++ resolved
@@ -396,9 +396,5 @@
             2635,
         ]  # The president of the United States, and the president of the United Kingdom, have been in the White
 
-<<<<<<< HEAD
-        output_ids = model.generate(input_ids)
-=======
         output_ids = model.generate(input_ids, do_sample=False)
->>>>>>> ccbe839e
         self.assertListEqual(output_ids[0].tolist(), expected_output_ids)