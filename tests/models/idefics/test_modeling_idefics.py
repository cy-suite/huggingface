# coding=utf-8
# Copyright 2023 The HuggingFace Inc. team. All rights reserved.
#
# Licensed under the Apache License, Version 2.0 (the "License");
# you may not use this file except in compliance with the License.
# You may obtain a copy of the License at
#
#     http://www.apache.org/licenses/LICENSE-2.0
#
# Unless required by applicable law or agreed to in writing, software
# distributed under the License is distributed on an "AS IS" BASIS,
# WITHOUT WARRANTIES OR CONDITIONS OF ANY KIND, either express or implied.
# See the License for the specific language governing permissions and
# limitations under the License.
"""Testing suite for the PyTorch Idefics model."""

import inspect
import unittest

import pytest
from parameterized import parameterized

from transformers import BitsAndBytesConfig, IdeficsConfig, is_torch_available, is_vision_available
from transformers.testing_utils import (
    TestCasePlus,
    is_pt_tf_cross_test,
    require_bitsandbytes,
    require_torch,
    require_torch_sdpa,
    require_vision,
    slow,
    torch_device,
    skipIfRocm,
)
from transformers.utils import cached_property

from ...generation.test_utils import GenerationTesterMixin
from ...test_configuration_common import ConfigTester
from ...test_modeling_common import ModelTesterMixin, floats_tensor, ids_tensor, random_attention_mask
from ...test_pipeline_mixin import PipelineTesterMixin


if is_torch_available():
    import torch

    from transformers import IdeficsForVisionText2Text, IdeficsModel, IdeficsProcessor
    from transformers.models.idefics.configuration_idefics import IdeficsPerceiverConfig, IdeficsVisionConfig

if is_vision_available():
    from PIL import Image


class IdeficsModelTester:
    def __init__(
        self,
        parent,
        batch_size=1,
        seq_length=7,
        image_size=30,
        patch_size=2,
        num_channels=3,
        is_training=True,
        use_input_mask=True,
        use_token_type_ids=True,
        use_labels=True,
        vocab_size=99,
        hidden_size=32,
        num_hidden_layers=5,
        num_attention_heads=4,
        intermediate_size=37,
        hidden_act="gelu",
        hidden_dropout_prob=0.1,
        attention_probs_dropout_prob=0.1,
        max_position_embeddings=512,
        type_vocab_size=16,
        type_sequence_label_size=2,
        initializer_range=0.02,
        alpha_initializer="ones",
        num_labels=3,
        scope=None,
        modality_type_vocab_size=2,
        vision_embed_dim=32,
        vision_patch_size=2,
        vision_image_size=30,
        vision_num_attention_heads=4,
        vision_num_hidden_layers=5,
        vision_intermediate_size=37,
        perceiver_qk_layer_norms_perceiver=False,
        perceiver_resampler_depth=2,
        perceiver_resampler_head_dim=8,
        perceiver_resampler_n_heads=2,
        perceiver_resampler_n_latents=16,
    ):
        self.parent = parent
        self.batch_size = batch_size
        self.seq_length = seq_length
        self.image_size = image_size
        self.patch_size = patch_size
        self.num_channels = num_channels
        self.is_training = is_training
        self.use_input_mask = use_input_mask
        self.use_token_type_ids = use_token_type_ids
        self.use_labels = use_labels
        self.vocab_size = vocab_size
        self.hidden_size = hidden_size
        self.num_hidden_layers = num_hidden_layers
        self.num_attention_heads = num_attention_heads
        self.intermediate_size = intermediate_size
        self.hidden_act = hidden_act
        self.hidden_dropout_prob = hidden_dropout_prob
        self.attention_probs_dropout_prob = attention_probs_dropout_prob
        self.max_position_embeddings = max_position_embeddings
        self.type_vocab_size = type_vocab_size
        self.type_sequence_label_size = type_sequence_label_size
        self.initializer_range = initializer_range
        self.alpha_initializer = alpha_initializer
        self.num_labels = num_labels
        self.scope = scope
        self.modality_type_vocab_size = modality_type_vocab_size

        self.vision_embed_dim = vision_embed_dim
        self.vision_patch_size = vision_patch_size
        self.vision_image_size = vision_image_size
        self.vision_num_attention_heads = vision_num_attention_heads
        self.vision_num_hidden_layers = vision_num_hidden_layers
        self.vision_intermediate_size = vision_intermediate_size

        self.vision_config = IdeficsVisionConfig(
            embed_dim=self.vision_embed_dim,
            patch_size=self.vision_patch_size,
            image_size=self.vision_image_size,
            num_attention_heads=self.vision_num_attention_heads,
            num_hidden_layers=self.vision_num_hidden_layers,
            intermediate_size=self.vision_intermediate_size,
        ).to_dict()

        self.perceiver_qk_layer_norms_perceiver = perceiver_qk_layer_norms_perceiver
        self.perceiver_resampler_depth = perceiver_resampler_depth
        self.perceiver_resampler_head_dim = perceiver_resampler_head_dim
        self.perceiver_resampler_n_heads = perceiver_resampler_n_heads
        self.perceiver_resampler_n_latents = perceiver_resampler_n_latents

        self.perceiver_config = IdeficsPerceiverConfig(
            qk_layer_norms_perceiver=self.perceiver_qk_layer_norms_perceiver,
            resampler_depth=self.perceiver_resampler_depth,
            resampler_head_dim=self.perceiver_resampler_head_dim,
            resampler_n_heads=self.perceiver_resampler_n_heads,
            resampler_n_latents=self.perceiver_resampler_n_latents,
        )

        # we set the expected sequence length (which is used in several tests)
        # this is equal to the seq length of the text tokens + number of image patches + 1 for the CLS token
        self.expected_seq_len = self.seq_length + (self.image_size // self.patch_size) ** 2 + 1

    def prepare_config_and_inputs(self, num_images=1, interpolate_pos_encoding=False, image_expansion=0):
        input_ids = ids_tensor([self.batch_size, self.seq_length], self.vocab_size)

        pixel_values = floats_tensor(
            [
                self.batch_size,
                num_images,
                self.num_channels,
                self.image_size + image_expansion,
                self.image_size + image_expansion,
            ]
        )
        input_mask = None
        if self.use_input_mask:
            input_mask = random_attention_mask([self.batch_size, self.seq_length])

        image_attention_mask = random_attention_mask([self.batch_size, self.seq_length, num_images])

        config = self.get_config()
        return (config, input_ids, input_mask, pixel_values, image_attention_mask, interpolate_pos_encoding)

    def prepare_config_and_inputs_gate_tests(self):
        # Create a list of configs and inputs, to test 2 things:
        # 1. For the same image, the output should be different when image_attention_mask is filled with 0s vs filled with 1s.
        # 2. For 2 different images, the output should be the same when image_attention_mask is filled with 0s.

        interpolate_pos_encoding = False
        input_ids = ids_tensor([self.batch_size, self.seq_length], self.vocab_size)
        pixel_values = floats_tensor(
            [
                self.batch_size,
                1,
                self.num_channels,
                self.image_size,
                self.image_size,
            ]
        )
        pixel_values_list = [
            pixel_values.clone(),
            pixel_values.clone(),
            pixel_values.clone().fill_(0.6),
            pixel_values.clone().fill_(0.3),
        ]
        attention_mask = None
        if self.use_input_mask:
            attention_mask = random_attention_mask([self.batch_size, self.seq_length])

        image_attention_mask = random_attention_mask([self.batch_size, self.seq_length, 1])
        image_attention_mask_list = [
            image_attention_mask.clone().fill_(0),
            image_attention_mask.clone().fill_(1),
            image_attention_mask.clone().fill_(0),
            image_attention_mask.clone().fill_(0),
        ]

        config = self.get_config()
        inputs_list = []
        for pixel_values, image_attention_mask in zip(pixel_values_list, image_attention_mask_list):
            inputs_list.append(
                {
                    "input_ids": input_ids,
                    "attention_mask": attention_mask,
                    "pixel_values": pixel_values,
                    "image_attention_mask": image_attention_mask,
                    "interpolate_pos_encoding": interpolate_pos_encoding,
                }
            )

        inputs_w_same_img = inputs_list[:2]
        inputs_w_0_img_attn = inputs_list[2:]
        return config, inputs_w_same_img, inputs_w_0_img_attn

    def get_config(self):
        return IdeficsConfig(
            image_size=self.image_size,
            patch_size=self.patch_size,
            num_channels=self.num_channels,
            vocab_size=self.vocab_size,
            hidden_size=self.hidden_size,
            num_hidden_layers=self.num_hidden_layers,
            num_attention_heads=self.num_attention_heads,
            intermediate_size=self.intermediate_size,
            hidden_act=self.hidden_act,
            hidden_dropout_prob=self.hidden_dropout_prob,
            attention_probs_dropout_prob=self.attention_probs_dropout_prob,
            max_position_embeddings=self.max_position_embeddings,
            type_vocab_size=self.type_vocab_size,
            is_decoder=False,
            initializer_range=self.initializer_range,
            alpha_initializer=self.alpha_initializer,
            num_labels=self.num_labels,
            modality_type_vocab_size=self.modality_type_vocab_size,
            vision_config=self.vision_config,
        )

    def create_and_check_model(
        self,
        config,
        input_ids,
        input_mask,
        pixel_values,
        image_attention_mask,
        interpolate_pos_encoding,
    ):
        model = IdeficsModel(config=config)
        model.to(torch_device)
        model.eval()
        result = model(
            input_ids,
            attention_mask=input_mask,
            pixel_values=pixel_values,
            image_attention_mask=image_attention_mask,
            interpolate_pos_encoding=interpolate_pos_encoding,
        )
        self.parent.assertEqual(
            result.last_hidden_state.shape, (self.batch_size, input_ids.shape[1], self.hidden_size)
        )

    def create_and_check_model_gen(
        self,
        config,
        input_ids,
        input_mask,
        pixel_values,
        image_attention_mask,
        interpolate_pos_encoding,
    ):
        model = IdeficsForVisionText2Text(config)
        model.to(torch_device)
        model.eval()
        model.generate(
            input_ids,
            attention_mask=input_mask,
            pixel_values=pixel_values,
            image_attention_mask=image_attention_mask,
            interpolate_pos_encoding=interpolate_pos_encoding,
            max_length=self.seq_length + 2,
        )

    def prepare_config_and_inputs_for_common(self):
        config_and_inputs = self.prepare_config_and_inputs()
        (
            config,
            input_ids,
            input_mask,
            pixel_values,
            image_attention_mask,
            interpolate_pos_encoding,
        ) = config_and_inputs
        inputs_dict = {
            "input_ids": input_ids,
            "attention_mask": input_mask,
            "pixel_values": pixel_values,
            "image_attention_mask": image_attention_mask,
            "interpolate_pos_encoding": interpolate_pos_encoding,
        }
        return config, inputs_dict

    def prepare_pixel_values(self):
        return floats_tensor([self.batch_size, self.num_channels, self.image_size, self.image_size])

    @require_torch_sdpa
    @parameterized.expand([("float16",), ("bfloat16",), ("float32",)])
    def test_eager_matches_sdpa_inference(self, torch_dtype: str):
        self.skipTest(reason="Idefics has a hard requirement on SDPA, skipping this test")

    @require_torch_sdpa
    @slow
    @parameterized.expand([("float16",), ("bfloat16",), ("float32",)])
    def test_eager_matches_sdpa_generate(self):
        self.skipTest(reason="Idefics has a hard requirement on SDPA, skipping this test")


@require_torch
class IdeficsModelTest(ModelTesterMixin, PipelineTesterMixin, unittest.TestCase):
    all_model_classes = (IdeficsModel, IdeficsForVisionText2Text) if is_torch_available() else ()
    pipeline_model_mapping = (
        {"feature-extraction": IdeficsModel, "image-text-to-text": IdeficsForVisionText2Text}
        if is_torch_available()
        else {}
    )
    test_pruning = False
    test_headmasking = False
    test_torchscript = False

    def _prepare_for_class(self, inputs_dict, model_class, return_labels=False):
        inputs_dict = super()._prepare_for_class(inputs_dict, model_class, return_labels=return_labels)
        # XXX: IdeficsForVisionText2TextTest has no MODEL_FOR group yet, but it should be the same
        # as MODEL_FOR_CAUSAL_LM_MAPPING_NAMES, so for now manually changing to do the right thing
        # as super won't do it
        if return_labels:
            inputs_dict["labels"] = torch.zeros(
                (self.model_tester.batch_size, self.model_tester.seq_length), dtype=torch.long, device=torch_device
            )

        return inputs_dict

    @parameterized.expand([("float16",), ("bfloat16",), ("float32",)])
    @require_torch_sdpa
    @unittest.skip("Idefics requires both text and image inputs which is currently not done in this test.")
    def test_eager_matches_sdpa_inference(self):
        pass

    def test_model_outputs_equivalence(self):
        try:
            orig = self.all_model_classes
            # IdeficsModel.forward doesn't have labels input arg - only IdeficsForVisionText2Text does
            self.all_model_classes = (IdeficsForVisionText2Text,) if is_torch_available() else ()
            super().test_model_outputs_equivalence()
        finally:
            self.all_model_classes = orig

    def setUp(self):
        self.model_tester = IdeficsModelTester(self)
        self.config_tester = ConfigTester(self, config_class=IdeficsConfig, hidden_size=37)

    def test_config(self):
        self.config_tester.run_common_tests()

    def test_model_single_image(self):
        config_and_inputs = self.model_tester.prepare_config_and_inputs(
            num_images=1, interpolate_pos_encoding=False, image_expansion=0
        )
        self.model_tester.create_and_check_model(*config_and_inputs)

    def test_model_multiple_images(self):
        config_and_inputs = self.model_tester.prepare_config_and_inputs(
            num_images=2, interpolate_pos_encoding=False, image_expansion=0
        )
        self.model_tester.create_and_check_model(*config_and_inputs)

    def test_model_with_image_pos_embeddings_interpolation_single_image(self):
        config_and_inputs = self.model_tester.prepare_config_and_inputs(
            num_images=1, interpolate_pos_encoding=True, image_expansion=2
        )
        self.model_tester.create_and_check_model(*config_and_inputs)
        config_and_inputs = self.model_tester.prepare_config_and_inputs(
            num_images=1, interpolate_pos_encoding=True, image_expansion=0
        )
        self.model_tester.create_and_check_model(*config_and_inputs)

    def test_model_with_image_pos_embeddings_interpolation_multiple_images(self):
        config_and_inputs = self.model_tester.prepare_config_and_inputs(
            num_images=2, interpolate_pos_encoding=True, image_expansion=2
        )
        self.model_tester.create_and_check_model(*config_and_inputs)
        config_and_inputs = self.model_tester.prepare_config_and_inputs(
            num_images=2, interpolate_pos_encoding=True, image_expansion=0
        )
        self.model_tester.create_and_check_model(*config_and_inputs)

    def test_generate_with_image_pos_embeddings_interpolation_single_image(self):
        config_and_inputs = self.model_tester.prepare_config_and_inputs(
            num_images=1, interpolate_pos_encoding=True, image_expansion=2
        )
        self.model_tester.create_and_check_model_gen(*config_and_inputs)

    def test_generate_with_image_pos_embeddings_interpolation_multiple_images(self):
        config_and_inputs = self.model_tester.prepare_config_and_inputs(
            num_images=2, interpolate_pos_encoding=True, image_expansion=2
        )
        self.model_tester.create_and_check_model_gen(*config_and_inputs)

    def test_cross_attention_gates(self):
        config, inputs_w_same_img, inputs_w_0_img_attn = self.model_tester.prepare_config_and_inputs_gate_tests()

        model = IdeficsModel(config=config).to(torch_device)
        model.eval()
        test_1_results = []
        for inputs in inputs_w_same_img:
            with torch.no_grad():
                last_hidden_states = model(**inputs).last_hidden_state
            last_hidden_states = model(**inputs).last_hidden_state
            test_1_results.append(last_hidden_states)
        self.assertNotEqual(test_1_results[0].sum().item(), test_1_results[1].sum().item())

        test_2_results = []
        for inputs in inputs_w_0_img_attn:
            with torch.no_grad():
                last_hidden_states = model(**inputs).last_hidden_state
            test_2_results.append(last_hidden_states)
        self.assertEqual(test_2_results[0].sum().item(), test_2_results[1].sum().item())

    def test_training(self):
        if not self.model_tester.is_training:
            self.skipTest(reason="model_tester.is_training is set to False")

        for model_class in self.all_model_classes:
            # IdeficsModel does not support training, users should use
            # IdeficsForVisionText2Text for this purpose
            if model_class == IdeficsModel:
                self.skipTest(reason="IdeficsModel does not support training")

            config, inputs_dict = self.model_tester.prepare_config_and_inputs_for_common()
            config.return_dict = True

            model = model_class(config)
            model.to(torch_device)
            model.train()
            inputs = self._prepare_for_class(inputs_dict, model_class, return_labels=True)
            loss = model(**inputs).loss
            loss.backward()

    def test_training_gradient_checkpointing(self):
        if not self.model_tester.is_training:
            self.skipTest(reason="model_tester.is_training is set to False")

        for model_class in self.all_model_classes:
            # IdeficsModel does not support training, users should use
            # IdeficsForVisionText2Text for this purpose
            if model_class == IdeficsModel:
                self.skipTest(reason="IdeficsModel does not support training")

            config, inputs_dict = self.model_tester.prepare_config_and_inputs_for_common()
            config.use_cache = False
            config.return_dict = True

            model = model_class(config)
            model.to(torch_device)
            model.gradient_checkpointing_enable()
            model.train()
            inputs = self._prepare_for_class(inputs_dict, model_class, return_labels=True)
            loss = model(**inputs).loss
            loss.backward()

    @unittest.skip(
        reason="This architecure seem to not compute gradients properly when using GC, check: https://github.com/huggingface/transformers/pull/27124"
    )
    def test_training_gradient_checkpointing_use_reentrant(self):
        pass

    @unittest.skip(
        reason="This architecure seem to not compute gradients properly when using GC, check: https://github.com/huggingface/transformers/pull/27124"
    )
    def test_training_gradient_checkpointing_use_reentrant_false(self):
        pass

    @unittest.skip(reason="""IDEFICS does not support retaining the gradients of the hidden states and attention""")
    def test_retain_grad_hidden_states_attentions(self):
        return

    def test_attention_outputs(self):
        config, inputs_dict = self.model_tester.prepare_config_and_inputs_for_common()
        config.return_dict = True

        for model_class in self.all_model_classes:
            inputs_dict["output_attentions"] = True
            inputs_dict["output_hidden_states"] = False
            config.return_dict = True
            model = model_class(config)
            model.to(torch_device)
            model.eval()
            with torch.no_grad():
                outputs = model(**self._prepare_for_class(inputs_dict, model_class))
            attentions = outputs.attentions

            self.assertEqual(len(attentions), self.model_tester.num_hidden_layers)

            # check that output_attentions also work using config
            del inputs_dict["output_attentions"]
            config.output_attentions = True
            model = model_class(config)
            model.to(torch_device)
            model.eval()
            with torch.no_grad():
                outputs = model(**self._prepare_for_class(inputs_dict, model_class))
            attentions = outputs.attentions
            # IDEFICS does not support outputting attention score becuase it uses SDPA under the hood
            self.assertTrue(attentions[0] is None)
            out_len = len(outputs)

            # Check attention is always last and order is fine
            inputs_dict["output_attentions"] = True
            inputs_dict["output_hidden_states"] = True
            model = model_class(config)
            model.to(torch_device)
            model.eval()
            with torch.no_grad():
                outputs = model(**self._prepare_for_class(inputs_dict, model_class))

            self.assertEqual(out_len + 1, len(outputs))

            self_attentions = outputs.encoder_attentions if config.is_encoder_decoder else outputs.attentions

            self.assertEqual(len(self_attentions), self.model_tester.num_hidden_layers)
            # IDEFICS does not support outputting attention score becuase it uses SDPA under the hood
            self.assertTrue(self_attentions[0] is None)

    def test_hidden_states_output(self):
        def check_hidden_states_output(inputs_dict, config, model_class):
            model = model_class(config)
            model.to(torch_device)
            model.eval()

            with torch.no_grad():
                outputs = model(**self._prepare_for_class(inputs_dict, model_class))

            hidden_states = outputs.encoder_hidden_states if config.is_encoder_decoder else outputs.hidden_states

            expected_num_layers = getattr(
                self.model_tester, "expected_num_hidden_layers", self.model_tester.num_hidden_layers + 1
            )
            self.assertEqual(len(hidden_states), expected_num_layers)

            seq_length = self.model_tester.seq_length

            self.assertListEqual(
                list(hidden_states[0].shape[-2:]),
                [seq_length, self.model_tester.hidden_size],
            )

        config, inputs_dict = self.model_tester.prepare_config_and_inputs_for_common()

        for model_class in self.all_model_classes:
            inputs_dict["output_hidden_states"] = True
            check_hidden_states_output(inputs_dict, config, model_class)

            # check that output_hidden_states also work using config
            del inputs_dict["output_hidden_states"]
            config.output_hidden_states = True

            check_hidden_states_output(inputs_dict, config, model_class)

    @is_pt_tf_cross_test
    def test_pt_tf_model_equivalence(self, allow_missing_keys=False):
        self.has_attentions = False
        super().test_pt_tf_model_equivalence(allow_missing_keys=allow_missing_keys)

    @slow
    def test_model_from_pretrained(self):
        model_name = "HuggingFaceM4/idefics-9b"
        model = IdeficsModel.from_pretrained(model_name)
        self.assertIsNotNone(model)

    @unittest.skip("Idefics has a hard requirement on SDPA")
    def test_sdpa_can_dispatch_non_composite_models(self):
        pass


@require_torch
class IdeficsForVisionText2TextTest(IdeficsModelTest, GenerationTesterMixin, unittest.TestCase):
    all_model_classes = (IdeficsForVisionText2Text,) if is_torch_available() else ()
    all_generative_model_classes = (IdeficsForVisionText2Text,) if is_torch_available() else ()
    

<<<<<<< HEAD
    @skipIfRocm(arch=['gfx1201','gfx90a'])
=======
    @skipIfRocm(arch='gfx1201')
>>>>>>> be867d50
    def test_generate_from_inputs_embeds_with_static_cache(self):
        super().test_generate_from_inputs_embeds_with_static_cache()
        pass

<<<<<<< HEAD
    @skipIfRocm(arch=['gfx1201','gfx90a'])
=======
    @skipIfRocm(arch='gfx1201')
>>>>>>> be867d50
    def test_generate_with_static_cache(self):
        super().test_generate_with_static_cache()
        pass

    def setUp(self):
        self.model_tester = IdeficsModelTester(
            self,
            modality_type_vocab_size=3,
        )
        self.config_tester = ConfigTester(self, config_class=IdeficsConfig, hidden_size=37)

    @parameterized.expand([("float16",), ("bfloat16",), ("float32",)])
    @require_torch_sdpa
    @unittest.skip("Idefics requires both text and image inputs which is currently not done in this test.")
    def test_eager_matches_sdpa_inference(self, torch_dtype):
        pass

    @pytest.mark.generate
    def test_left_padding_compatibility(self):
        """Overwrite because IDEFICS needs image attention mask to be also padded"""
        # NOTE: left-padding results in small numerical differences. This is expected.
        # See https://github.com/huggingface/transformers/issues/25420#issuecomment-1775317535

        def _prepare_model_kwargs(input_ids, attention_mask, image_attention_mask, signature):
            model_kwargs = {
                "input_ids": input_ids,
                "attention_mask": attention_mask,
                "image_attention_mask": image_attention_mask,
            }
            if "position_ids" in signature:
                position_ids = torch.cumsum(attention_mask, dim=-1) - 1
                position_ids.masked_fill_(attention_mask == 0, 1)
                model_kwargs["position_ids"] = position_ids
            if "cache_position" in signature:
                cache_position = torch.arange(input_ids.shape[-1], device=torch_device)
                model_kwargs["cache_position"] = cache_position
            return model_kwargs

        for model_class in self.all_generative_model_classes:
            config, inputs_dict = self.prepare_config_and_inputs_for_generate()
            input_ids = inputs_dict.pop("input_ids")
            attention_mask = inputs_dict.pop("attention_mask")
            if attention_mask is None:
                attention_mask = torch.ones_like(input_ids)
            image_attention_mask = inputs_dict.pop("image_attention_mask", None)

            model = model_class(config).to(torch_device).eval()
            signature = inspect.signature(model.forward).parameters.keys()

            # no cache as some models require special cache classes to be init outside forward
            model.generation_config.use_cache = False

            # Without padding
            model_kwargs = _prepare_model_kwargs(input_ids, attention_mask, image_attention_mask, signature)
            next_logits_wo_padding = model(**model_kwargs, **inputs_dict).logits[:, -1, :]

            # With left-padding (length 32)
            # can hardcode pad_token to be 0 as we'll do attn masking anyway
            pad_token_id = (
                config.get_text_config().pad_token_id if config.get_text_config().pad_token_id is not None else 0
            )
            pad_size = (input_ids.shape[0], 32)
            padding = torch.ones(pad_size, dtype=input_ids.dtype, device=torch_device) * pad_token_id
            padded_input_ids = torch.cat((padding, input_ids), dim=1)
            padded_attention_mask = torch.cat((torch.zeros_like(padding), attention_mask), dim=1)

            pad_size_img = (input_ids.shape[0], 32, image_attention_mask.shape[-1])
            extra_img_mask = torch.zeros(pad_size_img, dtype=image_attention_mask.dtype, device=torch_device)
            padded_image_attention_mask = torch.cat([extra_img_mask, image_attention_mask], dim=1)
            model_kwargs = _prepare_model_kwargs(
                padded_input_ids, padded_attention_mask, padded_image_attention_mask, signature
            )
            next_logits_with_padding = model(**model_kwargs, **inputs_dict).logits[:, -1, :]

            # They should result in very similar logits
            torch.testing.assert_close(next_logits_wo_padding, next_logits_with_padding, rtol=1e-5, atol=1e-5)

    @pytest.mark.generate
    def test_generate_continue_from_past_key_values(self):
        """Overwrite because IDEFICS needs image attention mask to be also processed"""

        # Tests that we can continue generating from past key values, returned from a previous `generate` call
        for model_class in self.all_generative_model_classes:
            config, inputs = self.model_tester.prepare_config_and_inputs_for_common()

            # Let's make it always:
            # 1. use cache (for obvious reasons)
            # 2. generate to max length (which can be achieved by setting the eos token to an invalid value), which
            #    would make the test flaky (e.g. EOS is generated on iteration 1 on both generations, but the
            #    continuation would force it to generate beyond an EOS token)
            # 3. ignore `token_type_ids` for simplicity
            # 4. ignore `forced_eos_token_id`, which requires further manipulation of the continuation inputs and is
            #    active by default on some models
            # 5. ignore `encoder_no_repeat_ngram_size`, which is set by default in some encoder-decoder models. When
            #    we use their decoder as a stand-alone model, `encoder_no_repeat_ngram_size` actually prevents
            #    repetition exclusively from the prompt. This test relies on comparing one call vs 2 calls
            #    with cache, what is considered a prompt is different in the two cases.

            model = model_class(config).to(torch_device)
            model.eval()
            model.generation_config.pad_token_id = model.generation_config.eos_token_id = -1
            model.generation_config.forced_eos_token_id = None
            model.generation_config.encoder_no_repeat_ngram_size = 0
            model.generation_config.use_cache = True

            # Traditional way of generating text, with `return_dict_in_generate` to return the past key values
            outputs = model.generate(**inputs, do_sample=False, max_new_tokens=4, return_dict_in_generate=True)

            # Let's generate again, but passing the past key values in between (3 + 1 = 4 tokens). Note that the
            # inputs may need to be tweaked across `generate` calls (like the attention mask).
            outputs_cached = model.generate(**inputs, do_sample=False, max_new_tokens=3, return_dict_in_generate=True)

            # Continue from the tokens generated above, preparing the inputs accordingly
            inputs["past_key_values"] = outputs_cached.past_key_values
            new_attention_len = outputs_cached.sequences.shape[-1]
            inputs["input_ids"] = outputs_cached.sequences
            if "attention_mask" in inputs:
                inputs["attention_mask"] = torch.nn.functional.pad(
                    inputs["attention_mask"],
                    (0, new_attention_len - inputs["attention_mask"].shape[1]),
                    mode="constant",
                    value=1,
                )
            if "image_attention_mask" in inputs:
                inputs["image_attention_mask"] = inputs["image_attention_mask"][:, -1:, :]

            outputs_cached = model.generate(**inputs, do_sample=False, max_new_tokens=1, return_dict_in_generate=True)

            # The two sets of generated text and past kv should be equal to each other
            self.assertListEqual(outputs.sequences.tolist(), outputs_cached.sequences.tolist())
            for layer_idx in range(len(outputs_cached.past_key_values)):
                for kv_idx in range(len(outputs_cached.past_key_values[layer_idx])):
                    self.assertTrue(
                        torch.allclose(
                            outputs.past_key_values[layer_idx][kv_idx],
                            outputs_cached.past_key_values[layer_idx][kv_idx],
                        )
                    )

    @pytest.mark.generate
    def test_generate_without_input_ids(self):
        """Overwrite because IDEFICS needs image attention mask to be also processed and requires image at input always."""

        config, input_dict = self.prepare_config_and_inputs_for_generate()
        pixel_values = input_dict["pixel_values"]
        image_attention_mask = input_dict["image_attention_mask"][:, -1:, :]

        # hack in case they are equal, otherwise the attn mask will be [0]
        if config.bos_token_id == config.pad_token_id:
            config.pad_token_id = None

        for model_class in self.all_generative_model_classes:
            model = model_class(config).to(torch_device)
            model.eval()

            output_ids_generate = model.generate(
                pixel_values=pixel_values,
                image_attention_mask=image_attention_mask,
                do_sample=False,
                max_new_tokens=self.max_new_tokens,
                remove_invalid_values=True,
            )
            self.assertIsNotNone(output_ids_generate)

    def _check_attentions_for_generate(
        self, batch_size, attentions, min_length, max_length, config, use_cache=False, num_beam_groups=1
    ):
        """
        Overwrite from generation tests because Idefics has only SDPA layers.
        Do not skip because we still want generation tests to run. Rather we can remove checks for shape.
        """
        pass

    @unittest.skip(reason="Contrastive search is not implemented for VLMs that do cross-attn")
    def test_contrastive_generate(self):
        pass

    @unittest.skip(reason="Contrastive search is not implemented for VLMs that do cross-attn")
    def test_contrastive_generate_dict_outputs_use_cache(self):
        pass

    @unittest.skip(reason="Contrastive search is not implemented for VLMs that do cross-attn")
    def test_contrastive_generate_low_memory(self):
        pass

    @unittest.skip(reason="We only test the model that takes in multiple images")
    def test_custom_4d_attention_mask(self):
        pass

    @unittest.skip(reason="IDEFICS cannot compile due to dynamic control flow when checking inputs")
    def test_generate_compile_model_forward(self):
        pass

    @unittest.skip(reason="We only test the model that takes in multiple images")
    def test_model(self):
        pass

    @unittest.skip(reason="We only test the model that takes in multiple images")
    def test_for_token_classification(self):
        pass

    @unittest.skip(reason="""IDEFICS does not support retaining the gradients of the hidden states and attention""")
    def test_retain_grad_hidden_states_attentions(self):
        pass

    @unittest.skip(
        reason="This architecure seem to not compute gradients properly when using GC, check: https://github.com/huggingface/transformers/pull/27124"
    )
    def test_training_gradient_checkpointing_use_reentrant(self):
        pass

    @unittest.skip(
        reason="This architecure seem to not compute gradients properly when using GC, check: https://github.com/huggingface/transformers/pull/27124"
    )
    def test_training_gradient_checkpointing_use_reentrant_false(self):
        pass

    @unittest.skip("Idefics has a hard requirement on SDPA")
    def test_sdpa_can_dispatch_non_composite_models(self):
        pass


@require_torch
@require_vision
class IdeficsModelIntegrationTest(TestCasePlus):
    @cached_property
    def default_processor(self):
        return (
            IdeficsProcessor.from_pretrained("HuggingFaceM4/idefics-9b", revision="refs/pr/11")
            if is_vision_available()
            else None
        )

    @require_bitsandbytes
    @slow
    def test_inference_natural_language_visual_reasoning(self):
        cat_image_path = self.tests_dir / "fixtures/tests_samples/COCO/000000039769.png"
        cats_image_obj = Image.open(cat_image_path)  # 2 cats
        dogs_image_url = "https://huggingface.co/datasets/hf-internal-testing/fixtures_nlvr2/raw/main/image1.jpeg"

        prompts = [
            [
                "User:",
                dogs_image_url,
                "Describe this image.\nAssistant: An image of two dogs.\n",
                "User:",
                cats_image_obj,
                "Describe this image.\nAssistant:",
            ],
            [
                "User:",
                cats_image_obj,
                "Describe this image.\nAssistant: An image of two kittens.\n",
                "User:",
                dogs_image_url,
                "Describe this image.\nAssistant:",
            ],
        ]

        # the CI gpu is small so using quantization to fit
        quantization_config = BitsAndBytesConfig(
            load_in_4bit=True,
            bnb_4bit_compute_dtype="float16",
        )
        model = IdeficsForVisionText2Text.from_pretrained(
            "HuggingFaceM4/idefics-9b", quantization_config=quantization_config, device_map="auto"
        )
        processor = self.default_processor
        inputs = processor(text=prompts, return_tensors="pt", padding="longest").to(torch_device)
        generated_ids = model.generate(**inputs, max_length=100)
        generated_text = processor.batch_decode(generated_ids, skip_special_tokens=True)

        # keep for debugging
        for i, t in enumerate(generated_text):
            t = bytes(t, "utf-8").decode("unicode_escape")
            print(f"{i}:\n{t}\n")

        self.assertIn("image of two cats", generated_text[0])
        self.assertIn("image of two dogs", generated_text[1])<|MERGE_RESOLUTION|>--- conflicted
+++ resolved
@@ -597,20 +597,12 @@
     all_generative_model_classes = (IdeficsForVisionText2Text,) if is_torch_available() else ()
     
 
-<<<<<<< HEAD
-    @skipIfRocm(arch=['gfx1201','gfx90a'])
-=======
-    @skipIfRocm(arch='gfx1201')
->>>>>>> be867d50
+    @skipIfRocm(arch=['gfx1201','gfx90a','gfx942'])
     def test_generate_from_inputs_embeds_with_static_cache(self):
         super().test_generate_from_inputs_embeds_with_static_cache()
         pass
 
-<<<<<<< HEAD
-    @skipIfRocm(arch=['gfx1201','gfx90a'])
-=======
-    @skipIfRocm(arch='gfx1201')
->>>>>>> be867d50
+    @skipIfRocm(arch=['gfx1201','gfx90a','gfx942'])
     def test_generate_with_static_cache(self):
         super().test_generate_with_static_cache()
         pass
