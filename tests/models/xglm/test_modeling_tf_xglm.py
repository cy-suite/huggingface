# coding=utf-8
# Copyright 2022 The HuggingFace Team. All rights reserved.
#
# Licensed under the Apache License, Version 2.0 (the "License");
# you may not use this file except in compliance with the License.
# You may obtain a copy of the License at
#
#     http://www.apache.org/licenses/LICENSE-2.0
#
# Unless required by applicable law or agreed to in writing, software
# distributed under the License is distributed on an "AS IS" BASIS,
# WITHOUT WARRANTIES OR CONDITIONS OF ANY KIND, either express or implied.
# See the License for the specific language governing permissions and
# limitations under the License.

from __future__ import annotations

import unittest

from transformers import XGLMConfig, XGLMTokenizer, is_tf_available
from transformers.testing_utils import require_tf, slow

from ...test_configuration_common import ConfigTester
from ...test_modeling_tf_common import TFModelTesterMixin, floats_tensor, ids_tensor, random_attention_mask
from ...test_pipeline_mixin import PipelineTesterMixin


if is_tf_available():
    import tensorflow as tf

    from transformers.models.xglm.modeling_tf_xglm import (
        TFXGLMForCausalLM,
        TFXGLMModel,
    )


@require_tf
class TFXGLMModelTester:
    config_cls = XGLMConfig
    config_updates = {}
    hidden_act = "gelu"

    def __init__(
        self,
        parent,
        batch_size=14,
        seq_length=7,
        is_training=True,
        use_input_mask=True,
        use_labels=True,
        vocab_size=99,
        d_model=32,
        num_hidden_layers=2,
        num_attention_heads=4,
        ffn_dim=37,
        activation_function="gelu",
        activation_dropout=0.1,
        attention_dropout=0.1,
        max_position_embeddings=512,
        initializer_range=0.02,
    ):
        self.parent = parent
        self.batch_size = batch_size
        self.seq_length = seq_length
        self.is_training = is_training
        self.use_input_mask = use_input_mask
        self.use_labels = use_labels
        self.vocab_size = vocab_size
        self.hidden_size = d_model
        self.num_hidden_layers = num_hidden_layers
        self.num_attention_heads = num_attention_heads
        self.ffn_dim = ffn_dim
        self.activation_function = activation_function
        self.activation_dropout = activation_dropout
        self.attention_dropout = attention_dropout
        self.max_position_embeddings = max_position_embeddings
        self.initializer_range = initializer_range
        self.scope = None
        self.bos_token_id = 0
        self.eos_token_id = 2
        self.pad_token_id = 1

    def get_large_model_config(self):
        return XGLMConfig.from_pretrained("facebook/xglm-564M")

    def prepare_config_and_inputs(self):
        input_ids = tf.clip_by_value(
            ids_tensor([self.batch_size, self.seq_length], self.vocab_size), clip_value_min=0, clip_value_max=3
        )

        input_mask = None
        if self.use_input_mask:
            input_mask = random_attention_mask([self.batch_size, self.seq_length])

        config = self.get_config()

        head_mask = floats_tensor([self.num_hidden_layers, self.num_attention_heads], 2)

        return (
            config,
            input_ids,
            input_mask,
            head_mask,
        )

    def get_config(self):
        return XGLMConfig(
            vocab_size=self.vocab_size,
            d_model=self.hidden_size,
            num_layers=self.num_hidden_layers,
            attention_heads=self.num_attention_heads,
            ffn_dim=self.ffn_dim,
            activation_function=self.activation_function,
            activation_dropout=self.activation_dropout,
            attention_dropout=self.attention_dropout,
            max_position_embeddings=self.max_position_embeddings,
            initializer_range=self.initializer_range,
            use_cache=True,
            bos_token_id=self.bos_token_id,
            eos_token_id=self.eos_token_id,
            pad_token_id=self.pad_token_id,
            return_dict=True,
        )

    def prepare_config_and_inputs_for_common(self):
        config_and_inputs = self.prepare_config_and_inputs()

        (
            config,
            input_ids,
            input_mask,
            head_mask,
        ) = config_and_inputs

        inputs_dict = {
            "input_ids": input_ids,
            "head_mask": head_mask,
        }

        return config, inputs_dict


@require_tf
class TFXGLMModelTest(TFModelTesterMixin, PipelineTesterMixin, unittest.TestCase):
    all_model_classes = (TFXGLMModel, TFXGLMForCausalLM) if is_tf_available() else ()
    all_generative_model_classes = (TFXGLMForCausalLM,) if is_tf_available() else ()
    pipeline_model_mapping = (
        {"feature-extraction": TFXGLMModel, "text-generation": TFXGLMForCausalLM} if is_tf_available() else {}
    )
    test_onnx = False
    test_missing_keys = False
    test_pruning = False

    def setUp(self):
        self.model_tester = TFXGLMModelTester(self)
        self.config_tester = ConfigTester(self, config_class=XGLMConfig, n_embd=37)

    def test_config(self):
        self.config_tester.run_common_tests()

    @slow
    def test_model_from_pretrained(self):
        model_name = "facebook/xglm-564M"
        model = TFXGLMModel.from_pretrained(model_name)
        self.assertIsNotNone(model)

    @unittest.skip(reason="Currently, model embeddings are going to undergo a major refactor.")
    def test_resize_token_embeddings(self):
        super().test_resize_token_embeddings()


@require_tf
class TFXGLMModelLanguageGenerationTest(unittest.TestCase):
    @slow
    def test_lm_generate_xglm(self, verify_outputs=True):
        model = TFXGLMForCausalLM.from_pretrained("facebook/xglm-564M")
        input_ids = tf.convert_to_tensor([[2, 268, 9865]], dtype=tf.int32)  # The dog
        # </s> The dog is a very friendly dog. He is very affectionate and loves to play with other
        expected_output_ids = [2, 268, 9865, 67, 11, 1988, 57252, 9865, 5, 984, 67, 1988, 213838, 1658, 53, 70446, 33, 6657, 278, 1581]  # fmt: skip
        output_ids = model.generate(input_ids, do_sample=False, num_beams=1)
        if verify_outputs:
            self.assertListEqual(output_ids[0].numpy().tolist(), expected_output_ids)

    @slow
    def test_xglm_sample(self):
        tokenizer = XGLMTokenizer.from_pretrained("facebook/xglm-564M")
        model = TFXGLMForCausalLM.from_pretrained("facebook/xglm-564M")

        tf.random.set_seed(0)
        tokenized = tokenizer("Today is a nice day and", return_tensors="tf")
        input_ids = tokenized.input_ids
        # forces the generation to happen on CPU, to avoid GPU-related quirks (and assure same output regardless of the available devices)
        with tf.device(":/CPU:0"):
            output_ids = model.generate(input_ids, do_sample=True, seed=[7, 0])
        output_str = tokenizer.decode(output_ids[0], skip_special_tokens=True)

        EXPECTED_OUTPUT_STR = (
            "Today is a nice day and warm evening here over Southern Alberta!! Today when they closed schools due"
        )
        self.assertEqual(output_str, EXPECTED_OUTPUT_STR)

    @slow
    def test_batch_generation(self):
        model = TFXGLMForCausalLM.from_pretrained("facebook/xglm-564M")
        tokenizer = XGLMTokenizer.from_pretrained("facebook/xglm-564M")

        tokenizer.padding_side = "left"

        # use different length sentences to test batching
        sentences = [
            "This is an extremelly long sentence that only exists to test the ability of the model to cope with "
            "left-padding, such as in batched generation. The output for the sequence below should be the same "
            "regardless of whether left padding is applied or not. When",
            "Hello, my dog is a little",
        ]

        inputs = tokenizer(sentences, return_tensors="tf", padding=True)
        input_ids = inputs["input_ids"]

        outputs = model.generate(input_ids=input_ids, attention_mask=inputs["attention_mask"], max_new_tokens=12)

        inputs_non_padded = tokenizer(sentences[0], return_tensors="tf").input_ids
        output_non_padded = model.generate(input_ids=inputs_non_padded, max_new_tokens=12)

        inputs_padded = tokenizer(sentences[1], return_tensors="tf").input_ids
        output_padded = model.generate(input_ids=inputs_padded, max_new_tokens=12)

        batch_out_sentence = tokenizer.batch_decode(outputs, skip_special_tokens=True)
        non_padded_sentence = tokenizer.decode(output_non_padded[0], skip_special_tokens=True)
        padded_sentence = tokenizer.decode(output_padded[0], skip_special_tokens=True)

        expected_output_sentence = [
            "This is an extremelly long sentence that only exists to test the ability of the model to cope with "
            "left-padding, such as in batched generation. The output for the sequence below should be the same "
            "regardless of whether left padding is applied or not. When left padding is applied, the sequence will be "
            "a single",
            "Hello, my dog is a little bit of a shy one, but he is very friendly",
        ]
        self.assertListEqual(expected_output_sentence, batch_out_sentence)
        self.assertListEqual(expected_output_sentence, [non_padded_sentence, padded_sentence])

<<<<<<< HEAD
=======
    @slow
>>>>>>> f55198f7
    def test_loss_with_padding(self):
        tokenizer = XGLMTokenizer.from_pretrained("facebook/xglm-564M")
        model = TFXGLMForCausalLM.from_pretrained("facebook/xglm-564M")

        tokenizer.padding_side = "right"

        sequence = "Sequence"

        tokenized_non_padded = tokenizer(sequence, return_tensors="tf")
        labels_non_padded = tokenized_non_padded.input_ids
        loss_non_padded = model(tokenized_non_padded, labels=labels_non_padded).loss

        tokenized_padded = tokenizer(sequence, padding="max_length", max_length=16, return_tensors="tf")
        labels_padded = tokenized_padded.input_ids
        labels_padded = tf.where(labels_padded == tokenizer.pad_token_id, -100, labels_padded)
        loss_padded = model(tokenized_padded, labels=labels_padded).loss

        tf.debugging.assert_near(loss_non_padded, loss_padded, atol=1e-3)<|MERGE_RESOLUTION|>--- conflicted
+++ resolved
@@ -239,10 +239,7 @@
         self.assertListEqual(expected_output_sentence, batch_out_sentence)
         self.assertListEqual(expected_output_sentence, [non_padded_sentence, padded_sentence])
 
-<<<<<<< HEAD
-=======
-    @slow
->>>>>>> f55198f7
+    @slow
     def test_loss_with_padding(self):
         tokenizer = XGLMTokenizer.from_pretrained("facebook/xglm-564M")
         model = TFXGLMForCausalLM.from_pretrained("facebook/xglm-564M")
