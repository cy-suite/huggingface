# coding=utf-8
# Copyright 2022 The HuggingFace Inc. team. All rights reserved.
#
# Licensed under the Apache License, Version 2.0 (the "License");
# you may not use this file except in compliance with the License.
# You may obtain a copy of the License at
#
#     http://www.apache.org/licenses/LICENSE-2.0
#
# Unless required by applicable law or agreed to in writing, software
# distributed under the License is distributed on an "AS IS" BASIS,
# WITHOUT WARRANTIES OR CONDITIONS OF ANY KIND, either express or implied.
# See the License for the specific language governing permissions and
# limitations under the License.
""" Testing suite for the PyTorch MCTCT model. """

import inspect
import math
import unittest

from datasets import load_dataset

from transformers import MCTCTConfig, is_torch_available
from transformers.testing_utils import require_soundfile, require_torch, slow, torch_device

from ...test_configuration_common import ConfigTester
from ...test_modeling_common import ModelTesterMixin, _config_zero_init, floats_tensor, ids_tensor


if is_torch_available():
    import torch

    from transformers import MCTCTForCTC, MCTCTModel, MCTCTProcessor


class MCTCTModelTester:
    def __init__(
        self,
        parent,
        batch_size=10,
        seq_length=40,  # speech is longer
        is_training=False,
        vocab_size=32,
        hidden_size=128 * 4,
        num_hidden_layers=4,
        intermediate_size=20,
        num_attention_heads=4,
        attention_head_dim=128,
        max_position_embeddings=920,
        layer_norm_eps=1e-5,
        layerdrop=0.3,
        hidden_act="relu",
        initializer_range=0.02,
        hidden_dropout_prob=0.3,
        attention_probs_dropout_prob=0.3,
        conv_glu_dim=1,
        conv_dropout=0.3,
        num_conv_layers=1,
        conv_kernel=(7,),
        conv_stride=(3,),
        input_feat_per_channel=80,
        input_channels=1,
        conv_channels=None,
    ):
        self.parent = parent
        self.batch_size = batch_size
        self.seq_length = seq_length  # speech is longer
        self.is_training = is_training

        self.vocab_size = vocab_size
        self.hidden_size = hidden_size
        self.num_hidden_layers = num_hidden_layers
        self.intermediate_size = intermediate_size
        self.num_attention_heads = num_attention_heads

        self.attention_head_dim = attention_head_dim
        self.max_position_embeddings = max_position_embeddings

        self.layer_norm_eps = layer_norm_eps
        self.layerdrop = layerdrop
        self.hidden_act = hidden_act
        self.initializer_range = initializer_range
        self.hidden_dropout_prob = hidden_dropout_prob
        self.attention_probs_dropout_prob = attention_probs_dropout_prob

        self.conv_glu_dim = conv_glu_dim
        self.conv_dropout = conv_dropout
        self.num_conv_layers = num_conv_layers
        self.conv_kernel = conv_kernel
        self.conv_stride = conv_stride
        self.input_feat_per_channel = input_feat_per_channel
        self.input_channels = input_channels
        self.conv_channels = conv_channels

        output_seq_length = self.seq_length
        dilation = 1
        for _, kernel_sz, stride in zip(range(self.num_conv_layers), self.conv_kernel, self.conv_stride):
            padding = kernel_sz // 2
            output_seq_length = output_seq_length + 2 * padding - dilation * (kernel_sz - 1) - 1
            output_seq_length = torch.div(output_seq_length, stride, rounding_mode="trunc") + 1

        self.output_seq_length = int(math.ceil(output_seq_length))
        self.encoder_seq_length = self.output_seq_length

    def prepare_config_and_inputs(self):
        input_features = floats_tensor(
            [self.batch_size, self.seq_length, self.input_feat_per_channel], self.vocab_size
        )
        attention_mask = torch.ones([self.batch_size, self.seq_length], dtype=torch.long, device=torch_device)

        config = self.get_config()

        return config, input_features, attention_mask

    def get_config(self):
        return MCTCTConfig(
            vocab_size=self.vocab_size,
            hidden_size=self.hidden_size,
            num_hidden_layers=self.num_hidden_layers,
            intermediate_size=self.intermediate_size,
            num_attention_heads=self.num_attention_heads,
            attention_head_dim=self.attention_head_dim,
            max_position_embeddings=self.max_position_embeddings,
            layer_norm_eps=self.layer_norm_eps,
            layerdrop=self.layerdrop,
            hidden_act=self.hidden_act,
            initializer_range=self.initializer_range,
            hidden_dropout_prob=self.hidden_dropout_prob,
            attention_probs_dropout_prob=self.attention_probs_dropout_prob,
            conv_glu_dim=self.conv_glu_dim,
            conv_dropout=self.conv_dropout,
            num_conv_layers=self.num_conv_layers,
            conv_kernel=self.conv_kernel,
            conv_stride=self.conv_stride,
            input_feat_per_channel=self.input_feat_per_channel,
            input_channels=self.input_channels,
            conv_channels=self.conv_channels,
        )

    def create_and_check_model(self, config, input_features, attention_mask):
        model = MCTCTModel(config=config)
        model.to(torch_device)
        model.eval()
        result = model(input_features, attention_mask=attention_mask)

        self.parent.assertEqual(
            result.last_hidden_state.shape, (self.batch_size, self.output_seq_length, self.hidden_size)
        )

    def create_and_check_model_for_ctc(self, config, input_features, attention_mask):
        config.add_adapter = True
        config.output_hidden_size = 2 * config.hidden_size
        model = MCTCTForCTC(config=config)
        model.to(torch_device)
        model.eval()
        result = model(input_features, attention_mask=attention_mask)
        self.parent.assertEqual(
            result.logits.shape, (self.batch_size, self.adapter_output_seq_length, self.vocab_size)
        )

    def create_and_check_batch_inference(self, config, input_features, *args):
        # test does not pass for models making use of `group_norm`
        # check: https://github.com/pytorch/fairseq/issues/3227
        model = MCTCTModel(config=config)
        model.to(torch_device)
        model.eval()

        input_features = input_features[:3]
        attention_mask = torch.ones(input_features.shape[:-1], device=torch_device, dtype=torch.bool)

        input_lengths = [input_features.shape[-1] // i for i in [2, 2, 1]]

        # pad input
        for i in range(len(input_lengths)):
            input_features[i, input_lengths[i] :] = 0.0
            attention_mask[i, input_lengths[i] :] = 0.0

        batch_outputs = model(input_features, attention_mask=attention_mask).last_hidden_state

        for i in range(input_features.shape[0]):
            input_slice = input_features[i : i + 1, : input_lengths[i]]
            output = model(input_slice).last_hidden_state

            batch_output = batch_outputs[i : i + 1, : output.shape[1]]
            self.parent.assertTrue(torch.allclose(output, batch_output, atol=1e-3))

    def check_ctc_loss(self, config, input_features, *args):
        model = MCTCTForCTC(config=config)
        model.to(torch_device)

        # make sure that dropout is disabled
        model.eval()

        input_features = input_features[:3]

        # input_features is a 2D window for each sequence
        attention_mask = torch.ones(input_features.shape[:-1], device=torch_device, dtype=torch.long)

        # -2 since input_features is a 2D window for each sequence in batch
        input_lengths = [input_features.shape[-2] // i for i in [2, 2, 1]]
        max_length_labels = model._get_feat_extract_output_lengths(torch.tensor(input_lengths))
        labels = ids_tensor((input_features.shape[0], min(max_length_labels) - 1), model.config.vocab_size)
        # pad input
        for i in range(len(input_lengths)):
            input_features[i, input_lengths[i] :] = 0.0
            attention_mask[i, input_lengths[i] :] = 0

        model.config.ctc_loss_reduction = "sum"
        sum_loss = model(input_features, attention_mask=attention_mask, labels=labels).loss.item()

        model.config.ctc_loss_reduction = "mean"
        mean_loss = model(input_features, attention_mask=attention_mask, labels=labels).loss.item()

        self.parent.assertTrue(isinstance(sum_loss, float))
        self.parent.assertTrue(isinstance(mean_loss, float))

    def check_ctc_training(self, config, input_features, *args):
        config.ctc_zero_infinity = True
        model = MCTCTForCTC(config=config)
        model.to(torch_device)
        model.train()

        input_features = input_features[:3]

        input_lengths = [input_features.shape[-2] // i for i in [2, 2, 1]]
        max_length_labels = model._get_feat_extract_output_lengths(torch.tensor(input_lengths))
        labels = ids_tensor((input_features.shape[0], max(max_length_labels) - 1), model.config.vocab_size)

        # pad input
        for i in range(len(input_lengths)):
            input_features[i, input_lengths[i] :] = 0.0

            if max_length_labels[i] < labels.shape[-1]:
                # it's important that we make sure that target lenghts are at least
                # one shorter than logit lenghts to prevent -inf
                labels[i, max_length_labels[i] - 1 :] = -100

        loss = model(input_features, labels=labels).loss
        self.parent.assertFalse(torch.isinf(loss).item())

        loss.backward()

    def check_labels_out_of_vocab(self, config, input_features, *args):
        model = MCTCTForCTC(config)
        model.to(torch_device)
        model.train()

        input_features = input_features[:3]

        input_lengths = [input_features.shape[-1] // i for i in [4, 2, 1]]
        max_length_labels = model._get_feat_extract_output_lengths(torch.tensor(input_lengths))
        labels = ids_tensor((input_features.shape[0], max(max_length_labels) - 2), model.config.vocab_size + 100)

        with self.parent.assertRaises(ValueError):
            model(input_features, labels=labels)

    def prepare_config_and_inputs_for_common(self):
        config, input_features, attention_mask = self.prepare_config_and_inputs()
        inputs_dict = {"input_features": input_features, "attention_mask": attention_mask}
        return config, inputs_dict


@require_torch
class MCTCTModelTest(ModelTesterMixin, unittest.TestCase):
    all_model_classes = (MCTCTForCTC, MCTCTModel) if is_torch_available() else ()
    test_pruning = False
    test_headmasking = False
    test_torchscript = False

    def setUp(self):
        self.model_tester = MCTCTModelTester(self)
        self.config_tester = ConfigTester(self, config_class=MCTCTConfig, hidden_size=37)

    def test_config(self):
        self.config_tester.run_common_tests()

    def test_model(self):
        config_and_inputs = self.model_tester.prepare_config_and_inputs()
        self.model_tester.create_and_check_model(*config_and_inputs)

    def test_ctc_loss_inference(self):
        config_and_inputs = self.model_tester.prepare_config_and_inputs()
        self.model_tester.check_ctc_loss(*config_and_inputs)

    def test_ctc_train(self):
        config_and_inputs = self.model_tester.prepare_config_and_inputs()
        self.model_tester.check_ctc_training(*config_and_inputs)

    def test_labels_out_of_vocab(self):
        config_and_inputs = self.model_tester.prepare_config_and_inputs()
        self.model_tester.check_labels_out_of_vocab(*config_and_inputs)

    # MCTCT has no inputs_embeds
    def test_inputs_embeds(self):
        pass

    # `input_ids` is renamed to `input_features`
    def test_forward_signature(self):
        config, inputs_dict = self.model_tester.prepare_config_and_inputs_for_common()

        for model_class in self.all_model_classes:
            model = model_class(config)
            signature = inspect.signature(model.forward)
            # signature.parameters is an OrderedDict => so arg_names order is deterministic
            arg_names = [*signature.parameters.keys()]

            expected_arg_names = [
                "input_features",
                "attention_mask",
                "head_mask",
                "output_attentions",
                "output_hidden_states",
                "return_dict",
            ]
            self.assertListEqual(arg_names[: len(expected_arg_names)], expected_arg_names)

    # MCTCT cannot resize token embeddings
    # since it has no tokens embeddings
    def test_resize_tokens_embeddings(self):
        pass

    # MCTCT has no inputs_embeds
    def test_model_common_attributes(self):
        pass

    def test_retain_grad_hidden_states_attentions(self):
        config, inputs_dict = self.model_tester.prepare_config_and_inputs_for_common()
        config.output_hidden_states = True
        config.output_attentions = True
        config.layerdrop = 0.0

        # no need to test all models as different heads yield the same functionality
        model_class = self.all_model_classes[0]
        model = model_class(config)
        model.to(torch_device)

        input_features = inputs_dict["input_features"]

        input_lengths = torch.tensor(
            [input_features.shape[1] for _ in range(input_features.shape[0])], dtype=torch.long, device=torch_device
        )
        output_lengths = model._get_feat_extract_output_lengths(input_lengths)

        labels = ids_tensor((input_features.shape[0], output_lengths[0] - 2), self.model_tester.vocab_size)
        inputs_dict["attention_mask"] = torch.ones_like(inputs_dict["attention_mask"])
        inputs_dict["labels"] = labels

        outputs = model(**inputs_dict)

        output = outputs[0]

        # Encoder-/Decoder-only models
        hidden_states = outputs.hidden_states[0]
        attentions = outputs.attentions[0]

        hidden_states.retain_grad()
        attentions.retain_grad()

        output.flatten()[0].backward(retain_graph=True)

        self.assertIsNotNone(hidden_states.grad)
        self.assertIsNotNone(attentions.grad)

    def test_initialization(self):
        config, inputs_dict = self.model_tester.prepare_config_and_inputs_for_common()

        configs_no_init = _config_zero_init(config)
        for model_class in self.all_model_classes:
            model = model_class(config=configs_no_init)
            for name, param in model.named_parameters():
                uniform_init_parms = [
                    "conv.weight",
                    "masked_spec_embed",
                    "codevectors",
                    "quantizer.weight_proj.weight",
                    "project_hid.weight",
                    "project_hid.bias",
                    "project_q.weight",
                    "project_q.bias",
                    "feature_projection.projection.weight",
                    "feature_projection.projection.bias",
                    "objective.weight",
                ]
                if param.requires_grad:
                    if any([x in name for x in uniform_init_parms]):
                        self.assertTrue(
                            -1.0 <= ((param.data.mean() * 1e9).round() / 1e9).item() <= 1.0,
                            msg=f"Parameter {name} of model {model_class} seems not properly initialized",
                        )
                    else:
                        self.assertIn(
                            ((param.data.mean() * 1e9).round() / 1e9).item(),
                            [0.0, 1.0],
                            msg=f"Parameter {name} of model {model_class} seems not properly initialized",
                        )

    # overwrite from test_modeling_common
    def _mock_init_weights(self, module):
        if hasattr(module, "weight") and module.weight is not None:
            module.weight.data.fill_(3)
        if hasattr(module, "weight_g") and module.weight_g is not None:
            module.weight_g.data.fill_(3)
        if hasattr(module, "weight_v") and module.weight_v is not None:
            module.weight_v.data.fill_(3)
        if hasattr(module, "bias") and module.bias is not None:
            module.bias.data.fill_(3)
        if hasattr(module, "codevectors") and module.codevectors is not None:
            module.codevectors.data.fill_(3)
        if hasattr(module, "masked_spec_embed") and module.masked_spec_embed is not None:
            module.masked_spec_embed.data.fill_(3)

    @slow
    def test_model_from_pretrained(self):
        model = MCTCTModel.from_pretrained("speechbrain/m-ctc-t-large")
        self.assertIsNotNone(model)


@require_torch
class MCTCTRobustModelTest(ModelTesterMixin, unittest.TestCase):
    all_model_classes = (MCTCTForCTC, MCTCTModel) if is_torch_available() else ()
    test_pruning = False
    test_headmasking = False
    test_torchscript = False

    def setUp(self):
        self.model_tester = MCTCTModelTester(self)
        self.config_tester = ConfigTester(self, config_class=MCTCTConfig, hidden_size=37)

    def test_config(self):
        self.config_tester.run_common_tests()

    def test_model(self):
        config_and_inputs = self.model_tester.prepare_config_and_inputs()
        self.model_tester.create_and_check_model(*config_and_inputs)

    def test_batched_inference(self):
        config_and_inputs = self.model_tester.prepare_config_and_inputs()
        self.model_tester.create_and_check_batch_inference(*config_and_inputs)

    def test_ctc_loss_inference(self):
        config_and_inputs = self.model_tester.prepare_config_and_inputs()
        self.model_tester.check_ctc_loss(*config_and_inputs)

    def test_ctc_train(self):
        config_and_inputs = self.model_tester.prepare_config_and_inputs()
        self.model_tester.check_ctc_training(*config_and_inputs)

    def test_labels_out_of_vocab(self):
        config_and_inputs = self.model_tester.prepare_config_and_inputs()
        self.model_tester.check_labels_out_of_vocab(*config_and_inputs)

    # MCTCT has no inputs_embeds
    def test_inputs_embeds(self):
        pass

    # `input_ids` is renamed to `input_features`
    def test_forward_signature(self):
        pass

    # MCTCT cannot resize token embeddings
    # since it has no tokens embeddings
    def test_resize_tokens_embeddings(self):
        pass

    # MCTCT has no inputs_embeds
    # and thus the `get_input_embeddings` fn
    # is not implemented
    def test_model_common_attributes(self):
        pass

    def test_retain_grad_hidden_states_attentions(self):
        config, inputs_dict = self.model_tester.prepare_config_and_inputs_for_common()
        config.output_hidden_states = True
        config.output_attentions = True

        # no need to test all models as different heads yield the same functionality
        model_class = self.all_model_classes[0]
        model = model_class(config)
        model.to(torch_device)

        # set layer drop to 0
        model.config.layerdrop = 0.0

        input_features = inputs_dict["input_features"]

        input_lengths = torch.tensor(
            [input_features.shape[1] for _ in range(input_features.shape[0])], dtype=torch.long, device=torch_device
        )
        output_lengths = model._get_feat_extract_output_lengths(input_lengths)

        labels = ids_tensor((input_features.shape[0], output_lengths[0] - 2), self.model_tester.vocab_size)
        inputs_dict["attention_mask"] = torch.ones_like(inputs_dict["attention_mask"])
        inputs_dict["labels"] = labels

        outputs = model(**inputs_dict)

        output = outputs[0]

        # Encoder-/Decoder-only models
        hidden_states = outputs.hidden_states[0]
        attentions = outputs.attentions[0]

        hidden_states.retain_grad()
        attentions.retain_grad()

        output.flatten()[0].backward(retain_graph=True)

        self.assertIsNotNone(hidden_states.grad)
        self.assertIsNotNone(attentions.grad)

    def test_initialization(self):
        config, inputs_dict = self.model_tester.prepare_config_and_inputs_for_common()

        configs_no_init = _config_zero_init(config)
        for model_class in self.all_model_classes:
            model = model_class(config=configs_no_init)
            for name, param in model.named_parameters():
                uniform_init_parms = [
                    "conv.weight",
                    "masked_spec_embed",
                    "codevectors",
                    "quantizer.weight_proj.weight",
                    "project_hid.weight",
                    "project_hid.bias",
                    "project_q.weight",
                    "project_q.bias",
                    "feature_projection.projection.weight",
                    "feature_projection.projection.bias",
                    "objective.weight",
                ]
                if param.requires_grad:
                    if any([x in name for x in uniform_init_parms]):
                        self.assertTrue(
                            -1.0 <= ((param.data.mean() * 1e9).round() / 1e9).item() <= 1.0,
                            msg=f"Parameter {name} of model {model_class} seems not properly initialized",
                        )
                    else:
                        self.assertIn(
                            ((param.data.mean() * 1e9).round() / 1e9).item(),
                            [0.0, 1.0],
                            msg=f"Parameter {name} of model {model_class} seems not properly initialized",
                        )

    # overwrite from test_modeling_common
    def _mock_init_weights(self, module):
        if hasattr(module, "weight") and module.weight is not None:
            module.weight.data.fill_(3)
        if hasattr(module, "weight_g") and module.weight_g is not None:
            module.weight_g.data.fill_(3)
        if hasattr(module, "weight_v") and module.weight_v is not None:
            module.weight_v.data.fill_(3)
        if hasattr(module, "bias") and module.bias is not None:
            module.bias.data.fill_(3)
        if hasattr(module, "codevectors") and module.codevectors is not None:
            module.codevectors.data.fill_(3)
        if hasattr(module, "masked_spec_embed") and module.masked_spec_embed is not None:
            module.masked_spec_embed.data.fill_(3)

    @unittest.skip(reason="Feed forward chunking is not implemented")
    def test_feed_forward_chunking(self):
        pass

    @slow
    def test_model_from_pretrained(self):
        model = MCTCTModel.from_pretrained("speechbrain/m-ctc-t-large")
        self.assertIsNotNone(model)


@require_torch
@require_soundfile
@slow
class MCTCTModelIntegrationTest(unittest.TestCase):
    def _load_datasamples(self, num_samples):
        ds = load_dataset("hf-internal-testing/librispeech_asr_dummy", "clean", split="validation")
        # automatic decoding with librispeech
        speech_samples = ds.sort("id").filter(
            lambda x: x["id"] in [f"1272-141231-000{i}" for i in range(num_samples)]
        )[:num_samples]["audio"]

        return [x["array"] for x in speech_samples]

    def test_inference_ctc_normal(self):
        model = MCTCTForCTC.from_pretrained("speechbrain/m-ctc-t-large")
        model.to(torch_device)
        processor = MCTCTProcessor.from_pretrained("speechbrain/m-ctc-t-large", do_lower_case=True)
        input_speech = self._load_datasamples(1)

        input_features = processor(input_speech, return_tensors="pt").input_features.to(torch_device)

        with torch.no_grad():
            logits = model(input_features).logits

        predicted_ids = torch.argmax(logits, dim=-1)
        predicted_trans = processor.batch_decode(predicted_ids)

        EXPECTED_TRANSCRIPTIONS = ["a man said to the universe, sir, i exist."]
        self.assertListEqual(predicted_trans, EXPECTED_TRANSCRIPTIONS)

    def test_inference_ctc_normal_batched(self):
        model = MCTCTForCTC.from_pretrained("speechbrain/m-ctc-t-large")
        model.to(torch_device)
        processor = MCTCTProcessor.from_pretrained("speechbrain/m-ctc-t-large", do_lower_case=True)

        input_speech = self._load_datasamples(2)

        inputs = processor(input_speech, return_tensors="pt", padding=True)

        input_features = inputs.input_features.to(torch_device)
        attention_mask = inputs.attention_mask.to(torch_device)

        with torch.no_grad():
            logits = model(input_features, attention_mask=attention_mask).logits

        predicted_ids = torch.argmax(logits, dim=-1)
        predicted_trans = processor.batch_decode(predicted_ids)

        EXPECTED_TRANSCRIPTIONS = [
            "a man said to the universe, sir, i exist.",
            '"sweat-covered brion\'s body, trickling into the tight-lowing clossa was the only germent huor."',
        ]
        self.assertListEqual(predicted_trans, EXPECTED_TRANSCRIPTIONS)

    def test_inference_ctc_robust_batched(self):
        model = MCTCTForCTC.from_pretrained("speechbrain/m-ctc-t-large").to(torch_device)
        processor = MCTCTProcessor.from_pretrained("speechbrain/m-ctc-t-large", do_lower_case=True)

        input_speech = self._load_datasamples(4)

        inputs = processor(input_speech, return_tensors="pt", padding=True, return_attention_mask=True)

        input_features = inputs.input_features.to(torch_device)
        attention_mask = inputs.attention_mask.to(torch_device)

        with torch.no_grad():
            logits = model(input_features, attention_mask=attention_mask).logits

        predicted_ids = torch.argmax(logits, dim=-1)
        predicted_trans = processor.batch_decode(predicted_ids)

        EXPECTED_TRANSCRIPTIONS = [
            "a man said to the universe, sir, i exist.",
            '"sweat-covered brion\'s body, trickling into the tight-lowing clossa was the only germent huor." "',
            "\"the cadona's chest still-dripping bloodthe acofis overstrained eyes, even the soring arena around him"
            " with thousands of spectators retrivialities not worth-thinking about.",
            "his instant panic was followed by a small sharp blow high on his chestr.",
        ]
<<<<<<< HEAD
=======

>>>>>>> 6cdc647a
        self.assertListEqual(predicted_trans, EXPECTED_TRANSCRIPTIONS)<|MERGE_RESOLUTION|>--- conflicted
+++ resolved
@@ -644,8 +644,4 @@
             " with thousands of spectators retrivialities not worth-thinking about.",
             "his instant panic was followed by a small sharp blow high on his chestr.",
         ]
-<<<<<<< HEAD
-=======
-
->>>>>>> 6cdc647a
         self.assertListEqual(predicted_trans, EXPECTED_TRANSCRIPTIONS)