--- conflicted
+++ resolved
@@ -306,21 +306,13 @@
     model_split_percents = [0.5, 0.7, 0.8]
 
     def test_generate_with_static_cache(self):
-<<<<<<< HEAD
-        if rocmUtils.is_rocm_skippable(arch=['gfx1201','gfx90a']):
-=======
-        if rocmUtils.is_rocm_skippable(arch='gfx1201'):
->>>>>>> be867d50
+        if rocmUtils.is_rocm_skippable(arch=['gfx1201','gfx90a','gfx942']):
             torch._dynamo.config.capture_dynamic_output_shape_ops = True
         super().test_generate_with_static_cache()
         pass
 
     def test_generate_from_inputs_embeds_with_static_cache(self):
-<<<<<<< HEAD
-        if rocmUtils.is_rocm_skippable(arch=['gfx1201','gfx90a']):
-=======
-        if rocmUtils.is_rocm_skippable(arch='gfx1201'):
->>>>>>> be867d50
+        if rocmUtils.is_rocm_skippable(arch=['gfx1201','gfx90a','gfx942']):
             torch._dynamo.config.capture_dynamic_output_shape_ops = True
         super().test_generate_from_inputs_embeds_with_static_cache()
         pass
