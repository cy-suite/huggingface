# coding=utf-8
# Copyright 2024 The HuggingFace Inc. team. All rights reserved.
#
# Licensed under the Apache License, Version 2.0 (the "License");
# you may not use this file except in compliance with the License.
# You may obtain a copy of the License at
#
#     http://www.apache.org/licenses/LICENSE-2.0
#
# Unless required by applicable law or agreed to in writing, software
# distributed under the License is distributed on an "AS IS" BASIS,
# WITHOUT WARRANTIES OR CONDITIONS OF ANY KIND, either express or implied.
# See the License for the specific language governing permissions and
# limitations under the License.
"""Testing suite for the PyTorch Mllama model."""

import gc
import unittest

import requests

from transformers import (
    AutoProcessor,
    BitsAndBytesConfig,
    MllamaConfig,
    MllamaForCausalLM,
    MllamaForConditionalGeneration,
    is_torch_available,
    is_vision_available,
)
from transformers.models.mllama.configuration_mllama import MllamaTextConfig
from transformers.testing_utils import (
    is_flaky,
    require_bitsandbytes,
    require_read_token,
    require_torch,
    require_torch_gpu,
    require_torch_sdpa,
    slow,
    torch_device,
)

from ...generation.test_utils import GenerationTesterMixin
from ...test_configuration_common import ConfigTester
from ...test_modeling_common import ModelTesterMixin, floats_tensor, ids_tensor


if is_torch_available():
    import torch

if is_vision_available():
    from PIL import Image


class MllamaText2TextModelTester:
    def __init__(
        self,
        parent,
        ignore_index=-100,
        seq_length=7,
        is_training=True,
        text_config={
            "model_type": "mllama",
            "vocab_size": 99,
            "hidden_size": 32,
            "num_hidden_layers": 2,
            "num_attention_heads": 4,
            "num_key_value_heads": 4,
            "intermediate_size": 37,
            "hidden_act": "gelu",
            "max_position_embeddings": 512,
            "initializer_range": 0.02,
            "rope_scaling": {"rope_type": "default"},
            "pad_token_id": 0,
            "bos_token_id": 1,
            "eos_token_id": 2,
        },
    ):
        self.parent = parent
        self.ignore_index = ignore_index
        self.text_config = text_config
        self.seq_length = seq_length

        self.num_hidden_layers = text_config["num_hidden_layers"]
        self.vocab_size = text_config["vocab_size"]
        self.hidden_size = text_config["hidden_size"]
        self.num_attention_heads = text_config["num_attention_heads"]
        self.is_training = is_training
        self.pad_token_id = self.text_config["pad_token_id"]
        self.batch_size = 3

    def get_config(self):
        return MllamaTextConfig(**self.text_config)

    def prepare_config_and_inputs(self):
        config = self.get_config()
        input_ids = ids_tensor([self.batch_size, self.seq_length], config.vocab_size - 1) + 1
        attention_mask = input_ids.ne(1).to(torch_device)
        return config, input_ids, attention_mask

    def prepare_config_and_inputs_for_common(self):
        config, input_ids, attention_mask = self.prepare_config_and_inputs()
        inputs_dict = {"input_ids": input_ids, "attention_mask": attention_mask}
        return config, inputs_dict

    def create_and_check_mllama_model_fp16_forward(self, config, input_ids, attention_mask):
        model = MllamaForCausalLM(config=config)
        model.to(torch_device)
        model.eval()
        with torch.autocast(device_type="cuda", dtype=torch.float16):
            logits = model(
                input_ids=input_ids,
                attention_mask=attention_mask,
                return_dict=True,
            )["logits"]
        self.parent.assertFalse(torch.isnan(logits).any().item())


@require_torch
class MllamaForCausalLMModelTest(ModelTesterMixin, GenerationTesterMixin, unittest.TestCase):
    """
    Model tester for `MllamaForConditionalGeneration`.
    """

    all_model_classes = (MllamaForCausalLM,) if is_torch_available() else ()
    all_generative_model_classes = (MllamaForCausalLM,) if is_torch_available() else ()
    test_pruning = False
    test_head_masking = False
    _torch_compile_test_ckpt = "nltpt/Llama-3.2-11B-Vision"

    def setUp(self):
        self.model_tester = MllamaText2TextModelTester(self)
        self.config_tester = ConfigTester(self, config_class=MllamaTextConfig, has_text_modality=True)

    @require_torch_sdpa
    @slow
    @is_flaky()
    def test_eager_matches_sdpa_generate(self):
        super().test_eager_matches_sdpa_generate()


class MllamaVisionText2TextModelTester:
    def __init__(
        self,
        parent,
        ignore_index=-100,
        image_token_index=4,
        seq_length=7,
        is_training=True,
        text_config={
            "model_type": "mllama",
            "vocab_size": 99,
            "hidden_size": 32,
            "num_hidden_layers": 4,
            "num_attention_heads": 4,
            "num_key_value_heads": 4,
            "intermediate_size": 37,
            "hidden_act": "gelu",
            "max_position_embeddings": 512,
            "initializer_range": 0.02,
            "rope_scaling": {"rope_type": "default"},
            "pad_token_id": 0,
            "bos_token_id": 1,
            "eos_token_id": 2,
            "cross_attention_layers": [1],
        },
        vision_config={
            "image_size": 30,
            "patch_size": 2,
            "num_channels": 3,
            "hidden_size": 16,
            "intermediate_layers_indices": [0],
            "vision_output_dim": 32,
            "projection_dim": 32,
            "num_hidden_layers": 6,
            "num_global_layers": 2,
            "num_attention_heads": 4,
            "intermediate_size": 37,
            "dropout": 0.1,
            "initializer_range": 0.02,
            "supported_aspect_ratios": [[1, 1], [1, 2], [1, 3], [1, 4], [2, 1], [2, 2], [3, 1], [4, 1]],
        },
    ):
        self.parent = parent
        self.is_training = is_training
        self.ignore_index = ignore_index
        self.image_token_index = image_token_index
        self.text_config = text_config
        self.vision_config = vision_config
        self.seq_length = seq_length

        self.num_hidden_layers = text_config["num_hidden_layers"]
        self.vocab_size = text_config["vocab_size"]
        self.hidden_size = text_config["hidden_size"]
        self.num_attention_heads = text_config["num_attention_heads"]
        self.pad_token_id = self.text_config["pad_token_id"]

        self.batch_size = 3
        self.num_channels = 3
        self.image_size = 224
        self.max_num_images = 1
        self.max_image_tiles = 4
        self.image_length = 904

    def get_config(self):
        return MllamaConfig(
            text_config=self.text_config,
            vision_config=self.vision_config,
            image_token_index=self.image_token_index,
        )

    def prepare_config_and_inputs(self):
        pixel_values = floats_tensor(
            [
                self.batch_size,
                self.max_num_images,
                self.max_image_tiles,
                self.vision_config["num_channels"],
                self.vision_config["image_size"],
                self.vision_config["image_size"],
            ]
        )
        aspect_ratio_ids = torch.tensor([[6] * self.batch_size], device=torch_device).transpose(0, 1)
        aspect_ratio_mask = torch.ones(self.batch_size, self.max_num_images, self.max_image_tiles)
        config = self.get_config()

        return config, pixel_values, aspect_ratio_ids, aspect_ratio_mask

    def prepare_config_and_inputs_for_common(self):
        config_and_inputs = self.prepare_config_and_inputs()
        config, pixel_values, aspect_ratio_ids, aspect_ratio_mask = config_and_inputs
        input_ids = ids_tensor([self.batch_size, self.seq_length], config.text_config.vocab_size - 1) + 1
        attention_mask = input_ids.ne(1).to(torch_device)
        aspect_ratio_mask = aspect_ratio_mask.to(torch_device)
        cross_attention_mask = torch.ones(
            (self.batch_size, self.seq_length, self.max_num_images, self.max_image_tiles), device=torch_device
        )

        input_ids[input_ids == config.image_token_index] = self.pad_token_id
        input_ids[:, 1] = config.image_token_index
        inputs_dict = {
            "pixel_values": pixel_values,
            "aspect_ratio_ids": aspect_ratio_ids,
            "input_ids": input_ids,
            "attention_mask": attention_mask,
            "aspect_ratio_mask": aspect_ratio_mask,
            "cross_attention_mask": cross_attention_mask,
            "use_cache": True,
        }
        return config, inputs_dict

    def create_and_check_mllama_model_fp16_forward(self, config, input_ids, pixel_values, attention_mask):
        model = MllamaForConditionalGeneration(config=config)
        model.to(torch_device)
        model.eval()
        with torch.autocast(device_type="cuda", dtype=torch.float16):
            logits = model(
                input_ids=input_ids,
                attention_mask=attention_mask,
                pixel_values=pixel_values.to(torch.bfloat16),
                return_dict=True,
            )["logits"]
        self.parent.assertFalse(torch.isnan(logits).any().item())


@require_torch
class MllamaForConditionalGenerationModelTest(ModelTesterMixin, GenerationTesterMixin, unittest.TestCase):
    """
    Model tester for `MllamaForConditionalGeneration`.
    """

    all_model_classes = (MllamaForConditionalGeneration,) if is_torch_available() else ()
    all_generative_model_classes = (MllamaForConditionalGeneration,) if is_torch_available() else ()
    test_pruning = False
    test_head_masking = False
    test_torchscript = False

    def setUp(self):
        self.model_tester = MllamaVisionText2TextModelTester(self)
        self.config_tester = ConfigTester(self, config_class=MllamaConfig, has_text_modality=False)

    # overwrite inputs_embeds tests because we need to delete "pixel values" for LVLMs
    def test_inputs_embeds(self):
        config, inputs_dict = self.model_tester.prepare_config_and_inputs_for_common()

        for model_class in self.all_model_classes:
            model = model_class(config)
            model.to(torch_device)
            model.eval()

            inputs = self._prepare_for_class(inputs_dict, model_class)

            input_ids = inputs["input_ids"]
            del inputs["input_ids"]
            del inputs["pixel_values"]

            wte = model.get_input_embeddings()
            inputs["inputs_embeds"] = wte(input_ids)

            with torch.no_grad():
                model(**inputs)

    # overwrite inputs_embeds tests because we need to delete "pixel values" for LVLMs
    # while some other models require pixel_values to be present
    def test_inputs_embeds_matches_input_ids(self):
        config, inputs_dict = self.model_tester.prepare_config_and_inputs_for_common()

        for model_class in self.all_model_classes:
            model = model_class(config)
            model.to(torch_device)
            model.eval()

            inputs = self._prepare_for_class(inputs_dict, model_class)
            input_ids = inputs["input_ids"]
            del inputs["input_ids"]
            del inputs["pixel_values"]

            inputs_embeds = model.get_input_embeddings()(input_ids)

            with torch.no_grad():
                out_ids = model(input_ids=input_ids, **inputs)[0]
                out_embeds = model(inputs_embeds=inputs_embeds, **inputs)[0]
            self.assertTrue(torch.allclose(out_embeds, out_ids))

    def _check_attentions_for_generate(
        self, batch_size, attentions, min_length, max_length, config, use_cache=False, num_beam_groups=1
    ):
        # Mllama has cross attention layers and those have a different shape than normal attention layers
        self.assertIsInstance(attentions, tuple)
        self.assertListEqual(
            [isinstance(iter_attentions, tuple) for iter_attentions in attentions], [True] * len(attentions)
        )
        self.assertEqual(len(attentions), (max_length - min_length) * num_beam_groups)

        cross_attention_layers = self.model_tester.text_config["cross_attention_layers"]

        for idx, iter_attentions in enumerate(attentions):
            tgt_len = min_length + idx if not use_cache else 1
            src_len = min_length + idx

            expected_shape = (
                batch_size * num_beam_groups,
                config.num_attention_heads,
                tgt_len,
                src_len,
            )

            expected_shape_cross = (
                batch_size * num_beam_groups,
                config.num_attention_heads,
                tgt_len,
                self.model_tester.image_length,
            )

            expected_shapes = [
                expected_shape if layer_idx not in cross_attention_layers else expected_shape_cross
                for layer_idx in range(len(iter_attentions))
            ]

            self.assertListEqual([layer_attention.shape for layer_attention in iter_attentions], expected_shapes)

    @require_torch_sdpa
    @slow
    @is_flaky()
    def test_eager_matches_sdpa_generate(self):
        super().test_eager_matches_sdpa_generate()

    @require_torch_sdpa
    @slow
    @is_flaky()
    def test_eager_matches_sdpa_inference_1_bfloat16(self):
        # A workaround to override parametrized test with flaky decorator
        super().test_eager_matches_sdpa_inference_1_bfloat16()

    @unittest.skip("For some unknown reasons the tests fails in CrossAttention layer when doing torch.sdpa(). ")
    def test_sdpa_can_compile_dynamic(self):
        pass

    @unittest.skip(reason="AssertionError: Items in the second set but not the first: might be a setting issue")
    def test_model_parallelism(self):
        pass

<<<<<<< HEAD
=======
    @unittest.skip(reason="Failing test, need to fix")
    def test_compile_cuda_graph_time(self):
        pass

    @unittest.skip(reason="Failing test, need to fix")
    def test_torch_compile_fullgraph(self):
        pass

    @unittest.skip(reason="Device side assert triggered")
    def test_assisted_decoding_with_num_logits_to_keep(self):
        pass

    @unittest.skip(reason="Failing test, need to fix")
    def test_beam_sample_generate_dict_output(self):
        pass

    @unittest.skip(reason="Failing test, need to fix")
    def test_beam_search_generate_dict_output(self):
        pass

    @unittest.skip(reason="Failing test, need to fix")
    def test_constrained_beam_search_generate_dict_output(self):
        pass

    @unittest.skip(reason="Failing test, need to fix")
    def test_dola_decoding_sample(self):
        pass

    @unittest.skip(reason="Failing test, need to fix")
    def test_generate_methods_with_num_logits_to_keep(self):
        pass

    @unittest.skip(reason="Failing test, need to fix")
    def test_greedy_generate_dict_outputs(self):
        pass

    @unittest.skip(reason="Failing test, need to fix")
    def test_group_beam_search_generate_dict_output(self):
        pass

    @unittest.skip(reason="Failing test, need to fix")
    def test_model_parallel_beam_search(self):
        pass

    @is_flaky()  # TODO (joao, raushan) - investigate why this test is flaky (probably depends on the model initialization)
    def test_new_cache_format_0(self):
        super().test_new_cache_format_0()

    @is_flaky()  # TODO (joao, raushan) - investigate why this test is flaky (probably depends on the model initialization)
    def test_new_cache_format_1(self):
        super().test_new_cache_format_1()

    @is_flaky()  # TODO (joao, raushan) - investigate why this test is flaky (probably depends on the model initialization)
    def test_new_cache_format_2(self):
        super().test_new_cache_format_2()

    @unittest.skip(reason="Failing test, need to fix")
    def test_sample_generate_dict_output(self):
        pass

    def test_generate_text_only_with_cache(self):
        """
        Tests that our cached generation with text-only inputs works. When mllama was introduced, this feature
        required cache modifications (because layers are skipped in practice). This test should prevent regressions.
        """
        config, inputs_dict = self.model_tester.prepare_config_and_inputs_for_common()

        for model_class in self.all_model_classes:
            model = model_class(config)
            model.to(torch_device)
            model.eval()

            inputs = self._prepare_for_class(inputs_dict, model_class)

            input_ids = inputs["input_ids"]
            del inputs["input_ids"]
            del inputs["pixel_values"]

            model.generate(input_ids, use_cache=True)

>>>>>>> cdee5285

@require_torch
class MllamaForConditionalGenerationIntegrationTest(unittest.TestCase):
    def setUp(self):
        self.base_model_checkpoint = "meta-llama/Llama-3.2-11B-Vision"
        self.instruct_model_checkpoint = "meta-llama/Llama-3.2-11B-Vision-Instruct"

    def tearDown(self):
        gc.collect()
        torch.cuda.empty_cache()

    @slow
    @require_torch_gpu
    @require_bitsandbytes
    @require_read_token
    def test_11b_model_integration_generate(self):
        # Prepare inputs
        processor = AutoProcessor.from_pretrained(self.base_model_checkpoint)

        prompt = "<|image|>If I had to write a haiku for this one"
        url = "https://llava-vl.github.io/static/images/view.jpg"
        image = Image.open(requests.get(url, stream=True).raw)

        inputs = processor(text=prompt, images=image, return_tensors="pt").to(torch_device)

        # Check inputs ids
        expected_input_ids = torch.tensor([[128256, 128000, 2746, 358, 1047, 311, 3350, 264, 6520, 39342, 369, 420, 832]], device=torch_device)  # fmt: skip
        self.assertTrue(torch.equal(inputs["input_ids"], expected_input_ids))

        # Load model in 4 bit
        quantization_config = BitsAndBytesConfig(load_in_4bit=True)
        model = MllamaForConditionalGeneration.from_pretrained(
            self.base_model_checkpoint, quantization_config=quantization_config
        )

        # Generate
        output = model.generate(**inputs, do_sample=False, max_new_tokens=25)

        decoded_output = processor.decode(output[0], skip_special_tokens=True)
        expected_output = "If I had to write a haiku for this one, it would be:.\\nI'm not a poet.\\nBut I'm a photographer.\\nAnd I'm a"  # fmt: skip

        self.assertEqual(
            decoded_output,
            expected_output,
            f"Decoded output: {decoded_output}\nExpected output: {expected_output}",
        )

    @slow
    @require_torch_gpu
    @require_bitsandbytes
    @require_read_token
    def test_11b_model_integration_generate_text_only(self):
        # Prepare inputs
        processor = AutoProcessor.from_pretrained(self.base_model_checkpoint)
        prompt = "If I had to write a haiku"
        inputs = processor(text=prompt, return_tensors="pt").to(torch_device)

        # Check inputs ids
        expected_input_ids = [128000, 2746, 358, 1047, 311, 3350, 264, 6520, 39342]
        self.assertEqual(inputs["input_ids"].cpu().squeeze().tolist(), expected_input_ids)

        # Load model in 4 bit
        quantization_config = BitsAndBytesConfig(load_in_4bit=True)
        model = MllamaForConditionalGeneration.from_pretrained(
            self.base_model_checkpoint, quantization_config=quantization_config
        )

        # Generate
        output = model.generate(**inputs, do_sample=False, max_new_tokens=25)

        decoded_output = processor.decode(output[0], skip_special_tokens=True)
        expected_output = "If I had to write a haiku about my life, I think it would be something like:\n\"Life is a messy stream\nTwists and turns, ups"  # fmt: skip

        self.assertEqual(
            decoded_output,
            expected_output,
            f"Decoded output: {decoded_output}\nExpected output: {expected_output}",
        )

    @slow
    @require_torch_gpu
    @require_bitsandbytes
    @require_read_token
    def test_11b_model_integration_forward(self):
        # Prepare inputs
        processor = AutoProcessor.from_pretrained(self.base_model_checkpoint)

        prompt = "<|image|>If I had to write a haiku for this one"
        url = "https://llava-vl.github.io/static/images/view.jpg"
        image = Image.open(requests.get(url, stream=True).raw)

        inputs = processor(text=prompt, images=image, return_tensors="pt").to(torch_device)

        # Load model in 4 bit
        quantization_config = BitsAndBytesConfig(load_in_4bit=True)
        model = MllamaForConditionalGeneration.from_pretrained(
            self.base_model_checkpoint, quantization_config=quantization_config
        )

        # Forward
        with torch.inference_mode():
            output = model(**inputs)

        actual_logits = output.logits[0, -1, :5].cpu()
        expected_logits = torch.tensor([8.3594, 7.7148, 4.7266, 0.7803, 3.1504])
        self.assertTrue(
            torch.allclose(actual_logits, expected_logits, atol=0.1),
            f"Actual logits: {actual_logits}"
            f"\nExpected logits: {expected_logits}"
            f"\nDifference: {torch.abs(actual_logits - expected_logits)}",
        )

    @slow
    @require_torch_gpu
    @require_bitsandbytes
    @require_read_token
    def test_11b_model_integration_batched_generate(self):
        processor = AutoProcessor.from_pretrained(self.base_model_checkpoint)

        # Prepare inputs
        prompt = [
            "<|image|>If I had to write a haiku for this one",
            "<|image|>This image shows",
        ]
        image1 = Image.open(requests.get("https://llava-vl.github.io/static/images/view.jpg", stream=True).raw)
        image2 = Image.open(requests.get("https://www.ilankelman.org/stopsigns/australia.jpg", stream=True).raw)

        inputs = processor(text=prompt, images=[[image1], [image2]], padding=True, return_tensors="pt").to(
            torch_device
        )

        # Load model in 4 bit
        quantization_config = BitsAndBytesConfig(load_in_4bit=True)
        model = MllamaForConditionalGeneration.from_pretrained(
            self.base_model_checkpoint, quantization_config=quantization_config
        )

        output = model.generate(**inputs, do_sample=False, max_new_tokens=25)

        # Check first output
        decoded_output = processor.decode(output[0], skip_special_tokens=True)
        expected_output = "If I had to write a haiku for this one, it would be:.\\nI'm not a poet.\\nBut I'm a photographer.\\nAnd I'm a"  # fmt: skip

        self.assertEqual(
            decoded_output,
            expected_output,
            f"Decoded output: {decoded_output}\nExpected output: {expected_output}",
        )

        # Check second output
        decoded_output = processor.decode(output[1], skip_special_tokens=True)
        expected_output = "This image shows is a photograph of a stop sign in front of a Chinese archway. The stop sign is red with white letters and is"  # fmt: skip

        self.assertEqual(
            decoded_output,
            expected_output,
            f"Decoded output: {decoded_output}\nExpected output: {expected_output}",
        )

    @slow
    @require_torch_gpu
    @require_bitsandbytes
    @require_read_token
    def test_11b_model_integration_multi_image_generate(self):
        processor = AutoProcessor.from_pretrained(self.instruct_model_checkpoint)

        # Prepare inputs
        image1 = Image.open(requests.get("https://llava-vl.github.io/static/images/view.jpg", stream=True).raw)
        image2 = Image.open(requests.get("https://www.ilankelman.org/stopsigns/australia.jpg", stream=True).raw)

        conversation = [
            {
                "role": "user",
                "content": [
                    {"type": "image"},
                    {"type": "text", "text": "What’s shown in this image?"},
                ],
            },
            {
                "role": "assistant",
                "content": [
                    {"type": "text", "text": "This image shows a long wooden dock extending out into a lake."}
                ],
            },
            {
                "role": "user",
                "content": [
                    {"type": "image"},
                    {"type": "text", "text": "What about this one, what do you see here? Can you describe in detail?"},
                ],
            },
        ]

        prompt = processor.apply_chat_template(conversation, add_generation_prompt=True)
        inputs = processor(text=prompt, images=[[image1, image2]], return_tensors="pt").to(torch_device)
        prompt_len = inputs["input_ids"].shape[-1]

        # Load model in 4 bit
        quantization_config = BitsAndBytesConfig(load_in_4bit=True)
        model = MllamaForConditionalGeneration.from_pretrained(
            self.instruct_model_checkpoint, quantization_config=quantization_config
        )

        output = model.generate(**inputs, do_sample=False, max_new_tokens=25)

        # Check first output
        generated_output = output[0][prompt_len:]
        decoded_output = processor.decode(generated_output, skip_special_tokens=False)

        # model should response about "stop sign", however it responses about "dock"
        # this happens only in quantized version, bfloat16 works fine
        expected_output = "This image shows a long wooden dock extending out into a lake. The dock is made of wooden planks and has a railing"

        self.assertEqual(
            decoded_output,
            expected_output,
            f"Decoded output: {decoded_output}\nExpected output: {expected_output}",
        )<|MERGE_RESOLUTION|>--- conflicted
+++ resolved
@@ -380,68 +380,6 @@
     def test_model_parallelism(self):
         pass
 
-<<<<<<< HEAD
-=======
-    @unittest.skip(reason="Failing test, need to fix")
-    def test_compile_cuda_graph_time(self):
-        pass
-
-    @unittest.skip(reason="Failing test, need to fix")
-    def test_torch_compile_fullgraph(self):
-        pass
-
-    @unittest.skip(reason="Device side assert triggered")
-    def test_assisted_decoding_with_num_logits_to_keep(self):
-        pass
-
-    @unittest.skip(reason="Failing test, need to fix")
-    def test_beam_sample_generate_dict_output(self):
-        pass
-
-    @unittest.skip(reason="Failing test, need to fix")
-    def test_beam_search_generate_dict_output(self):
-        pass
-
-    @unittest.skip(reason="Failing test, need to fix")
-    def test_constrained_beam_search_generate_dict_output(self):
-        pass
-
-    @unittest.skip(reason="Failing test, need to fix")
-    def test_dola_decoding_sample(self):
-        pass
-
-    @unittest.skip(reason="Failing test, need to fix")
-    def test_generate_methods_with_num_logits_to_keep(self):
-        pass
-
-    @unittest.skip(reason="Failing test, need to fix")
-    def test_greedy_generate_dict_outputs(self):
-        pass
-
-    @unittest.skip(reason="Failing test, need to fix")
-    def test_group_beam_search_generate_dict_output(self):
-        pass
-
-    @unittest.skip(reason="Failing test, need to fix")
-    def test_model_parallel_beam_search(self):
-        pass
-
-    @is_flaky()  # TODO (joao, raushan) - investigate why this test is flaky (probably depends on the model initialization)
-    def test_new_cache_format_0(self):
-        super().test_new_cache_format_0()
-
-    @is_flaky()  # TODO (joao, raushan) - investigate why this test is flaky (probably depends on the model initialization)
-    def test_new_cache_format_1(self):
-        super().test_new_cache_format_1()
-
-    @is_flaky()  # TODO (joao, raushan) - investigate why this test is flaky (probably depends on the model initialization)
-    def test_new_cache_format_2(self):
-        super().test_new_cache_format_2()
-
-    @unittest.skip(reason="Failing test, need to fix")
-    def test_sample_generate_dict_output(self):
-        pass
-
     def test_generate_text_only_with_cache(self):
         """
         Tests that our cached generation with text-only inputs works. When mllama was introduced, this feature
@@ -461,8 +399,6 @@
             del inputs["pixel_values"]
 
             model.generate(input_ids, use_cache=True)
-
->>>>>>> cdee5285
 
 @require_torch
 class MllamaForConditionalGenerationIntegrationTest(unittest.TestCase):
