# Copyright 2022 The HuggingFace Team. All rights reserved.
#
# Licensed under the Apache License, Version 2.0 (the "License");
# you may not use this file except in compliance with the License.
# You may obtain a copy of the License at
#
#     http://www.apache.org/licenses/LICENSE-2.0
#
# Unless required by applicable law or agreed to in writing, software
# distributed under the License is distributed on an "AS IS" BASIS,
# WITHOUT WARRANTIES OR CONDITIONS OF ANY KIND, either express or implied.
# See the License for the specific language governing permissions and
# limitations under the License.

import unittest

from transformers.models.whisper import WhisperTokenizer, WhisperTokenizerFast
from transformers.models.whisper.tokenization_whisper import _find_longest_common_sequence
from transformers.testing_utils import slow

from ...test_tokenization_common import TokenizerTesterMixin


ES_CODE = 50262
EN_CODE = 50259
END_OF_TRANSCRIPT = 50257
START_OF_TRANSCRIPT = 50258
TRANSLATE = 50358
TRANSCRIBE = 50359
NOTIMESTAMPS = 50363


class WhisperTokenizerTest(TokenizerTesterMixin, unittest.TestCase):
    tokenizer_class = WhisperTokenizer
    rust_tokenizer_class = WhisperTokenizerFast
    test_rust_tokenizer = True
    test_sentencepiece = False
    test_seq2seq = False

    def setUp(self):
        super().setUp()
        tokenizer = WhisperTokenizer.from_pretrained("openai/whisper-tiny")
        tokenizer.pad_token_id = 50256
        tokenizer.pad_token = "<|endoftext|>"
        tokenizer.save_pretrained(self.tmpdirname)

    def test_convert_token_and_id(self):
        """Test ``_convert_token_to_id`` and ``_convert_id_to_token``."""
        token = "Where"
        token_id = 14436

        self.assertEqual(self.get_tokenizer()._convert_token_to_id(token), token_id)
        self.assertEqual(self.get_tokenizer()._convert_id_to_token(token_id), token)

    def test_get_vocab(self):
        vocab_keys = list(self.get_tokenizer().get_vocab().keys())

        self.assertEqual(vocab_keys[0], "!")
        self.assertEqual(vocab_keys[1], '"')
        self.assertEqual(vocab_keys[-1], "<|notimestamps|>")
        self.assertEqual(len(vocab_keys), 50364)

    def test_vocab_size(self):
        self.assertEqual(self.get_tokenizer().vocab_size, 50258)

    def test_full_tokenizer(self):
        tokenizer = WhisperTokenizer.from_pretrained(self.tmpdirname)

        tokens = tokenizer.tokenize("This is a test")
        self.assertListEqual(tokens, ["This", "Ġis", "Ġa", "Ġ", "test"])

        self.assertListEqual(
            tokenizer.convert_tokens_to_ids(tokens),
            [5723, 307, 257, 220, 31636],
        )

        tokens = tokenizer.tokenize("I was born in 92000, and this is falsé.")
        self.assertListEqual(
            tokens,
            # fmt: off
            ['I', 'Ġwas', 'Ġborn', 'Ġin', 'Ġ9', '2000', ',', 'Ġand', 'Ġ', 'this', 'Ġis', 'Ġfals', 'Ã©', '.'],
            # fmt: on
        )
        ids = tokenizer.convert_tokens_to_ids(tokens)
        self.assertListEqual(ids, [40, 390, 4232, 294, 1722, 25743, 11, 293, 220, 11176, 307, 16720, 526, 13])

        back_tokens = tokenizer.convert_ids_to_tokens(ids)
        self.assertListEqual(
            back_tokens,
            # fmt: off
            ['I', 'Ġwas', 'Ġborn', 'Ġin', 'Ġ9', '2000', ',', 'Ġand', 'Ġ', 'this', 'Ġis', 'Ġfals', 'Ã©', '.'],
            # fmt: on
        )

    def test_tokenizer_slow_store_full_signature(self):
        pass

    def test_tokenizer_fast_store_full_signature(self):
        pass

    def test_special_tokens_initialization(self):
        # Whisper relies on specific additional special tokens, so we skip this
        # general test. In particular, this test loads fast tokenizer from slow
        # tokenizer, and the conversion uses prefix_tokens, where we reference
        # additional special tokens by specific indices, hence overriding the
        # list with less tokens leads to out of index error
        pass

    @slow
    def test_tokenizer_integration(self):
        # fmt: off
        expected_encoding = {'input_ids': [[50257, 50362, 41762, 364, 357, 36234, 1900, 355, 12972, 13165, 354, 12, 35636, 364, 290, 12972, 13165, 354, 12, 5310, 13363, 12, 4835, 8, 3769, 2276, 12, 29983, 45619, 357, 13246, 51, 11, 402, 11571, 12, 17, 11, 5564, 13246, 38586, 11, 16276, 44, 11, 4307, 346, 33, 861, 11, 16276, 7934, 23029, 329, 12068, 15417, 28491, 357, 32572, 52, 8, 290, 12068, 15417, 16588, 357, 32572, 38, 8, 351, 625, 3933, 10, 2181, 13363, 4981, 287, 1802, 10, 8950, 290, 2769, 48817, 1799, 1022, 449, 897, 11, 9485, 15884, 354, 290, 309, 22854, 37535, 13, 50256], [50257, 50362, 13246, 51, 318, 3562, 284, 662, 12, 27432, 2769, 8406, 4154, 282, 24612, 422, 9642, 9608, 276, 2420, 416, 26913, 21143, 319, 1111, 1364, 290, 826, 4732, 287, 477, 11685, 13, 50256], [50257, 50362, 464, 2068, 7586, 21831, 18045, 625, 262, 16931, 3290, 13, 50256]], 'attention_mask': [[1, 1, 1, 1, 1, 1, 1, 1, 1, 1, 1, 1, 1, 1, 1, 1, 1, 1, 1, 1, 1, 1, 1, 1, 1, 1, 1, 1, 1, 1, 1, 1, 1, 1, 1, 1, 1, 1, 1, 1, 1, 1, 1, 1, 1, 1, 1, 1, 1, 1, 1, 1, 1, 1, 1, 1, 1, 1, 1, 1, 1, 1, 1, 1, 1, 1, 1, 1, 1, 1, 1, 1, 1, 1, 1, 1, 1, 1, 1, 1, 1, 1, 1, 1, 1, 1, 1, 1, 1, 1, 1, 1, 1, 1, 1, 1, 1], [1, 1, 1, 1, 1, 1, 1, 1, 1, 1, 1, 1, 1, 1, 1, 1, 1, 1, 1, 1, 1, 1, 1, 1, 1, 1, 1, 1, 1, 1, 1, 1, 1, 1], [1, 1, 1, 1, 1, 1, 1, 1, 1, 1, 1, 1, 1]]}  # noqa: E501
        # fmt: on

        self.tokenizer_integration_test_util(
            expected_encoding=expected_encoding, model_name="openai/whisper-tiny.en", padding=False
        )

    def test_output_offsets(self):
        tokenizer = self.get_tokenizer()
        previous_sequence = [51492, 406, 3163, 1953, 466, 13, 51612, 51612]
        self.assertEqual(
            tokenizer.decode(previous_sequence, output_offsets=True),
            {
                "text": " not worth thinking about.",
                "offsets": [{"text": " not worth thinking about.", "timestamp": (22.56, 24.96)}],
            },
        )

        # Merge when the previous sequence is a suffix of the next sequence
        # fmt: off
        next_sequences_1 = [50364, 295, 6177, 3391, 11, 19817, 3337, 507, 307, 406, 3163, 1953, 466, 13, 50614, 50614, 2812, 9836, 14783, 390, 6263, 538, 257, 1359, 11, 8199, 6327, 1090, 322, 702, 7443, 13, 50834, 50257]
        # fmt: on
        self.assertEqual(
            tokenizer.decode(next_sequences_1, output_offsets=True),
            {
                "text": (
                    " of spectators, retrievality is not worth thinking about. His instant panic was followed by a"
                    " small, sharp blow high on his chest.<|endoftext|>"
                ),
                "offsets": [
                    {"text": " of spectators, retrievality is not worth thinking about.", "timestamp": (0.0, 5.0)},
                    {
                        "text": " His instant panic was followed by a small, sharp blow high on his chest.",
                        "timestamp": (5.0, 9.4),
                    },
                ],
            },
        )

    def test_find_longest_common_subsequence(self):
        previous_sequence = [1, 2, 3]
        next_sequence = [2, 3, 4, 5]
        merge = _find_longest_common_sequence([previous_sequence, next_sequence])
        self.assertEqual(merge, [1, 2, 3, 4, 5])

        # Now previous is larger than next.
        # We merge what we can and remove the extra right side of the left sequence
        previous_sequence = [1, 2, 3, 4, 5, 6, 7]
        next_sequence = [2, 3, 4, 5]
        merge = _find_longest_common_sequence([previous_sequence, next_sequence])
        self.assertEqual(merge, [1, 2, 3, 4, 5])

        # Nothing in common
        previous_sequence = [1, 2, 3]
        next_sequence = [4, 5, 6]
        merge = _find_longest_common_sequence([previous_sequence, next_sequence])
        self.assertEqual(merge, [1, 2, 3, 4, 5, 6])

        # Some errors in the overlap.
        # We take from previous on the left, from the next on the right of the overlap
        previous_sequence = [1, 2, 3, 4, 99]
        next_sequence = [2, 98, 4, 5, 6]
        merge = _find_longest_common_sequence([previous_sequence, next_sequence])
        self.assertEqual(merge, [1, 2, 3, 4, 5, 6])

        # We take from previous on the left, from the next on the right of the overlap
        previous_sequence = [1, 2, 99, 4, 5]
        next_sequence = [2, 3, 4, 98, 6]
        merge = _find_longest_common_sequence([previous_sequence, next_sequence])
        self.assertEqual(merge, [1, 2, 99, 4, 98, 6])

        # This works on 3 sequences
        seq1 = [1, 2, 3]
        seq2 = [2, 3, 4]
        seq3 = [3, 4, 5]
        merge = _find_longest_common_sequence([seq1, seq2, seq3])
        self.assertEqual(merge, [1, 2, 3, 4, 5])

        # This works on 3 sequences with errors
        seq1 = [1, 2, 3, 98, 5]
        seq2 = [2, 99, 4, 5, 6, 7]
        seq3 = [4, 97, 6, 7, 8]
        merge = _find_longest_common_sequence([seq1, seq2, seq3])
        self.assertEqual(merge, [1, 2, 3, 4, 5, 6, 7, 8])

    def test_skip_special_tokens_skips_prompt_ids(self):
        tokenizer = self.get_tokenizer()
        rust_tokenizer = self.get_rust_tokenizer()
        # fmt: off
        encoded_input = [
            50361, 2221, 13, 2326, 388, 391, 50258, 50259, 50359,
            50363, 1282, 264, 2674, 9156, 295, 1523, 11, 2221, 13,
            2326, 388, 391, 13657, 365, 2681, 21296, 17711, 13, 50257,
        ]
        # fmt: on
        expected_with_special_tokens = "<|startofprev|> Mr. Quilter<|startoftranscript|><|en|><|transcribe|><|notimestamps|> On the general principles of art, Mr. Quilter writes with equal lucidity.<|endoftext|>"
        expected_without_special_tokens = " On the general principles of art, Mr. Quilter writes with equal lucidity."
        self.assertEqual(tokenizer.decode(encoded_input, skip_special_tokens=False), expected_with_special_tokens)
        self.assertEqual(tokenizer.decode(encoded_input, skip_special_tokens=True), expected_without_special_tokens)
        self.assertEqual(rust_tokenizer.decode(encoded_input, skip_special_tokens=False), expected_with_special_tokens)
        self.assertEqual(
            rust_tokenizer.decode(encoded_input, skip_special_tokens=True), expected_without_special_tokens
        )

<<<<<<< HEAD
    def test_skip_special_tokens_with_timestamps(self):
        tokenizer = self.get_tokenizer()
        rust_tokenizer = self.get_rust_tokenizer()

        # fmt: off
        encoded_input = [
            50258, 50363, 50364, 634, 575, 12525, 22618, 1968, 6144,
            35617, 20084, 1756, 311, 589, 307, 534, 10281, 934,
            439, 293, 50676, 50676, 393, 4411, 294, 309, 457,
            707, 295, 33301, 286, 392, 6628, 13, 50836, 50257,
        ]
        # fmt: on

        expected_with_special_tokens = "<|startoftranscript|><|notimestamps|><|0.00|> He has grave doubts whether Sir Frederick Layton's work is really Greek after all and<|6.24|><|6.24|> can discover in it but little of rocky Ithaca.<|9.44|><|endoftext|>"
        expected_without_special_tokens = "<|0.00|> He has grave doubts whether Sir Frederick Layton's work is really Greek after all and<|6.24|><|6.24|> can discover in it but little of rocky Ithaca.<|9.44|>"
        self.assertEqual(
            tokenizer.decode(encoded_input, decode_with_timestamps=True, skip_special_tokens=False),
            expected_with_special_tokens,
        )
        self.assertEqual(
            tokenizer.decode(encoded_input, decode_with_timestamps=True, skip_special_tokens=True),
            expected_without_special_tokens,
        )
        self.assertEqual(
            rust_tokenizer.decode(encoded_input, decode_with_timestamps=True, skip_special_tokens=False),
            expected_with_special_tokens,
        )
        self.assertEqual(
            rust_tokenizer.decode(encoded_input, decode_with_timestamps=True, skip_special_tokens=True),
            expected_without_special_tokens,
        )
=======
    def test_fast_tokenizer_get_prompt_ids(self):
        tokenizer = self.get_tokenizer()
        rust_tokenizer = self.get_rust_tokenizer()

        prompt = "This is test prompt text."
        tokenizer_prompt_ids = tokenizer.get_prompt_ids(prompt)
        fast_tokenizer_prompt_ids = rust_tokenizer.get_prompt_ids(prompt)

        self.assertListEqual(tokenizer_prompt_ids.tolist(), fast_tokenizer_prompt_ids.tolist())
>>>>>>> 5dfd407b


class SpeechToTextTokenizerMultilinguialTest(unittest.TestCase):
    checkpoint_name = "openai/whisper-small.en"

    @classmethod
    def setUpClass(cls):
        cls.tokenizer: WhisperTokenizer = WhisperTokenizer.from_pretrained(cls.checkpoint_name)
        return cls

    def test_tokenizer_equivalence(self):
        text = "다람쥐 헌 쳇바퀴에 타고파"
        multilingual_tokenizer = WhisperTokenizer.from_pretrained("openai/whisper-tiny", language="korean")
        monolingual_tokenizer = WhisperTokenizer.from_pretrained("openai/whisper-tiny.en")

        monolingual_tokens = monolingual_tokenizer.encode(text, add_special_tokens=False)
        multilingual_tokens = multilingual_tokenizer.encode(text, add_special_tokens=False)

        assert monolingual_tokenizer.decode(monolingual_tokens) == text
        assert multilingual_tokenizer.decode(multilingual_tokens) == text
        assert len(monolingual_tokens) > len(multilingual_tokens)

        # fmt: off
        EXPECTED_ENG = [
            46695, 97, 167, 252, 234, 168, 98, 238, 220, 169,
            245, 234, 23821, 111, 229, 167, 108, 242, 169, 222,
            112, 168, 245, 238, 220, 169, 225, 222, 166, 111,
            254, 169, 234, 234
        ]
        EXPECTED_MULTI = [
            9835, 22855, 168, 98, 238, 13431, 234, 43517, 229, 47053,
            169, 222, 19086, 19840, 1313, 17974
        ]
        # fmt: on

        self.assertListEqual(monolingual_tokens, EXPECTED_ENG)
        self.assertListEqual(multilingual_tokens, EXPECTED_MULTI)

    def test_tokenizer_special(self):
        multilingual_tokenizer = WhisperTokenizer.from_pretrained(
            "openai/whisper-tiny", language="english", task="transcribe"
        )
        text = "Hey! How are you feeling? J'ai l'impression que 郷さん est prêt"

        multilingual_tokens = multilingual_tokenizer.encode(text)

        # fmt: off
        # format: <|startoftranscript|> <|lang-id|> <|task|> <|notimestamps|> ... transcription ids ... <|endoftext|>
        EXPECTED_MULTI = [
            START_OF_TRANSCRIPT, EN_CODE, TRANSCRIBE, NOTIMESTAMPS, 7057, 0, 1012, 366, 291,
            2633, 30, 508, 6, 1301, 287, 6, 36107, 631, 220, 11178,
            115, 15567, 871, 44393, END_OF_TRANSCRIPT
        ]
        EXPECTED_SPECIAL_TEXT = (
            "<|startoftranscript|><|en|><|transcribe|><|notimestamps|>Hey! How are you feeling? "
            "J'ai l'impression que 郷さん est prêt<|endoftext|>"
        )
        # fmt: on

        self.assertListEqual(multilingual_tokens, EXPECTED_MULTI)

        special_transcript = multilingual_tokenizer.decode(multilingual_tokens, skip_special_tokens=False)
        self.assertEqual(special_transcript, EXPECTED_SPECIAL_TEXT)

        transcript = multilingual_tokenizer.decode(multilingual_tokens, skip_special_tokens=True)
        self.assertEqual(transcript, text)

    def test_vocab_size(self):
        self.assertEqual(self.tokenizer.vocab_size, 50257)

    # Copied from transformers.tests.speech_to_test.test_tokenization_speech_to_text.py
    def test_tokenizer_decode_ignores_language_codes(self):
        self.assertIn(ES_CODE, self.tokenizer.all_special_ids)
        generated_ids = [ES_CODE, 4, 1601, 47, 7647, 2]
        result = self.tokenizer.decode(generated_ids, skip_special_tokens=True)
        expected_spanish = self.tokenizer.decode(generated_ids[1:], skip_special_tokens=True)
        self.assertEqual(result, expected_spanish)
        self.assertNotIn(self.tokenizer.eos_token, result)

    def test_batch_encoding(self):
        multilingual_tokenizer = WhisperTokenizer.from_pretrained(
            "openai/whisper-tiny", language="spanish", task="translate"
        )
        batch = ["El gato ", "El gato se sentó"]
        batch_output = multilingual_tokenizer.batch_encode_plus(batch, padding=True).input_ids

        # fmt: off
        EXPECTED_MULTI = [
            [START_OF_TRANSCRIPT, ES_CODE, TRANSLATE, NOTIMESTAMPS, 17356, 290, 2513, 220,
             END_OF_TRANSCRIPT, END_OF_TRANSCRIPT, END_OF_TRANSCRIPT],
            [START_OF_TRANSCRIPT, ES_CODE, TRANSLATE, NOTIMESTAMPS, 17356, 290, 2513, 369,
             2279, 812, END_OF_TRANSCRIPT]
        ]
        # fmt: on

        self.assertListEqual(batch_output, EXPECTED_MULTI)

    def test_set_prefix_tokens(self):
        multilingual_tokenizer = WhisperTokenizer.from_pretrained(
            "openai/whisper-tiny", language="spanish", task="translate"
        )

        # change the language prefix token from Spanish to English
        multilingual_tokenizer.set_prefix_tokens(language="english")

        batch = ["the cat", "the cat sat"]
        batch_output = multilingual_tokenizer.batch_encode_plus(batch, padding=True).input_ids

        # fmt: off
        EXPECTED_MULTI = [
            [START_OF_TRANSCRIPT, EN_CODE, TRANSLATE, NOTIMESTAMPS, 3322, 3857,
             END_OF_TRANSCRIPT, END_OF_TRANSCRIPT],
            [START_OF_TRANSCRIPT, EN_CODE, TRANSLATE, NOTIMESTAMPS, 3322, 3857,
             3227, END_OF_TRANSCRIPT]
        ]
        # fmt: on

        self.assertListEqual(batch_output, EXPECTED_MULTI)

    def test_batch_encoding_decoding(self):
        multilingual_tokenizer = WhisperTokenizer.from_pretrained("openai/whisper-tiny", language="spanish")
        batch = ["hola güey", "que onda"]
        batch_encoding = multilingual_tokenizer.batch_encode_plus(batch, padding=True).input_ids
        transcription = multilingual_tokenizer.batch_decode(batch_encoding, skip_special_tokens=True)
        self.assertListEqual(batch, transcription)

    def test_offset_decoding(self):
        multilingual_tokenizer = WhisperTokenizer.from_pretrained("openai/whisper-tiny")
        # fmt: off
        INPUT_TOKENS = [
            50258, 50259, 50359, 50364, 441, 1857, 4174, 11, 5242, 366,
            257, 1333, 295, 493, 2794, 2287, 293, 12018, 14880, 11,
            293, 25730, 311, 454, 34152, 4496, 904, 50724, 50724, 366,
            382, 4048, 382, 257, 361, 18459, 13065, 13, 2221, 13,
            7145, 74, 325, 38756, 311, 29822, 7563, 412, 472, 709,
            294, 264, 51122, 51122, 912, 636, 300, 2221, 13, 2741,
            5767, 1143, 281, 7319, 702, 7798, 13, 400, 2221, 13,
            2619, 4004, 811, 2709, 702, 51449, 51449, 50257
        ]
        # fmt: on
        output = multilingual_tokenizer.decode(INPUT_TOKENS, output_offsets=True)["offsets"]

        self.assertEqual(
            output,
            [
                {
                    "text": (
                        " Lennils, pictures are a sort of upguards and atom paintings, and Mason's exquisite idles"
                    ),
                    "timestamp": (0.0, 7.2),
                },
                {
                    "text": (
                        " are as national as a jingo poem. Mr. Birkut Foster's landscapes smile at one much in the"
                    ),
                    "timestamp": (7.2, 15.16),
                },
                {
                    "text": " same way that Mr. Carker used to flash his teeth. And Mr. John Colier gives his",
                    "timestamp": (15.16, 21.7),
                },
            ],
        )
        # test `decode_with_offsets`
        output = multilingual_tokenizer.decode(INPUT_TOKENS, decode_with_timestamps=True)
        self.assertEqual(
            output,
            "<|startoftranscript|><|en|><|transcribe|><|0.00|> Lennils, pictures are a sort of upguards and atom"
            " paintings, and Mason's exquisite idles<|7.20|><|7.20|> are as national as a jingo poem. Mr. Birkut"
            " Foster's landscapes smile at one much in the<|15.16|><|15.16|> same way that Mr. Carker used to flash"
            " his teeth. And Mr. John Colier gives his<|21.70|><|21.70|><|endoftext|>",
        )
        # test a single sequence with timestamps
        # fmt: off
        INPUT_TOKENS = [
            50364, 441, 1857, 4174, 11, 5242, 366,
            257, 1333, 295, 493, 2794, 2287, 293, 12018, 14880, 11,
            293, 25730, 311, 454, 34152, 4496, 904, 50724
        ]
        # fmt: on

        output = multilingual_tokenizer.decode(INPUT_TOKENS, output_offsets=True)["offsets"]
        self.assertEqual(
            output[0],
            {
                "text": " Lennils, pictures are a sort of upguards and atom paintings, and Mason's exquisite idles",
                "timestamp": (0.0, 7.2),
            },
        )

        # test a sequence without a single timestamps
        # fmt: off
        INPUT_TOKENS = [
            441, 1857, 4174, 11, 5242, 366,
            257, 1333, 295, 493, 2794, 2287, 293, 12018, 14880, 11,
            293, 25730, 311, 454, 34152, 4496, 904, 50724
        ]
        # fmt: on

        output = multilingual_tokenizer.decode(INPUT_TOKENS, output_offsets=True)["offsets"]
        self.assertEqual(output, [])<|MERGE_RESOLUTION|>--- conflicted
+++ resolved
@@ -213,7 +213,6 @@
             rust_tokenizer.decode(encoded_input, skip_special_tokens=True), expected_without_special_tokens
         )
 
-<<<<<<< HEAD
     def test_skip_special_tokens_with_timestamps(self):
         tokenizer = self.get_tokenizer()
         rust_tokenizer = self.get_rust_tokenizer()
@@ -245,7 +244,7 @@
             rust_tokenizer.decode(encoded_input, decode_with_timestamps=True, skip_special_tokens=True),
             expected_without_special_tokens,
         )
-=======
+
     def test_fast_tokenizer_get_prompt_ids(self):
         tokenizer = self.get_tokenizer()
         rust_tokenizer = self.get_rust_tokenizer()
@@ -255,7 +254,6 @@
         fast_tokenizer_prompt_ids = rust_tokenizer.get_prompt_ids(prompt)
 
         self.assertListEqual(tokenizer_prompt_ids.tolist(), fast_tokenizer_prompt_ids.tolist())
->>>>>>> 5dfd407b
 
 
 class SpeechToTextTokenizerMultilinguialTest(unittest.TestCase):
