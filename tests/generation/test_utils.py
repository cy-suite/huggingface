--- conflicted
+++ resolved
@@ -411,10 +411,6 @@
     def test_greedy_generate(self):
         for model_class in self.all_generative_model_classes:
             config, inputs_dict = self.prepare_config_and_inputs_for_generate()
-<<<<<<< HEAD
-            main_input = inputs_dict[self.input_name]
-=======
->>>>>>> ca541bd4
 
             model = model_class(config).to(torch_device).eval()
             output_generate = self._greedy_generate(model=model, inputs_dict=inputs_dict)
@@ -494,10 +490,6 @@
     def test_sample_generate(self):
         for model_class in self.all_generative_model_classes:
             config, inputs_dict = self.prepare_config_and_inputs_for_generate()
-<<<<<<< HEAD
-            main_input = inputs_dict[self.input_name]
-=======
->>>>>>> ca541bd4
 
             model = model_class(config).to(torch_device).eval()
             output_generate = self._sample_generate(model=model, inputs_dict=inputs_dict, num_return_sequences=1)
@@ -545,10 +537,6 @@
     def test_beam_search_generate(self):
         for model_class in self.all_generative_model_classes:
             config, inputs_dict = self.prepare_config_and_inputs_for_generate()
-<<<<<<< HEAD
-            main_input = inputs_dict[self.input_name]
-=======
->>>>>>> ca541bd4
 
             model = model_class(config).to(torch_device).eval()
 
@@ -667,10 +655,6 @@
     def test_beam_sample_generate(self):
         for model_class in self.all_generative_model_classes:
             config, inputs_dict = self.prepare_config_and_inputs_for_generate()
-<<<<<<< HEAD
-            main_input = inputs_dict[self.input_name]
-=======
->>>>>>> ca541bd4
 
             model = model_class(config).to(torch_device).eval()
             beam_kwargs = self._get_beam_kwargs()
@@ -771,10 +755,6 @@
     def test_group_beam_search_generate(self):
         for model_class in self.all_generative_model_classes:
             config, inputs_dict = self.prepare_config_and_inputs_for_generate()
-<<<<<<< HEAD
-            main_input = inputs_dict[self.input_name]
-=======
->>>>>>> ca541bd4
 
             model = model_class(config).to(torch_device).eval()
             # check `generate()` and `group_beam_search()` are equal
@@ -844,10 +824,6 @@
     def test_constrained_beam_search_generate(self):
         for model_class in self.all_generative_model_classes:
             config, inputs_dict = self.prepare_config_and_inputs_for_generate()
-<<<<<<< HEAD
-            main_input = inputs_dict[self.input_name]
-=======
->>>>>>> ca541bd4
 
             model = model_class(config).to(torch_device).eval()
 
@@ -958,10 +934,6 @@
                 self.skipTest(reason="Won't fix: old model with different cache format")
 
             config, inputs_dict = self.prepare_config_and_inputs_for_generate()
-<<<<<<< HEAD
-            main_input = inputs_dict[self.input_name]
-=======
->>>>>>> ca541bd4
 
             # NOTE: contrastive search only works with cache on at the moment.
             if not hasattr(config, "use_cache"):
