# coding=utf-8
# Copyright 2020 The HuggingFace Team Inc.
#
# Licensed under the Apache License, Version 2.0 (the "License");
# you may not use this file except in compliance with the License.
# You may obtain a clone of the License at
#
#     http://www.apache.org/licenses/LICENSE-2.0
#
# Unless required by applicable law or agreed to in writing, software
# distributed under the License is distributed on an "AS IS" BASIS,
# WITHOUT WARRANTIES OR CONDITIONS OF ANY KIND, either express or implied.
# See the License for the specific language governing permissions and
# limitations under the License.


import collections
import copy
import datetime
import gc
import inspect
import random
import tempfile
import unittest
import warnings

import numpy as np
import pytest
from packaging import version
from parameterized import parameterized

from transformers import AutoConfig, AutoProcessor, AutoTokenizer, is_torch_available, pipeline
from transformers.testing_utils import (
    is_flaky,
    require_accelerate,
    require_flash_attn,
    require_optimum_quanto,
    require_torch,
    require_torch_accelerator,
    require_torch_gpu,
    require_torch_multi_accelerator,
    require_torch_multi_gpu,
    require_torch_sdpa,
    set_config_for_less_flaky_test,
    set_model_for_less_flaky_test,
    set_model_tester_for_less_flaky_test,
    slow,
    torch_device,
)
from transformers.utils import is_ipex_available

<<<<<<< HEAD
from .test_framework_agnostic import GenerationIntegrationTestsMixin
=======
from ..test_modeling_common import floats_tensor, ids_tensor
>>>>>>> 5412ff1a


if is_torch_available():
    import torch
    import torch.nn.functional as F

    from transformers import (
        AutoModelForCausalLM,
        AutoModelForSeq2SeqLM,
        AutoModelForSpeechSeq2Seq,
        AutoModelForVision2Seq,
        BartForConditionalGeneration,
        BartTokenizer,
        GPT2LMHeadModel,
        GPT2Tokenizer,
        ImageGPTForCausalImageModeling,
        SpeechEncoderDecoderModel,
        T5ForConditionalGeneration,
    )
    from transformers.cache_utils import (
        Cache,
        DynamicCache,
        EncoderDecoderCache,
        HybridCache,
        QuantoQuantizedCache,
        StaticCache,
    )
    from transformers.generation import (
        BeamSampleDecoderOnlyOutput,
        BeamSampleEncoderDecoderOutput,
        BeamSearchDecoderOnlyOutput,
        BeamSearchEncoderDecoderOutput,
        DisjunctiveConstraint,
        GenerateBeamDecoderOnlyOutput,
        GenerateBeamEncoderDecoderOutput,
        GenerateDecoderOnlyOutput,
        GenerateEncoderDecoderOutput,
        GenerationConfig,
        GreedySearchDecoderOnlyOutput,
        GreedySearchEncoderDecoderOutput,
        LogitsProcessorList,
        MaxLengthCriteria,
        MinLengthLogitsProcessor,
        PhrasalConstraint,
        PromptLookupCandidateGenerator,
        SampleDecoderOnlyOutput,
        SampleEncoderDecoderOutput,
        StoppingCriteria,
        StoppingCriteriaList,
        SynthIDTextWatermarkingConfig,
        WatermarkDetector,
        WatermarkingConfig,
    )
    from transformers.generation.candidate_generator import (
        AssistedCandidateGenerator,
        AssistedCandidateGeneratorDifferentTokenizers,
    )
    from transformers.generation.utils import _speculative_sampling

from unittest.mock import patch

from transformers.utils import is_sklearn_available


# TODO: raushan remove this when VLMs start accepting input embeds
VLM_CLASS_NAMES = ["llava", "idefics2", "idefics3", "mllama", "paligemma", "emu3", "gotocr2", "qwen2vl", "qwen2_5_vl"]


class GenerationTesterMixin:
    input_name = "input_ids"
    model_tester = None
    max_new_tokens = 3

    def prepare_config_and_inputs_for_generate(self, batch_size=2):
        config, inputs_dict = self.model_tester.prepare_config_and_inputs_for_common()

        # We don't want a few model inputs in our model input dictionary for generation tests
        input_keys_to_ignore = [
            # we don't want to mask attention heads
            "head_mask",
            "decoder_head_mask",
            "cross_attn_head_mask",
            # we don't want encoder-decoder models to start from filled decoder ids
            "decoder_input_ids",
            "decoder_attention_mask",
            # we'll set cache use in each test differently
            "use_cache",
            # Ignore labels if it is in the input dict
            "labels",
            # model-specific exceptions should overload/overwrite this function
        ]
        filtered_inputs_dict = {
            k: v[:batch_size, ...] if isinstance(v, torch.Tensor) else v
            for k, v in inputs_dict.items()
            if k not in input_keys_to_ignore
        }

        # It is important set `eos_token_id` to `None` to avoid early stopping (would break for length-based checks)
        text_gen_config = config.get_text_config(decoder=True)
        if text_gen_config.eos_token_id is not None and text_gen_config.pad_token_id is None:
            text_gen_config.pad_token_id = (
                text_gen_config.eos_token_id
                if isinstance(text_gen_config.eos_token_id, int)
                else text_gen_config.eos_token_id[0]
            )
        text_gen_config.eos_token_id = None
        text_gen_config.forced_eos_token_id = None

        return config, filtered_inputs_dict

    def _check_similar_generate_outputs(self, output_1, output_2, atol=1e-5, rtol=1e-5):
        """
        Checks whether a pair of generate outputs are similar. Two `generate` call outputs are considered similar in
        the following siturations:
        1. The sequences are the same
        2. The sequences are different, but the scores up to (and including) the first mismatch are nearly identical
        """
        # scores doesn't include data regarding decoder input tokens
        decoder_input_length = output_1.sequences.shape[1] - len(output_1.scores)
        output_matches = output_1.sequences == output_2.sequences
        has_matching_outputs = output_matches.all()
        has_matching_scores = None
        if not has_matching_outputs:
            for batch_idx in range(output_1.sequences.shape[0]):
                batch_matches = output_matches[batch_idx]
                if batch_matches.all():
                    continue
                first_mismatch_idx = batch_matches.int().argmin()  # gets the index of the first False
                first_mismatch_idx -= decoder_input_length
                output_1_first_mismatch_scores = output_1.scores[first_mismatch_idx][batch_idx]
                output_2_first_mismatch_scores = output_2.scores[first_mismatch_idx][batch_idx]
                has_matching_scores = torch.allclose(
                    output_1_first_mismatch_scores, output_2_first_mismatch_scores, rtol=atol, atol=rtol
                )
                if not has_matching_scores:
                    break
        self.assertTrue(has_matching_outputs or has_matching_scores)

    def _get_logits_processor_kwargs(self, do_sample=False, config=None):
        logits_processor_kwargs = {
            "bad_words_ids": [[1, 0]],
            "repetition_penalty": 1.2,
            "remove_invalid_values": True,
        }
        if do_sample:
            logits_processor_kwargs.update(
                {
                    "top_k": 10,
                    "top_p": 0.7,
                    "temperature": 0.7,
                }
            )
        # TODO (joao, raushan): see this comment for a long-term fix
        # https://github.com/huggingface/transformers/pull/33593#issuecomment-2361824264)
        # This is a band-aid for VLM models, to ensure they don't generate image/video tokens which would cause them
        # to crash. On pretrained models this isn't a risk, as they are trained to not generate these tokens.
        if config is not None:
            for key in [
                "image_token_index",
                "image_token_id",
                "video_token_index",
                "video_token_id",
                "vision_start_token_id",
            ]:
                token_index = getattr(config, key, None)
                if token_index is None and hasattr(self, "model_tester"):
                    token_index = getattr(self.model_tester, key, None)
                if token_index is not None and token_index < config.get_text_config().vocab_size:
                    logits_processor_kwargs["bad_words_ids"].append([token_index])

        return logits_processor_kwargs

    def _get_beam_kwargs(self, num_return_sequences=1):
        beam_kwargs = {
            "early_stopping": False,
            "length_penalty": 2.0,
            "num_beams": 2,
            "num_return_sequences": num_return_sequences,
        }
        return beam_kwargs

    def _get_diverse_beam_kwargs(self, num_return_sequences=1):
        beam_kwargs = {
            "early_stopping": False,
            "length_penalty": 2.0,
            "num_beams": 2,
            "num_return_sequences": num_return_sequences,
            "num_beam_groups": 2,  # one beam per group
            "diversity_penalty": 2.0,
        }
        return beam_kwargs

    def _get_constrained_beam_kwargs(self, num_return_sequences=1):
        beam_kwargs = {
            "early_stopping": False,
            "length_penalty": 2.0,
            "num_beams": num_return_sequences * 4,
            "num_return_sequences": num_return_sequences,
        }
        return beam_kwargs

    def _greedy_generate(
        self,
        model,
        inputs_dict,
        output_scores=False,
        output_logits=False,
        output_attentions=False,
        output_hidden_states=False,
        return_dict_in_generate=False,
        use_cache=True,
    ):
        logits_processor_kwargs = self._get_logits_processor_kwargs(do_sample=False, config=model.config)
        output_generate = model.generate(
            do_sample=False,
            num_beams=1,
            max_new_tokens=self.max_new_tokens,
            output_attentions=output_attentions,
            output_hidden_states=output_hidden_states,
            output_scores=output_scores,
            output_logits=output_logits,
            return_dict_in_generate=return_dict_in_generate,
            use_cache=use_cache,
            **logits_processor_kwargs,
            **inputs_dict,
        )

        return output_generate

    def _sample_generate(
        self,
        model,
        inputs_dict,
        num_return_sequences,
        output_scores=False,
        output_logits=False,
        output_attentions=False,
        output_hidden_states=False,
        return_dict_in_generate=False,
        use_cache=True,
    ):
        torch.manual_seed(0)
        logits_processor_kwargs = self._get_logits_processor_kwargs(do_sample=True, config=model.config)
        output_generate = model.generate(
            do_sample=True,
            num_beams=1,
            max_new_tokens=self.max_new_tokens,
            num_return_sequences=num_return_sequences,
            output_scores=output_scores,
            output_logits=output_logits,
            output_attentions=output_attentions,
            output_hidden_states=output_hidden_states,
            return_dict_in_generate=return_dict_in_generate,
            use_cache=use_cache,
            **logits_processor_kwargs,
            **inputs_dict,
        )

        return output_generate

    def _beam_search_generate(
        self,
        model,
        inputs_dict,
        beam_kwargs,
        output_scores=False,
        output_logits=False,
        output_attentions=False,
        output_hidden_states=False,
        return_dict_in_generate=False,
        use_cache=True,
    ):
        logits_processor_kwargs = self._get_logits_processor_kwargs(do_sample=False, config=model.config)
        output_generate = model.generate(
            do_sample=False,
            max_new_tokens=self.max_new_tokens,
            output_scores=output_scores,
            output_logits=output_logits,
            output_attentions=output_attentions,
            output_hidden_states=output_hidden_states,
            return_dict_in_generate=return_dict_in_generate,
            use_cache=use_cache,
            **beam_kwargs,
            **logits_processor_kwargs,
            **inputs_dict,
        )

        return output_generate

    def _beam_sample_generate(
        self,
        model,
        inputs_dict,
        beam_kwargs,
        output_scores=False,
        output_logits=False,
        output_attentions=False,
        output_hidden_states=False,
        return_dict_in_generate=False,
        use_cache=True,
    ):
        torch.manual_seed(0)
        logits_processor_kwargs = self._get_logits_processor_kwargs(do_sample=True, config=model.config)
        output_generate = model.generate(
            do_sample=True,
            max_new_tokens=self.max_new_tokens,
            output_scores=output_scores,
            output_logits=output_logits,
            output_attentions=output_attentions,
            output_hidden_states=output_hidden_states,
            return_dict_in_generate=return_dict_in_generate,
            use_cache=use_cache,
            **beam_kwargs,
            **logits_processor_kwargs,
            **inputs_dict,
        )

        return output_generate

    def _group_beam_search_generate(
        self,
        model,
        inputs_dict,
        beam_kwargs,
        output_scores=False,
        output_logits=False,
        output_attentions=False,
        output_hidden_states=False,
        return_dict_in_generate=False,
        use_cache=True,
    ):
        logits_processor_kwargs = self._get_logits_processor_kwargs(do_sample=False, config=model.config)
        output_generate = model.generate(
            do_sample=False,
            max_new_tokens=self.max_new_tokens,
            output_scores=output_scores,
            output_logits=output_logits,
            output_attentions=output_attentions,
            output_hidden_states=output_hidden_states,
            return_dict_in_generate=return_dict_in_generate,
            use_cache=use_cache,
            **beam_kwargs,
            **logits_processor_kwargs,
            **inputs_dict,
        )

        return output_generate

    def _constrained_beam_search_generate(
        self,
        model,
        inputs_dict,
        constraints,
        beam_kwargs,
        output_scores=False,
        output_logits=False,
        output_attentions=False,
        output_hidden_states=False,
        return_dict_in_generate=False,
        use_cache=True,
    ):
        logits_processor_kwargs = self._get_logits_processor_kwargs(do_sample=False, config=model.config)
        output_generate = model.generate(
            do_sample=False,
            max_new_tokens=self.max_new_tokens,
            output_scores=output_scores,
            output_logits=output_logits,
            output_attentions=output_attentions,
            output_hidden_states=output_hidden_states,
            return_dict_in_generate=return_dict_in_generate,
            constraints=constraints,
            use_cache=use_cache,
            **beam_kwargs,
            **logits_processor_kwargs,
            **inputs_dict,
        )

        return output_generate

    def _contrastive_generate(
        self,
        model,
        inputs_dict,
        output_scores=False,
        output_logits=False,
        output_attentions=False,
        output_hidden_states=False,
        return_dict_in_generate=False,
        use_cache=True,
    ):
        contrastive_search_kwargs = {
            "penalty_alpha": 0.6,
            "top_k": 5,
        }

        logits_processor_kwargs = self._get_logits_processor_kwargs(do_sample=False, config=model.config)
        output_generate = model.generate(
            do_sample=False,
            num_beams=1,
            max_new_tokens=self.max_new_tokens,
            output_attentions=output_attentions,
            output_hidden_states=output_hidden_states,
            output_scores=output_scores,
            output_logits=output_logits,
            return_dict_in_generate=return_dict_in_generate,
            use_cache=use_cache,
            **logits_processor_kwargs,
            **contrastive_search_kwargs,
            **inputs_dict,
        )

        return output_generate

    @pytest.mark.generate
    def test_greedy_generate(self):
        for model_class in self.all_generative_model_classes:
            config, inputs_dict = self.prepare_config_and_inputs_for_generate()

            model = model_class(config).to(torch_device).eval()
            output_generate = self._greedy_generate(model=model, inputs_dict=inputs_dict)

            if model.config.is_encoder_decoder:
                self.assertTrue(output_generate.shape[-1] == self.max_new_tokens + 1)
            else:
                self.assertTrue(output_generate.shape[-1] == self.max_new_tokens + inputs_dict["input_ids"].shape[-1])

    @pytest.mark.generate
    def test_greedy_generate_dict_outputs(self):
        for model_class in self.all_generative_model_classes:
            config, inputs_dict = self.prepare_config_and_inputs_for_generate()
            if self.has_attentions:
                config._attn_implementation = "eager"  # can't output attentions otherwise

            model = model_class(config).to(torch_device).eval()
            output_generate = self._greedy_generate(
                model=model,
                inputs_dict=inputs_dict,
                output_scores=True,
                output_logits=True,
                output_hidden_states=True,
                output_attentions=self.has_attentions,
                return_dict_in_generate=True,
                use_cache=False,
            )

            if model.config.is_encoder_decoder:
                self.assertTrue(output_generate.sequences.shape[-1] == self.max_new_tokens + 1)
                self.assertIsInstance(output_generate, GenerateEncoderDecoderOutput)
                # Retrocompatibility check
                self.assertIsInstance(output_generate, GreedySearchEncoderDecoderOutput)
            else:
                self.assertTrue(
                    output_generate.sequences.shape[-1] == self.max_new_tokens + inputs_dict["input_ids"].shape[-1]
                )
                self.assertIsInstance(output_generate, GenerateDecoderOnlyOutput)
                # Retrocompatibility check
                self.assertIsInstance(output_generate, GreedySearchDecoderOnlyOutput)

            self._check_generate_outputs(output_generate, model.config)

    @pytest.mark.generate
    def test_greedy_generate_dict_outputs_use_cache(self):
        for model_class in self.all_generative_model_classes:
            config, inputs_dict = self.prepare_config_and_inputs_for_generate()
            if self.has_attentions:
                config._attn_implementation = "eager"  # can't output attentions otherwise

            if not hasattr(config.get_text_config(), "use_cache"):
                self.skipTest(reason=f"{model_class.__name__} doesn't support caching")
            if any(model_name in model_class.__name__.lower() for model_name in ["rwkv"]):
                self.skipTest(reason="Won't fix: model with non-standard dictionary output shapes")

            config.is_decoder = True
            model = model_class(config).to(torch_device).eval()
            output_generate = self._greedy_generate(
                model=model,
                inputs_dict=inputs_dict,
                output_scores=True,
                output_logits=True,
                output_hidden_states=True,
                output_attentions=self.has_attentions,
                return_dict_in_generate=True,
                use_cache=True,  # Enable cache
            )

            if model.config.is_encoder_decoder:
                self.assertTrue(output_generate.sequences.shape[-1] == self.max_new_tokens + 1)
            else:
                self.assertTrue(
                    output_generate.sequences.shape[-1] == self.max_new_tokens + inputs_dict["input_ids"].shape[-1]
                )

            self._check_generate_outputs(output_generate, model.config, use_cache=True)

    @pytest.mark.generate
    def test_sample_generate(self):
        for model_class in self.all_generative_model_classes:
            config, inputs_dict = self.prepare_config_and_inputs_for_generate()

            model = model_class(config).to(torch_device).eval()
            output_generate = self._sample_generate(model=model, inputs_dict=inputs_dict, num_return_sequences=1)

            if model.config.is_encoder_decoder:
                self.assertTrue(output_generate.shape[-1] == self.max_new_tokens + 1)
            else:
                self.assertTrue(output_generate.shape[-1] == self.max_new_tokens + inputs_dict["input_ids"].shape[-1])

    @pytest.mark.generate
    def test_sample_generate_dict_output(self):
        for model_class in self.all_generative_model_classes:
            config, inputs_dict = self.prepare_config_and_inputs_for_generate()
            if self.has_attentions:
                config._attn_implementation = "eager"  # can't output attentions otherwise

            model = model_class(config).to(torch_device).eval()
            output_generate = self._sample_generate(
                model=model,
                inputs_dict=inputs_dict,
                num_return_sequences=2,
                output_scores=True,
                output_logits=True,
                output_hidden_states=True,
                output_attentions=self.has_attentions,
                return_dict_in_generate=True,
                use_cache=False,
            )

            if model.config.is_encoder_decoder:
                self.assertTrue(output_generate.sequences.shape[-1] == self.max_new_tokens + 1)
                self.assertIsInstance(output_generate, GenerateEncoderDecoderOutput)
                # Retrocompatibility check
                self.assertIsInstance(output_generate, SampleEncoderDecoderOutput)
            else:
                self.assertTrue(
                    output_generate.sequences.shape[-1] == self.max_new_tokens + inputs_dict["input_ids"].shape[-1]
                )
                self.assertIsInstance(output_generate, GenerateDecoderOnlyOutput)
                # Retrocompatibility check
                self.assertIsInstance(output_generate, SampleDecoderOnlyOutput)

            self._check_generate_outputs(output_generate, model.config, num_return_sequences=2)

    @pytest.mark.generate
    def test_beam_search_generate(self):
        for model_class in self.all_generative_model_classes:
            config, inputs_dict = self.prepare_config_and_inputs_for_generate()

            model = model_class(config).to(torch_device).eval()

            beam_kwargs = self._get_beam_kwargs()
            output_generate = self._beam_search_generate(model=model, inputs_dict=inputs_dict, beam_kwargs=beam_kwargs)

            if model.config.is_encoder_decoder:
                self.assertTrue(output_generate.shape[-1] == self.max_new_tokens + 1)
            else:
                self.assertTrue(output_generate.shape[-1] == self.max_new_tokens + inputs_dict["input_ids"].shape[-1])

    @pytest.mark.generate
    def test_beam_search_generate_dict_output(self):
        for model_class in self.all_generative_model_classes:
            config, inputs_dict = self.prepare_config_and_inputs_for_generate()
            if self.has_attentions:
                config._attn_implementation = "eager"  # can't output attentions otherwise

            model = model_class(config).to(torch_device).eval()
            beam_kwargs = self._get_beam_kwargs()
            output_generate = self._beam_search_generate(
                model=model,
                inputs_dict=inputs_dict,
                beam_kwargs=beam_kwargs,
                output_scores=True,
                output_logits=True,
                output_hidden_states=True,
                output_attentions=self.has_attentions,
                return_dict_in_generate=True,
                use_cache=False,
            )
            if model.config.is_encoder_decoder:
                self.assertTrue(output_generate.sequences.shape[-1] == self.max_new_tokens + 1)
                self.assertIsInstance(output_generate, GenerateBeamEncoderDecoderOutput)
                # Retrocompatibility check
                self.assertIsInstance(output_generate, BeamSearchEncoderDecoderOutput)
            else:
                self.assertTrue(
                    output_generate.sequences.shape[-1] == self.max_new_tokens + inputs_dict["input_ids"].shape[-1]
                )
                self.assertIsInstance(output_generate, GenerateBeamDecoderOnlyOutput)
                # Retrocompatibility check
                self.assertIsInstance(output_generate, BeamSearchDecoderOnlyOutput)

            self._check_generate_outputs(
                output_generate,
                model.config,
                num_return_sequences=beam_kwargs["num_return_sequences"],
                num_beams=beam_kwargs["num_beams"],
            )

    @pytest.mark.generate
    def test_beam_search_generate_dict_outputs_use_cache(self):
        for model_class in self.all_generative_model_classes:
            config, inputs_dict = self.prepare_config_and_inputs_for_generate()

            if not hasattr(config.get_text_config(), "use_cache"):
                self.skipTest(reason=f"{model_class.__name__} doesn't support caching")
            if any(model_name in model_class.__name__.lower() for model_name in ["rwkv"]):
                self.skipTest(reason="Won't fix: model with non-standard dictionary output shapes")

            if self.has_attentions:
                config._attn_implementation = "eager"  # can't output attentions otherwise
            model = model_class(config).to(torch_device).eval()
            beam_kwargs = self._get_beam_kwargs()

            config.is_decoder = True
            model = model_class(config).to(torch_device).eval()
            output_generate = self._beam_search_generate(
                model=model,
                inputs_dict=inputs_dict,
                beam_kwargs=beam_kwargs,
                output_scores=True,
                output_logits=True,
                output_hidden_states=True,
                output_attentions=self.has_attentions,
                return_dict_in_generate=True,
                use_cache=True,  # Enable cache
            )

            if model.config.is_encoder_decoder:
                self.assertTrue(output_generate.sequences.shape[-1] == self.max_new_tokens + 1)
            else:
                self.assertTrue(
                    output_generate.sequences.shape[-1] == self.max_new_tokens + inputs_dict["input_ids"].shape[-1]
                )

            self._check_generate_outputs(
                output_generate,
                model.config,
                use_cache=True,
                num_return_sequences=beam_kwargs["num_return_sequences"],
                num_beams=beam_kwargs["num_beams"],
            )

    @require_accelerate
    @require_torch_multi_accelerator
    @pytest.mark.generate
    def test_model_parallel_beam_search(self):
        if "xpu" in torch_device:
            if not (is_ipex_available("2.5") or version.parse(torch.__version__) >= version.parse("2.6")):
                self.skipTest(reason="device_map='auto' does not work with XPU devices")

        for model_class in self.all_generative_model_classes:
            if model_class._no_split_modules is None:
                continue

            config, inputs_dict = self.prepare_config_and_inputs_for_generate()

            model = model_class(config).eval()
            with tempfile.TemporaryDirectory() as tmp_dir:
                model.cpu().save_pretrained(tmp_dir)
                new_model = model_class.from_pretrained(tmp_dir, device_map="auto")

                new_model.generate(
                    max_new_tokens=self.max_new_tokens,
                    num_beams=2,
                    **inputs_dict,
                )

    @pytest.mark.generate
    def test_beam_sample_generate(self):
        for model_class in self.all_generative_model_classes:
            config, inputs_dict = self.prepare_config_and_inputs_for_generate()

            model = model_class(config).to(torch_device).eval()
            beam_kwargs = self._get_beam_kwargs()
            output_generate = self._beam_sample_generate(
                model=model,
                inputs_dict=inputs_dict,
                beam_kwargs=beam_kwargs,
            )

            if model.config.is_encoder_decoder:
                self.assertTrue(output_generate.shape[-1] == self.max_new_tokens + 1)
            else:
                self.assertTrue(output_generate.shape[-1] == self.max_new_tokens + inputs_dict["input_ids"].shape[-1])

    @pytest.mark.generate
    def test_beam_sample_generate_dict_output(self):
        for model_class in self.all_generative_model_classes:
            config, inputs_dict = self.prepare_config_and_inputs_for_generate()
            if self.has_attentions:
                config._attn_implementation = "eager"  # can't output attentions otherwise

            model = model_class(config).to(torch_device).eval()
            beam_kwargs = self._get_beam_kwargs()

            output_generate = self._beam_sample_generate(
                model=model,
                inputs_dict=inputs_dict,
                beam_kwargs=beam_kwargs,
                output_scores=True,
                output_logits=True,
                output_hidden_states=True,
                output_attentions=self.has_attentions,
                return_dict_in_generate=True,
                use_cache=False,
            )

            if model.config.is_encoder_decoder:
                self.assertTrue(output_generate.sequences.shape[-1] == self.max_new_tokens + 1)
                self.assertIsInstance(output_generate, GenerateBeamEncoderDecoderOutput)
                # Retrocompatibility check
                self.assertIsInstance(output_generate, BeamSampleEncoderDecoderOutput)
            else:
                self.assertTrue(
                    output_generate.sequences.shape[-1] == self.max_new_tokens + inputs_dict["input_ids"].shape[-1]
                )
                self.assertIsInstance(output_generate, GenerateBeamDecoderOnlyOutput)
                # Retrocompatibility check
                self.assertIsInstance(output_generate, BeamSampleDecoderOnlyOutput)

            self._check_generate_outputs(
                output_generate,
                model.config,
                num_return_sequences=beam_kwargs["num_return_sequences"],
                num_beams=beam_kwargs["num_beams"],
            )

    @pytest.mark.generate
    def test_generate_without_input_ids(self):
        config, _ = self.prepare_config_and_inputs_for_generate()

        # if no bos token id => cannot generate from None
        if config.bos_token_id is None:
            self.skipTest(reason="bos_token_id is None")

        # hack in case they are equal, otherwise the attn mask will be [0]
        if config.bos_token_id == config.pad_token_id:
            config.pad_token_id = None

        for model_class in self.all_generative_model_classes:
            model = model_class(config).to(torch_device)
            model.eval()

            output_ids_generate = model.generate(
                do_sample=False, max_new_tokens=self.max_new_tokens, remove_invalid_values=True
            )
            self.assertIsNotNone(output_ids_generate)

    @pytest.mark.generate
    def test_group_beam_search_generate(self):
        for model_class in self.all_generative_model_classes:
            config, inputs_dict = self.prepare_config_and_inputs_for_generate()

            model = model_class(config).to(torch_device).eval()
            # check `generate()` and `group_beam_search()` are equal
            beam_kwargs = self._get_diverse_beam_kwargs()
            output_generate = self._group_beam_search_generate(
                model=model,
                inputs_dict=inputs_dict,
                beam_kwargs=beam_kwargs,
            )
            if model.config.is_encoder_decoder:
                self.assertTrue(output_generate.shape[-1] == self.max_new_tokens + 1)
            else:
                self.assertTrue(output_generate.shape[-1] == self.max_new_tokens + inputs_dict["input_ids"].shape[-1])

            # check `group_beam_search` for higher than 1 `num_return_sequences`
            num_return_sequences = 2
            beam_kwargs = self._get_diverse_beam_kwargs(num_return_sequences=num_return_sequences)
            output_generate = self._group_beam_search_generate(
                model=model,
                inputs_dict=inputs_dict,
                beam_kwargs=beam_kwargs,
            )
            if model.config.is_encoder_decoder:
                self.assertTrue(output_generate.shape[-1] == self.max_new_tokens + 1)
            else:
                self.assertTrue(output_generate.shape[-1] == self.max_new_tokens + inputs_dict["input_ids"].shape[-1])

    @pytest.mark.generate
    def test_group_beam_search_generate_dict_output(self):
        for model_class in self.all_generative_model_classes:
            config, inputs_dict = self.prepare_config_and_inputs_for_generate()
            if self.has_attentions:
                config._attn_implementation = "eager"  # can't output attentions otherwise

            model = model_class(config).to(torch_device).eval()
            beam_kwargs = self._get_diverse_beam_kwargs()
            output_generate = self._group_beam_search_generate(
                model=model,
                inputs_dict=inputs_dict,
                beam_kwargs=beam_kwargs,
                output_scores=True,
                output_logits=True,
                output_hidden_states=True,
                output_attentions=self.has_attentions,
                return_dict_in_generate=True,
                use_cache=False,
            )
            if model.config.is_encoder_decoder:
                self.assertTrue(output_generate.sequences.shape[-1] == self.max_new_tokens + 1)
                self.assertIsInstance(output_generate, GenerateBeamEncoderDecoderOutput)
                # Retrocompatibility check
                self.assertIsInstance(output_generate, BeamSearchEncoderDecoderOutput)
            else:
                self.assertTrue(
                    output_generate.sequences.shape[-1] == self.max_new_tokens + inputs_dict["input_ids"].shape[-1]
                )
                self.assertIsInstance(output_generate, GenerateBeamDecoderOnlyOutput)
                # Retrocompatibility check
                self.assertIsInstance(output_generate, BeamSearchDecoderOnlyOutput)

            self._check_generate_outputs(
                output_generate,
                model.config,
                num_return_sequences=beam_kwargs["num_return_sequences"],
                num_beams=beam_kwargs["num_beams"],
            )

    # TODO: @gante check why it is flaky
    @is_flaky()
    @pytest.mark.generate
    def test_constrained_beam_search_generate(self):
        for model_class in self.all_generative_model_classes:
            config, inputs_dict = self.prepare_config_and_inputs_for_generate()

            model = model_class(config).to(torch_device).eval()

            # Sample constraints
            min_id = 3
            max_id = config.get_text_config(decoder=True).vocab_size

            force_tokens = torch.randint(min_id, max_id, (1, 2)).tolist()[0]
            constraints = [
                PhrasalConstraint(force_tokens),
            ]

            beam_kwargs = self._get_constrained_beam_kwargs()
            output_generate = self._constrained_beam_search_generate(
                model=model,
                inputs_dict=inputs_dict,
                constraints=constraints,
                beam_kwargs=beam_kwargs,
            )

            if model.config.is_encoder_decoder:
                self.assertTrue(output_generate.shape[-1] == self.max_new_tokens + 1)
            else:
                self.assertTrue(output_generate.shape[-1] == self.max_new_tokens + inputs_dict["input_ids"].shape[-1])

            for generation_output in output_generate:
                self._check_sequence_inside_sequence(force_tokens, generation_output)

            # check`constrained_beam_search` for higher than 1 `num_return_sequences`
            # Sample constraints
            force_tokens = torch.randint(min_id, max_id, (1, 2)).tolist()[0]
            constraints = [
                PhrasalConstraint(force_tokens),
            ]

            beam_kwargs = self._get_constrained_beam_kwargs(num_return_sequences=2)

            output_generate = self._constrained_beam_search_generate(
                model=model,
                inputs_dict=inputs_dict,
                constraints=constraints,
                beam_kwargs=beam_kwargs,
            )

            if model.config.is_encoder_decoder:
                self.assertTrue(output_generate.shape[-1] == self.max_new_tokens + 1)
            else:
                self.assertTrue(output_generate.shape[-1] == self.max_new_tokens + inputs_dict["input_ids"].shape[-1])

            for generation_output in output_generate:
                self._check_sequence_inside_sequence(force_tokens, generation_output)

    @pytest.mark.generate
    def test_constrained_beam_search_generate_dict_output(self):
        for model_class in self.all_generative_model_classes:
            config, inputs_dict = self.prepare_config_and_inputs_for_generate()
            if self.has_attentions:
                config._attn_implementation = "eager"  # can't output attentions otherwise

            model = model_class(config).to(torch_device).eval()

            # Sample constraints
            min_id = 3
            max_id = model.config.get_text_config(decoder=True).vocab_size
            force_tokens = torch.randint(min_id, max_id, (1, 2)).tolist()[0]
            constraints = [
                PhrasalConstraint(force_tokens),
            ]

            beam_kwargs = self._get_constrained_beam_kwargs()
            output_generate = self._constrained_beam_search_generate(
                model=model,
                inputs_dict=inputs_dict,
                constraints=constraints,
                beam_kwargs=beam_kwargs,
                output_scores=True,
                output_logits=True,
                output_hidden_states=True,
                output_attentions=self.has_attentions,
                return_dict_in_generate=True,
                use_cache=False,
            )

            if model.config.is_encoder_decoder:
                self.assertTrue(output_generate.sequences.shape[-1] == self.max_new_tokens + 1)
                self.assertIsInstance(output_generate, GenerateBeamEncoderDecoderOutput)
                # Retrocompatibility check
                self.assertIsInstance(output_generate, BeamSearchEncoderDecoderOutput)
            else:
                self.assertTrue(
                    output_generate.sequences.shape[-1] == self.max_new_tokens + inputs_dict["input_ids"].shape[-1]
                )
                self.assertIsInstance(output_generate, GenerateBeamDecoderOnlyOutput)
                # Retrocompatibility check
                self.assertIsInstance(output_generate, BeamSearchDecoderOnlyOutput)

            self._check_generate_outputs(
                output_generate,
                model.config,
                num_return_sequences=beam_kwargs["num_return_sequences"],
                num_beams=beam_kwargs["num_beams"],
            )

    @pytest.mark.generate
    def test_contrastive_generate(self):
        for model_class in self.all_generative_model_classes:
            if model_class._is_stateful:
                self.skipTest(reason="Stateful models don't support contrastive search generation")

            # won't fix: FSMT and Reformer have a different cache variable type (and format).
            if any(model_name in model_class.__name__.lower() for model_name in ["fsmt", "reformer"]):
                self.skipTest(reason="Won't fix: old model with different cache format")

            config, inputs_dict = self.prepare_config_and_inputs_for_generate()

            # NOTE: contrastive search only works with cache on at the moment.
            if not hasattr(config.get_text_config(), "use_cache"):
                self.skipTest(reason=f"{model_class.__name__} doesn't support caching")
            config.is_decoder = True

            # test old generation output for backwards compatibility
            model = model_class(config).to(torch_device).eval()
            output_generate = self._contrastive_generate(
                model=model,
                inputs_dict=inputs_dict,
                use_cache=True,  # Enable cache
            )
            if model.config.is_encoder_decoder:
                self.assertTrue(output_generate.shape[-1] == self.max_new_tokens + 1)
            else:
                self.assertTrue(output_generate.shape[-1] == self.max_new_tokens + inputs_dict["input_ids"].shape[-1])

    @pytest.mark.generate
    def test_contrastive_generate_dict_outputs_use_cache(self):
        for model_class in self.all_generative_model_classes:
            if model_class._is_stateful:
                self.skipTest(reason="Stateful models don't support contrastive search generation")

            # won't fix: FSMT and Reformer have a different cache variable type (and format).
            if any(model_name in model_class.__name__.lower() for model_name in ["fsmt", "reformer"]):
                self.skipTest(reason="Won't fix: old model with different cache format")

            config, inputs_dict = self.prepare_config_and_inputs_for_generate()

            # NOTE: contrastive search only works with cache on at the moment.
            if not hasattr(config.get_text_config(), "use_cache"):
                self.skipTest(reason=f"{model_class.__name__} doesn't support caching")
            config.is_decoder = True
            if self.has_attentions:
                config._attn_implementation = "eager"  # can't output attentions otherwise

            model = model_class(config).to(torch_device).eval()
            output_generate = self._contrastive_generate(
                model=model,
                inputs_dict=inputs_dict,
                output_scores=True,
                output_logits=True,
                output_hidden_states=True,
                output_attentions=self.has_attentions,
                return_dict_in_generate=True,
                use_cache=True,  # Enable cache
            )

            if model.config.is_encoder_decoder:
                self.assertTrue(output_generate.sequences.shape[-1] == self.max_new_tokens + 1)
            else:
                self.assertTrue(
                    output_generate.sequences.shape[-1] == self.max_new_tokens + inputs_dict["input_ids"].shape[-1]
                )

            self._check_generate_outputs(output_generate, model.config, use_cache=True)

    @pytest.mark.generate
    def test_contrastive_generate_low_memory(self):
        # Check that choosing 'low_memory' does not change the model output
        for model_class in self.all_generative_model_classes:
            if model_class._is_stateful:
                self.skipTest(reason="Stateful models don't support contrastive search generation")

            if any(model_name in model_class.__name__.lower() for model_name in ["fsmt", "reformer", "speech2text"]):
                self.skipTest(reason="Won't fix: old model with different cache format")
            if any(model_name in model_class.__name__.lower() for model_name in ["gptbigcode"]):
                self.skipTest(reason="TODO: fix me")

            config, inputs_dict = self.prepare_config_and_inputs_for_generate(batch_size=1)

            # NOTE: contrastive search only works with cache on at the moment.
            if not hasattr(config.get_text_config(), "use_cache"):
                self.skipTest(reason=f"{model_class.__name__} doesn't support caching")

            config.is_decoder = True

            # test output equality of low versus high memory
            model = model_class(config).to(torch_device).eval()

            low_output = model.generate(
                top_k=4,
                penalty_alpha=0.6,
                low_memory=True,
                max_new_tokens=self.max_new_tokens,
                **inputs_dict,
                use_cache=True,
            )

            high_output = model.generate(
                top_k=4,
                penalty_alpha=0.6,
                low_memory=False,
                max_new_tokens=self.max_new_tokens,
                **inputs_dict,
                use_cache=True,
            )
            self.assertListEqual(low_output.tolist(), high_output.tolist())

    @pytest.mark.generate
    def test_beam_search_low_memory(self):
        # Check that choosing 'low_memory' does not change the model output
        for model_class in self.all_generative_model_classes:
            if model_class._is_stateful:
                self.skipTest(reason="May fix in the future: need custom cache handling")
            if any(model_name in model_class.__name__.lower() for model_name in ["fsmt", "reformer"]):
                self.skipTest(reason="Won't fix: old model with different cache format")
            if any(
                model_name in model_class.__name__.lower()
                for model_name in [
                    "ctrl",
                    "gptbigcode",
                    "transo_xl",
                    "xlnet",
                    "cpm",
                    "jamba",
                ]
            ):
                self.skipTest(reason="May fix in the future: need model-specific fixes")

            set_model_tester_for_less_flaky_test(self)

            config, inputs_dict = self.prepare_config_and_inputs_for_generate()
            set_config_for_less_flaky_test(config)
            # batch_size=1 is ok, but batch_size>1 will cause non-identical output

            config.use_cache = True
            config.is_decoder = True

            # test output equality of low versus high memory
            model = model_class(config).to(torch_device).eval()
            set_model_for_less_flaky_test(model)

            logits_processor_kwargs = self._get_logits_processor_kwargs(config=model.config)

            low_output = model.generate(
                **inputs_dict,
                max_new_tokens=8,
                num_beams=5,
                early_stopping=True,
                low_memory=True,
                use_cache=True,
                output_scores=True,
                output_logits=True,
                return_dict_in_generate=True,
                **logits_processor_kwargs,
            )

            high_output = model.generate(
                **inputs_dict,
                max_new_tokens=8,
                num_beams=5,
                early_stopping=True,
                low_memory=False,
                use_cache=True,
                output_scores=True,
                output_logits=True,
                return_dict_in_generate=True,
                **logits_processor_kwargs,
            )
            # The two outputs must match and their shape must be as expected
            self._check_similar_generate_outputs(low_output, high_output)

    @pytest.mark.generate
    @parameterized.expand([("random",), ("same",)])
    def test_assisted_decoding_matches_greedy_search(self, assistant_type):
        # This test ensures that the assisted generation does not introduce output changes over greedy search.
        # See https://github.com/huggingface/transformers/issues/25420#issuecomment-1775317535 for more info.
        # NOTE: It breaks the pattern in the tests above, for multiple reasons:
        # - assisted_decoding, contrarily to the other methods, can't be called on its own (e.g. needs to
        # prepare the assistant encoder outputs in the main generate body);
        # - assisted_decoding does not support `use_cache = False`
        # - assisted_decoding does not support `batch_size > 1`

        for model_class in self.all_generative_model_classes:
            if model_class._is_stateful:
                self.skipTest(reason="Stateful models don't support assisted generation")
            if any(model_name in model_class.__name__.lower() for model_name in ["fsmt", "reformer"]):
                self.skipTest(reason="Won't fix: old model with different cache format")
            if any(
                model_name in model_class.__name__.lower()
                for model_name in [
                    "bigbirdpegasus",
                    "led",
                    "mega",
                    "moshi",
                    "speech2text",
                    "git",
                    "prophetnet",
                    "seamlessm4t",
                    "clvp",
                    "mllama",  # special cache sizes
                    "blip2",  # overridden `generate()`
                    "instructblip",
                    "instructblipvideo",
                ]
            ):
                self.skipTest(reason="May fix in the future: need model-specific fixes")

            # enable cache
            config, inputs_dict = self.prepare_config_and_inputs_for_generate(batch_size=1)

            # NOTE: assisted generation only works with cache on at the moment.
            if not hasattr(config.get_text_config(), "use_cache"):
                self.skipTest(reason=f"{model_class.__name__} doesn't support caching")

            config.is_decoder = True
            model = model_class(config).to(torch_device).eval()
            # Sets assisted generation arguments such that:
            # a) no EOS is generated, to ensure generation doesn't break early
            # b) the assistant model always generates two tokens when it is called, to ensure the input preparation of
            #    the assistant model is correct
            # c) there are at least two forward passes in the main model, to ensure the input preparation of
            #    the main model is correct
            generation_kwargs = {
                "eos_token_id": -1,  # see a)
                "max_new_tokens": 4,  # see c)
                "num_beams": 1,
                "do_sample": False,
                "output_scores": True,
                "output_logits": True,
                "output_hidden_states": True,
                "output_attentions": self.has_attentions,
                "return_dict_in_generate": True,
                "use_cache": True,
            }
            logits_processor_kwargs = self._get_logits_processor_kwargs(config=model.config)

            output_greedy = model.generate(**generation_kwargs, **inputs_dict, **logits_processor_kwargs)

            # test with the same assistant model or randomly init one
            # in the first case all candidate tokens are accepted, in the second none is accepted
            # case when some are accepted and some not is hard to reproduce, so let's hope this catches most errors :)
            if assistant_type == "random":
                assistant_model = model_class(config).to(torch_device).eval()
            else:
                assistant_model = model
            assistant_model.generation_config.num_assistant_tokens = 2  # see b)
            assistant_model.generation_config.num_assistant_tokens_schedule = "constant"  # see b)
            generation_kwargs.update({"assistant_model": assistant_model})
            output_assisted = model.generate(**generation_kwargs, **inputs_dict, **logits_processor_kwargs)

            # The two outputs must match and their shape must be as expected
            self._check_similar_generate_outputs(output_greedy, output_assisted)
            for output in (output_greedy, output_assisted):
                self._check_generate_outputs(output, model.config, use_cache=True)

    @pytest.mark.generate
    def test_prompt_lookup_decoding_matches_greedy_search(self):
        # This test ensures that the prompt lookup generation does not introduce output changes over greedy search.
        # This test is mostly a copy of test_assisted_decoding_matches_greedy_search

        for model_class in self.all_generative_model_classes:
            if model_class._is_stateful:
                self.skipTest(reason="Stateful models don't support assisted generation")
            if any(model_name in model_class.__name__.lower() for model_name in ["fsmt", "reformer"]):
                self.skipTest(reason="Won't fix: old model with different cache format")
            if any(
                model_name in model_class.__name__.lower()
                for model_name in [
                    "bigbirdpegasus",
                    "led",
                    "mega",
                    "moshi",
                    "speech2text",
                    "git",
                    "prophetnet",
                    "seamlessm4t",
                    "clvp",
                    "fuyu",
                    "mllama",  # special cache sizes
                    "blip2",  # overridden `generate()`
                    "instructblip",
                    "instructblipvideo",
                    *VLM_CLASS_NAMES,  # shouldn't suggest image tokens
                ]
            ):
                self.skipTest(reason="May fix in the future: need model-specific fixes")

            # enable cache
            config, inputs_dict = self.prepare_config_and_inputs_for_generate(batch_size=1)

            # NOTE: assisted generation only works with cache on at the moment.
            if not hasattr(config.get_text_config(), "use_cache"):
                self.skipTest(reason=f"{model_class.__name__} doesn't support caching")

            config.is_decoder = True
            model = model_class(config).to(torch_device).eval()
            # Sets assisted generation arguments such that:
            # a) no EOS is generated, to ensure generation doesn't break early
            # b) the prompt lookup tries to give the model 2 tokens, to ensure the input preparation of
            #    prompt lookup is correct
            # c) there are at least two forward passes in the main model, to ensure the input preparation of
            #    the main model is correct
            generation_kwargs = {
                "eos_token_id": -1,  # see a)
                "max_new_tokens": 4,  # see c)
                "num_beams": 1,
                "do_sample": False,
                "output_scores": True,
                "output_logits": True,
                "output_hidden_states": True,
                "output_attentions": self.has_attentions,
                "return_dict_in_generate": True,
                "use_cache": True,
            }

            output_greedy = model.generate(**generation_kwargs, **inputs_dict)

            generation_kwargs.update({"prompt_lookup_num_tokens": 2})  # see b)
            output_prompt_lookup = model.generate(**generation_kwargs, **inputs_dict)

            # The two outputs must match and their shape must be as expected
            self._check_similar_generate_outputs(output_greedy, output_prompt_lookup)
            for output in (output_greedy, output_prompt_lookup):
                self._check_generate_outputs(output, model.config, use_cache=True)

    @pytest.mark.generate
    def test_dola_decoding_sample(self):
        # TODO (joao): investigate skips, try to reduce incompatibilities
        for model_class in self.all_generative_model_classes:
            if model_class._is_stateful:
                self.skipTest(reason="Stateful models don't support DoLa decoding")

            if any(model_name in model_class.__name__.lower() for model_name in ["reformer"]):
                self.skipTest("Skip Reformer as the lm_head input size is 2 * hidden size, adopted from Rev Nets.")

            if any(model_name in model_class.__name__.lower() for model_name in ["marian", "mbart", "pegasus"]):
                self.skipTest("DoLa is not supported for models that don't return layerwise hidden states")

            if any(model_name == model_class.__name__ for model_name in ["LlavaNextVideoForConditionalGeneration"]):
                self.skipTest(f"DoLa is failing for {model_class.__name__}")

            # enable cache if the model is not openai-gpt, xlnet, cpm, or xlm
            config, inputs_dict = self.prepare_config_and_inputs_for_generate()

            # Encoder-decoder models are not supported
            if config.is_encoder_decoder:
                self.skipTest("DoLa is not supported for encoder-decoder models")
            config.is_decoder = True
            model = model_class(config).to(torch_device).eval()

            if model.get_output_embeddings() is None:
                self.skipTest("DoLa is not supported for models that don't have output embeddings")

            logits_processor_kwargs = self._get_logits_processor_kwargs(do_sample=True, config=model.config)

            # Sets dola generation arguments such that:
            # a) no EOS is generated, to ensure generation doesn't break early
            # b) there are at least two forward passes in the main model, to ensure the input preparation of
            #    the main model is correct
            generation_kwargs = {
                "eos_token_id": -1,  # see a)
                "max_new_tokens": 4,  # see b)
                "num_beams": 1,
                "do_sample": True,
                "output_scores": True,
                "output_logits": True,
                "output_hidden_states": True,
                "output_attentions": self.has_attentions,
                "return_dict_in_generate": True,
                "use_cache": getattr(config, "use_cache", False),  # Some models don't support the cache
                "dola_layers": "low",
            }
            output_dola = model.generate(**generation_kwargs, **logits_processor_kwargs, **inputs_dict)
            self._check_generate_outputs(output_dola, model.config, use_cache=getattr(config, "use_cache", False))

    @pytest.mark.generate
    def test_assisted_decoding_sample(self):
        # In this test we don't check assisted vs non-assisted output -- seeded assisted decoding with sample will not
        # match sample for the same seed, as the forward pass does not return the exact same logits (due to matmul with
        # different shapes, see https://github.com/huggingface/transformers/issues/25420#issuecomment-1775317535).
        for model_class in self.all_generative_model_classes:
            if model_class._is_stateful:
                self.skipTest(reason="Stateful models don't support assisted generation")
            if any(model_name in model_class.__name__.lower() for model_name in ["fsmt", "reformer"]):
                self.skipTest(reason="Won't fix: old model with different cache format")
            if any(
                model_name in model_class.__name__.lower()
                for model_name in [
                    "bigbirdpegasus",
                    "led",
                    "mega",
                    "moshi",
                    "speech2text",
                    "git",
                    "prophetnet",
                    "seamlessm4t",
                    "clvp",
                    "mllama",  # special cache sizes
                    "blip2",  # overridden `generate()`
                    "instructblip",
                    "instructblipvideo",
                ]
            ):
                self.skipTest(reason="May fix in the future: need model-specific fixes")

            # enable cache
            config, inputs_dict = self.prepare_config_and_inputs_for_generate(batch_size=1)

            # NOTE: assisted generation only works with cache on at the moment.
            if not hasattr(config.get_text_config(), "use_cache"):
                self.skipTest(reason=f"{model_class.__name__} doesn't support caching")

            config.is_decoder = True
            model = model_class(config).to(torch_device).eval()
            # Sets assisted generation arguments such that:
            # a) no EOS is generated, to ensure generation doesn't break early
            # b) the assistant model always generates two tokens when it is called, to ensure the input preparation of
            #    the assistant model is correct
            # c) there are at least two forward passes in the main model, to ensure the input preparation of
            #    the main model is correct
            assistant_model = model
            assistant_model.generation_config.num_assistant_tokens = 2  # see b)
            assistant_model.generation_config.num_assistant_tokens_schedule = "constant"  # see b)
            generation_kwargs = {
                "eos_token_id": -1,  # see a)
                "max_new_tokens": 4,  # see c)
                "num_beams": 1,
                "do_sample": True,
                "assistant_model": assistant_model,
                "output_scores": True,
                "output_logits": True,
                "output_hidden_states": True,
                "output_attentions": self.has_attentions,
                "return_dict_in_generate": True,
                "use_cache": True,
            }
            logits_processor_kwargs = self._get_logits_processor_kwargs(config=model.config)
            output_assisted = model.generate(**generation_kwargs, **inputs_dict, **logits_processor_kwargs)

            self._check_generate_outputs(output_assisted, config, use_cache=True)

    @pytest.mark.generate
    def test_prompt_lookup_decoding_stops_at_eos(self):
        # This test ensures that the prompt lookup generation stops at eos token and does not suggest more tokens
        # (see https://github.com/huggingface/transformers/pull/31301)

        # The main idea is to have an ngram (unigram in our case) that is repeated twice in the input ids.
        # First time at the very end, so input ends with the unigrams, and second any arbitrary location.
        # Also, we need an EOS token which will be injected just after the arbitrary located ngram.
        # We verify that PLD will not copy and propose candidated that contain an EOS token, even if there are overlapping ngrams
        # in input ids. Otherwise a proposed EOS along with the trailing (ngrams-1) tokens might be accepted by the target model.
        # That seems as if the model "generated" and EOS but didn't stop from user's perspective

        input_ids = torch.randint(1, 50, (1, 10), device=torch_device)  # generate inputs in range from 1-50
        arbitrary_ngram = 51  # this is the arbitrary ngram, specifically chosen OOV to prevent flaky tests
        input_ids[:, 3] = arbitrary_ngram  # set pre-eos to arbitrary_ngram which is for sure not present in inputs
        input_ids[:, -1] = arbitrary_ngram  # put arbitrary_ngram in the end for the necessary match to happen

        eos_token_id = torch.tensor([0], device=torch_device)
        input_ids[:, 4] = eos_token_id  # inject eos-token-id in input ids so that it is located after arbitrary_ngram

        # init cand geenerator with max_matching_ngram_size=1 to match per-token
        candidate_generator = PromptLookupCandidateGenerator(
            eos_token_id=eos_token_id, num_output_tokens=4, max_matching_ngram_size=1
        )
        output_prompt_lookup = candidate_generator.get_candidates(input_ids)[0]

        # PLD shouldn't propose any new tokens based on eos-match
        self.assertTrue(output_prompt_lookup.shape[-1] == 10)

    @pytest.mark.generate
    def test_generate_with_head_masking(self):
        """Test designed for encoder-decoder models to ensure the attention head masking is used."""
        attention_names = ["encoder_attentions", "decoder_attentions", "cross_attentions"]
        for model_class in self.all_generative_model_classes:
            config, inputs_dict = self.prepare_config_and_inputs_for_generate()
            text_config = config.get_text_config()
            if self.has_attentions:
                config._attn_implementation = "eager"  # can't output attentions otherwise

            # We want to test only encoder-decoder models
            if not text_config.is_encoder_decoder:
                continue
            model = model_class(config).to(torch_device)

            head_masking = {
                "head_mask": torch.zeros(
                    text_config.encoder_layers, text_config.encoder_attention_heads, device=torch_device
                ),
                "decoder_head_mask": torch.zeros(
                    text_config.decoder_layers, text_config.decoder_attention_heads, device=torch_device
                ),
                "cross_attn_head_mask": torch.zeros(
                    text_config.decoder_layers, text_config.decoder_attention_heads, device=torch_device
                ),
            }

            signature = inspect.signature(model.forward)
            # We want to test only models where encoder/decoder head masking is implemented
            if not set(head_masking.keys()) < {*signature.parameters.keys()}:
                continue

            for attn_name, (name, mask) in zip(attention_names, head_masking.items()):
                out = model.generate(
                    num_beams=1,
                    output_attentions=self.has_attentions,
                    return_dict_in_generate=True,
                    remove_invalid_values=True,
                    **{name: mask},
                    **inputs_dict,
                )
                # We check the state of decoder_attentions and cross_attentions just from the last step
                attn_weights = out[attn_name] if attn_name == attention_names[0] else out[attn_name][-1]
                self.assertEqual(sum([w.sum().item() for w in attn_weights]), 0.0)

    @pytest.mark.generate
    def test_left_padding_compatibility(self):
        # NOTE: left-padding results in small numerical differences. This is expected.
        # See https://github.com/huggingface/transformers/issues/25420#issuecomment-1775317535

        # First, filter out models that don't support left padding
        # - The model must have generative capabilities
        if len(self.all_generative_model_classes) == 0:
            self.skipTest(reason="No generative architecture available for this model.")

        # - The model must support padding
        if not self.has_attentions:
            self.skipTest(reason="This model doesn't support padding.")

        # - The model must be a decoder-only architecture (encoder-based architectures use right-padding)
        decoder_only_classes = []
        for model_class in self.all_generative_model_classes:
            config, _ = self.prepare_config_and_inputs_for_generate()
            if config.is_encoder_decoder:
                continue
            else:
                decoder_only_classes.append(model_class)
        if len(decoder_only_classes) == 0:
            self.skipTest(reason="No decoder-only architecture available for this model.")

        # - Decoder-only architectures derived from encoder-decoder models could support it in theory, but we haven't
        #   added support for it yet. We skip these models for now.
        has_encoder_attributes = any(
            attr_name
            for attr_name in config.to_dict().keys()
            if attr_name.startswith("encoder") and attr_name != "encoder_no_repeat_ngram_size"
        )
        if has_encoder_attributes:
            self.skipTest(
                reason="The decoder-only derived from encoder-decoder models are not expected to support left-padding."
            )

        # Then, test left-padding
        def _prepare_model_kwargs(input_ids, attention_mask, signature):
            model_kwargs = {"input_ids": input_ids, "attention_mask": attention_mask}
            if "position_ids" in signature:
                position_ids = torch.cumsum(attention_mask, dim=-1) - 1
                position_ids.masked_fill_(attention_mask == 0, 1)
                model_kwargs["position_ids"] = position_ids
            if "cache_position" in signature:
                cache_position = torch.arange(input_ids.shape[-1], device=torch_device)
                model_kwargs["cache_position"] = cache_position
            return model_kwargs

        for model_class in decoder_only_classes:
            config, inputs_dict = self.prepare_config_and_inputs_for_generate()
            input_ids = inputs_dict["input_ids"]
            attention_mask = inputs_dict.get("attention_mask")
            if attention_mask is None:
                attention_mask = torch.ones_like(input_ids)

            model = model_class(config).to(torch_device).eval()
            signature = inspect.signature(model.forward).parameters.keys()

            # no cache as some models require special cache classes to be init outside forward
            model.generation_config.use_cache = False

            # Without padding
            model_kwargs = _prepare_model_kwargs(input_ids, attention_mask, signature)
            next_logits_wo_padding = model(**model_kwargs).logits[:, -1, :]

            # With left-padding (length 32)
            # can hardcode pad_token to be 0 as we'll do attn masking anyway
            pad_token_id = (
                config.get_text_config().pad_token_id if config.get_text_config().pad_token_id is not None else 0
            )
            pad_size = (input_ids.shape[0], 32)
            padding = torch.ones(pad_size, dtype=input_ids.dtype, device=torch_device) * pad_token_id
            padded_input_ids = torch.cat((padding, input_ids), dim=1)
            padded_attention_mask = torch.cat((torch.zeros_like(padding), attention_mask), dim=1)
            model_kwargs = _prepare_model_kwargs(padded_input_ids, padded_attention_mask, signature)
            next_logits_with_padding = model(**model_kwargs).logits[:, -1, :]

            # They should result in very similar logits
            torch.testing.assert_close(next_logits_wo_padding, next_logits_with_padding, rtol=1e-5, atol=1e-5)

    @pytest.mark.generate
    def test_past_key_values_format(self):
        # Test that the KV cache is formatted correctly. Exceptions need to explicitly overwrite this test. Having a
        # standard KV cache format is important for a consistent API (and for advanced generation methods).
        for model_class in self.all_generative_model_classes:
            config, inputs = self.model_tester.prepare_config_and_inputs_for_common()

            # If it doesn't support cache, pass the test
            if not hasattr(config.get_text_config(), "use_cache"):
                self.skipTest(reason=f"{model_class.__name__} doesn't support caching")

            model = model_class(config).to(torch_device)
            if "use_cache" not in inputs:
                inputs["use_cache"] = True
            outputs = model(**inputs)

            # If "past_key_values" is not returned, pass the test (e.g. RWKV uses a different cache name and format)
            if "past_key_values" not in outputs:
                self.skipTest(reason="This model doesn't return `past_key_values`")

            text_config = config.get_text_config()
            num_hidden_layers = (
                getattr(text_config, "decoder_layers", None)
                or getattr(text_config, "num_decoder_layers", None)
                or text_config.num_hidden_layers
            )
            num_attention_heads = getattr(text_config, "decoder_attention_heads", text_config.num_attention_heads)
            embed_dim = getattr(text_config, "d_model", text_config.hidden_size)
            per_head_embed_dim = embed_dim // num_attention_heads

            # some models have diffent num-head for query vs key/value so we need to assign correct value
            # BUT only after `per_head_embed_dim` is set
            num_attention_heads = (
                text_config.num_key_value_heads
                if getattr(text_config, "num_key_value_heads", None) is not None
                else num_attention_heads
            )

            past_kv = outputs["past_key_values"]
            self.assertEqual(len(past_kv), num_hidden_layers)

            # Encoder-Decoder checks
            if config.is_encoder_decoder:
                # encoder-decoder models usually don't have text config
                # below is needed only for Pix2Struct which we cannot modify now due to BC
                config = config.get_text_config()
                encoder_num_attention_heads = (
                    config.encoder_attention_heads
                    if hasattr(config, "encoder_attention_heads")
                    else config.num_attention_heads
                )
                encoder_per_head_embed_dim = embed_dim // encoder_num_attention_heads
                batch_size, seq_length = inputs["decoder_input_ids"].shape
                for i in range(num_hidden_layers):
                    self.assertEqual(len(past_kv[i]), 4)  # K V for the decoder + K V for the encoder = 4
                    self.assertEqual(
                        past_kv[i][0].shape, (batch_size, num_attention_heads, seq_length, per_head_embed_dim)
                    )
                    self.assertEqual(
                        past_kv[i][1].shape, (batch_size, num_attention_heads, seq_length, per_head_embed_dim)
                    )
                    # The sequence length for the encoder K V depends on the model. Since it is not manipulated in
                    # autoregressive generation, I'm keeping the test general and not checking the 3rd dim
                    self.assertEqual(
                        (past_kv[i][2].shape[0], past_kv[i][2].shape[1], past_kv[i][2].shape[3]),
                        (batch_size, encoder_num_attention_heads, encoder_per_head_embed_dim),
                    )
                    self.assertEqual(
                        (past_kv[i][3].shape[0], past_kv[i][3].shape[1], past_kv[i][3].shape[3]),
                        (batch_size, encoder_num_attention_heads, encoder_per_head_embed_dim),
                    )

            # Decoder-only checks
            else:
                # TODO: this line is only needed because of imagegpt, where "pixel_values" = "input_ids". Fix the
                # tests in imagegpt such that `prepare_config_and_inputs_for_common` returns the later (and the other
                # tests use it)
                key = "input_ids" if "input_ids" in inputs else "pixel_values"
                batch_size, seq_length = inputs[key].shape
                for i in range(num_hidden_layers):
                    self.assertEqual(len(past_kv[0]), 2)  # K V for the decoder = 2
                    self.assertEqual(
                        past_kv[i][0].shape, (batch_size, num_attention_heads, seq_length, per_head_embed_dim)
                    )
                    self.assertEqual(
                        past_kv[i][1].shape, (batch_size, num_attention_heads, seq_length, per_head_embed_dim)
                    )

    @pytest.mark.generate
    @parameterized.expand([("greedy", 1), ("beam search", 2)])
    def test_generate_from_inputs_embeds(self, _, num_beams):
        """Tests that we can generate from `inputs_embeds` instead of `input_ids` in LLMs, VLMs, etc"""
        # When supported, tests that the decoder model can generate from `inputs_embeds` instead of `input_ids`
        # if fails, you should probably update the `prepare_inputs_for_generation` function
        for model_class in self.all_generative_model_classes:
            config, inputs_dict = self.prepare_config_and_inputs_for_generate()

            # This test is for decoder-only models (encoder-decoder models have native input embeddings support in the
            # decoder)
            if config.is_encoder_decoder:
                continue
            config.is_decoder = True

            # Skip models without explicit support
            model = model_class(config).to(torch_device).eval()
            if "inputs_embeds" not in inspect.signature(model.prepare_inputs_for_generation).parameters.keys():
                continue

            # There are a few exception patterns in this test:
            # 1 - Some models can't generate without `input_ids`, when `inputs_embeds` are passed
            requires_inputs_ids = any(model_name in model_class.__name__.lower() for model_name in ["idefics"])
            # 2 - Complex `inputs_embeds` computation, i.e. the correct computation of inputs embeds is more complex
            # than calling the embedding layer with `input_ids`. Subcases of this exception:
            #   2.A - Ignore `scale_embedding`, if the model supports it (it is controlled by a model-dependent flag)
            if hasattr(config, "scale_embedding"):
                config.scale_embedding = False
            #   2.B - Some VLMs assume `inputs_embeds` and `pixel_values` are mutually exclusive AND fall in the
            #   exception above (complex `inputs_embeds` computation). Popping `pixel_values` allow us to run the
            #   checks without adding test complexity. Ditto for `pixel_values_videos` and `pixel_values_images`
            pixel_values_is_mutually_exclusive = any(
                model_name in model_class.__name__.lower() for model_name in VLM_CLASS_NAMES
            )
            if pixel_values_is_mutually_exclusive:
                inputs_dict.pop("pixel_values", None)
                inputs_dict.pop("pixel_values_videos", None)
                inputs_dict.pop("pixel_values_images", None)
            #   2.C - No easy fix, let's skip the check that compares the outputs from `input_ids` and `inputs_embeds`
            has_complex_embeds_computation = any(
                model_name in model_class.__name__.lower() for model_name in ["moshi"]
            )
            # 3 - `inputs_dict` doesn't contain `attention_mask`. When `attention_mask` is not passed to generate,
            # we infer it from `input_ids`. The last test case will fail if there is a pad token in the original input.
            missing_attention_mask = "attention_mask" not in inputs_dict

            # Traditional way of generating text
            input_ids = inputs_dict.pop("input_ids")
            generation_kwargs = {
                "return_dict_in_generate": True,
                "output_scores": True,
                "num_beams": num_beams,
                "do_sample": False,
                "max_new_tokens": 5,
                "min_new_tokens": 5,  # generate exactly 5 tokens
            }
            outputs_from_ids = model.generate(input_ids, **generation_kwargs, **inputs_dict)
            self.assertEqual(outputs_from_ids.sequences.shape, (input_ids.shape[0], input_ids.shape[1] + 5))

            # Same thing, but from input embeddings (`input_ids` is passed so the prompt is present in the output).
            # The output of the two calls should be the same.
            inputs_embeds = model.get_input_embeddings()(input_ids)
            outputs_from_embeds = model.generate(
                input_ids, inputs_embeds=inputs_embeds, **generation_kwargs, **inputs_dict
            )
            if not has_complex_embeds_computation:
                self._check_similar_generate_outputs(outputs_from_ids, outputs_from_embeds)

            # If we pass different inputs_embeds, we should get different outputs (the output text may be the
            # same, but the logits will almost surely be different)
            random_embeds = torch.rand_like(inputs_embeds)
            outputs_from_rand_embeds = model.generate(
                input_ids, inputs_embeds=random_embeds, **generation_kwargs, **inputs_dict
            )
            for i in range(len(outputs_from_rand_embeds.scores)):
                self.assertFalse(torch.allclose(outputs_from_embeds.scores[i], outputs_from_rand_embeds.scores[i]))

            # input_ids is not a required input on most models -- if we don't pass it, the newly generated tokens will
            # be the same
            if not (requires_inputs_ids or missing_attention_mask):
                outputs_from_embeds_wo_ids = model.generate(
                    inputs_embeds=inputs_embeds, **generation_kwargs, **inputs_dict
                )
                outputs_from_embeds.sequences = outputs_from_embeds.sequences[:, inputs_embeds.shape[1] :]
                self._check_similar_generate_outputs(outputs_from_embeds_wo_ids, outputs_from_embeds)

    @pytest.mark.generate
    def test_generate_from_inputs_embeds_with_static_cache(self):
        """
        Test that StaticCache can generate from inputs_embeds and calculates max_cache_length
        correctly in `generate()`. We force the model to not stop generation until max-length is reached
        to verify that the cache length is indeed set correctly and we don't run out of index when slicing the cache.
        """
        for model_class in self.all_generative_model_classes:
            if not model_class._supports_static_cache:
                self.skipTest(reason="This model does not support the static cache format")

            config, inputs_dict = self.prepare_config_and_inputs_for_generate()

            if config.is_encoder_decoder:
                self.skipTest(reason="This model is encoder-decoder and has Encoder-Decoder Cache")

            model = model_class(config).to(torch_device).eval()
            if "inputs_embeds" not in inspect.signature(model.prepare_inputs_for_generation).parameters.keys():
                self.skipTest(reason="This model does not support `inputs_embeds` in generation")

            #   Some VLMs assume `inputs_embeds` and `pixel_values` are mutually exclusive AND fall in the
            #   exception above (complex `inputs_embeds` computation). Popping `pixel_values` allow us to run the
            #   checks without adding test complexity. Ditto for `pixel_values_videos` and `pixel_values_images`
            pixel_values_is_mutually_exclusive = any(
                model_name in model_class.__name__.lower() for model_name in VLM_CLASS_NAMES
            )
            if pixel_values_is_mutually_exclusive:
                inputs_dict.pop("pixel_values", None)
                inputs_dict.pop("pixel_values_videos", None)
                inputs_dict.pop("pixel_values_images", None)

            input_ids = inputs_dict.pop("input_ids")

            model.config.use_cache = True
            model.config.is_decoder = True
            batch_size = input_ids.shape[0]
            max_new_tokens = 10

            # here we force to not stop at eos and go until max-length
            model.generation_config.eos_token_id = model.config.get_text_config().eos_token_id = -1
            generation_kwargs = {
                "max_new_tokens": max_new_tokens,
                "cache_implementation": "static",
                "return_dict_in_generate": True,  # Required to return `past_key_values`
            }

            text_config = model.config.get_text_config()
            head_dim = (
                text_config.head_dim
                if hasattr(text_config, "head_dim")
                else text_config.hidden_size // text_config.num_attention_heads
            )
            num_key_value_heads = (
                text_config.num_attention_heads
                if getattr(text_config, "num_key_value_heads", None) is None
                else text_config.num_key_value_heads
            )
            num_hidden_layers = text_config.num_hidden_layers

            inputs_embeds = model.get_input_embeddings()(input_ids)
            outputs = model.generate(inputs_embeds=inputs_embeds, **generation_kwargs, **inputs_dict)

            # we should get `max_length - 1` in shape, not `max_length - embeds_length`.
            # -1 because the last generated token isn't yet in the cache.
            max_length = max_new_tokens + inputs_embeds.shape[1] - 1
            cache_shape = [batch_size, num_key_value_heads, max_length, head_dim]
            self.assertIsInstance(outputs.past_key_values, StaticCache)
            self.assertEqual(len(outputs.past_key_values.key_cache), num_hidden_layers)
            self.assertListEqual(list(outputs.past_key_values.key_cache[0].shape), cache_shape)

    @pytest.mark.generate
    def test_generate_continue_from_past_key_values(self):
        # Tests that we can continue generating from past key values, returned from a previous `generate` call
        for model_class in self.all_generative_model_classes:
            if any(model_name in model_class.__name__.lower() for model_name in ["imagegpt", "mllama"]):
                self.skipTest(reason="Won't fix: old model with unique inputs/caches/other")
            if any(model_name in model_class.__name__.lower() for model_name in ["umt5"]):
                self.skipTest(reason="TODO: needs modeling or test input preparation fixes for compatibility")

            config, inputs = self.model_tester.prepare_config_and_inputs_for_common()

            if not hasattr(config.get_text_config(), "use_cache"):
                self.skipTest(reason=f"{model_class.__name__} doesn't support caching")

            # Let's make it always:
            # 1. use cache (for obvious reasons)
            # 2. generate to max length (which can be achieved by setting the eos token to an invalid value), which
            #    would make the test flaky (e.g. EOS is generated on iteration 1 on both generations, but the
            #    continuation would force it to generate beyond an EOS token)
            # 3. ignore `token_type_ids` for simplicity
            # 4. ignore `forced_eos_token_id`, which requires further manipulation of the continuation inputs and is
            #    active by default on some models
            # 5. ignore `encoder_no_repeat_ngram_size`, which is set by default in some encoder-decoder models. When
            #    we use their decoder as a stand-alone model, `encoder_no_repeat_ngram_size` actually prevents
            #    repetition exclusively from the prompt. This test relies on comparing one call vs 2 calls
            #    with cache, what is considered a prompt is different in the two cases.

            if "token_type_ids" in inputs:
                del inputs["token_type_ids"]

            model = model_class(config).to(torch_device)
            model.eval()
            model.generation_config.pad_token_id = model.generation_config.eos_token_id = -1
            model.generation_config.forced_eos_token_id = None
            model.generation_config.encoder_no_repeat_ngram_size = 0
            model.generation_config.use_cache = True

            # If "past_key_values" is not returned, skip the test (e.g. RWKV uses a different cache name and format)
            outputs = model(**inputs)
            if "past_key_values" not in outputs:
                self.skipTest(reason="This model doesn't return `past_key_values`")

            # Traditional way of generating text, with `return_dict_in_generate` to return the past key values
            outputs = model.generate(**inputs, do_sample=False, max_new_tokens=4, return_dict_in_generate=True)

            # Let's generate again, but passing the past key values in between (3 + 1 = 4 tokens). Note that the
            # inputs may need to be tweaked across `generate` calls (like the attention mask).
            outputs_cached = model.generate(**inputs, do_sample=False, max_new_tokens=3, return_dict_in_generate=True)

            # Continue from the tokens generated above, preparing the inputs accordingly
            inputs["past_key_values"] = outputs_cached.past_key_values
            new_attention_len = outputs_cached.sequences.shape[-1]
            if config.is_encoder_decoder:
                inputs["decoder_input_ids"] = outputs_cached.sequences
                if "decoder_attention_mask" in inputs:
                    inputs["decoder_attention_mask"] = torch.nn.functional.pad(
                        inputs["decoder_attention_mask"],
                        (0, new_attention_len - inputs["decoder_attention_mask"].shape[1]),
                        mode="constant",
                        value=1,
                    )
            else:
                inputs["input_ids"] = outputs_cached.sequences
                if "attention_mask" in inputs:
                    inputs["attention_mask"] = torch.nn.functional.pad(
                        inputs["attention_mask"],
                        (0, new_attention_len - inputs["attention_mask"].shape[1]),
                        mode="constant",
                        value=1,
                    )
            outputs_cached = model.generate(**inputs, do_sample=False, max_new_tokens=1, return_dict_in_generate=True)

            # The two sets of generated text and past kv should be equal to each other
            self.assertListEqual(outputs.sequences.tolist(), outputs_cached.sequences.tolist())
            for layer_idx in range(len(outputs_cached.past_key_values)):
                for kv_idx in range(len(outputs_cached.past_key_values[layer_idx])):
                    self.assertTrue(
                        torch.allclose(
                            outputs.past_key_values[layer_idx][kv_idx],
                            outputs_cached.past_key_values[layer_idx][kv_idx],
                        )
                    )

    @pytest.mark.generate
    def test_generate_continue_from_inputs_embeds(self):
        """Tests that we can continue generation from `inputs_embeds` and past key values returned from a previous `generate` call."""
        for model_class in self.all_generative_model_classes:
            if any(model_name in model_class.__name__.lower() for model_name in ["imagegpt"]):
                self.skipTest(reason="Won't fix: old model with unique inputs/caches/other")
            if any(model_name in model_class.__name__.lower() for model_name in ["umt5"]):
                self.skipTest(reason="TODO: needs modeling or test input preparation fixes for compatibility")

            config, inputs_dict = self.prepare_config_and_inputs_for_generate()

            if "token_type_ids" in inputs_dict:
                del inputs_dict["token_type_ids"]

            if config.is_encoder_decoder:
                self.skipTest(reason="This model is encoder-decoder")
            if not hasattr(config, "use_cache"):
                self.skipTest(reason=f"{model_class.__name__} doesn't support caching")

            model = model_class(config).to(torch_device).eval()

            if "inputs_embeds" not in inspect.signature(model.prepare_inputs_for_generation).parameters.keys():
                self.skipTest(reason="This model does not support `inputs_embeds` in generation")

            # If "past_key_values" is not returned, skip the test (e.g. RWKV uses a different cache name and format)
            outputs = model(**inputs_dict)
            if "past_key_values" not in outputs:
                self.skipTest(reason="This model doesn't return `past_key_values`")

            pixel_values_is_mutually_exclusive = any(
                model_name in model_class.__name__.lower() for model_name in VLM_CLASS_NAMES
            )
            if pixel_values_is_mutually_exclusive:
                inputs_dict.pop("pixel_values", None)
                inputs_dict.pop("pixel_values_videos", None)
                inputs_dict.pop("pixel_values_images", None)

            input_ids = inputs_dict.pop("input_ids")

            model.generation_config.pad_token_id = model.generation_config.eos_token_id = -1
            model.generation_config.forced_eos_token_id = None
            model.config.is_decoder = True
            model.generation_config.use_cache = True

            generation_kwargs = {
                "return_dict_in_generate": True,
                "do_sample": False,
            }

            # Traditional way of generating text, with `return_dict_in_generate` to return the past key values.
            input_embeds = model.get_input_embeddings()(input_ids)
            outputs = model.generate(inputs_embeds=input_embeds, max_new_tokens=4, **generation_kwargs)

            # Let's generate again, but passing the past key values in between (3 + 1 = 4 tokens)
            initial_output = model.generate(inputs_embeds=input_embeds, max_new_tokens=3, **generation_kwargs)
            continued_embeds = torch.cat([input_embeds, model.get_input_embeddings()(initial_output.sequences)], dim=1)
            cached_output = model.generate(
                inputs_embeds=continued_embeds,
                max_new_tokens=1,
                past_key_values=initial_output.past_key_values,
                **generation_kwargs,
            )

            # Combine the (3 + 1) generated tokens and verify it matches with full generation.
            combined_output_sequences = torch.concat([initial_output.sequences, cached_output.sequences], axis=1)
            self.assertListEqual(outputs.sequences.tolist(), combined_output_sequences.tolist())
            # The two sets of past kv should be equal to each other
            for layer_idx in range(len(cached_output.past_key_values)):
                for kv_idx in range(len(cached_output.past_key_values[layer_idx])):
                    self.assertTrue(
                        torch.allclose(
                            outputs.past_key_values[layer_idx][kv_idx],
                            cached_output.past_key_values[layer_idx][kv_idx],
                        )
                    )

    @parameterized.expand([("offloaded",)])  # ("offloaded_static",) TODO: @raushan fixme in some models (eg T5)
    @require_torch_gpu
    @pytest.mark.generate
    def test_offloaded_cache_implementation(self, cache_implementation):
        """Tests we can generate by indicating `cache_implementation` for each possible cache class"""
        for model_class in self.all_generative_model_classes:
            if not model_class._supports_cache_class:
                self.skipTest(reason="This model does not support the new cache format")

            config, inputs_dict = self.prepare_config_and_inputs_for_generate()

            model = model_class(config).to(torch_device).eval()
            generation_kwargs = {
                "max_new_tokens": 5,
                "use_cache": True,
                "cache_implementation": cache_implementation,
            }

            legacy_results = model.generate(**generation_kwargs, **inputs_dict)

            # Most cache classes have their own tests except for some that are tested here
            # The ones here do not need special treatment when passing `cache_implementation`
            # and are not bound to specific models only
            new_results = model.generate(**generation_kwargs, **inputs_dict)
            self.assertListEqual(legacy_results.tolist(), new_results.tolist())

    @pytest.mark.generate
    def test_generate_with_static_cache(self):
        """
        Tests that generating with static cache give almost same results as with dynamic cache, and the output cache
        has the expected shapes
        """
        set_model_tester_for_less_flaky_test(self)
        for model_class in self.all_generative_model_classes:
            if not model_class._supports_static_cache:
                self.skipTest(reason="This model does not support the static cache format")

            config, inputs_dict = self.prepare_config_and_inputs_for_generate()
            set_config_for_less_flaky_test(config)
            main_input = inputs_dict[model_class.main_input_name]

            if config.is_encoder_decoder:
                self.skipTest(reason="This model is encoder-decoder and has Encoder-Decoder Cache")

            config.is_decoder = True
            batch_size = main_input.shape[0]
            seq_length = self.model_tester.seq_length
            max_new_tokens = 20

            for dtype in (torch.float32, torch.float16):
                model = model_class(config).to(torch_device).to(dtype).eval()
                inputs_dict = {
                    k: v.to(dtype) if isinstance(v, torch.Tensor) and torch.is_floating_point(v) else v
                    for k, v in inputs_dict.items()
                }
                set_model_for_less_flaky_test(model)

                generation_kwargs = {
                    "max_new_tokens": max_new_tokens,
                    "return_dict_in_generate": True,  # Required to return `past_key_values`
                    "output_scores": True,
                    "use_cache": True,
                }

                static_cache_generation = model.generate(
                    **generation_kwargs, **inputs_dict, cache_implementation="static"
                )

                # Check 1: The cache shapes must match the expected shapes
                max_cache_len = seq_length + max_new_tokens - 1  # cache len = gen len - 1, the last token has no cache
                text_config = config.text_config if hasattr(config, "text_config") else config
                head_dim = (
                    text_config.head_dim
                    if hasattr(text_config, "head_dim")
                    else text_config.hidden_size // text_config.num_attention_heads
                )
                num_key_value_heads = (
                    text_config.num_attention_heads
                    if getattr(text_config, "num_key_value_heads", None) is None
                    else text_config.num_key_value_heads
                )
                num_hidden_layers = text_config.num_hidden_layers
                cache_shape = (batch_size, num_key_value_heads, max_cache_len, head_dim)
                self.assertTrue(isinstance(static_cache_generation.past_key_values, StaticCache))
                self.assertTrue(len(static_cache_generation.past_key_values.key_cache) == num_hidden_layers)
                self.assertTrue(static_cache_generation.past_key_values.key_cache[0].shape == cache_shape)

                # Check 2: The outputs must be similar to the case with dynamic cache
                dynamic_cache_generation = model.generate(**generation_kwargs, **inputs_dict)
                self._check_similar_generate_outputs(dynamic_cache_generation, static_cache_generation)

    @require_optimum_quanto
    @pytest.mark.generate
    def test_generate_with_quant_cache(self):
        for model_class in self.all_generative_model_classes:
            if not model_class._supports_quantized_cache:
                self.skipTest(reason="This model does not support the quantized cache format")

            config, inputs_dict = self.prepare_config_and_inputs_for_generate()
            config.is_decoder = True

            model = model_class(config).to(torch_device).eval()
            generation_kwargs = {
                "max_new_tokens": 5,
                "cache_implementation": "quantized",
                # careful with group size, should be divisor of model's hidden size
                "cache_config": {"backend": "quanto", "nbits": 2, "q_group_size": 8, "residual_length": 128},
                "return_dict_in_generate": True,  # Required to return `past_key_values`
                "use_cache": True,
            }

            results = model.generate(**generation_kwargs, **inputs_dict)
            self.assertTrue(isinstance(results.past_key_values, QuantoQuantizedCache))

            # passing past key values of different type should raise Error
            with self.assertRaises(ValueError):
                model.generate(past_key_valyes=DynamicCache(), **generation_kwargs, **inputs_dict)

            # setting incorrect cache_config args should raise an Error, i.e. nbits=60 does not make sense
            generation_kwargs["cache_config"] = {"nbits": 60, "q_group_size": 8, "residual_length": 128}
            with self.assertRaises(ValueError):
                model.generate(**generation_kwargs, **inputs_dict)

    @pytest.mark.generate
    def test_generate_compile_model_forward(self):
        """
        Tests that `.generate` is compatible with torch.compile without graph breaks, keeping the same results.
        ⚠️ Runs two sequential generations to ensure the cache doesn't get stuck after the first compiled run! ⚠️
        """
        for model_class in self.all_generative_model_classes:
            if not model_class._supports_static_cache:
                self.skipTest("This model doesn't support static cache (= no expectations of compilation support)")

            config, inputs_dict = self.prepare_config_and_inputs_for_generate(batch_size=4)

            model = model_class(config).to(torch_device)
            model.eval()  # otherwise `self.training` is `True` -- this flag is used at attn mask creation time

            main_input = inputs_dict[model.main_input_name].to(torch_device)
            # creates two sets of *different* inputs with the same shape
            half_batch_size = main_input.shape[0] // 2
            input_1 = {}
            input_2 = {}
            for key, value in inputs_dict.items():
                if isinstance(value, torch.Tensor):
                    input_1[key] = value[:half_batch_size, :].to(torch_device)
                    input_2[key] = value[half_batch_size : half_batch_size * 2, :].to(torch_device)
                else:
                    input_1[key] = value
                    input_2[key] = value
            model_input_sets = [input_1, input_2]
            self.assertTrue(
                model_input_sets[0][model.main_input_name].shape == model_input_sets[1][model.main_input_name].shape
            )

            # compilation-specific setup
            torch.compiler.reset()  # prevent cached compilation from being used in the test
            has_defined_cache_implementation = model.generation_config.cache_implementation is not None

            # BLIP is the only exception with custom generate which call `self.lm.generate()`
            # We should avoid such calls in all subsequent multimodal models and try to make `generate()`
            # compatible with multimodality
            if "blip" in model.__class__.__name__.lower():
                model.language_model.generation_config.compile_config._compile_all_devices = True
            else:
                # force compilation (e.g. fast CI, CPU
                model.generation_config.compile_config._compile_all_devices = True

            generation_kwargs = {
                "do_sample": False,
                "max_new_tokens": 5,
                "return_dict_in_generate": True,
                "output_scores": True,
            }

            # get eager + dynamic cache results for future comparison
            dynamic_outputs = []
            for model_inputs in model_input_sets:
                gen_out = model.generate(**model_inputs, **generation_kwargs)
                dynamic_outputs.append(gen_out)
                # sanity checks for the default cache implementation
                if not has_defined_cache_implementation:
                    decoder_cache = (
                        gen_out.past_key_values.self_attention_cache
                        if config.is_encoder_decoder
                        else gen_out.past_key_values
                    )
                    self.assertTrue(isinstance(decoder_cache, DynamicCache))
                    self.assertFalse(decoder_cache.is_compileable)
                    self.assertFalse(hasattr(model, "_compiled_call"))  # our auto compile should NOT have been called

            # get compiled results -- relies on the automatic compilation triggered by specific "cache_implementation"
            if not has_defined_cache_implementation:
                generation_kwargs["cache_implementation"] = "static"

            compiled_outputs = []
            for model_inputs in model_input_sets:
                gen_out = model.generate(**model_inputs, **generation_kwargs)
                compiled_outputs.append(gen_out)
                # sanity checks
                decoder_cache = (
                    gen_out.past_key_values.self_attention_cache
                    if config.is_encoder_decoder
                    else gen_out.past_key_values
                )
                self.assertFalse(isinstance(decoder_cache, DynamicCache))
                self.assertTrue(decoder_cache.is_compileable)

                # BLIP is the only exception with custom generate which call `self.lm.generate()`
                # We should avoid such calls in all subsequent multimodal models and try to make `generate()`
                # compatible with multimodality
                if "blip" in model.__class__.__name__.lower():
                    self.assertTrue(hasattr(model.language_model, "_compiled_call"))
                else:
                    self.assertTrue(hasattr(model, "_compiled_call"))  # our auto compile should have been called

            for dynamic_result, compiled_result in zip(dynamic_outputs, compiled_outputs):
                self._check_similar_generate_outputs(dynamic_result, compiled_result)

    @pytest.mark.generate
    def test_generate_compilation_all_outputs(self):
        """
        Tests that all optional outputs are behaving as expected when compilation is triggered.
        In essence, it's the same as `test_greedy_generate_dict_outputs`, but with automatic compilation triggered.
        """
        for model_class in self.all_generative_model_classes:
            if not model_class._supports_static_cache:
                self.skipTest("This model doesn't support static cache (= no expectations of compilation support)")

            config, inputs_dict = self.prepare_config_and_inputs_for_generate()
            if self.has_attentions:
                config._attn_implementation = "eager"  # can't output attentions otherwise
            model = model_class(config).to(torch_device).eval()

            # compilation-specific setup
            torch.compiler.reset()  # prevent cached compilation from being used in the test
            has_defined_cache_implementation = model.generation_config.cache_implementation is not None

            # BLIP is the only exception with custom generate which call `self.lm.generate()`
            # We should avoid such calls in all subsequent multimodal models and try to make `generate()`
            # compatible with multimodality
            if "blip" in model.__class__.__name__.lower():
                model.language_model.generation_config.compile_config._compile_all_devices = True
                if not has_defined_cache_implementation:
                    model.language_model.generation_config.cache_implementation = "static"
            else:
                # force compilation (e.g. fast CI, CPU)
                model.generation_config.compile_config._compile_all_devices = True
                if not has_defined_cache_implementation:
                    model.generation_config.cache_implementation = "static"

            logits_processor_kwargs = self._get_logits_processor_kwargs(do_sample=False, config=model.config)
            output_generate = model.generate(
                do_sample=False,
                num_beams=1,
                max_new_tokens=self.max_new_tokens,
                min_new_tokens=self.max_new_tokens,
                output_attentions=True,
                output_hidden_states=True,
                output_scores=True,
                output_logits=True,
                return_dict_in_generate=True,
                use_cache=True,
                **logits_processor_kwargs,
                **inputs_dict,
            )

            if "blip" in model.__class__.__name__.lower():
                self.assertTrue(hasattr(model.language_model, "_compiled_call"))
            else:
                self.assertTrue(hasattr(model, "_compiled_call"))  # our auto compile should have been called

            if model.config.is_encoder_decoder:
                self.assertTrue(output_generate.sequences.shape[-1] == self.max_new_tokens + 1)
                self.assertIsInstance(output_generate, GenerateEncoderDecoderOutput)
            else:
                self.assertTrue(
                    output_generate.sequences.shape[-1] == self.max_new_tokens + inputs_dict["input_ids"].shape[-1]
                )
                self.assertIsInstance(output_generate, GenerateDecoderOnlyOutput)

            self._check_generate_outputs(output_generate, model.config, use_cache=True)

    @pytest.mark.generate
    def test_generate_methods_with_logits_to_keep(self):
        for model_class in self.all_generative_model_classes:
            if "logits_to_keep" not in set(inspect.signature(model_class.forward).parameters.keys()):
                self.skipTest(reason="This model does not support `logits_to_keep` argument.")

            config, inputs_dict = self.prepare_config_and_inputs_for_generate()
            config.use_cache = True
            config.is_decoder = True

            model = model_class(config).to(torch_device).eval()
            # All generation methods (except assisted decoding) rely on always extracting the last token logits of the
            # full logits matrix, so testing out only greedy search and assisted decoding is enough (if it works,
            # other methods will work as well)
            generation_kwargs = {
                "max_new_tokens": 10,
                "do_sample": False,
            }

            # Setting logits_to_keep at 0 keeps all logits (old behavior)
            with_all_logits = model.generate(**generation_kwargs, **inputs_dict, logits_to_keep=0)
            # By default, logits_to_keep is automatically set to 1 if not provided (new behavior)
            without_all_logits = model.generate(**inputs_dict, **generation_kwargs)
            self.assertEqual(with_all_logits.tolist(), without_all_logits.tolist())

    @pytest.mark.generate
    def test_assisted_decoding_with_logits_to_keep(self):
        for model_class in self.all_generative_model_classes:
            if "logits_to_keep" not in set(inspect.signature(model_class.forward).parameters.keys()):
                self.skipTest(reason="This model does not support `logits_to_keep` argument.")
            if model_class._is_stateful:
                self.skipTest(reason="Stateful models don't support assisted generation")

            config, inputs_dict = self.prepare_config_and_inputs_for_generate(batch_size=1)
            # NOTE: assisted generation only works with cache on at the moment.
            if not hasattr(config.get_text_config(), "use_cache"):
                self.skipTest(reason=f"{model_class.__name__} doesn't support caching")
            config.use_cache = True
            config.is_decoder = True

            model = model_class(config).to(torch_device).eval()
            assistant_model = model
            # All generation methods (except assisted decoding) rely on always extracting the last token logits of the
            # full logits matrix, so testing out only greedy search and assisted decoding is enough (if it works,
            # other methods will work as well)
            generation_kwargs = {
                "max_new_tokens": 10,
                "do_sample": False,
                "assistant_model": assistant_model,
                "return_dict_in_generate": True,
                "output_scores": True,
            }
            logits_processor_kwargs = self._get_logits_processor_kwargs(config=model.config)

            # Setting logits_to_keep at 0 keeps all logits (old behavior)
            with_all_logits = model.generate(
                **generation_kwargs, **inputs_dict, **logits_processor_kwargs, logits_to_keep=0
            )
            # By default, logits_to_keep is automatically set to 1 if not provided (new behavior)
            without_all_logits = model.generate(**inputs_dict, **generation_kwargs, **logits_processor_kwargs)

            self._check_similar_generate_outputs(with_all_logits, without_all_logits)

    @pytest.mark.generate
    def test_inherits_generation_mixin(self):
        """
        Tests that the model class directly inherits `GenerationMixin`, as opposed to relying on `PreTrainedModel`
        to inherit it.
        """
        for model_class in self.all_generative_model_classes:
            self.assertTrue("GenerationMixin" in str(model_class.__bases__))

    def _test_attention_implementation(self, attn_implementation):
        """
        Compares the output of generate with the eager attention implementation against other implementations.
        NOTE: despite the test logic being the same, different implementations actually need diferent decorators, hence
        this separate function.
        """
        max_new_tokens = 30
        support_flag = {
            "sdpa": "_supports_sdpa",
            "flash_attention_2": "_supports_flash_attn_2",
        }

        for model_class in self.all_generative_model_classes:
            if not getattr(model_class, support_flag[attn_implementation]):
                self.skipTest(f"{model_class.__name__} does not support `attn_implementation={attn_implementation}`")

            config, original_inputs_dict = self.prepare_config_and_inputs_for_generate()
            inputs_dict = {}
            for input_name, input_data in original_inputs_dict.items():
                if isinstance(input_data, torch.Tensor) and input_data.dtype in [torch.float32, torch.bfloat16]:
                    inputs_dict[input_name] = input_data.to(torch.float16)
                else:
                    inputs_dict[input_name] = input_data
            main_input = inputs_dict[model_class.main_input_name]

            # make sure that all models have enough positions for generation
            if hasattr(config, "max_position_embeddings"):
                config.max_position_embeddings = max_new_tokens + main_input.shape[1] + 1

            model = model_class(config)

            with tempfile.TemporaryDirectory() as tmpdirname:
                model.save_pretrained(tmpdirname)
                del model
                gc.collect()

                generate_kwargs = {
                    "max_new_tokens": max_new_tokens,
                    "do_sample": False,
                    "return_dict_in_generate": True,
                    "output_scores": True,
                    "use_cache": True,
                }

                model_eager = model_class.from_pretrained(
                    tmpdirname,
                    torch_dtype=torch.float16,
                    low_cpu_mem_usage=True,
                    attn_implementation="eager",
                ).to(torch_device)
                res_eager = model_eager.generate(**inputs_dict, **generate_kwargs)
                del model_eager
                gc.collect()

                model_attn = model_class.from_pretrained(
                    tmpdirname,
                    torch_dtype=torch.float16,
                    low_cpu_mem_usage=True,
                    attn_implementation=attn_implementation,
                ).to(torch_device)
                res_attn = model_attn.generate(**inputs_dict, **generate_kwargs)
                del model_attn
                gc.collect()

                self._check_similar_generate_outputs(res_eager, res_attn, atol=1e-3, rtol=1e-3)

    @pytest.mark.generate
    @require_torch_sdpa
    @slow
    def test_eager_matches_sdpa_generate(self):
        """Tests that generate has equivalent outputs with SDPA and eager attention implementations."""
        self._test_attention_implementation("sdpa")

    @pytest.mark.flash_attn_test
    @require_flash_attn
    @require_torch_gpu
    @slow
    def test_eager_matches_fa2_generate(self):
        """Tests that generate has equivalent outputs with FA2 and eager attention implementations."""
        # TODO (@joao @raushan) -- this test is failing the output checks on most models, investigate. After fixing,
        # check whether we still need the overwrites
        self._test_attention_implementation("flash_attention_2")

    def _check_generate_outputs(self, output, config, use_cache=False, num_return_sequences=1, num_beams=1):
        input_batch_size = int(output.sequences.shape[0] / num_return_sequences)
        internal_batch_size = (
            input_batch_size * num_beams if num_beams > 1 else input_batch_size * num_return_sequences
        )

        prompt_length = getattr(self.model_tester, "seq_length", None)
        prompt_length = getattr(self.model_tester, "encoder_seq_length", prompt_length)
        prompt_length = getattr(self.model_tester, "text_seq_length", prompt_length)

        config = config.text_config if hasattr(config, "text_config") else config

        generated_length = (
            output.sequences.shape[-1] - 1 if config.is_encoder_decoder else output.sequences.shape[-1] - prompt_length
        )
        decoder_past_key_values = getattr(output, "past_key_values", None)
        if config.is_encoder_decoder and isinstance(decoder_past_key_values, EncoderDecoderCache):
            decoder_past_key_values = decoder_past_key_values.self_attention_cache

        # in some models we subsample the sequence length in inner layers
        if hasattr(self.model_tester, "get_subsampled_output_lengths"):
            prompt_length = self.model_tester.get_subsampled_output_lengths(prompt_length)

        # scores
        self._check_scores(
            batch_size=internal_batch_size, scores=output.scores, generated_length=generated_length, config=config
        )

        # unprocessed logits
        self._check_logits(batch_size=internal_batch_size, logits=output.logits, config=config)

        # Attentions
        if self.has_attentions:
            if config.is_encoder_decoder:
                # encoder
                self._check_encoder_attention_for_generate(
                    attentions=output.encoder_attentions,
                    batch_size=input_batch_size,
                    config=config,
                    prompt_length=prompt_length,
                )
                # decoder
                self._check_attentions_for_generate(
                    batch_size=internal_batch_size,
                    attentions=output.decoder_attentions,
                    prompt_length=1,  # the BOS token
                    output_length=output.sequences.shape[-1],
                    config=config,
                    decoder_past_key_values=decoder_past_key_values,
                )
            else:
                self._check_attentions_for_generate(
                    batch_size=internal_batch_size,
                    attentions=output.attentions,
                    prompt_length=prompt_length,
                    output_length=output.sequences.shape[-1],
                    config=config,
                    decoder_past_key_values=decoder_past_key_values,
                )

        # Hidden States
        if config.is_encoder_decoder:
            # encoder
            self._check_encoder_hidden_states_for_generate(
                hidden_states=output.encoder_hidden_states,
                batch_size=input_batch_size,
                config=config,
                prompt_length=prompt_length,
            )
            # decoder
            self._check_hidden_states_for_generate(
                batch_size=internal_batch_size,
                hidden_states=output.decoder_hidden_states,
                prompt_length=1,  # the BOS token
                output_length=output.sequences.shape[-1],
                config=config,
                use_cache=use_cache,
            )
        else:
            self._check_hidden_states_for_generate(
                batch_size=internal_batch_size,
                hidden_states=output.hidden_states,
                prompt_length=prompt_length,
                output_length=output.sequences.shape[-1],
                config=config,
                use_cache=use_cache,
            )

        # Past Key Value States -- a few notes here:
        # 1. Its inner sequence length is with respect to the inputs of the latest forward pass, hence the "-1"
        # 2. We ignore models that have unique cache structures (e.g. mamba) or are in need of refatoring to match the
        #    standard cache format (e.g.gptbigcode )
        models_without_standard_cache = (
            "bamba",
            "ctrl",
            "fsmt",
            "gptbigcode",
            "mega",
            "reformer",
            "jamba",
            "mamba",
            "xlnet",
            "zamba",
            "zamba2",
        )
        has_standard_cache = not any(
            model_name in config.__class__.__name__.lower() for model_name in models_without_standard_cache
        )
        if has_standard_cache:
            if use_cache:
                cache_length = output.sequences.shape[-1] - 1
                self._check_past_key_values_for_generate(
                    batch_size=internal_batch_size,
                    decoder_past_key_values=decoder_past_key_values,
                    cache_length=cache_length,
                    config=config,
                )
            elif use_cache is False:
                self.assertTrue(decoder_past_key_values is None)

    def _check_scores(self, batch_size, scores, generated_length, config):
        vocab_size = config.get_text_config(decoder=True).vocab_size
        expected_shape = (batch_size, vocab_size)
        self.assertIsInstance(scores, tuple)
        self.assertEqual(len(scores), generated_length)
        self.assertListEqual([iter_scores.shape for iter_scores in scores], [expected_shape] * len(scores))

    def _check_logits(self, batch_size, logits, config):
        vocab_size = config.get_text_config(decoder=True).vocab_size
        self.assertIsInstance(logits, tuple)
        self.assertListEqual([iter_logits.shape[0] for iter_logits in logits], [batch_size] * len(logits))
        # vocabulary difference equal to one (imagegptmodel?) or zero (all other models)
        vocab_diff = vocab_size - logits[0].shape[-1]
        self.assertTrue(vocab_diff in [0, 1])
        self.assertListEqual([vocab_size - score.shape[-1] for score in logits], [vocab_diff] * len(logits))

    def _check_attentions_for_generate(
        self, batch_size, attentions, prompt_length, output_length, config, decoder_past_key_values
    ):
        self.assertIsInstance(attentions, tuple)
        self.assertListEqual(
            [isinstance(iter_attentions, tuple) for iter_attentions in attentions], [True] * len(attentions)
        )
        self.assertEqual(len(attentions), (output_length - prompt_length))

        use_cache = decoder_past_key_values is not None
        has_static_cache = isinstance(decoder_past_key_values, (StaticCache, HybridCache))

        # When `output_attentions=True`, each iteration of generate appends the attentions corresponding to the new
        # token(s)
        # NOTE: `HybridCache` may have different lengths on different layers, if this test starts failing add more
        # elaborate checks
        for generated_length, iter_attentions in enumerate(attentions):
            # regardless of using cache, the first forward pass will have the full prompt as input
            if use_cache and generated_length > 0:
                model_input_length = 1
            else:
                model_input_length = prompt_length + generated_length
            query_length = (
                prompt_length + generated_length
                if not has_static_cache
                else decoder_past_key_values.get_max_cache_shape()
            )

            expected_shape = (
                batch_size,
                config.num_attention_heads,
                model_input_length,
                query_length,
            )
            # check attn size
            self.assertListEqual(
                [layer_attention.shape for layer_attention in iter_attentions], [expected_shape] * len(iter_attentions)
            )

    def _check_encoder_attention_for_generate(self, attentions, batch_size, config, prompt_length):
        encoder_expected_shape = (batch_size, config.num_attention_heads, prompt_length, prompt_length)
        self.assertIsInstance(attentions, tuple)
        self.assertListEqual(
            [layer_attentions.shape for layer_attentions in attentions],
            [encoder_expected_shape] * len(attentions),
        )

    def _check_hidden_states_for_generate(
        self, batch_size, hidden_states, prompt_length, output_length, config, use_cache=False
    ):
        self.assertIsInstance(hidden_states, tuple)
        self.assertListEqual(
            [isinstance(iter_hidden_states, tuple) for iter_hidden_states in hidden_states],
            [True] * len(hidden_states),
        )
        self.assertEqual(len(hidden_states), (output_length - prompt_length))

        # When `output_hidden_states=True`, each iteration of generate appends the hidden states corresponding to the
        # new token(s)
        # NOTE: `HybridCache` may have different lengths on different layers, if this test starts failing add more
        # elaborate checks
        for generated_length, iter_hidden_states in enumerate(hidden_states):
            # regardless of using cache, the first forward pass will have the full prompt as input
            if use_cache and generated_length > 0:
                model_input_length = 1
            else:
                model_input_length = prompt_length + generated_length
            expected_shape = (batch_size, model_input_length, config.hidden_size)
            # check hidden size
            self.assertListEqual(
                [layer_hidden_states.shape for layer_hidden_states in iter_hidden_states],
                [expected_shape] * len(iter_hidden_states),
            )

    def _check_encoder_hidden_states_for_generate(self, hidden_states, batch_size, config, prompt_length):
        encoder_expected_shape = (batch_size, prompt_length, config.hidden_size)
        self.assertIsInstance(hidden_states, tuple)
        self.assertListEqual(
            [layer_hidden_states.shape for layer_hidden_states in hidden_states],
            [encoder_expected_shape] * len(hidden_states),
        )

    def _check_past_key_values_for_generate(self, batch_size, decoder_past_key_values, cache_length, config):
        self.assertIsInstance(decoder_past_key_values, (tuple, Cache))

        # (batch, head, seq_length, head_features)
        expected_shape = (
            batch_size,
            config.num_key_value_heads if hasattr(config, "num_key_value_heads") else config.num_attention_heads,
            cache_length,
            config.hidden_size // config.num_attention_heads,
        )

        if isinstance(decoder_past_key_values, Cache):
            self.assertListEqual(
                [key_tensor.shape for key_tensor in decoder_past_key_values.key_cache],
                [expected_shape] * len(decoder_past_key_values.key_cache),
            )
            self.assertListEqual(
                [value_tensor.shape for value_tensor in decoder_past_key_values.value_cache],
                [expected_shape] * len(decoder_past_key_values.value_cache),
            )

        # Legacy cache format checks. This branch should be removed when all models use `Cache` by default
        else:
            self.assertListEqual(
                [isinstance(iter_past_key_values, tuple) for iter_past_key_values in decoder_past_key_values],
                [True] * len(decoder_past_key_values),
            )
            # check shape key, value
            self.assertListEqual(
                [layer_past_key_values[0].shape for layer_past_key_values in decoder_past_key_values],
                [expected_shape] * len(decoder_past_key_values),
            )
            self.assertListEqual(
                [layer_past_key_values[1].shape for layer_past_key_values in decoder_past_key_values],
                [expected_shape] * len(decoder_past_key_values),
            )

    def _check_sequence_inside_sequence(self, tensor_1, tensor_2):
        # check if tensor_1 inside tensor_2 or tensor_2 inside tensor_1.
        # set to same device. we don't care what device.

        if not isinstance(tensor_1, list):
            tensor_1 = tensor_1.cpu().tolist()
        if not isinstance(tensor_2, list):
            tensor_2 = tensor_2.cpu().tolist()

        in_order = len(tensor_1) <= len(tensor_2)
        longer = tensor_2 if in_order else tensor_1
        shorter = tensor_1 if in_order else tensor_2

        flag = False
        chunk_size = len(shorter)
        for chunk_idx in range(len(longer) - chunk_size + 1):
            subseq = longer[chunk_idx : chunk_idx + chunk_size]
            if subseq == shorter:
                flag = True
                break

        self.assertTrue(flag)


@require_torch
class UtilsFunctionsTest(unittest.TestCase):
    def test_speculative_sampling(self):
        # assume vocab size 10, input length 5 + 3 generated candidates
        candidate_input_ids = torch.tensor([[8, 0, 3, 9, 8, 1, 4, 5]])  # input tokens
        candidate_logits = torch.tensor(
            [
                [
                    [-10.0, 10.0, -10.0, -10.0, -10.0, -10.0, -10.0, -10.0, -10.0, -10.0],  # generated 1
                    [-10.0, -10.0, -10.0, -10.0, 10.0, -10.0, -10.0, -10.0, -10.0, -10.0],  # generated 4
                    [-10.0, -10.0, -10.0, -10.0, -10.0, 10.0, -10.0, -10.0, -10.0, -10.0],  # generated 5
                ]
            ]
        )
        candidate_length = 3
        inf = float("inf")
        new_logits = torch.tensor(
            [
                [
                    [-10.0, 10.0, -10.0, -10.0, -10.0, -10.0, -10.0, -10.0, -10.0, -10.0],  # accepts 1
                    [-10.0, -10.0, -10.0, -10.0, 10.0, -10.0, -10.0, -10.0, -10.0, -10.0],  # accepts 4
                    [-inf, -inf, -inf, -inf, -inf, -inf, -inf, -inf, 10.0, -inf],  # rejects 5, accepts 8
                    [-10.0, -10.0, -10.0, -10.0, -10.0, -10.0, -10.0, -10.0, -10.0, -10.0],  # N/A
                ]
            ]
        )
        last_assistant_token_is_eos = False
        validated_tokens, n_matches = _speculative_sampling(
            candidate_input_ids,
            candidate_logits,
            candidate_length,
            new_logits,
            last_assistant_token_is_eos,
        )
        self.assertTrue(n_matches.item() == 2)
        self.assertTrue(validated_tokens.tolist()[0] == [1, 4, 8])

    def test_speculative_sampling_target_distribution(self):
        """
        Asserts that the target distribution is preserved.
        Should help with catching issues like #32867.
        """
        # assume vocab size 10, input length 5 + 3 generated candidates
        candidate_input_ids = torch.tensor([[8, 0, 3, 9, 8, 1, 4, 5]])  # input tokens
        candidate_logits = torch.tensor(
            [
                [
                    [-10.0, 10.0, -10.0, -10.0, -10.0, -10.0, -10.0, -10.0, -10.0, -10.0],  # generated 1
                    [-10.0, -10.0, -10.0, -10.0, 10.0, -10.0, -10.0, -10.0, -10.0, -10.0],  # generated 4
                    [-10.0, -10.0, -10.0, -10.0, -10.0, 10.0, -10.0, -10.0, -10.0, -10.0],  # generated 5
                ]
            ]
        )
        candidate_length = 3
        inf = float("inf")
        new_logits = torch.tensor(
            [
                [
                    # accepts 1:
                    [-inf, 10.0, -inf, -inf, -inf, -inf, -inf, -inf, -inf, -inf],
                    # accepts 4:
                    [-inf, -inf, -inf, -inf, 10.0, -inf, -inf, -inf, -inf, -inf],
                    # most likely to be 1 or 8, less likely to be 3, then 7, and should never be any other value:
                    [-inf, 2.0, -inf, 1.0, -inf, -inf, -inf, -0.01, 2.0, -inf],
                    # N/A:
                    [-inf, -inf, -inf, -inf, -inf, -inf, -inf, -inf, -inf, -inf],
                ]
            ]
        )
        last_assistant_token_is_eos = False
        last_validated_token = []
        for _ in range(10_000):
            validated_tokens, n_matches = _speculative_sampling(
                candidate_input_ids,
                candidate_logits,
                candidate_length,
                new_logits,
                last_assistant_token_is_eos,
            )
            self.assertTrue(n_matches.item() == 2)
            self.assertTrue(validated_tokens.tolist()[0][0] == 1)
            self.assertTrue(validated_tokens.tolist()[0][1] == 4)
            self.assertTrue(validated_tokens.tolist()[0][2] in [1, 3, 7, 8])
            last_validated_token.append(validated_tokens.tolist()[0][2])
        # check that the most likely tokens are selected more often than the less likely ones
        last_token_counts = collections.Counter(last_validated_token)
        self.assertTrue(last_token_counts[1] > last_token_counts[3] > last_token_counts[7] > 0)
        self.assertTrue(last_token_counts[8] > last_token_counts[3])


global_rng = random.Random()


# Copied from tests.test_modeling_common.ids_tensor
def ids_tensor(shape, vocab_size, rng=None, name=None):
    #  Creates a random int32 tensor of the shape within the vocab size
    if rng is None:
        rng = global_rng

    total_dims = 1
    for dim in shape:
        total_dims *= dim

    values = []
    for _ in range(total_dims):
        values.append(rng.randint(0, vocab_size - 1))

    return torch.tensor(data=values, dtype=torch.long, device=torch_device).view(shape).contiguous()


# Copied from tests.test_modeling_common.floats_tensor
def floats_tensor(shape, scale=1.0, rng=None, name=None):
    """Creates a random float32 tensor"""
    if rng is None:
        rng = global_rng

    total_dims = 1
    for dim in shape:
        total_dims *= dim

    values = []
    for _ in range(total_dims):
        values.append(rng.random() * scale)

    return torch.tensor(data=values, dtype=torch.float, device=torch_device).view(shape).contiguous()


@pytest.mark.generate
@require_torch
class GenerationIntegrationTests(unittest.TestCase):
    @slow
    def test_diverse_beam_search(self):
        article = """Justin Timberlake and Jessica Biel, welcome to parenthood.
        The celebrity couple announced the arrival of their son, Silas Randall Timberlake, in statements to People.
        "Silas was the middle name of Timberlake's maternal grandfather Bill Bomar, who died in 2012, while Randall is the musician's own middle name, as well as his father's first," People reports.
        The couple announced the pregnancy in January, with an Instagram post. It is the first baby for both."""

        bart_tokenizer = BartTokenizer.from_pretrained("facebook/bart-large-cnn")
        bart_model = BartForConditionalGeneration.from_pretrained("facebook/bart-large-cnn").to(torch_device)
        input_ids = bart_tokenizer(article, return_tensors="pt").input_ids.to(torch_device)

        outputs = bart_model.generate(
            input_ids,
            num_beams=4,
            num_return_sequences=2,
            num_beam_groups=4,
            diversity_penalty=2.0,
            remove_invalid_values=True,
        )

        generated_text = bart_tokenizer.batch_decode(outputs, skip_special_tokens=True)

        self.assertListEqual(
            generated_text,
            [
                "The couple announced the birth of their son, Silas Randall Timberlake, in a statement. Silas was the"
                " middle name of Timberlake's maternal grandfather Bill Bomar. Randall is the musician's own middle"
                " name, as well as his father's first. It is the first baby for both of them.",
                "Justin Timberlake and Jessica Biel have a son. The baby is named Silas Randall Timberlake. It is the"
                " first child for both. The couple announced the pregnancy in January. The name Silas is the middle"
                " name of Timberlake's maternal grandfather. It's also his own middle name.",
            ],
        )

    def test_max_length_if_input_embeds(self):
        article = "Today a dragon flew over Paris."
        model = AutoModelForCausalLM.from_pretrained("hf-internal-testing/tiny-random-gpt2").to(torch_device)
        tokenizer = AutoTokenizer.from_pretrained("hf-internal-testing/tiny-random-gpt2")
        input_ids = tokenizer(article, return_tensors="pt").input_ids.to(torch_device)
        inputs_embeds = model.get_input_embeddings()(input_ids)

        max_length = 20
        input_len = input_ids.shape[-1]
        out_gen = model.generate(input_ids=input_ids, max_length=max_length)
        out_gen_embeds = model.generate(inputs_embeds=inputs_embeds, max_length=max_length)
        self.assertEqual(out_gen.shape[-1], input_len + out_gen_embeds.shape[-1])

    def test_min_length_if_input_embeds(self):
        article = "Today a dragon flew over Paris."
        model = AutoModelForCausalLM.from_pretrained("hf-internal-testing/tiny-random-gpt2").to(torch_device)
        tokenizer = AutoTokenizer.from_pretrained("hf-internal-testing/tiny-random-gpt2")
        input_ids = tokenizer(article, return_tensors="pt").input_ids.to(torch_device)
        inputs_embeds = model.get_input_embeddings()(input_ids)

        min_length = 10
        input_len = input_ids.shape[-1]
        out_gen = model.generate(input_ids=input_ids, min_length=min_length)
        out_gen_embeds = model.generate(inputs_embeds=inputs_embeds, min_length=min_length)
        self.assertEqual(out_gen.shape[-1], input_len + out_gen_embeds.shape[-1])

    def test_custom_stopping_criteria_overload_error(self):
        article = """Justin Timberlake and Jessica Biel, welcome to parenthood."""
        bart_tokenizer = BartTokenizer.from_pretrained("sshleifer/bart-tiny-random")
        bart_model = BartForConditionalGeneration.from_pretrained("sshleifer/bart-tiny-random").to(torch_device)

        input_ids = bart_tokenizer(article, return_tensors="pt").input_ids.to(torch_device)
        stopping_criteria = StoppingCriteriaList()
        stopping_criteria.append(MaxLengthCriteria(max_length=42))
        with self.assertRaises(ValueError):
            bart_model.generate(input_ids, stopping_criteria=stopping_criteria)
        with self.assertRaises(ValueError):
            bart_model.generate(input_ids, stopping_criteria=stopping_criteria, max_length=32)

    def test_custom_stopping_criteria(self):
        article = """Justin Timberlake and Jessica Biel, welcome to parenthood."""
        bart_tokenizer = BartTokenizer.from_pretrained("sshleifer/bart-tiny-random")
        bart_model = BartForConditionalGeneration.from_pretrained("sshleifer/bart-tiny-random").to(torch_device)
        input_ids = bart_tokenizer(article, return_tensors="pt").input_ids.to(torch_device)

        class DummyCriteria(StoppingCriteria):
            def __call__(self, input_ids: torch.LongTensor, scores: torch.FloatTensor, **kwargs) -> bool:
                return input_ids.shape[-1] >= 20

        stopping_criteria = StoppingCriteriaList()
        stopping_criteria.append(DummyCriteria())

        self.assertEqual(
            list(bart_model.generate(input_ids, stopping_criteria=stopping_criteria, max_length=22).shape),
            [1, 20],
        )
        self.assertEqual(
            list(bart_model.generate(input_ids, stopping_criteria=stopping_criteria, max_length=18).shape),
            [1, 18],
        )

    # TODO (joao): replace `stop_sequence` in the pipeline by the more recent `generate` functionality
    def test_stop_sequence_stopping_criteria(self):
        prompt = """Hello I believe in"""
        generator = pipeline("text-generation", model="hf-internal-testing/tiny-random-bart")
        output = generator(prompt)
        self.assertEqual(
            output,
            [{"generated_text": ("Hello I believe in we we we we we we we we we")}],
        )

        output = generator(prompt, stop_sequence=" we")
        self.assertEqual(output, [{"generated_text": "Hello I believe in we"}])

    def test_generate_non_nlp_input_ids_as_kwarg(self):
        model = ImageGPTForCausalImageModeling.from_pretrained(
            "hf-internal-testing/tiny-random-imagegpt", max_length=10
        ).to(torch_device)
        input_ids = ids_tensor((3, 5), vocab_size=10)

        output_sequences_kwargs = model.generate(input_ids=input_ids).cpu()
        output_sequences = model.generate(input_ids).cpu()

        self.assertListEqual(output_sequences.tolist(), output_sequences_kwargs.tolist())
        self.assertEqual(output_sequences.shape, (3, 10))

    def test_generate_input_values_as_encoder_kwarg(self):
        input_values = floats_tensor((2, 250))
        model = SpeechEncoderDecoderModel.from_pretrained("hf-internal-testing/tiny-random-speech-encoder-decoder")
        model = model.to(torch_device)
        output_sequences_kwargs = model.generate(input_values=input_values, max_length=5).cpu()
        output_sequences = model.generate(input_values, max_length=5).cpu()

        self.assertListEqual(output_sequences.tolist(), output_sequences_kwargs.tolist())
        self.assertEqual(output_sequences.shape, (2, 5))

    def test_transition_scores_group_beam_search_encoder_decoder(self):
        articles = [
            "Justin Timberlake and Jessica Biel, welcome to parenthood.",
            "Michael Phelps is arguably the most decorated Olympian of all time.",
        ]
        tokenizer = BartTokenizer.from_pretrained("hf-internal-testing/tiny-random-bart")
        model = BartForConditionalGeneration.from_pretrained(
            "hf-internal-testing/tiny-random-bart",
            max_length=10,
            num_beams=2,
            num_beam_groups=2,
            num_return_sequences=2,
            diversity_penalty=1.0,
            eos_token_id=None,
            return_dict_in_generate=True,
            output_scores=True,
            length_penalty=0.0,
        )
        model = model.to(torch_device)

        input_ids = tokenizer(articles, return_tensors="pt", padding=True).input_ids.to(torch_device)
        outputs = model.generate(input_ids=input_ids)

        transition_scores = model.compute_transition_scores(outputs.sequences, outputs.scores, outputs.beam_indices)
        transition_scores_sum = transition_scores.sum(-1)

        torch.testing.assert_close(transition_scores_sum, outputs.sequences_scores, rtol=1e-3, atol=1e-3)

    def test_beam_search_low_memory(self):
        tokenizer = GPT2Tokenizer.from_pretrained("openai-community/gpt2")
        model = AutoModelForCausalLM.from_pretrained("openai-community/gpt2")
        tokenizer.pad_token_id = tokenizer.eos_token_id
        model_inputs = tokenizer("I", return_tensors="pt")["input_ids"]

        low_output = model.generate(model_inputs, max_new_tokens=40, num_beams=5, early_stopping=True, low_memory=True)

        high_output = model.generate(
            model_inputs, max_new_tokens=40, num_beams=5, early_stopping=True, low_memory=False
        )
        self.assertListEqual(low_output.tolist(), high_output.tolist())

    @slow
    def test_green_red_watermark_generation(self):
        model = AutoModelForCausalLM.from_pretrained("hf-internal-testing/tiny-random-gpt2").to(torch_device)
        tokenizer = AutoTokenizer.from_pretrained("hf-internal-testing/tiny-random-gpt2")
        tokenizer.pad_token_id = tokenizer.eos_token_id
        model_inputs = tokenizer("I will be", return_tensors="pt").to(torch_device)
        input_len = model_inputs["input_ids"].shape[-1]

        # generation should work with both input types: WatermarkingConfig or Dict, so let's check it here :)
        watermark_config = WatermarkingConfig(bias=2.5, seeding_scheme="selfhash")
        _ = model.generate(**model_inputs, watermarking_config=watermark_config, do_sample=False, max_length=15)

        # We will not check watermarked text, since we check it in `logits_processors` tests
        # Checking if generated ids are as expected fails on different hardware
        args = {
            "bias": 2.0,
            "context_width": 1,
            "seeding_scheme": "selfhash",
            "greenlist_ratio": 0.25,
            "hashing_key": 15485863,
        }
        output = model.generate(**model_inputs, do_sample=False, max_length=15)
        output_selfhash = model.generate(**model_inputs, watermarking_config=args, do_sample=False, max_length=15)

        # Check that the detector is detecting watermarked text
        detector = WatermarkDetector(model_config=model.config, device=torch_device, watermarking_config=args)
        detection_out_watermarked = detector(output_selfhash[:, input_len:], return_dict=True)
        detection_out = detector(output[:, input_len:], return_dict=True)

        self.assertListEqual(detection_out_watermarked.prediction.tolist(), [True])
        self.assertListEqual(detection_out.prediction.tolist(), [False])

    """Check the mean bias inserted by the watermarking algorithm."""

    @slow
    def test_synthid_text_watermark_generation_mean_expected_bias(self):
        model = AutoModelForCausalLM.from_pretrained("hf-internal-testing/tiny-random-gpt2").to(torch_device)
        tokenizer = AutoTokenizer.from_pretrained("hf-internal-testing/tiny-random-gpt2")
        tokenizer.pad_token_id = tokenizer.eos_token_id
        model_inputs = tokenizer("I will be", return_tensors="pt").to(torch_device)
        input_len = 5
        batch_size = 200

        # generation should work with both input types: WatermarkingConfig or Dict, so let's check it here :)
        watermark_config = SynthIDTextWatermarkingConfig(keys=[10, 20], ngram_len=5, debug_mode=True)
        logits_processor = watermark_config.construct_processor(model.config.vocab_size, torch_device)
        mean_g_values_repeats = []
        for _ in range(40):
            input_ids = torch.zeros(
                (batch_size, input_len),
                dtype=torch.int64,
                device=torch_device,
            )
            model_inputs = {
                "input_ids": input_ids,
                "attention_mask": torch.ones_like(input_ids, device=torch_device),
            }
            output = model.generate(
                **model_inputs, watermarking_config=watermark_config, do_sample=True, max_length=500, top_k=1000
            )
            g_values = logits_processor.compute_g_values(input_ids=output[:, input_len:])
            context_repetition_mask = logits_processor.compute_context_repetition_mask(
                input_ids=output[:, input_len:],
            ).unsqueeze(dim=2)

            mean_g_values = torch.masked.mean(
                g_values,
                mask=context_repetition_mask,
                dim=0,
                keepdim=True,
                dtype=torch.float64,
            )
            mean_g_values_repeats.append(mean_g_values)

        mean_g_values = torch.concat(mean_g_values_repeats, dim=0).mean(dim=0)
        expected_mean_g_value = logits_processor.expected_mean_g_value(
            vocab_size=model.config.vocab_size,
        )
        atol = 0.03
        is_close = torch.isclose(
            mean_g_values,
            torch.tensor(expected_mean_g_value, dtype=torch.float64),
            atol=atol,
            rtol=0,
        )
        self.assertTrue(torch.all(is_close))

    @slow
    def test_beam_search_example_integration(self):
        # exactly the example provided in the docstrings of beam search, which previously
        # failed after directly copying from it. Refer to PR #15555
        tokenizer = AutoTokenizer.from_pretrained("google-t5/t5-base")
        model = AutoModelForSeq2SeqLM.from_pretrained("google-t5/t5-base")

        encoder_input_str = "translate English to German: How old are you?"
        encoder_input_ids = tokenizer(encoder_input_str, return_tensors="pt").input_ids

        # lets run beam search using 3 beams
        num_beams = 3
        # define decoder start token ids
        input_ids = torch.ones((1, 1), device=model.device, dtype=torch.long)
        input_ids = input_ids * model.config.decoder_start_token_id

        # add encoder_outputs to model keyword arguments
        model_kwargs = {"encoder_outputs": model.get_encoder()(encoder_input_ids, return_dict=True)}

        outputs = model.generate(
            input_ids, num_beams=num_beams, min_length=5, eos_token_id=model.config.eos_token_id, **model_kwargs
        )
        outputs = tokenizer.batch_decode(outputs, skip_special_tokens=True)

        self.assertListEqual(outputs, ["Wie alt bist du?"])

    @slow
    def test_constrained_beam_search(self):
        model = GPT2LMHeadModel.from_pretrained("openai-community/gpt2").to(torch_device)
        tokenizer = GPT2Tokenizer.from_pretrained("openai-community/gpt2")

        force_tokens = tokenizer("scared", add_prefix_space=True, add_special_tokens=False).input_ids
        force_tokens_2 = tokenizer("big weapons", add_prefix_space=True, add_special_tokens=False).input_ids

        constraints = [
            PhrasalConstraint(force_tokens),
            PhrasalConstraint(force_tokens_2),
        ]

        starting_text = ["The soldiers were not prepared and"]

        input_ids = tokenizer(starting_text, return_tensors="pt").input_ids.to(torch_device)

        outputs = model.generate(
            input_ids,
            constraints=constraints,
            num_beams=10,
            num_return_sequences=1,
            no_repeat_ngram_size=1,
            max_length=30,
            remove_invalid_values=True,
        )

        generated_text = tokenizer.batch_decode(outputs, skip_special_tokens=True)

        self.assertListEqual(
            generated_text,
            [
                "The soldiers were not prepared and didn't know what to do. They had no idea how they would react if"
                " the enemy attacked them, big weapons scared"
            ],
        )

    @slow
    def test_constrained_beam_search_mixed(self):
        model = GPT2LMHeadModel.from_pretrained("openai-community/gpt2").to(torch_device)
        tokenizer = GPT2Tokenizer.from_pretrained("openai-community/gpt2")

        force_phrase = tokenizer("scared", add_prefix_space=True, add_special_tokens=False).input_ids
        flexible_phrases = tokenizer(
            ["scream", "screams", "screaming", "screamed"], add_prefix_space=True, add_special_tokens=False
        ).input_ids

        constraints = [
            PhrasalConstraint(force_phrase),
            DisjunctiveConstraint(flexible_phrases),
        ]

        starting_text = ["The soldiers", "The child"]

        input_ids = tokenizer(starting_text, return_tensors="pt").input_ids.to(torch_device)

        outputs = model.generate(
            input_ids,
            constraints=constraints,
            num_beams=10,
            num_return_sequences=1,
            no_repeat_ngram_size=1,
            # max_length=20,
            remove_invalid_values=True,
        )

        generated_text = tokenizer.batch_decode(outputs, skip_special_tokens=True)

        self.assertListEqual(
            generated_text,
            [
                "The soldiers, who had been stationed at the base for more than a year before being evacuated"
                " screaming scared",
                "The child was taken to a local hospital where he died.\n 'I don't think screaming scared",
            ],
        )

    @slow
    def test_constrained_beam_search_mixed_mixin(self):
        model = GPT2LMHeadModel.from_pretrained("openai-community/gpt2").to(torch_device)
        tokenizer = GPT2Tokenizer.from_pretrained("openai-community/gpt2")

        force_word = "scared"
        force_flexible = ["scream", "screams", "screaming", "screamed"]

        force_words_ids = [
            tokenizer([force_word], add_prefix_space=True, add_special_tokens=False).input_ids,
            tokenizer(force_flexible, add_prefix_space=True, add_special_tokens=False).input_ids,
        ]

        starting_text = ["The soldiers", "The child"]

        input_ids = tokenizer(starting_text, return_tensors="pt").input_ids.to(torch_device)

        outputs = model.generate(
            input_ids,
            force_words_ids=force_words_ids,
            num_beams=10,
            num_return_sequences=1,
            no_repeat_ngram_size=1,
            remove_invalid_values=True,
        )

        generated_text = tokenizer.batch_decode(outputs, skip_special_tokens=True)

        self.assertListEqual(
            generated_text,
            [
                "The soldiers, who had been stationed at the base for more than a year before being evacuated"
                " screaming scared",
                "The child was taken to a local hospital where he died.\n 'I don't think screaming scared",
            ],
        )

    @slow
    def test_cfg_mixin(self):
        model = GPT2LMHeadModel.from_pretrained("openai-community/gpt2").to(torch_device)
        tokenizer = GPT2Tokenizer.from_pretrained("openai-community/gpt2")

        input = tokenizer(["The dragon flew over Paris,"], return_tensors="pt", return_attention_mask=True)
        input["input_ids"] = input["input_ids"].to(torch_device)
        input["attention_mask"] = input["attention_mask"].to(torch_device)

        outputs = model.generate(**input, max_new_tokens=32, guidance_scale=1.5)
        generated_text = tokenizer.batch_decode(outputs, skip_special_tokens=True)

        self.assertListEqual(
            generated_text,
            [
                "The dragon flew over Paris, landing in the Rue de la Bastille. The crowd was so excited "
                'that they had to leave the city.\n\n"We\'re going to Paris!"\n'
            ],
        )

        neg = tokenizer(["France,"], return_tensors="pt", return_attention_mask=True)
        neg["input_ids"] = neg["input_ids"].to(torch_device)
        neg["attention_mask"] = neg["attention_mask"].to(torch_device)
        outputs = model.generate(
            **input,
            max_new_tokens=32,
            guidance_scale=1.5,
            negative_prompt_ids=neg["input_ids"],
            negative_prompt_attention_mask=neg["attention_mask"],
        )
        generated_text = tokenizer.batch_decode(outputs, skip_special_tokens=True)

        self.assertListEqual(
            generated_text,
            [
                'The dragon flew over Paris, landing on the pavement.\n\n"Paris!"\n\n"Paris!"\n\n"'
                'Paris!"\n\n"Paris!"\n\n"Paris!"\n\n'
            ],
        )

    @slow
    def test_constrained_beam_search_example_translation_mixin(self):
        tokenizer = AutoTokenizer.from_pretrained("google-t5/t5-base")
        model = AutoModelForSeq2SeqLM.from_pretrained("google-t5/t5-base")

        encoder_input_str = "translate English to German: How old are you?"
        force_words = ["sind"]

        input_ids = tokenizer(encoder_input_str, return_tensors="pt").input_ids
        force_words_ids = tokenizer(force_words, add_special_tokens=False).input_ids

        outputs = model.generate(
            input_ids,
            force_words_ids=force_words_ids,
            num_beams=10,
            num_return_sequences=1,
            no_repeat_ngram_size=1,
            remove_invalid_values=True,
        )

        outputs = tokenizer.batch_decode(outputs, skip_special_tokens=True)

        self.assertListEqual(outputs, ["Wie alt sind Sie?"])

    @slow
    def test_constrained_beam_search_example_integration(self):
        tokenizer = AutoTokenizer.from_pretrained("google-t5/t5-base")
        model = AutoModelForSeq2SeqLM.from_pretrained("google-t5/t5-base")

        encoder_input_str = "translate English to German: How old are you?"
        encoder_input_ids = tokenizer(encoder_input_str, return_tensors="pt").input_ids

        # lets run beam search using 5 beams
        num_beams = 5
        # define decoder start token ids
        input_ids = torch.ones((1, 1), device=model.device, dtype=torch.long)
        input_ids = input_ids * model.config.decoder_start_token_id

        # add encoder_outputs to model keyword arguments
        model_kwargs = {"encoder_outputs": model.get_encoder()(encoder_input_ids, return_dict=True)}

        constraint_str = "sind"
        constraint_token_ids = tokenizer.encode(constraint_str)[:-1]  # remove eos token

        outputs = model.generate(
            input_ids,
            num_beams=num_beams,
            force_words_ids=[constraint_token_ids],
            min_length=5,
            eos_token_id=model.config.eos_token_id,
            **model_kwargs,
        )
        outputs = tokenizer.batch_decode(outputs, skip_special_tokens=True)

        self.assertListEqual(outputs, ["Wie alt sind Sie?"])

    @slow
    def test_per_row_stopping_criteria(self):
        text = [
            "They completed the challenging puzzle, revealing the hidden",
            "Today a dragon flew over France",
            "The aroma of freshly baked pizza filled the kitchen",
        ]
        stop_strings = ["secrets"]

        model = AutoModelForCausalLM.from_pretrained("openai-community/gpt2").to(torch_device)
        tokenizer = AutoTokenizer.from_pretrained("openai-community/gpt2")
        tokenizer.padding_side = "left"
        tokenizer.pad_token_id = tokenizer.eos_token_id
        input_ids = tokenizer(text, return_tensors="pt", padding="longest", add_special_tokens=False).input_ids.to(
            torch_device
        )

        # normal generation with one stopping criteria
        out = model.generate(input_ids, max_length=15)
        out_text = tokenizer.batch_decode(out)
        expected_out = [
            "They completed the challenging puzzle, revealing the hidden secrets of the world.\n",
            "<|endoftext|><|endoftext|><|endoftext|>Today a dragon flew over France and the French government was forced",
            "The aroma of freshly baked pizza filled the kitchen with a sense of freshness",
        ]
        self.assertListEqual(out_text, expected_out)

        # generation should stop at "secrets" for first batch only, filling the rest with eos tokens
        out = model.generate(input_ids, max_length=15, stop_strings=stop_strings, tokenizer=tokenizer)
        out_text = tokenizer.batch_decode(out)
        expected_out = [
            "They completed the challenging puzzle, revealing the hidden secrets<|endoftext|><|endoftext|><|endoftext|><|endoftext|><|endoftext|>",
            "<|endoftext|><|endoftext|><|endoftext|>Today a dragon flew over France and the French government was forced",
            "The aroma of freshly baked pizza filled the kitchen with a sense of freshness",
        ]
        self.assertListEqual(out_text, expected_out)

    def test_constrained_beam_search_mixin_type_checks(self):
        tokenizer = AutoTokenizer.from_pretrained("patrickvonplaten/t5-tiny-random")
        model = AutoModelForSeq2SeqLM.from_pretrained("patrickvonplaten/t5-tiny-random")

        encoder_input_str = "translate English to German: How old are you?"
        input_ids = tokenizer(encoder_input_str, return_tensors="pt").input_ids

        with self.assertRaises(ValueError):
            force_words = ["sind"]
            force_words_ids = tokenizer(force_words, return_tensors="pt").input_ids
            model.generate(
                input_ids,
                force_words_ids=force_words_ids,
                num_beams=10,
                num_return_sequences=1,
                no_repeat_ngram_size=1,
                remove_invalid_values=True,
            )

        with self.assertRaises(ValueError):
            force_words = ["sind"]
            force_words_ids = [tokenizer(force_words, return_tensors="pt").input_ids]
            model.generate(
                input_ids,
                force_words_ids=force_words_ids,
                num_beams=10,
                num_return_sequences=1,
                no_repeat_ngram_size=1,
                remove_invalid_values=True,
            )

        with self.assertRaises(ValueError):
            model.generate(input_ids, force_words_ids=[])

        with self.assertRaises(ValueError):
            model.generate(input_ids, force_words_ids=[[-1]])

        with self.assertRaises(ValueError):
            model.generate(input_ids, force_words_ids=[[[-1]]])

    def test_batched_decoder_start_id(self):
        articles = [
            "Justin Timberlake and Jessica Biel, welcome to parenthood.",
            "Michael Phelps is arguably the most decorated Olympian of all time.",
        ]
        bart_tokenizer = AutoTokenizer.from_pretrained("hf-internal-testing/tiny-random-bart")
        bart_model = BartForConditionalGeneration.from_pretrained("hf-internal-testing/tiny-random-bart").to(
            torch_device
        )
        input_ids = bart_tokenizer(articles, return_tensors="pt", padding=True).input_ids.to(torch_device)
        decoder_start_token_id = bart_model.generation_config.decoder_start_token_id
        decoder_start_token_id_batch = [decoder_start_token_id] * input_ids.shape[0]

        outputs = bart_model.generate(input_ids, decoder_start_token_id=decoder_start_token_id)

        outputs_batched_ids = bart_model.generate(input_ids, decoder_start_token_id=decoder_start_token_id_batch)

        self.assertListEqual(outputs.tolist(), outputs_batched_ids.tolist())

    def test_decoder_start_id_from_config(self):
        # Refer to: (#30899)
        articles = [
            "Justin Timberlake and Jessica Biel, welcome to parenthood.",
            "Michael Phelps is arguably the most decorated Olympian of all time.",
        ]
        bart_tokenizer = AutoTokenizer.from_pretrained("hf-internal-testing/tiny-random-bart")
        bart_model = BartForConditionalGeneration.from_pretrained("hf-internal-testing/tiny-random-bart").to(
            torch_device
        )
        input_ids = bart_tokenizer(articles, return_tensors="pt", padding=True).input_ids.to(torch_device)
        decoder_start_token_id = bart_model.generation_config.decoder_start_token_id

        # we should be able to take `decoder_start_token_id` from model's generation config if user passes a `GenerationConfig` type
        outputs = bart_model.generate(input_ids, generation_config=GenerationConfig(do_sample=False))

        # If the generatoin config has no `decoder_start_token_id` or `bos_token_id`, we will raise an error unless user passes it in config
        bart_model.generation_config.decoder_start_token_id = None
        bart_model.generation_config.bos_token_id = None
        outputs_with_user_id = bart_model.generate(
            input_ids,
            generation_config=GenerationConfig(do_sample=False, decoder_start_token_id=decoder_start_token_id),
        )

        self.assertListEqual(outputs.tolist(), outputs_with_user_id.tolist())

        with self.assertRaises(ValueError):
            outputs = bart_model.generate(input_ids, generation_config=GenerationConfig(do_sample=False))

    def test_contrastive_search_batched(self):
        # Tests that contrastive search works with batched inputs (i.e. has the same output as for non-batched inputs)
        articles = ["Foo", "Bar Baz"]
        tokenizer = BartTokenizer.from_pretrained("hf-internal-testing/tiny-random-bart")
        model = BartForConditionalGeneration.from_pretrained("hf-internal-testing/tiny-random-bart").to(torch_device)

        model.config.eos_token_id = None
        input_ids_batched = tokenizer(articles, padding=True, return_tensors="pt").input_ids.to(torch_device)
        input_ids = tokenizer(articles[1], return_tensors="pt").input_ids.to(torch_device)

        output_sequences_batched = model.generate(
            input_ids=input_ids_batched, penalty_alpha=0.6, top_k=4, return_dict_in_generate=True, output_scores=True
        )
        output_sequences = model.generate(
            input_ids=input_ids, penalty_alpha=0.6, top_k=4, return_dict_in_generate=True, output_scores=True
        )

        batched_out = tokenizer.decode(output_sequences_batched.sequences[1], skip_special_tokens=True)
        out = tokenizer.decode(output_sequences.sequences[0], skip_special_tokens=True)
        self.assertEqual(batched_out, out)

        # output_sequences_batched.scores[0][1] -> 1st set of logits, 2nd sequence
        max_score_diff = (output_sequences_batched.scores[0][1] - output_sequences.scores[0][0]).abs().max()
        self.assertTrue(max_score_diff < 1e-5)

    def test_logits_processor_not_inplace(self):
        article = "Today a dragon flew over Paris."
        model = AutoModelForCausalLM.from_pretrained("hf-internal-testing/tiny-random-gpt2").to(torch_device)
        tokenizer = AutoTokenizer.from_pretrained("hf-internal-testing/tiny-random-gpt2")
        input_ids = tokenizer(article, return_tensors="pt").input_ids.to(torch_device)

        out = model.generate(input_ids, output_logits=True, output_scores=True, return_dict_in_generate=True)
        out_with_temp = model.generate(
            input_ids,
            temperature=0.5,
            do_sample=True,
            output_logits=True,
            output_scores=True,
            return_dict_in_generate=True,
        )

        # if no logits processor is used, scores == logits. Otherwise, the processor has to modify the scores
        self.assertListEqual(out.logits[-1].tolist(), out.scores[-1].tolist())
        self.assertNotEqual(out_with_temp.logits[-1].tolist(), out_with_temp.scores[-1].tolist())

    def test_eos_token_id_int_and_list_top_k_top_sampling(self):
        # Has TF equivalent: this test relies on random sampling
        generation_kwargs = {
            "do_sample": True,
            "num_beams": 1,
            "top_p": 0.7,
            "top_k": 10,
            "temperature": 0.7,
        }
        expectation = 20

        tokenizer = AutoTokenizer.from_pretrained("hf-internal-testing/tiny-random-gpt2")
        text = """Hello, my dog is cute and"""
        tokens = tokenizer(text, return_tensors="pt").to(torch_device)
        model = AutoModelForCausalLM.from_pretrained("hf-internal-testing/tiny-random-gpt2").to(torch_device)

        # Only some seeds will work both on CPU/GPU for a fixed `expectation` value.
        # The selected seed is not guaranteed to work on all torch versions.
        torch.manual_seed(1)
        eos_token_id = 846
        generated_tokens = model.generate(**tokens, eos_token_id=eos_token_id, **generation_kwargs)
        self.assertTrue(expectation == len(generated_tokens[0]))

        torch.manual_seed(1)
        eos_token_id = [846, 198]
        generated_tokens = model.generate(**tokens, eos_token_id=eos_token_id, **generation_kwargs)
        self.assertTrue(expectation == len(generated_tokens[0]))

    def test_model_kwarg_encoder_signature_filtering(self):
        # Has TF equivalent: ample use of framework-specific code
        bart_tokenizer = AutoTokenizer.from_pretrained("hf-internal-testing/tiny-random-bart")
        article = """Hugging Face is a technology company based in New York and Paris."""
        input_ids = bart_tokenizer(article, return_tensors="pt").input_ids.to(torch_device)
        bart_model = BartForConditionalGeneration.from_pretrained("hf-internal-testing/tiny-random-bart").to(
            torch_device
        )
        output = bart_model.generate(input_ids).cpu().numpy()

        # Let's create a fake model that has a different signature. In particular, this fake model accepts "foo" as an
        # argument. Because "foo" is not in the encoder signature and doesn't start with "decoder_", it will be part of
        # the encoder kwargs prior to signature filtering, which would lead to an exception. But filtering kicks in and
        # saves the day.
        class FakeBart(BartForConditionalGeneration):
            def forward(self, input_ids, foo=None, **kwargs):
                return super().forward(input_ids, **kwargs)

        bart_model = FakeBart.from_pretrained("hf-internal-testing/tiny-random-bart").to(torch_device)
        fake_output = bart_model.generate(input_ids, foo="bar").cpu().numpy()
        self.assertTrue(np.array_equal(output, fake_output))

        # Encoder signature filtering only kicks in if it doesn't accept wildcard kwargs. The following test will fail
        # because it doesn't do signature filtering.
        class FakeEncoder(bart_model.model.encoder.__class__):
            def forward(self, input_ids, **kwargs):
                return super().forward(input_ids, **kwargs)

        fake_encoder = FakeEncoder(bart_model.config, bart_model.model.shared).to(torch_device)
        bart_model.model.encoder = fake_encoder

        # Normal generation still works (the output will be different because the encoder weights are different)
        fake_output = bart_model.generate(input_ids).cpu().numpy()
        with self.assertRaises(TypeError):
            # FakeEncoder.forward() accepts **kwargs -> no filtering -> type error due to unexpected input "foo"
            bart_model.generate(input_ids, foo="bar")

    def test_default_max_length_warning(self):
        model = AutoModelForCausalLM.from_pretrained("hf-internal-testing/tiny-random-gpt2").to(torch_device)
        tokenizer = AutoTokenizer.from_pretrained("hf-internal-testing/tiny-random-gpt2")
        model.generation_config.pad_token_id = tokenizer.eos_token_id

        text = "Hello world"
        tokenized_inputs = tokenizer([text], return_tensors="pt")
        input_ids = tokenized_inputs.input_ids.to(torch_device)

        # Default generation config value of 20 -> emits warning
        with self.assertWarns(UserWarning):
            model.generate(input_ids)

        # Explicitly setting max_length to 20 -> no warning
        with warnings.catch_warnings(record=True) as warning_list:
            model.generate(input_ids, max_length=20)
            self.assertEqual(len(warning_list), 0)

        # Generation config max_length != 20 -> no warning
        with warnings.catch_warnings(record=True) as warning_list:
            # generation_config is modified -> legacy mode is disabled = generation_config takes precedence
            model.generation_config.max_length = 10
            model.generate(input_ids)
            self.assertEqual(len(warning_list), 0)

    def test_length_warning_assisted_generation(self):
        model = AutoModelForCausalLM.from_pretrained("hf-internal-testing/tiny-random-gpt2").to(torch_device)
        assistant = AutoModelForCausalLM.from_pretrained("hf-internal-testing/tiny-random-gpt2").to(torch_device)
        tokenizer = AutoTokenizer.from_pretrained("hf-internal-testing/tiny-random-gpt2")
        model.generation_config.pad_token_id = tokenizer.eos_token_id
        assistant.generation_config.pad_token_id = tokenizer.eos_token_id

        text = "Hello world"
        tokenized_inputs = tokenizer([text], return_tensors="pt")
        input_ids = tokenized_inputs.input_ids.to(torch_device)

        # This should not raise any warning that min length is not feasible in candidate generation
        with warnings.catch_warnings(record=True) as warning_list:
            model.generate(
                input_ids,
                assistant_model=assistant,
                min_new_tokens=10,
                max_length=20,
            )
            self.assertEqual(len(warning_list), 0)

    def test_default_assisted_generation(self):
        # Initialize the GenerationConfig object
        config = GenerationConfig()

        # Check the default values
        self.assertEqual(config.num_assistant_tokens, 20)
        self.assertEqual(config.num_assistant_tokens_schedule, "constant")
        self.assertEqual(config.assistant_confidence_threshold, 0.4)
        self.assertEqual(config.is_assistant, False)

    def test_generated_length_assisted_generation(self):
        model = AutoModelForCausalLM.from_pretrained("hf-internal-testing/tiny-random-gpt2").to(torch_device)
        assistant = AutoModelForCausalLM.from_pretrained("hf-internal-testing/tiny-random-gpt2").to(torch_device)
        tokenizer = AutoTokenizer.from_pretrained("hf-internal-testing/tiny-random-gpt2")
        model.generation_config.pad_token_id = tokenizer.eos_token_id
        assistant.generation_config.pad_token_id = tokenizer.eos_token_id

        text = "Hello world"
        tokenized_inputs = tokenizer([text], return_tensors="pt")
        input_ids = tokenized_inputs.input_ids.to(torch_device)
        input_length = input_ids.shape[-1]

        out = model.generate(
            input_ids,
            assistant_model=assistant,
            min_new_tokens=10,
            max_new_tokens=20,
        )
        self.assertTrue((10 + input_length) <= out.shape[-1] <= (20 + input_length))

        out = model.generate(
            input_ids,
            assistant_model=assistant,
            min_new_tokens=10,
        )
        self.assertTrue((input_length + 10) <= out.shape[-1])

        out = model.generate(
            input_ids,
            assistant_model=assistant,
            max_new_tokens=7,
        )
        self.assertTrue(out.shape[-1] <= (input_length + 7))

    def test_model_kwarg_assisted_decoding_decoder_only(self):
        model = AutoModelForCausalLM.from_pretrained("hf-internal-testing/tiny-random-gpt2").to(torch_device)
        tokenizer = AutoTokenizer.from_pretrained("hf-internal-testing/tiny-random-gpt2")
        model.generation_config.pad_token_id = tokenizer.eos_token_id

        text = "Hello world"
        tokenized_inputs = tokenizer([text], return_tensors="pt")
        input_ids = tokenized_inputs.input_ids.to(torch_device)

        # Traditional way of generating text
        outputs_normal = model.generate(input_ids)
        self.assertEqual(outputs_normal.shape, (1, 20))

        # Should be different with token_type_ids
        outputs_tti = model.generate(
            input_ids,
            token_type_ids=torch.zeros(input_ids.shape, dtype=torch.long).to(torch_device),
        )
        with self.assertRaises(AssertionError):
            self.assertListEqual(outputs_tti.tolist(), outputs_normal.tolist())

        # Assistant model
        assistant = AutoModelForCausalLM.from_pretrained("hf-internal-testing/tiny-random-gpt2").to(torch_device)
        assistant.config.pad_token_id = tokenizer.eos_token_id

        # If assisted generation passes model_kwargs correctly, should be same as previous
        outputs_assisted = model.generate(
            input_ids,
            token_type_ids=torch.zeros(input_ids.shape, dtype=torch.long).to(torch_device),
            assistant_model=assistant,
        )
        self.assertListEqual(outputs_assisted.tolist(), outputs_tti.tolist())

    def test_assisted_decoding_num_assistant_tokens_heuristic_schedule(self):
        # This test ensures that the assisted generation num_assistant_tokens 'heuristic' schedule works properly.

        prompt = "Alice and Bob"
        checkpoint = "EleutherAI/pythia-160m-deduped"
        tokenizer = AutoTokenizer.from_pretrained(checkpoint)
        inputs = tokenizer(prompt, return_tensors="pt")

        model = AutoModelForCausalLM.from_pretrained(checkpoint)

        assistant_model = model
        assistant_model.generation_config.num_assistant_tokens = 5
        assistant_model.generation_config.num_assistant_tokens_schedule = "heuristic"
        generation_kwargs = {
            "eos_token_id": -1,
            "max_new_tokens": 5,
            "do_sample": False,
            "assistant_model": assistant_model,
        }
        model.generate(**inputs, **generation_kwargs)
        # update_candidate_strategy is called only once and therefore, assistant_model.generation_config.num_assistant_tokens should be either 4 or 7
        self.assertTrue(assistant_model.generation_config.num_assistant_tokens in (4, 7))

    def test_assisted_decoding_num_assistant_tokens_heuristic_transient_schedule(self):
        # This test ensures that the assisted generation num_assistant_tokens 'heuristic' schedule works properly.

        prompt = "Alice and Bob"
        checkpoint = "EleutherAI/pythia-160m-deduped"
        tokenizer = AutoTokenizer.from_pretrained(checkpoint)
        inputs = tokenizer(prompt, return_tensors="pt")

        model = AutoModelForCausalLM.from_pretrained(checkpoint)

        assistant_model = model
        assistant_model.generation_config.num_assistant_tokens = 5
        assistant_model.generation_config.num_assistant_tokens_schedule = "heuristic_transient"
        generation_kwargs = {
            "eos_token_id": -1,
            "max_new_tokens": 5,
            "do_sample": False,
            "assistant_model": assistant_model,
        }
        model.generate(**inputs, **generation_kwargs)
        # update_candidate_strategy is called once but assistant_model.generation_config.num_assistant_tokens should stay 5
        self.assertEqual(assistant_model.generation_config.num_assistant_tokens, 5)

    @slow
    def test_validate_assistant(self):
        # Generate a random sample:
        inputs = np.random.rand(160000)

        # Load a main encoder-decoder model:
        model_id = "openai/whisper-large-v2"
        processor = AutoProcessor.from_pretrained(model_id)
        model = AutoModelForSpeechSeq2Seq.from_pretrained(
            model_id,
            low_cpu_mem_usage=True,
            use_safetensors=True,
        )
        model.to(torch_device)

        # process the input:
        features = processor(inputs, return_tensors="pt").to(torch_device)

        # Load an encoder-decoder assistant with same encoder as the main model:
        assistant_distil_model_id = "distil-whisper/distil-large-v2"
        assistant_seq_to_seq = AutoModelForSpeechSeq2Seq.from_pretrained(
            assistant_distil_model_id,
            use_safetensors=True,
        ).to(torch_device)
        self.assertTrue(model.generate(**features, assistant_model=assistant_seq_to_seq).sum())

        # Load its decoder only version:
        assistant_causal_lm = AutoModelForCausalLM.from_pretrained(
            assistant_distil_model_id,
            low_cpu_mem_usage=True,
            use_safetensors=True,
        ).to(torch_device)
        self.assertTrue(model.generate(**features, assistant_model=assistant_causal_lm).sum())

        # Load an encoder-decoder assistant with a different encoder than the main model:
        assistant_distil_model_id = "openai/whisper-tiny"
        assistant_seq_to_seq = AutoModelForSpeechSeq2Seq.from_pretrained(
            assistant_distil_model_id,
            use_safetensors=True,
        ).to(torch_device)
        self.assertTrue(model.generate(**features, assistant_model=assistant_seq_to_seq).sum())

        # Load its decoder only version:
        assistant_causal_lm = AutoModelForCausalLM.from_pretrained(
            assistant_distil_model_id,
            low_cpu_mem_usage=True,
            use_safetensors=True,
        ).to(torch_device)
        # It will raise an error as the encoder of the main and assistant model are not compatible:
        with self.assertRaises(ValueError):
            model.generate(**features, assistant_model=assistant_causal_lm)

        # Load an encoder-decoder model with a different tokenizer than the main model:
        assistant_distil_model_id = "hf-internal-testing/tiny-random-SeamlessM4Tv2ForSpeechToText"
        assistant_seq_to_seq = AutoModelForSpeechSeq2Seq.from_pretrained(
            assistant_distil_model_id,
        ).to(torch_device)
        # This should raise an error as the main and assistant model don't use the same tokenizer:
        with self.assertRaises(ValueError):
            model.generate(**features, assistant_model=assistant_seq_to_seq)

    def test_compare_unprocessed_logit_scores(self):
        # Get unprocessed logit scores back from model generate function.
        # Assert that unprocessed logits from generate() are same as those from modal eval()

        # tell model to generate text and return unprocessed/unwarped logit scores
        tokenizer = AutoTokenizer.from_pretrained("hf-internal-testing/tiny-random-gpt2")
        text = "generate yes or no: "
        input_ids = tokenizer([text], return_tensors="pt").input_ids.to(torch_device)

        model = AutoModelForCausalLM.from_pretrained("hf-internal-testing/tiny-random-gpt2").to(torch_device)

        with torch.no_grad():
            # Get logits for the next token from fwd pass
            logits_fwd = model(input_ids).logits[:, -1, :][0]

        # Get logits for the next token from generate function
        outputs = model.generate(
            input_ids=input_ids,
            return_dict_in_generate=True,
            output_logits=True,
            max_new_tokens=1,
            do_sample=True,
        )
        logits_gen = outputs.logits[0][0]

        # assert that unprocessed logits from generate() are same as those from modal eval()
        self.assertListEqual(logits_fwd.tolist(), logits_gen.tolist())

    def test_return_unprocessed_logit_scores(self):
        # tell model to generate text and return unprocessed/unwarped logit scores
        tokenizer = AutoTokenizer.from_pretrained("hf-internal-testing/tiny-random-gpt2")
        text = "generate yes or no: "
        input_ids = tokenizer([text], return_tensors="pt").input_ids.to(torch_device)
        model = AutoModelForCausalLM.from_pretrained("hf-internal-testing/tiny-random-gpt2").to(torch_device)

        outputs = model.generate(
            input_ids=input_ids, return_dict_in_generate=True, output_logits=True, max_new_tokens=3
        )

        # perform dummy check if unpreprocessed logits make sense.
        # do preselection on high probabilities; find scores of y and n tokens
        probs_all = torch.nn.functional.softmax(outputs.logits[2][0], dim=-1)
        indices = torch.argwhere(probs_all > 0.001)
        indices = indices[:, -1]
        tokens_max = tokenizer.batch_decode(indices, skip_special_tokens=True)
        probs_max = probs_all[probs_all > 0.001]

        self.assertTrue(len(indices) >= 2)
        next_token_dict = {str(t): p for t, p in zip(tokens_max, probs_max)}
        self.assertTrue("n" in next_token_dict)
        self.assertTrue("y" in next_token_dict)
        y_prob = next_token_dict["y"]
        n_prob = next_token_dict["n"]

        self.assertTrue(y_prob > 0.001 and n_prob > 0.001)
        self.assertTrue(y_prob <= 1.0 and n_prob <= 1.0)

    @slow
    @require_torch_multi_gpu
    def test_assisted_decoding_in_different_gpu(self):
        model = AutoModelForCausalLM.from_pretrained("hf-internal-testing/tiny-random-MistralForCausalLM").to("cuda:0")
        assistant = AutoModelForCausalLM.from_pretrained("hf-internal-testing/tiny-random-MistralForCausalLM").to(
            "cuda:1"
        )
        tokenizer = AutoTokenizer.from_pretrained("hf-internal-testing/tiny-random-MistralForCausalLM")
        model.config.pad_token_id = tokenizer.eos_token_id
        assistant.config.pad_token_id = tokenizer.eos_token_id

        text = "Hello world"
        tokenized_inputs = tokenizer([text], return_tensors="pt")
        input_ids = tokenized_inputs.input_ids.to(torch_device)
        input_length = input_ids.shape[-1]

        out = model.generate(
            input_ids,
            assistant_model=assistant,
            max_new_tokens=20,
        )
        self.assertTrue(input_length <= out.shape[-1] <= input_length + 20)

    @slow
    @require_torch_accelerator
    def test_assisted_decoding_model_in_gpu_assistant_in_cpu(self):
        model = AutoModelForCausalLM.from_pretrained("hf-internal-testing/tiny-random-MistralForCausalLM").to(
            torch_device
        )
        assistant = AutoModelForCausalLM.from_pretrained("hf-internal-testing/tiny-random-MistralForCausalLM").to(
            "cpu"
        )
        tokenizer = AutoTokenizer.from_pretrained("hf-internal-testing/tiny-random-MistralForCausalLM")
        model.config.pad_token_id = tokenizer.eos_token_id
        assistant.config.pad_token_id = tokenizer.eos_token_id

        text = "Hello world"
        tokenized_inputs = tokenizer([text], return_tensors="pt")
        input_ids = tokenized_inputs.input_ids.to(torch_device)
        input_length = input_ids.shape[-1]

        out = model.generate(
            input_ids,
            assistant_model=assistant,
            max_new_tokens=20,
        )
        self.assertTrue(input_length <= out.shape[-1] <= input_length + 20)

    def test_special_tokens_fall_back_to_model_default(self):
        model = AutoModelForCausalLM.from_pretrained("hf-internal-testing/tiny-random-MistralForCausalLM").to(
            torch_device
        )
        test_bos_id = 50

        # Sanity-check: the model has a BOS token set, and the first generated token is a BOS token
        gen_output = model.generate()
        self.assertTrue(model.generation_config.bos_token_id is not None)
        self.assertTrue(model.generation_config.bos_token_id == gen_output[0, 0])

        # If we pass a generation config **with** a BOS token, `generate` will use it
        generation_config = GenerationConfig(bos_token_id=test_bos_id)
        gen_output = model.generate(generation_config=generation_config)
        self.assertFalse(model.generation_config.bos_token_id == gen_output[0, 0])
        self.assertTrue(generation_config.bos_token_id == gen_output[0, 0])
        self.assertTrue(test_bos_id == gen_output[0, 0])

        # If we pass a generation config **without** a BOS token, `generate` will fetch the BOS token from
        # `model.generation_config`
        generation_config = GenerationConfig(bos_token_id=None)
        gen_output = model.generate(generation_config=generation_config)
        self.assertTrue(model.generation_config.bos_token_id == gen_output[0, 0])
        self.assertFalse(test_bos_id == gen_output[0, 0])
        self.assertTrue(generation_config.bos_token_id is None)

        # Changing `model.generation_config` will affect fallback behavior
        model.generation_config.bos_token_id = test_bos_id
        gen_output = model.generate(generation_config=generation_config)
        self.assertTrue(model.generation_config.bos_token_id == gen_output[0, 0])
        self.assertTrue(test_bos_id == gen_output[0, 0])
        self.assertTrue(generation_config.bos_token_id is None)

    def test_speculative_decoding_equals_regular_decoding(self):
        draft_name = "double7/vicuna-68m"
        target_name = "Qwen/Qwen2-0.5B-Instruct"

        draft_model = AutoModelForCausalLM.from_pretrained(draft_name)
        target_model = AutoModelForCausalLM.from_pretrained(target_name)

        assistant_tokenizer = AutoTokenizer.from_pretrained(draft_name)
        target_tokenizer = AutoTokenizer.from_pretrained(target_name)

        prompt_size = torch.randint(low=20, high=100, size=(1,))
        max_new_tokens = torch.randint(low=10, high=50, size=(1,))
        input_ids = (torch.rand(1, prompt_size[0]) * 100).to(int) + 50

        max_new_tokens_item = max_new_tokens[0].item()
        expected_out = target_model.generate(input_ids, do_sample=False, max_new_tokens=max_new_tokens_item)
        predicted_out = target_model.generate(
            input_ids,
            do_sample=False,
            max_new_tokens=max_new_tokens_item,
            assistant_model=draft_model,
            tokenizer=target_tokenizer,
            assistant_tokenizer=assistant_tokenizer,
        )

        self.assertEqual(expected_out.shape, predicted_out.shape)
        self.assertTrue((expected_out == predicted_out).all().item())

    @pytest.mark.generate
    @require_torch_multi_gpu
    def test_generate_with_static_cache_multi_gpu(self):
        """
        Tests if the static cache has been set correctly and if generate works correctly when we are using multi-gpus.
        """
        # need to split manually as auto doesn't work well with unbalanced model
        device_map = {"model.embed_tokens": 0, "model.layers.0": 0, "model.layers.1": 1, "model.norm": 1, "lm_head": 0}
        model = AutoModelForCausalLM.from_pretrained(
            "hf-internal-testing/tiny-random-MistralForCausalLM", device_map=device_map
        )
        tokenizer = AutoTokenizer.from_pretrained("hf-internal-testing/tiny-random-MistralForCausalLM")

        text = "Hello world"
        tokenized_inputs = tokenizer([text], return_tensors="pt")
        input_ids = tokenized_inputs.input_ids.to(torch_device)

        generation_kwargs = {
            "max_new_tokens": 20,
            "cache_implementation": "static",
            "return_dict_in_generate": True,  # Required to return `past_key_values`
        }

        results = model.generate(input_ids, **generation_kwargs)
        self.assertTrue(isinstance(results.past_key_values, StaticCache))

        # check device of each layer
        key_cache_0 = results.past_key_values.key_cache[0]
        value_cache_0 = results.past_key_values.value_cache[0]
        self.assertTrue(key_cache_0.device == value_cache_0.device == torch.device(0))

        key_cache_1 = results.past_key_values.key_cache[1]
        value_cache_1 = results.past_key_values.value_cache[1]
        self.assertTrue(key_cache_1.device == value_cache_1.device == torch.device(1))

    @pytest.mark.generate
    @require_torch_multi_gpu
    def test_init_static_cache_multi_gpu(self):
        """
        Tests if the static cache has been set correctly when we initialize it manually in a multi-gpu setup.
        """
        # need to split manually as auto doesn't work well with unbalanced model
        device_map = {"model.embed_tokens": 0, "model.layers.0": 0, "model.layers.1": 1, "model.norm": 1, "lm_head": 0}
        model = AutoModelForCausalLM.from_pretrained(
            "hf-internal-testing/tiny-random-MistralForCausalLM", device_map=device_map
        )
        tokenizer = AutoTokenizer.from_pretrained("hf-internal-testing/tiny-random-MistralForCausalLM")

        text = "Hello world"
        tokenized_inputs = tokenizer([text], return_tensors="pt")
        input_ids = tokenized_inputs.input_ids.to(torch_device)

        generation_kwargs = {
            "max_new_tokens": 20,
            "return_dict_in_generate": True,  # Required to return `past_key_values`
        }

        # TODO: We need to raise a warning in case the cache is not set correctly
        # with self.assertRaisesRegex(ValueError, "If you are manually initializing the cache"):
        #     past_key_values = StaticCache(
        #         config=model.config, batch_size=1, max_cache_len=30, device=torch_device, dtype=model.dtype
        #     )
        #     results = model.generate(input_ids, past_key_values=past_key_values, **generation_kwargs)

        # deduced from the device_map : layer 0 on device 0 and layer 1 on device 1
        layer_device_map = {0: 0, 1: 1}
        past_key_values = StaticCache(
            config=model.config,
            batch_size=1,
            max_cache_len=30,
            device=torch_device,
            dtype=model.dtype,
            layer_device_map=layer_device_map,
        )
        results = model.generate(input_ids, past_key_values=past_key_values, **generation_kwargs)

        # check device of each layer
        key_cache_0 = results.past_key_values.key_cache[0]
        value_cache_0 = results.past_key_values.value_cache[0]
        self.assertTrue(key_cache_0.device == value_cache_0.device == torch.device(0))

        key_cache_1 = results.past_key_values.key_cache[1]
        value_cache_1 = results.past_key_values.value_cache[1]
        self.assertTrue(key_cache_1.device == value_cache_1.device == torch.device(1))

    @slow
    def test_padding_input_contrastive_search_gpt2(self):
        # Load the pre-trained GPT-2 model and tokenizer
        model = GPT2LMHeadModel.from_pretrained("openai-community/gpt2")
        model.to(torch_device)
        tokenizer = AutoTokenizer.from_pretrained("openai-community/gpt2", clean_up_tokenization_spaces=True)

        # Set the tokenizer to left-pad the sequences
        tokenizer.padding_side = "left"

        # Define the PAD token as the EOS token
        tokenizer.pad_token = tokenizer.eos_token
        model.generation_config.pad_token_id = model.generation_config.eos_token_id

        # Define the input prompt
        prompt_text = "The whispered legends of the haunted mansion spoke"

        # Tokenize the input prompt
        encoded_prompt = tokenizer(prompt_text, return_tensors="pt", padding=True)
        input_ids = encoded_prompt.input_ids.to(torch_device)
        attention_mask = encoded_prompt.attention_mask.to(torch_device)

        # Define the contrastive search params
        penalty_alpha = 0.6
        top_k = 4

        # Define the padding length to add to the input IDs and attention mask
        padding_length = 10

        # Generate text without padding
        outputs = model.generate(
            input_ids=input_ids,
            attention_mask=attention_mask,
            do_sample=False,
            penalty_alpha=penalty_alpha,
            top_k=top_k,
            max_new_tokens=64,
        )
        generated_text_no_padding = tokenizer.decode(outputs[0], skip_special_tokens=True)

        # Pad the input IDs and attention mask on the left
        padded_input_ids = F.pad(
            input_ids, (padding_length, 0), "constant", value=model.generation_config.pad_token_id
        )
        padded_attention_mask = F.pad(attention_mask, (padding_length, 0), "constant", value=0)

        # Generate text with padded inputs
        outputs_with_padding = model.generate(
            input_ids=padded_input_ids,
            attention_mask=padded_attention_mask,
            do_sample=False,
            penalty_alpha=penalty_alpha,
            top_k=top_k,
            max_new_tokens=64,
        )
        generated_text_with_padding = tokenizer.decode(outputs_with_padding[0], skip_special_tokens=True)

        # Assert that the generated texts are identical for padded and non-padded inputs
        self.assertEqual(generated_text_no_padding, generated_text_with_padding)
        self.assertEqual(
            generated_text_with_padding,
            'The whispered legends of the haunted mansion spoke of the "souls of the dead" who were "falling '
            'out of the sky" and "falling into the sea."\n\nThe ghostly apparitions were said to have been '
            'created by the spirits of the dead, who were "falling out of the sky" and "falling into the sea',
        )

    @slow
    def test_padding_input_contrastive_search_t5(self):
        # Load the pre-trained T5 model and tokenizer
        model = T5ForConditionalGeneration.from_pretrained("google-t5/t5-small")
        model.to(torch_device)
        tokenizer = AutoTokenizer.from_pretrained("google-t5/t5-small", clean_up_tokenization_spaces=True)

        # Define the input prompt
        prompt_text = "translate English to German: I need to finish this task before the end of the day."

        # Tokenize the input prompt
        encoded_prompt = tokenizer(prompt_text, return_tensors="pt")
        input_ids = encoded_prompt.input_ids.to(torch_device)
        attention_mask = encoded_prompt.attention_mask.to(torch_device)

        # Define the decoder prompt
        decoder_prompt_text = "Ich muss diese Aufgabe"
        encoded_decoder_prompt = tokenizer(decoder_prompt_text, add_special_tokens=False, return_tensors="pt")
        decoder_input_ids = encoded_decoder_prompt.input_ids.to(torch_device)
        decoder_attention_mask = encoded_decoder_prompt.attention_mask.to(torch_device)

        # Define the contrastive search params
        penalty_alpha = 0.6
        top_k = 4

        # Generate text without padding
        outputs = model.generate(
            input_ids=input_ids,
            attention_mask=attention_mask,
            decoder_input_ids=decoder_input_ids,
            decoder_attention_mask=decoder_attention_mask,
            do_sample=False,
            penalty_alpha=penalty_alpha,
            top_k=top_k,
            max_new_tokens=64,
        )
        generated_text_no_padding = tokenizer.decode(outputs[0], skip_special_tokens=True)

        # Define the padding length to add to the input IDs and attention mask
        padding_length = 10

        # Pad the decoder input IDs and attention mask on the left
        padded_decoder_input_ids = F.pad(
            decoder_input_ids, (padding_length, 0), "constant", value=model.generation_config.pad_token_id
        )
        padded_decoder_attention_mask = F.pad(decoder_attention_mask, (padding_length, 0), "constant", value=0)
        # Since the decoder_start_token_id is the same as the pad_token_id,
        # the last padded token represents the decoder start token.
        # Set the attention mask for the decoder_start_token_id to True (1).
        padded_decoder_attention_mask[:, padding_length - 1] = 1
        # Generate text with padded inputs
        outputs_with_padding = model.generate(
            input_ids=input_ids,
            attention_mask=attention_mask,
            decoder_input_ids=padded_decoder_input_ids,
            decoder_attention_mask=padded_decoder_attention_mask,
            do_sample=False,
            penalty_alpha=penalty_alpha,
            top_k=top_k,
            max_new_tokens=64,
        )
        generated_text_with_padding = tokenizer.decode(outputs_with_padding[0], skip_special_tokens=True)

        # Assert that the generated texts are identical for padded and non-padded inputs
        self.assertEqual(generated_text_no_padding, generated_text_with_padding)
        self.assertEqual(generated_text_no_padding, "Ich muss diese Aufgabe vor Ende des Tages beenden.")

    def test_prepare_inputs_for_generation_decoder_llm(self):
        """Tests GenerationMixin.prepare_inputs_for_generation against expected usage with decoder-only llms."""

        config = AutoConfig.from_pretrained("hf-internal-testing/tiny-random-LlamaForCausalLM")
        model = AutoModelForCausalLM.from_pretrained("hf-internal-testing/tiny-random-LlamaForCausalLM")
        model = model.to(torch_device)

        # 1. Sanity check: the model's `prepare_inputs_for_generation` comes from `GenerationMixin`
        self.assertTrue("GenerationMixin" in str(model.prepare_inputs_for_generation))

        # 2. If we pass input ids by themselves, we should get back the same input ids
        input_ids = torch.tensor([[1, 2, 3], [4, 5, 6]]).to(torch_device)
        model_inputs = model.prepare_inputs_for_generation(input_ids)
        self.assertTrue(torch.all(model_inputs["input_ids"] == input_ids))

        # 3. If we pass the attention mask too, we will get back the attention mask and position ids built from it
        attention_mask = torch.tensor([[1, 1, 1], [1, 1, 1]]).to(torch_device)
        model_inputs = model.prepare_inputs_for_generation(input_ids, attention_mask=attention_mask)
        self.assertTrue(torch.all(model_inputs["attention_mask"] == attention_mask))
        self.assertTrue(model_inputs["position_ids"].shape == input_ids.shape)

        # 4. `use_cache` (and other kwargs) are forwarded
        self.assertFalse("use_cache" in model_inputs)  # From the previous input, there is no `use_cache`
        model_inputs = model.prepare_inputs_for_generation(input_ids, use_cache=True, foo="bar")
        self.assertTrue(model_inputs["use_cache"] is True)
        self.assertTrue(model_inputs["foo"] == "bar")

        # 5. When we pass a cache, we discard data related to already seen tokens in some tensors. We are now also
        # forced to pass a correctly prepared `cache_positions` to slice the data accordingly.
        init_input_ids = input_ids[:, :2]
        dynamic_cache = DynamicCache()
        dynamic_cache = model(init_input_ids, past_key_values=dynamic_cache).past_key_values
        with self.assertRaises(AttributeError):  # past_key_values + no cache_position -> exception
            model_inputs = model.prepare_inputs_for_generation(input_ids, past_key_values=dynamic_cache)

        cache_position = torch.arange(input_ids.shape[-1], dtype=torch.long).to(torch_device)
        cache_position = cache_position[dynamic_cache.get_seq_length() :]
        model_inputs = model.prepare_inputs_for_generation(
            input_ids, past_key_values=dynamic_cache, cache_position=cache_position, attention_mask=attention_mask
        )
        self.assertTrue("past_key_values" in model_inputs)
        self.assertTrue(torch.all(model_inputs["cache_position"] == cache_position))
        self.assertTrue(model_inputs["input_ids"].shape[-1] == 1)  # 1 = 3 fed tokens - 2 tokens in the cache
        self.assertTrue(model_inputs["position_ids"].shape[-1] == 1)
        self.assertTrue(model_inputs["attention_mask"].shape[-1] == 3)  # we still need the full attention mask!

        # 6. If we pass a `static_cache`, the attention mask will be prepared as a static shape 4D mask
        max_cache_len = 10
        batch_size = 2
        query_length = input_ids.shape[-1] - init_input_ids.shape[-1]
        static_cache = StaticCache(
            config=config, batch_size=batch_size, max_cache_len=max_cache_len, device=torch_device, dtype=torch.float32
        )
        static_cache = model(init_input_ids, past_key_values=static_cache).past_key_values
        model_inputs = model.prepare_inputs_for_generation(
            input_ids, past_key_values=static_cache, cache_position=cache_position, attention_mask=attention_mask
        )
        self.assertTrue("past_key_values" in model_inputs)
        self.assertTrue(list(model_inputs["attention_mask"].shape) == [batch_size, 1, query_length, max_cache_len])

        # 7. We can also pass `inputs_embeds` as the embedded prompt. Because `generate` will append its result to
        # `input_ids` and the models will only accept one of the two inputs (`input_ids` or `inputs_embeds`), we
        # a) must use the cache b) must expect `input_ids` after the prompt is processed
        init_inputs_embeds = model.get_input_embeddings()(init_input_ids)
        init_cache_positions = torch.arange(init_input_ids.shape[-1], dtype=torch.long).to(torch_device)
        empty_cache = DynamicCache()

        # Prompt processing
        model_inputs = model.prepare_inputs_for_generation(
            init_input_ids,
            past_key_values=empty_cache,
            inputs_embeds=init_inputs_embeds,
            cache_position=init_cache_positions,
        )
        self.assertTrue(model_inputs["input_ids"] is None)
        self.assertTrue(model_inputs["inputs_embeds"] is not None)

        # After prompt processing
        model_inputs = model.prepare_inputs_for_generation(
            input_ids, past_key_values=dynamic_cache, inputs_embeds=init_inputs_embeds, cache_position=cache_position
        )
        self.assertTrue(model_inputs["input_ids"] is not None)
        self.assertTrue(model_inputs["inputs_embeds"] is None)

    def test_prepare_inputs_for_generation_encoder_decoder_llm(self):
        """
        Same as `test_prepare_inputs_for_generation_decoder_llm` but for encoder-decoder models. Main difference: we
        should look for `decoder_input_ids`, instead of `input_ids`.
        """
        model = AutoModelForSeq2SeqLM.from_pretrained("hf-internal-testing/tiny-random-t5")
        model = model.to(torch_device)

        # 1. Sanity check: the model's `prepare_inputs_for_generation` comes from `GenerationMixin`
        self.assertTrue("GenerationMixin" in str(model.prepare_inputs_for_generation))

        # 2. If we pass input ids by themselves, we should get back the same input ids -- with the encoder-decoder key
        decoder_input_ids = torch.tensor([[1, 2, 3], [4, 5, 6]]).to(torch_device)
        model_inputs = model.prepare_inputs_for_generation(decoder_input_ids)
        self.assertTrue(torch.all(model_inputs["decoder_input_ids"] == decoder_input_ids))

        # 3. If we pass the attention mask too, we will get back the attention mask. Encoder-decoder models usually
        # don't use `position_ids`
        decoder_attention_mask = torch.tensor([[1, 1, 1], [1, 1, 1]]).to(torch_device)
        model_inputs = model.prepare_inputs_for_generation(
            decoder_input_ids, decoder_attention_mask=decoder_attention_mask
        )
        self.assertTrue(torch.all(model_inputs["decoder_attention_mask"] == decoder_attention_mask))
        self.assertTrue("position_ids" not in model_inputs)

        # 4. `use_cache` (and other kwargs, like the encoder outputs) are forwarded
        self.assertFalse("use_cache" in model_inputs)  # From the previous input, there is no `use_cache`
        model_inputs = model.prepare_inputs_for_generation(decoder_input_ids, use_cache=True, encoder_outputs="foo")
        self.assertTrue(model_inputs["use_cache"] is True)
        self.assertTrue(model_inputs["encoder_outputs"] == "foo")
        # See the decoder-only test for more corner cases. The code is the same, so we don't repeat it here.

    def test_generate_compile_fullgraph_tiny(self):
        """
        Tests that we can call end-to-end generation with a tiny model (i.e. doesn't crash)
        NOTE: this test is quite slow (~20s on a consumer desktop), but it is important that we keep it as part of the
        non-slow tests to prevent regressions!
        """
        model = AutoModelForCausalLM.from_pretrained(
            "hf-internal-testing/tiny-random-LlamaForCausalLM", torch_dtype=torch.bfloat16, device_map="auto"
        )
        tokenizer = AutoTokenizer.from_pretrained("hf-internal-testing/tiny-random-LlamaForCausalLM")

        # compile generate
        compiled_generate = torch.compile(model.generate, fullgraph=True, mode="reduce-overhead")

        # compiled generate does NOT accept parameterization except a) model inputs b) a generation config
        generation_config = copy.deepcopy(model.generation_config)
        generation_config.pad_token_id = model.config.eos_token_id

        model_inputs = tokenizer(["Write a poem about the market crashing in summer"], return_tensors="pt")
        model_inputs = model_inputs.to(model.device)
        gen_out = compiled_generate(**model_inputs, generation_config=generation_config)
        self.assertTrue(gen_out.shape[1] > model_inputs["input_ids"].shape[1])  # some text was generated

    def test_assisted_generation_early_exit(self):
        """
        Tests that assisted generation with early exit works as expected. Under the hood, this has complex cache
        manipulation, which will cause the test to fail if something goes wrong there.
        """
        expected_output = "Alice and Bob are playing a game of poker. Alice has a pair of 8s and Bob has a pair"

        prompt = "Alice and Bob"
        checkpoint = "facebook/layerskip-llama3.2-1B"

        tokenizer = AutoTokenizer.from_pretrained(checkpoint)
        inputs = tokenizer(prompt, return_tensors="pt").to(torch_device)

        model = AutoModelForCausalLM.from_pretrained(checkpoint).to(torch_device)
        original_outputs = model.generate(**inputs, do_sample=False, max_new_tokens=20)
        original_decoded = tokenizer.batch_decode(original_outputs, skip_special_tokens=True)
        self.assertEqual(original_decoded, [expected_output])

        outputs_assisted = model.generate(**inputs, assistant_early_exit=4, do_sample=False, max_new_tokens=20)
        decoded_assisted = tokenizer.batch_decode(outputs_assisted, skip_special_tokens=True)
        self.assertEqual(decoded_assisted, [expected_output])

    @slow
    def test_max_time(self):
        tokenizer = GPT2Tokenizer.from_pretrained("openai-community/gpt2")
        model = GPT2LMHeadModel.from_pretrained("openai-community/gpt2")
        model.to(torch_device)

        torch.manual_seed(0)
        tokenized = tokenizer("Today is a nice day and", return_tensors="pt", return_token_type_ids=True)
        input_ids = tokenized.input_ids.to(torch_device)

        MAX_TIME = 0.1
        MAX_LENGTH = 64

        # sampling on
        start = datetime.datetime.now()
        model.generate(input_ids, do_sample=True, max_time=MAX_TIME, max_length=MAX_LENGTH)
        duration = datetime.datetime.now() - start
        self.assertGreater(duration, datetime.timedelta(seconds=MAX_TIME))
        self.assertLess(duration, datetime.timedelta(seconds=1.5 * MAX_TIME))

        # sampling off
        start = datetime.datetime.now()
        model.generate(input_ids, do_sample=False, max_time=MAX_TIME, max_length=MAX_LENGTH)
        duration = datetime.datetime.now() - start
        self.assertGreater(duration, datetime.timedelta(seconds=MAX_TIME))
        self.assertLess(duration, datetime.timedelta(seconds=1.5 * MAX_TIME))

        # beam search
        start = datetime.datetime.now()
        model.generate(input_ids, do_sample=False, num_beams=2, max_time=MAX_TIME, max_length=MAX_LENGTH)
        duration = datetime.datetime.now() - start
        self.assertGreater(duration, datetime.timedelta(seconds=MAX_TIME))
        self.assertLess(duration, datetime.timedelta(seconds=1.5 * MAX_TIME))

        # sanity check: no time limit
        start = datetime.datetime.now()
        model.generate(input_ids, do_sample=False, max_time=None, max_length=MAX_LENGTH)
        duration = datetime.datetime.now() - start
        self.assertGreater(duration, datetime.timedelta(seconds=1.5 * MAX_TIME))

    def test_validate_generation_inputs(self):
        """Tests validation of inputs to `generate`"""
        tokenizer = AutoTokenizer.from_pretrained("hf-internal-testing/tiny-random-t5")
        model = AutoModelForSeq2SeqLM.from_pretrained("hf-internal-testing/tiny-random-t5")

        encoder_input_str = "Hello world"
        input_ids = tokenizer(encoder_input_str, return_tensors="pt").input_ids

        # typos are quickly detected (the correct argument is `do_sample`)
        with self.assertRaisesRegex(ValueError, "do_samples"):
            model.generate(input_ids, do_samples=True)

        # arbitrary arguments that will not be used anywhere are also not accepted
        with self.assertRaisesRegex(ValueError, "foo"):
            fake_model_kwargs = {"foo": "bar"}
            model.generate(input_ids, **fake_model_kwargs)

        # however, valid model_kwargs are accepted
        valid_model_kwargs = {"attention_mask": torch.tensor(np.zeros_like(input_ids))}
        model.generate(input_ids, **valid_model_kwargs)

    def test_custom_logits_processor(self):
        """Tests that custom logits processors can be used in `generate`, and that redundant arguments are caught."""
        bart_tokenizer = AutoTokenizer.from_pretrained("hf-internal-testing/tiny-random-bart")
        article = """Justin Timberlake and Jessica Biel, welcome to parenthood."""
        bart_model = AutoModelForSeq2SeqLM.from_pretrained("hf-internal-testing/tiny-random-bart", min_length=1)
        input_ids = bart_tokenizer(article, return_tensors="pt").input_ids

        logits_processor = LogitsProcessorList()
        logits_processor.append(MinLengthLogitsProcessor(min_length=10, eos_token_id=0))

        # it should not be allowed to both define `min_length` via config and `logits_processor` list
        with self.assertRaises(ValueError):
            bart_model.generate(input_ids, logits_processor=logits_processor, min_length=10)
        bart_model.generate(input_ids, logits_processor=logits_processor)

    def test_transition_scores_greedy_search(self):
        """Test that `compute_transition_scores` is working as expected with gready search"""
        articles = ["Justin Timberlake", "Michael Phelps"]
        tokenizer = AutoTokenizer.from_pretrained("distilbert/distilgpt2", padding_side="left")
        tokenizer.pad_token = tokenizer.eos_token

        model = AutoModelForCausalLM.from_pretrained("distilbert/distilgpt2")
        model.generation_config.eos_token_id = None
        input_ids = tokenizer(articles, return_tensors="pt", padding=True).input_ids
        model = model.to(torch_device)
        input_ids = input_ids.to(torch_device)

        outputs = model.generate(
            input_ids=input_ids,
            max_new_tokens=5,
            pad_token_id=tokenizer.eos_token_id,
            return_dict_in_generate=True,
            output_scores=True,
        )

        transition_scores = model.compute_transition_scores(outputs.sequences, outputs.scores)
        transition_scores = transition_scores.cpu().numpy()

        expected_scores = np.array(
            [
                [-57.8844, -60.45698, -70.16364, -65.50791, -66.35648],
                [-54.417572, -60.216614, -62.661243, -58.621933, -58.298683],
            ]
        )
        self.assertTrue(np.allclose(transition_scores, expected_scores, atol=1e-3))

    def test_transition_scores_greedy_search_normalized(self):
        """
        Test that `compute_transition_scores` is working as expected with gready search, with `normalize_logits=True`
        """
        articles = ["Justin Timberlake", "Michael Phelps"]
        tokenizer = AutoTokenizer.from_pretrained("distilbert/distilgpt2", padding_side="left")
        tokenizer.pad_token = tokenizer.eos_token

        model = AutoModelForCausalLM.from_pretrained("distilbert/distilgpt2")
        model.generation_config.eos_token_id = None
        input_ids = tokenizer(articles, return_tensors="pt", padding=True).input_ids
        model = model.to(torch_device)
        input_ids = input_ids.to(torch_device)

        outputs = model.generate(
            input_ids=input_ids,
            max_new_tokens=5,
            pad_token_id=tokenizer.eos_token_id,
            return_dict_in_generate=True,
            output_scores=True,
        )

        transition_scores = model.compute_transition_scores(outputs.sequences, outputs.scores, normalize_logits=True)
        transition_scores = transition_scores.cpu().numpy()

        expected_scores = np.array(
            [
                [-2.538938, -2.2694316, -2.1580915, -1.572299, -2.6719835],
                [-1.8826028, -2.2461371, -1.7556462, -2.9644494, -1.7996008],
            ]
        )
        self.assertTrue(np.allclose(transition_scores, expected_scores, atol=1e-3))

    def test_transition_scores_beam_search_encoder_decoder(self):
        """
        Test that `compute_transition_scores` is working as expected with beam search and encoder-decoder models
        """
        articles = [
            "Justin Timberlake and Jessica Biel, welcome to parenthood.",
            "Michael Phelps is arguably the most decorated Olympian of all time.",
        ]
        tokenizer = AutoTokenizer.from_pretrained("hf-internal-testing/tiny-random-bart")
        model = AutoModelForSeq2SeqLM.from_pretrained("hf-internal-testing/tiny-random-bart")
        input_ids = tokenizer(articles, return_tensors="pt", padding=True).input_ids
        model = model.to(torch_device)
        input_ids = input_ids.to(torch_device)

        outputs = model.generate(
            input_ids=input_ids,
            max_length=10,
            num_beams=4,
            num_return_sequences=2,
            eos_token_id=None,
            return_dict_in_generate=True,
            output_scores=True,
            length_penalty=0.0,
        )

        transition_scores = model.compute_transition_scores(outputs.sequences, outputs.scores, outputs.beam_indices)
        transition_scores = transition_scores.cpu().numpy()
        outputs.sequences_scores = outputs.sequences_scores.cpu().numpy()

        self.assertTrue(np.allclose(np.sum(transition_scores, axis=-1), outputs.sequences_scores, atol=1e-3))

    def test_transition_scores_beam_search_encoder_decoder_with_eos(self):
        """
        Test that `compute_transition_scores` is working as expected with beam search and encoder-decoder models, when
        an EOS token is defined
        """
        articles = [
            "Justin Timberlake and Jessica Biel, welcome to parenthood.",
            "Michael Phelps is arguably the most decorated Olympian of all time.",
        ]
        tokenizer = AutoTokenizer.from_pretrained("hf-internal-testing/tiny-random-bart")

        model = AutoModelForSeq2SeqLM.from_pretrained("hf-internal-testing/tiny-random-bart")
        input_ids = tokenizer(articles, return_tensors="pt", padding=True).input_ids
        model = model.to(torch_device)
        input_ids = input_ids.to(torch_device)

        outputs = model.generate(
            input_ids=input_ids,
            max_length=10,
            num_beams=4,
            num_return_sequences=2,
            return_dict_in_generate=True,
            output_scores=True,
            length_penalty=0.0,
        )

        transition_scores = model.compute_transition_scores(outputs.sequences, outputs.scores, outputs.beam_indices)
        transition_scores = transition_scores.cpu().numpy()
        outputs.sequences_scores = outputs.sequences_scores.cpu().numpy()

        self.assertTrue(np.allclose(np.sum(transition_scores, axis=-1), outputs.sequences_scores, atol=1e-3))

    def test_transition_scores_beam_search_decoder_only(self):
        """
        Test that `compute_transition_scores` is working as expected with beam search and decoder-only models
        """
        articles = [
            "Justin Timberlake",
            "Michael Phelps",
        ]
        tokenizer = AutoTokenizer.from_pretrained("hf-internal-testing/tiny-random-gpt2")
        tokenizer.pad_token = tokenizer.eos_token

        model = AutoModelForCausalLM.from_pretrained("hf-internal-testing/tiny-random-gpt2")
        input_ids = tokenizer(articles, return_tensors="pt", padding=True).input_ids
        model = model.to(torch_device)
        input_ids = input_ids.to(torch_device)

        outputs = model.generate(
            input_ids=input_ids,
            max_length=10,
            num_beams=4,
            num_return_sequences=2,
            pad_token_id=tokenizer.eos_token_id,
            eos_token_id=None,
            return_dict_in_generate=True,
            output_scores=True,
            length_penalty=0.0,
        )

        transition_scores = model.compute_transition_scores(outputs.sequences, outputs.scores, outputs.beam_indices)
        transition_scores = transition_scores.cpu().numpy()
        outputs.sequences_scores = outputs.sequences_scores.cpu().numpy()

        self.assertTrue(np.allclose(np.sum(transition_scores, axis=-1), outputs.sequences_scores, atol=1e-3))

    @slow
    def test_transition_scores_early_stopping(self):
        """
        Test that `compute_transition_scores` is working as expected with beam search and early stopping

        This is an aggressive test that makes sure that `beam_search's`
        transition scores are computed correctly for varying `num_return_sequences`, `num_beams` and `batch_size > 1`
        2 x input_ids for "question: How are you? \n context: I had a long day, "
        """
        input_ids = torch.tensor(2 * [[822, 10, 571, 33, 25, 58, 2625, 10, 27, 141, 3, 9, 307, 239, 6, 1]])
        model = AutoModelForSeq2SeqLM.from_pretrained("google-t5/t5-small")
        model = model.to(torch_device)
        input_ids = input_ids.to(torch_device)

        outputs = model.generate(
            input_ids,
            max_length=10,
            return_dict_in_generate=True,
            output_scores=True,
            forced_eos_token_id=model.config.eos_token_id,
            num_beams=4,
            do_sample=False,
            num_return_sequences=3,
            length_penalty=0.0,
        )

        transition_scores = model.compute_transition_scores(
            sequences=outputs.sequences, scores=outputs.scores, beam_indices=outputs.beam_indices
        )
        transition_scores = transition_scores.cpu().numpy()
        outputs.sequences_scores = outputs.sequences_scores.cpu().numpy()

        self.assertTrue(np.allclose(np.sum(transition_scores, axis=-1), outputs.sequences_scores))

    def test_encoder_decoder_generate_attention_mask(self):
        """
        Test that `generate` automagically creates the correct `attention_mask` for encoder-decoder models (which
        has a different keyword)
        """
        articles = ["Timberlake", "Jessica Biel, welcome to parenthood among other things"]
        tokenizer = AutoTokenizer.from_pretrained("hf-internal-testing/tiny-random-bart")
        # need extreme generation values here to force this test
        # to fail when `attention_mask` is not correctly treated in generate
        model = AutoModelForSeq2SeqLM.from_pretrained(
            "hf-internal-testing/tiny-random-bart",
        )
        model.config.eos_token_id = None
        input_ids = tokenizer(articles[0], return_tensors="pt").input_ids
        input_ids_batched = tokenizer(articles, padding=True, return_tensors="pt").input_ids
        model = model.to(torch_device)
        input_ids = input_ids.to(torch_device)
        input_ids_batched = input_ids_batched.to(torch_device)

        generate_kwargs = {
            "return_dict_in_generate": True,
            "output_scores": True,
            "max_length": 50,
            "num_beams": 5,
            "num_return_sequences": 5,
        }

        output_sequences_batched = model.generate(input_ids=input_ids_batched, **generate_kwargs)
        output_sequences = model.generate(input_ids=input_ids, **generate_kwargs)

        batched_out = output_sequences_batched.sequences_scores
        out = output_sequences.sequences_scores
        batched_out = batched_out.cpu().numpy()
        out = out.cpu().numpy()

        diff = np.abs(np.sum(batched_out[:5]) - np.sum(out))
        self.assertTrue(diff < 1e-4)

    def test_generate_input_ids_as_kwarg(self):
        """Test that `input_ids` work equaly as a positional and keyword argument in decoder-only models"""
        article = "I need input_ids to generate"
        tokenizer = AutoTokenizer.from_pretrained("hf-internal-testing/tiny-random-gpt2")
        model = AutoModelForCausalLM.from_pretrained("hf-internal-testing/tiny-random-gpt2", max_length=15)
        input_ids = tokenizer(article, return_tensors="pt").input_ids
        model = model.to(torch_device)
        input_ids = input_ids.to(torch_device)

        output_sequences_kwargs = model.generate(input_ids=input_ids)
        output_sequences = model.generate(input_ids)
        output_sequences_kwargs = output_sequences_kwargs.cpu().numpy()
        output_sequences = output_sequences.cpu().numpy()

        self.assertTrue(np.array_equal(output_sequences, output_sequences_kwargs))
        self.assertEqual(output_sequences.shape, (1, 15))

    def test_generate_input_ids_as_encoder_kwarg(self):
        """Test that `input_ids` work equaly as a positional and keyword argument in encoder-decoder models"""
        article = "Justin Timberlake and Jessica Biel, welcome to parenthood."
        tokenizer = AutoTokenizer.from_pretrained("hf-internal-testing/tiny-random-bart")
        model = AutoModelForSeq2SeqLM.from_pretrained("hf-internal-testing/tiny-random-bart")
        model.config.eos_token_id = None
        input_ids = tokenizer(article, return_tensors="pt").input_ids
        model = model.to(torch_device)
        input_ids = input_ids.to(torch_device)

        output_sequences_kwargs = model.generate(input_ids=input_ids, max_length=5)
        output_sequences = model.generate(input_ids, max_length=5)
        output_sequences_kwargs = output_sequences_kwargs.cpu().numpy()
        output_sequences = output_sequences.cpu().numpy()

        self.assertTrue(np.array_equal(output_sequences, output_sequences_kwargs))
        self.assertEqual(output_sequences.shape, (1, 5))

    def test_generate_inputs_and_encoder_kwargs(self):
        """
        Test that an exception is thrown if the main tensor (`input_ids` in LLMs) is passed as both a positional and
        keyword argument
        """
        article = "I need input_ids to generate"
        tokenizer = AutoTokenizer.from_pretrained("hf-internal-testing/tiny-random-gpt2")
        model = AutoModelForCausalLM.from_pretrained("hf-internal-testing/tiny-random-gpt2", max_length=10)
        input_ids = tokenizer(article, return_tensors="pt").input_ids
        with self.assertRaises(ValueError):
            model.generate(input_ids, input_ids=input_ids)

    def test_generate_too_many_encoder_kwargs(self):
        """Test that passing redundant inputs results in an exception (`input_ids` and `inputs_embeds` in LLMs)"""
        article = "I need input_ids to generate"
        tokenizer = AutoTokenizer.from_pretrained("hf-internal-testing/tiny-random-bart")
        model = AutoModelForSeq2SeqLM.from_pretrained("hf-internal-testing/tiny-random-bart", max_length=10)
        input_ids = tokenizer(article, return_tensors="pt").input_ids
        with self.assertRaises(ValueError):
            model.generate(input_ids=input_ids, inputs_embeds=input_ids)

    def test_generate_input_features_as_encoder_kwarg(self):
        """Test that non-`input_ids` main model inputs are correctly handled as positional arguments"""
        input_features = floats_tensor((3, 80, 60))
        model = AutoModelForSpeechSeq2Seq.from_pretrained(
            "hf-internal-testing/tiny-random-WhisperForConditionalGeneration"
        )
        input_features.to(torch_device)
        model = model.to(torch_device)

        output_sequences_kwargs = model.generate(input_features=input_features, max_length=5)
        output_sequences = model.generate(input_features, max_length=5)
        output_sequences_kwargs = output_sequences_kwargs.cpu().numpy()
        output_sequences = output_sequences.cpu().numpy()

        self.assertTrue(np.array_equal(output_sequences, output_sequences_kwargs))
        self.assertEqual(output_sequences.shape, (3, 5))

    def test_generate_encoder_outputs_attention_mask(self):
        """Test that `generate` can handle attention masks when the encoder outputs are passed"""
        input_features = floats_tensor((3, 80, 60))
        attention_mask = torch.randint(0, 2, input_features.shape).to(torch_device)
        model = AutoModelForSpeechSeq2Seq.from_pretrained(
            "hf-internal-testing/tiny-random-WhisperForConditionalGeneration"
        )
        input_features = input_features.to(torch_device)
        attention_mask = attention_mask.to(torch_device)
        model = model.to(torch_device)

        encoder = model.get_encoder()
        encoder_outputs = encoder(input_features)

        output_sequences_no_mask = model.generate(encoder_outputs=encoder_outputs)
        output_sequences_with_mask = model.generate(encoder_outputs=encoder_outputs, attention_mask=attention_mask)
        output_sequences_no_mask = output_sequences_no_mask.cpu().numpy()
        output_sequences_with_mask = output_sequences_with_mask.cpu().numpy()

        self.assertFalse(np.array_equal(output_sequences_no_mask, output_sequences_with_mask))

    def test_eos_token_id_int_and_list_greedy_search(self):
        """Test that `generate` can handle multiple EOS tokens"""
        generation_kwargs = {
            "do_sample": False,
            "num_beams": 1,
        }
        expectation = 13

        tokenizer = AutoTokenizer.from_pretrained("hf-internal-testing/tiny-random-gpt2")
        text = """Hello, my dog is cute and"""
        tokens = tokenizer(text, return_tensors="pt")
        model = AutoModelForCausalLM.from_pretrained("hf-internal-testing/tiny-random-gpt2")
        model = model.to(torch_device)
        tokens = tokens.to(torch_device)

        eos_token_id = 873
        generated_tokens = model.generate(**tokens, eos_token_id=eos_token_id, **generation_kwargs)
        self.assertTrue(expectation == len(generated_tokens[0]))

        eos_token_id = [873, 198]
        generated_tokens = model.generate(**tokens, eos_token_id=eos_token_id, **generation_kwargs)
        self.assertTrue(expectation == len(generated_tokens[0]))

    def test_generate_vision2text_conditioning(self):
        """Test that `decoder_input_ids` can be used to condition the generation in vision-to-text models"""
        pixel_values = floats_tensor((2, 3, 30, 30))
        conditioning_input = torch.tensor([[10], [10]])  # this should be the 2nd output token, after the BOS token
        model = AutoModelForVision2Seq.from_pretrained(
            "hf-internal-testing/tiny-random-VisionEncoderDecoderModel-vit-gpt2"
        )
        pixel_values = pixel_values.to(torch_device)
        model = model.to(torch_device)
        conditioning_input = conditioning_input.to(torch_device)

        # we can condition on decoder_input_ids (expected decoder input) and input_ids (which we pipe internally as
        # decoder_input_ids, if the encoder is not a model with text input)
        output_sequences_decoder_input_ids = model.generate(
            pixel_values, max_length=5, decoder_input_ids=conditioning_input
        )
        output_sequences_input_ids = model.generate(pixel_values, max_length=5, input_ids=conditioning_input)
        output_sequences_decoder_input_ids = output_sequences_decoder_input_ids.cpu().numpy()
        output_sequences_input_ids = output_sequences_input_ids.cpu().numpy()
        conditioning_input = conditioning_input.cpu().numpy()

        self.assertTrue(np.array_equal(output_sequences_decoder_input_ids, output_sequences_input_ids))
        self.assertTrue(np.array_equal(output_sequences_decoder_input_ids[:, 1:2], conditioning_input))


@require_torch
class TokenHealingTestCase(unittest.TestCase):
    @parameterized.expand(
        [
            ("url", 'The link is <a href="http:', 'The link is <a href="http://'),
            # aggressive_healing: "http" shouldn't be replaced with "https"
            ("aggressive_healing", 'The link is <a href="http', 'The link is <a href="http'),
            ("trailing_whitespace", "I read a book about ", "I read a book about"),
            ("nothing_to_heal", "I read a book about", "I read a book about"),
            ("single_token", "I", "I"),
            ("empty_prompt", "", ""),
        ]
    )
    def test_prompts(self, name, input, expected):
        model_name_or_path = "distilbert/distilgpt2"
        tokenizer = AutoTokenizer.from_pretrained(model_name_or_path, use_fast=True)
        completion_model = AutoModelForCausalLM.from_pretrained(
            model_name_or_path,
            device_map="auto",
            trust_remote_code=False,
            revision="main",
            use_cache=True,
        )

        """
        tokenizer.pad_token value can be empty but it is required in the latter codes
        so assigned it here with eos_token
		"""
        tokenizer.pad_token = tokenizer.eos_token

        input_ids = tokenizer(input, return_tensors="pt").input_ids.to(completion_model.device)

        healed_ids = completion_model.heal_tokens(input_ids, tokenizer=tokenizer)
        predicted = tokenizer.decode(healed_ids[0], skip_special_tokens=True)

        self.assertEqual(predicted, expected)

    def test_generate_from_inputs_embeds_with_bos_token_id_is_none(self):
        article = "Today a dragon flew over Paris."
        model = AutoModelForCausalLM.from_pretrained("hf-internal-testing/tiny-random-gpt2").to(torch_device)
        tokenizer = AutoTokenizer.from_pretrained("hf-internal-testing/tiny-random-gpt2")
        input_ids = tokenizer(article, return_tensors="pt").input_ids.to(torch_device)
        inputs_embeds = model.get_input_embeddings()(input_ids)

        model.generate(inputs_embeds=inputs_embeds, max_length=20, bos_token_id=None)

        # bos_token_id is required when no input ids nor inputs_embeds is passed
        with self.assertRaises(ValueError):
            model.generate(max_length=20, bos_token_id=None)


class TestAssistedCandidateGeneratorDifferentTokenizers(unittest.TestCase):
    def test_no_intersection(self):
        prompt = np.array([[1, 2, 3]])
        prompt_plus_new_tokens = np.array([[4, 5, 6]])
        result = AssistedCandidateGeneratorDifferentTokenizers._get_tokens_diag(prompt, prompt_plus_new_tokens)
        self.assertEqual(result, (None, None, None))

    def test_complete_overlap(self):
        prompt = np.array([[1, 2, 3]])
        prompt_plus_new_tokens = np.array([[1, 2, 3, 4, 5]])
        discrep_length, new_tokens_only, discrep_only = AssistedCandidateGeneratorDifferentTokenizers._get_tokens_diag(
            prompt, prompt_plus_new_tokens
        )
        self.assertEqual(discrep_length, 0)
        np.testing.assert_array_equal(new_tokens_only, np.array([[4, 5]]))
        np.testing.assert_array_equal(discrep_only, np.array([[]]))

    def test_partial_overlap(self):
        prompt = np.array([[1, 2, 3]])
        prompt_plus_new_tokens = np.array([[2, 3, 4, 5]])
        discrep_length, new_tokens_only, discrep_only = AssistedCandidateGeneratorDifferentTokenizers._get_tokens_diag(
            prompt, prompt_plus_new_tokens
        )
        self.assertEqual(discrep_length, 0)
        np.testing.assert_array_equal(new_tokens_only, np.array([[4, 5]]))
        np.testing.assert_array_equal(discrep_only, np.array([[]]))

    def test_no_new_tokens(self):
        prompt = np.array([[1, 2, 3]])
        prompt_plus_new_tokens = np.array([[1, 2, 3]])
        discrep_length, new_tokens_only, discrep_only = AssistedCandidateGeneratorDifferentTokenizers._get_tokens_diag(
            prompt, prompt_plus_new_tokens
        )
        self.assertEqual(discrep_length, 0)
        np.testing.assert_array_equal(new_tokens_only, np.array([[]]))
        np.testing.assert_array_equal(discrep_only, np.array([[]]))


class TestAssistedCandidateGeneratorUpdateStrategy(unittest.TestCase):
    def setUp(self):
        checkpoint = "EleutherAI/pythia-160m-deduped"
        self.assistant_model = AutoModelForCausalLM.from_pretrained(checkpoint)
        self.assistant_model.generation_config.assistant_confidence_threshold = 0.4
        self.model_kwargs = {}
        self.input_ids = torch.randint(1, 10, (1, 9))
        self.candidate_generator = AssistedCandidateGenerator(
            input_ids=self.input_ids,
            assistant_model=self.assistant_model,
            generation_config=self.assistant_model.generation_config,
            model_kwargs=self.model_kwargs,
        )
        self.candidate_generator.probs = [0.9, 0.8, 0.7, 0.6, 0.5, 0.4, 0.3, 0.2, 0.1]
        self.original_probs = self.candidate_generator.probs
        self.original_threshold = self.assistant_model.generation_config.assistant_confidence_threshold

    def assert_no_sklearn(self):
        with patch("transformers.utils.import_utils._sklearn_available", False):
            self.candidate_generator.update_candidate_strategy(self.input_ids, None, self.num_matches)
            self.assertEqual(self.candidate_generator.matches, self.original_matches)
            self.assertEqual(self.candidate_generator.probs, self.original_probs)
            self.assertEqual(
                self.assistant_model.generation_config.assistant_confidence_threshold, self.original_threshold
            )

    @parameterized.expand([(is_sklearn_available(),), (False,)])
    def test_update_candidate_strategy_no_matches_short(self, sklearn_available):
        print("test_update_candidate_strategy_no_matches_short")
        self.original_matches = []
        self.candidate_generator.matches = self.original_matches
        self.num_matches = 0

        if sklearn_available:
            self.candidate_generator.update_candidate_strategy(self.input_ids, None, self.num_matches)
            self.assertEqual(self.candidate_generator.matches, [0])
            self.assertEqual(self.candidate_generator.probs, [0.9])
            self.assertEqual(self.assistant_model.generation_config.assistant_confidence_threshold, 0.4)
        else:
            self.assert_no_sklearn()

    @parameterized.expand([(is_sklearn_available(),), (False,)])
    def test_update_candidate_strategy_with_mix_matches_3(self, sklearn_available):
        self.original_matches = [1, 0, 1, 0, 1]
        self.candidate_generator.matches = self.original_matches
        self.num_matches = 3
        if sklearn_available:
            self.candidate_generator.update_candidate_strategy(self.input_ids, None, self.num_matches)
            self.assertEqual(self.candidate_generator.matches, [1, 0, 1, 0, 1, 1, 1, 1, 0])
            self.assertEqual(self.candidate_generator.probs, [0.9, 0.8, 0.7, 0.6, 0.5, 0.4, 0.3, 0.2, 0.1])
            self.assertEqual(self.assistant_model.generation_config.assistant_confidence_threshold, 0.2)
        else:
            self.assert_no_sklearn()

    @parameterized.expand([(is_sklearn_available(),), (False,)])
    def test_update_candidate_strategy_with_matches_4(self, sklearn_available):
        self.original_matches = [1, 1, 1, 1, 1]
        self.candidate_generator.matches = self.original_matches
        self.num_matches = 4
        if sklearn_available:
            self.candidate_generator.update_candidate_strategy(self.input_ids, None, self.num_matches)
            self.assertEqual(self.candidate_generator.matches, [1, 1, 1, 1, 1, 1, 1, 1, 1])
            self.assertEqual(self.candidate_generator.probs, [0.9, 0.8, 0.7, 0.6, 0.5, 0.4, 0.3, 0.2, 0.1])
            self.assertEqual(self.assistant_model.generation_config.assistant_confidence_threshold, 0.4)
        else:
            self.assert_no_sklearn()

    @parameterized.expand([(is_sklearn_available(),), (False,)])
    def test_update_candidate_strategy_with_matches_3(self, sklearn_available):
        self.original_matches = [1, 1, 1, 1, 1]
        self.candidate_generator.matches = self.original_matches
        self.num_matches = 3
        if sklearn_available:
            self.candidate_generator.update_candidate_strategy(self.input_ids, None, self.num_matches)
            self.assertEqual(self.candidate_generator.matches, [1, 1, 1, 1, 1, 1, 1, 1, 0])
            self.assertEqual(self.candidate_generator.probs, [0.9, 0.8, 0.7, 0.6, 0.5, 0.4, 0.3, 0.2, 0.1])
            self.assertEqual(self.assistant_model.generation_config.assistant_confidence_threshold, 0.2)
        else:
            self.assert_no_sklearn()

    @parameterized.expand([(is_sklearn_available(),), (False,)])
    def test_update_candidate_strategy_with_matches_2(self, sklearn_available):
        self.original_matches = [1, 1, 1, 1, 1]
        self.candidate_generator.matches = self.original_matches
        self.num_matches = 2
        if sklearn_available:
            self.candidate_generator.update_candidate_strategy(self.input_ids, None, self.num_matches)
            self.assertEqual(self.candidate_generator.matches, [1, 1, 1, 1, 1, 1, 1, 0])
            self.assertEqual(self.candidate_generator.probs, [0.9, 0.8, 0.7, 0.6, 0.5, 0.4, 0.3, 0.2])
            self.assertEqual(self.assistant_model.generation_config.assistant_confidence_threshold, 0.3)
        else:
            self.assert_no_sklearn()

    @parameterized.expand([(is_sklearn_available(),), (False,)])
    def test_update_candidate_strategy_with_matches_1(self, sklearn_available):
        self.original_matches = [1, 1, 1, 1, 1]
        self.candidate_generator.matches = self.original_matches
        self.num_matches = 1
        if sklearn_available:
            self.candidate_generator.update_candidate_strategy(self.input_ids, None, self.num_matches)
            self.assertEqual(self.candidate_generator.matches, [1, 1, 1, 1, 1, 1, 0])
            self.assertEqual(self.candidate_generator.probs, [0.9, 0.8, 0.7, 0.6, 0.5, 0.4, 0.3])
            self.assertEqual(self.assistant_model.generation_config.assistant_confidence_threshold, 0.4)
        else:
            self.assert_no_sklearn()<|MERGE_RESOLUTION|>--- conflicted
+++ resolved
@@ -48,12 +48,6 @@
     torch_device,
 )
 from transformers.utils import is_ipex_available
-
-<<<<<<< HEAD
-from .test_framework_agnostic import GenerationIntegrationTestsMixin
-=======
-from ..test_modeling_common import floats_tensor, ids_tensor
->>>>>>> 5412ff1a
 
 
 if is_torch_available():
