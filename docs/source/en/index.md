<!--Copyright 2020 The HuggingFace Team. All rights reserved.

Licensed under the Apache License, Version 2.0 (the "License"); you may not use this file except in compliance with
the License. You may obtain a copy of the License at

http://www.apache.org/licenses/LICENSE-2.0

Unless required by applicable law or agreed to in writing, software distributed under the License is distributed on
an "AS IS" BASIS, WITHOUT WARRANTIES OR CONDITIONS OF ANY KIND, either express or implied. See the License for the
specific language governing permissions and limitations under the License.

⚠️ Note that this file is in Markdown but contain specific syntax for our doc-builder (similar to MDX) that may not be
rendered properly in your Markdown viewer.
-->

# 🤗 Transformers

State-of-the-art Machine Learning for [PyTorch](https://pytorch.org/), [TensorFlow](https://www.tensorflow.org/), and [JAX](https://jax.readthedocs.io/en/latest/).

🤗 Transformers provides APIs and tools to easily download and train state-of-the-art pretrained models. Using pretrained models can reduce your compute costs, carbon footprint, and save you the time and resources required to train a model from scratch. These models support common tasks in different modalities, such as:

📝 **Natural Language Processing**: text classification, named entity recognition, question answering, language modeling, summarization, translation, multiple choice, and text generation.<br>
🖼️ **Computer Vision**: image classification, object detection, and segmentation.<br>
🗣️ **Audio**: automatic speech recognition and audio classification.<br>
🐙 **Multimodal**: table question answering, optical character recognition, information extraction from scanned documents, video classification, and visual question answering.

🤗 Transformers support framework interoperability between PyTorch, TensorFlow, and JAX. This provides the flexibility to use a different framework at each stage of a model's life; train a model in three lines of code in one framework, and load it for inference in another. Models can also be exported to a format like ONNX and TorchScript for deployment in production environments.

Join the growing community on the [Hub](https://huggingface.co/models), [forum](https://discuss.huggingface.co/), or [Discord](https://discord.com/invite/JfAtkvEtRb) today!

## If you are looking for custom support from the Hugging Face team

<a target="_blank" href="https://huggingface.co/support">
    <img alt="HuggingFace Expert Acceleration Program" src="https://cdn-media.huggingface.co/marketing/transformers/new-support-improved.png" style="width: 100%; max-width: 600px; border: 1px solid #eee; border-radius: 4px; box-shadow: 0 1px 2px 0 rgba(0, 0, 0, 0.05);">
</a>

## Contents

The documentation is organized into five sections:

- **GET STARTED** provides a quick tour of the library and installation instructions to get up and running.
- **TUTORIALS** are a great place to start if you're a beginner. This section will help you gain the basic skills you need to start using the library.
- **HOW-TO GUIDES** show you how to achieve a specific goal, like finetuning a pretrained model for language modeling or how to write and share a custom model.
- **CONCEPTUAL GUIDES** offers more discussion and explanation of the underlying concepts and ideas behind models, tasks, and the design philosophy of 🤗 Transformers.
- **API** describes all classes and functions:

  - **MAIN CLASSES** details the most important classes like configuration, model, tokenizer, and pipeline.
  - **MODELS** details the classes and functions related to each model implemented in the library.
  - **INTERNAL HELPERS** details utility classes and functions used internally.


## Supported models and frameworks

The table below represents the current support in the library for each of those models, whether they have a Python
tokenizer (called "slow"). A "fast" tokenizer backed by the 🤗 Tokenizers library, whether they have support in Jax (via
Flax), PyTorch, and/or TensorFlow.

<!--This table is updated automatically from the auto modules with _make fix-copies_. Do not update manually!-->

|                                  Model                                   | PyTorch support | TensorFlow support | Flax Support |
|:------------------------------------------------------------------------:|:---------------:|:------------------:|:------------:|
|                        [ALBERT](model_doc/albert)                        |       ✅        |         ✅         |      ✅      |
|                         [ALIGN](model_doc/align)                         |       ✅        |         ❌         |      ❌      |
|                       [AltCLIP](model_doc/altclip)                       |       ✅        |         ❌         |      ❌      |
| [Audio Spectrogram Transformer](model_doc/audio-spectrogram-transformer) |       ✅        |         ❌         |      ❌      |
|                    [Autoformer](model_doc/autoformer)                    |       ✅        |         ❌         |      ❌      |
|                          [Bark](model_doc/bark)                          |       ✅        |         ❌         |      ❌      |
|                          [BART](model_doc/bart)                          |       ✅        |         ✅         |      ✅      |
|                       [BARThez](model_doc/barthez)                       |       ✅        |         ✅         |      ✅      |
|                       [BARTpho](model_doc/bartpho)                       |       ✅        |         ✅         |      ✅      |
|                          [BEiT](model_doc/beit)                          |       ✅        |         ❌         |      ✅      |
|                          [BERT](model_doc/bert)                          |       ✅        |         ✅         |      ✅      |
|               [Bert Generation](model_doc/bert-generation)               |       ✅        |         ❌         |      ❌      |
|                 [BertJapanese](model_doc/bert-japanese)                  |       ✅        |         ✅         |      ✅      |
|                      [BERTweet](model_doc/bertweet)                      |       ✅        |         ✅         |      ✅      |
|                      [BigBird](model_doc/big_bird)                       |       ✅        |         ❌         |      ✅      |
|               [BigBird-Pegasus](model_doc/bigbird_pegasus)               |       ✅        |         ❌         |      ❌      |
|                        [BioGpt](model_doc/biogpt)                        |       ✅        |         ❌         |      ❌      |
|                           [BiT](model_doc/bit)                           |       ✅        |         ❌         |      ❌      |
|                    [Blenderbot](model_doc/blenderbot)                    |       ✅        |         ✅         |      ✅      |
|              [BlenderbotSmall](model_doc/blenderbot-small)               |       ✅        |         ✅         |      ✅      |
|                          [BLIP](model_doc/blip)                          |       ✅        |         ✅         |      ❌      |
|                        [BLIP-2](model_doc/blip-2)                        |       ✅        |         ❌         |      ❌      |
|                         [BLOOM](model_doc/bloom)                         |       ✅        |         ❌         |      ✅      |
|                          [BORT](model_doc/bort)                          |       ✅        |         ✅         |      ✅      |
|                   [BridgeTower](model_doc/bridgetower)                   |       ✅        |         ❌         |      ❌      |
|                          [BROS](model_doc/bros)                          |       ✅        |         ❌         |      ❌      |
|                          [ByT5](model_doc/byt5)                          |       ✅        |         ✅         |      ✅      |
|                     [CamemBERT](model_doc/camembert)                     |       ✅        |         ✅         |      ❌      |
|                        [CANINE](model_doc/canine)                        |       ✅        |         ❌         |      ❌      |
|                     [Chameleon](model_doc/chameleon)                     |       ✅        |         ❌         |      ❌      |
|                  [Chinese-CLIP](model_doc/chinese_clip)                  |       ✅        |         ❌         |      ❌      |
|                          [CLAP](model_doc/clap)                          |       ✅        |         ❌         |      ❌      |
|                          [CLIP](model_doc/clip)                          |       ✅        |         ✅         |      ✅      |
|                       [CLIPSeg](model_doc/clipseg)                       |       ✅        |         ❌         |      ❌      |
|                          [CLVP](model_doc/clvp)                          |       ✅        |         ❌         |      ❌      |
|                       [CodeGen](model_doc/codegen)                       |       ✅        |         ❌         |      ❌      |
|                    [CodeLlama](model_doc/code_llama)                     |       ✅        |         ❌         |      ✅      |
|                        [Cohere](model_doc/cohere)                        |       ✅        |         ❌         |      ❌      |
|              [Conditional DETR](model_doc/conditional_detr)              |       ✅        |         ❌         |      ❌      |
|                      [ConvBERT](model_doc/convbert)                      |       ✅        |         ✅         |      ❌      |
|                      [ConvNeXT](model_doc/convnext)                      |       ✅        |         ✅         |      ❌      |
|                    [ConvNeXTV2](model_doc/convnextv2)                    |       ✅        |         ✅         |      ❌      |
|                           [CPM](model_doc/cpm)                           |       ✅        |         ✅         |      ✅      |
|                       [CPM-Ant](model_doc/cpmant)                        |       ✅        |         ❌         |      ❌      |
|                          [CTRL](model_doc/ctrl)                          |       ✅        |         ✅         |      ❌      |
|                           [CvT](model_doc/cvt)                           |       ✅        |         ✅         |      ❌      |
|                           [DAC](model_doc/dac)                           |       ✅        |         ❌         |      ❌      |
|                   [Data2VecAudio](model_doc/data2vec)                    |       ✅        |         ❌         |      ❌      |
|                    [Data2VecText](model_doc/data2vec)                    |       ✅        |         ❌         |      ❌      |
|                   [Data2VecVision](model_doc/data2vec)                   |       ✅        |         ✅         |      ❌      |
|                          [DBRX](model_doc/dbrx)                          |       ✅        |         ❌         |      ❌      |
|                       [DeBERTa](model_doc/deberta)                       |       ✅        |         ✅         |      ❌      |
|                    [DeBERTa-v2](model_doc/deberta-v2)                    |       ✅        |         ✅         |      ❌      |
|          [Decision Transformer](model_doc/decision_transformer)          |       ✅        |         ❌         |      ❌      |
|               [Deformable DETR](model_doc/deformable_detr)               |       ✅        |         ❌         |      ❌      |
|                          [DeiT](model_doc/deit)                          |       ✅        |         ✅         |      ❌      |
|                        [DePlot](model_doc/deplot)                        |       ✅        |         ❌         |      ❌      |
|                [Depth Anything](model_doc/depth_anything)                |       ✅        |         ❌         |      ❌      |
|                          [DETA](model_doc/deta)                          |       ✅        |         ❌         |      ❌      |
|                          [DETR](model_doc/detr)                          |       ✅        |         ❌         |      ❌      |
|                      [DialoGPT](model_doc/dialogpt)                      |       ✅        |         ✅         |      ✅      |
|                         [DiNAT](model_doc/dinat)                         |       ✅        |         ❌         |      ❌      |
<<<<<<< HEAD
|                        [DINOv2](model_doc/dinov2)                        |       ✅        |         ❌         |      ❌      |
|          [Dinov2WithRegisters](model_doc/dinov2_with_registers)          |       ✅        |         ❌         |      ❌      |
=======
|                        [DINOv2](model_doc/dinov2)                        |       ✅        |         ❌         |      ✅      |
>>>>>>> 9800e6d1
|                    [DistilBERT](model_doc/distilbert)                    |       ✅        |         ✅         |      ✅      |
|                           [DiT](model_doc/dit)                           |       ✅        |         ❌         |      ✅      |
|                       [DonutSwin](model_doc/donut)                       |       ✅        |         ❌         |      ❌      |
|                           [DPR](model_doc/dpr)                           |       ✅        |         ✅         |      ❌      |
|                           [DPT](model_doc/dpt)                           |       ✅        |         ❌         |      ❌      |
|               [EfficientFormer](model_doc/efficientformer)               |       ✅        |         ✅         |      ❌      |
|                  [EfficientNet](model_doc/efficientnet)                  |       ✅        |         ❌         |      ❌      |
|                       [ELECTRA](model_doc/electra)                       |       ✅        |         ✅         |      ✅      |
|                       [EnCodec](model_doc/encodec)                       |       ✅        |         ❌         |      ❌      |
|               [Encoder decoder](model_doc/encoder-decoder)               |       ✅        |         ✅         |      ✅      |
|                         [ERNIE](model_doc/ernie)                         |       ✅        |         ❌         |      ❌      |
|                       [ErnieM](model_doc/ernie_m)                        |       ✅        |         ❌         |      ❌      |
|                           [ESM](model_doc/esm)                           |       ✅        |         ✅         |      ❌      |
|              [FairSeq Machine-Translation](model_doc/fsmt)               |       ✅        |         ❌         |      ❌      |
|                        [Falcon](model_doc/falcon)                        |       ✅        |         ❌         |      ❌      |
|                  [FalconMamba](model_doc/falcon_mamba)                   |       ✅        |         ❌         |      ❌      |
|         [FastSpeech2Conformer](model_doc/fastspeech2_conformer)          |       ✅        |         ❌         |      ❌      |
|                       [FLAN-T5](model_doc/flan-t5)                       |       ✅        |         ✅         |      ✅      |
|                      [FLAN-UL2](model_doc/flan-ul2)                      |       ✅        |         ✅         |      ✅      |
|                      [FlauBERT](model_doc/flaubert)                      |       ✅        |         ✅         |      ❌      |
|                         [FLAVA](model_doc/flava)                         |       ✅        |         ❌         |      ❌      |
|                          [FNet](model_doc/fnet)                          |       ✅        |         ❌         |      ❌      |
|                      [FocalNet](model_doc/focalnet)                      |       ✅        |         ❌         |      ❌      |
|                  [Funnel Transformer](model_doc/funnel)                  |       ✅        |         ✅         |      ❌      |
|                          [Fuyu](model_doc/fuyu)                          |       ✅        |         ❌         |      ❌      |
|                         [Gemma](model_doc/gemma)                         |       ✅        |         ❌         |      ✅      |
|                        [Gemma2](model_doc/gemma2)                        |       ✅        |         ❌         |      ❌      |
|                           [GIT](model_doc/git)                           |       ✅        |         ❌         |      ❌      |
|                          [GLPN](model_doc/glpn)                          |       ✅        |         ❌         |      ❌      |
|                       [GPT Neo](model_doc/gpt_neo)                       |       ✅        |         ❌         |      ✅      |
|                      [GPT NeoX](model_doc/gpt_neox)                      |       ✅        |         ❌         |      ❌      |
|             [GPT NeoX Japanese](model_doc/gpt_neox_japanese)             |       ✅        |         ❌         |      ❌      |
|                         [GPT-J](model_doc/gptj)                          |       ✅        |         ✅         |      ✅      |
|                       [GPT-Sw3](model_doc/gpt-sw3)                       |       ✅        |         ✅         |      ✅      |
|                   [GPTBigCode](model_doc/gpt_bigcode)                    |       ✅        |         ❌         |      ❌      |
|               [GPTSAN-japanese](model_doc/gptsan-japanese)               |       ✅        |         ❌         |      ❌      |
|                    [Graphormer](model_doc/graphormer)                    |       ✅        |         ❌         |      ❌      |
|                [Grounding DINO](model_doc/grounding-dino)                |       ✅        |         ❌         |      ❌      |
|                      [GroupViT](model_doc/groupvit)                      |       ✅        |         ✅         |      ❌      |
|                       [HerBERT](model_doc/herbert)                       |       ✅        |         ✅         |      ✅      |
|                         [Hiera](model_doc/hiera)                         |       ✅        |         ❌         |      ❌      |
|                        [Hubert](model_doc/hubert)                        |       ✅        |         ✅         |      ❌      |
|                        [I-BERT](model_doc/ibert)                         |       ✅        |         ❌         |      ❌      |
|                       [IDEFICS](model_doc/idefics)                       |       ✅        |         ✅         |      ❌      |
|                      [Idefics2](model_doc/idefics2)                      |       ✅        |         ❌         |      ❌      |
|                      [ImageGPT](model_doc/imagegpt)                      |       ✅        |         ❌         |      ❌      |
|                      [Informer](model_doc/informer)                      |       ✅        |         ❌         |      ❌      |
|                  [InstructBLIP](model_doc/instructblip)                  |       ✅        |         ❌         |      ❌      |
|             [InstructBlipVideo](model_doc/instructblipvideo)             |       ✅        |         ❌         |      ❌      |
|                         [Jamba](model_doc/jamba)                         |       ✅        |         ❌         |      ❌      |
|                        [JetMoe](model_doc/jetmoe)                        |       ✅        |         ❌         |      ❌      |
|                       [Jukebox](model_doc/jukebox)                       |       ✅        |         ❌         |      ❌      |
|                      [KOSMOS-2](model_doc/kosmos-2)                      |       ✅        |         ❌         |      ❌      |
|                      [LayoutLM](model_doc/layoutlm)                      |       ✅        |         ✅         |      ❌      |
|                    [LayoutLMv2](model_doc/layoutlmv2)                    |       ✅        |         ❌         |      ❌      |
|                    [LayoutLMv3](model_doc/layoutlmv3)                    |       ✅        |         ✅         |      ❌      |
|                     [LayoutXLM](model_doc/layoutxlm)                     |       ✅        |         ❌         |      ❌      |
|                           [LED](model_doc/led)                           |       ✅        |         ✅         |      ❌      |
|                         [LeViT](model_doc/levit)                         |       ✅        |         ❌         |      ❌      |
|                          [LiLT](model_doc/lilt)                          |       ✅        |         ❌         |      ❌      |
|                         [LLaMA](model_doc/llama)                         |       ✅        |         ❌         |      ✅      |
|                        [Llama2](model_doc/llama2)                        |       ✅        |         ❌         |      ✅      |
|                        [Llama3](model_doc/llama3)                        |       ✅        |         ❌         |      ✅      |
|                         [LLaVa](model_doc/llava)                         |       ✅        |         ❌         |      ❌      |
|                    [LLaVA-NeXT](model_doc/llava_next)                    |       ✅        |         ❌         |      ❌      |
|              [LLaVa-NeXT-Video](model_doc/llava_next_video)              |       ✅        |         ❌         |      ❌      |
|                    [Longformer](model_doc/longformer)                    |       ✅        |         ✅         |      ❌      |
|                        [LongT5](model_doc/longt5)                        |       ✅        |         ❌         |      ✅      |
|                          [LUKE](model_doc/luke)                          |       ✅        |         ❌         |      ❌      |
|                        [LXMERT](model_doc/lxmert)                        |       ✅        |         ✅         |      ❌      |
|                        [M-CTC-T](model_doc/mctct)                        |       ✅        |         ❌         |      ❌      |
|                       [M2M100](model_doc/m2m_100)                        |       ✅        |         ❌         |      ❌      |
|                    [MADLAD-400](model_doc/madlad-400)                    |       ✅        |         ✅         |      ✅      |
|                         [Mamba](model_doc/mamba)                         |       ✅        |         ❌         |      ❌      |
|                        [mamba2](model_doc/mamba2)                        |       ✅        |         ❌         |      ❌      |
|                        [Marian](model_doc/marian)                        |       ✅        |         ✅         |      ✅      |
|                      [MarkupLM](model_doc/markuplm)                      |       ✅        |         ❌         |      ❌      |
|                   [Mask2Former](model_doc/mask2former)                   |       ✅        |         ❌         |      ❌      |
|                    [MaskFormer](model_doc/maskformer)                    |       ✅        |         ❌         |      ❌      |
|                        [MatCha](model_doc/matcha)                        |       ✅        |         ❌         |      ❌      |
|                         [mBART](model_doc/mbart)                         |       ✅        |         ✅         |      ✅      |
|                      [mBART-50](model_doc/mbart50)                       |       ✅        |         ✅         |      ✅      |
|                          [MEGA](model_doc/mega)                          |       ✅        |         ❌         |      ❌      |
|                 [Megatron-BERT](model_doc/megatron-bert)                 |       ✅        |         ❌         |      ❌      |
|                 [Megatron-GPT2](model_doc/megatron_gpt2)                 |       ✅        |         ✅         |      ✅      |
|                       [MGP-STR](model_doc/mgp-str)                       |       ✅        |         ❌         |      ❌      |
|                       [Mistral](model_doc/mistral)                       |       ✅        |         ✅         |      ✅      |
|                       [Mixtral](model_doc/mixtral)                       |       ✅        |         ❌         |      ❌      |
|                         [mLUKE](model_doc/mluke)                         |       ✅        |         ❌         |      ❌      |
|                           [MMS](model_doc/mms)                           |       ✅        |         ✅         |      ✅      |
|                    [MobileBERT](model_doc/mobilebert)                    |       ✅        |         ✅         |      ❌      |
|                  [MobileNetV1](model_doc/mobilenet_v1)                   |       ✅        |         ❌         |      ❌      |
|                  [MobileNetV2](model_doc/mobilenet_v2)                   |       ✅        |         ❌         |      ❌      |
|                     [MobileViT](model_doc/mobilevit)                     |       ✅        |         ✅         |      ❌      |
|                   [MobileViTV2](model_doc/mobilevitv2)                   |       ✅        |         ❌         |      ❌      |
|                         [MPNet](model_doc/mpnet)                         |       ✅        |         ✅         |      ❌      |
|                           [MPT](model_doc/mpt)                           |       ✅        |         ❌         |      ❌      |
|                           [MRA](model_doc/mra)                           |       ✅        |         ❌         |      ❌      |
|                           [MT5](model_doc/mt5)                           |       ✅        |         ✅         |      ✅      |
|                      [MusicGen](model_doc/musicgen)                      |       ✅        |         ❌         |      ❌      |
|               [MusicGen Melody](model_doc/musicgen_melody)               |       ✅        |         ❌         |      ❌      |
|                           [MVP](model_doc/mvp)                           |       ✅        |         ❌         |      ❌      |
|                           [NAT](model_doc/nat)                           |       ✅        |         ❌         |      ❌      |
|                      [Nemotron](model_doc/nemotron)                      |       ✅        |         ❌         |      ❌      |
|                         [Nezha](model_doc/nezha)                         |       ✅        |         ❌         |      ❌      |
|                          [NLLB](model_doc/nllb)                          |       ✅        |         ❌         |      ❌      |
|                      [NLLB-MOE](model_doc/nllb-moe)                      |       ✅        |         ❌         |      ❌      |
|                        [Nougat](model_doc/nougat)                        |       ✅        |         ✅         |      ✅      |
|                 [Nyströmformer](model_doc/nystromformer)                 |       ✅        |         ❌         |      ❌      |
|                          [OLMo](model_doc/olmo)                          |       ✅        |         ❌         |      ❌      |
|                     [OneFormer](model_doc/oneformer)                     |       ✅        |         ❌         |      ❌      |
|                    [OpenAI GPT](model_doc/openai-gpt)                    |       ✅        |         ✅         |      ❌      |
|                      [OpenAI GPT-2](model_doc/gpt2)                      |       ✅        |         ✅         |      ✅      |
|                    [OpenLlama](model_doc/open-llama)                     |       ✅        |         ❌         |      ❌      |
|                           [OPT](model_doc/opt)                           |       ✅        |         ✅         |      ✅      |
|                       [OWL-ViT](model_doc/owlvit)                        |       ✅        |         ❌         |      ❌      |
|                         [OWLv2](model_doc/owlv2)                         |       ✅        |         ❌         |      ❌      |
|                     [PaliGemma](model_doc/paligemma)                     |       ✅        |         ❌         |      ❌      |
|                  [PatchTSMixer](model_doc/patchtsmixer)                  |       ✅        |         ❌         |      ❌      |
|                      [PatchTST](model_doc/patchtst)                      |       ✅        |         ❌         |      ❌      |
|                       [Pegasus](model_doc/pegasus)                       |       ✅        |         ✅         |      ✅      |
|                     [PEGASUS-X](model_doc/pegasus_x)                     |       ✅        |         ❌         |      ❌      |
|                     [Perceiver](model_doc/perceiver)                     |       ✅        |         ❌         |      ❌      |
|                     [Persimmon](model_doc/persimmon)                     |       ✅        |         ❌         |      ❌      |
|                           [Phi](model_doc/phi)                           |       ✅        |         ❌         |      ❌      |
|                          [Phi3](model_doc/phi3)                          |       ✅        |         ❌         |      ❌      |
|                       [PhoBERT](model_doc/phobert)                       |       ✅        |         ✅         |      ✅      |
|                    [Pix2Struct](model_doc/pix2struct)                    |       ✅        |         ❌         |      ❌      |
|                        [PLBart](model_doc/plbart)                        |       ✅        |         ❌         |      ❌      |
|                    [PoolFormer](model_doc/poolformer)                    |       ✅        |         ❌         |      ❌      |
|                     [Pop2Piano](model_doc/pop2piano)                     |       ✅        |         ❌         |      ❌      |
|                    [ProphetNet](model_doc/prophetnet)                    |       ✅        |         ❌         |      ❌      |
|                           [PVT](model_doc/pvt)                           |       ✅        |         ❌         |      ❌      |
|                        [PVTv2](model_doc/pvt_v2)                         |       ✅        |         ❌         |      ❌      |
|                       [QDQBert](model_doc/qdqbert)                       |       ✅        |         ❌         |      ❌      |
|                         [Qwen2](model_doc/qwen2)                         |       ✅        |         ❌         |      ❌      |
|                   [Qwen2Audio](model_doc/qwen2_audio)                    |       ✅        |         ❌         |      ❌      |
|                     [Qwen2MoE](model_doc/qwen2_moe)                      |       ✅        |         ❌         |      ❌      |
|                           [RAG](model_doc/rag)                           |       ✅        |         ✅         |      ❌      |
|                         [REALM](model_doc/realm)                         |       ✅        |         ❌         |      ❌      |
|               [RecurrentGemma](model_doc/recurrent_gemma)                |       ✅        |         ❌         |      ❌      |
|                      [Reformer](model_doc/reformer)                      |       ✅        |         ❌         |      ❌      |
|                        [RegNet](model_doc/regnet)                        |       ✅        |         ✅         |      ✅      |
|                       [RemBERT](model_doc/rembert)                       |       ✅        |         ✅         |      ❌      |
|                        [ResNet](model_doc/resnet)                        |       ✅        |         ✅         |      ✅      |
|                     [RetriBERT](model_doc/retribert)                     |       ✅        |         ❌         |      ❌      |
|                       [RoBERTa](model_doc/roberta)                       |       ✅        |         ✅         |      ✅      |
|          [RoBERTa-PreLayerNorm](model_doc/roberta-prelayernorm)          |       ✅        |         ✅         |      ✅      |
|                      [RoCBert](model_doc/roc_bert)                       |       ✅        |         ❌         |      ❌      |
|                      [RoFormer](model_doc/roformer)                      |       ✅        |         ✅         |      ✅      |
|                       [RT-DETR](model_doc/rt_detr)                       |       ✅        |         ❌         |      ❌      |
|                [RT-DETR-ResNet](model_doc/rt_detr_resnet)                |       ✅        |         ❌         |      ❌      |
|                          [RWKV](model_doc/rwkv)                          |       ✅        |         ❌         |      ❌      |
|                           [SAM](model_doc/sam)                           |       ✅        |         ✅         |      ❌      |
|                  [SeamlessM4T](model_doc/seamless_m4t)                   |       ✅        |         ❌         |      ❌      |
|                [SeamlessM4Tv2](model_doc/seamless_m4t_v2)                |       ✅        |         ❌         |      ❌      |
|                     [SegFormer](model_doc/segformer)                     |       ✅        |         ✅         |      ❌      |
|                        [SegGPT](model_doc/seggpt)                        |       ✅        |         ❌         |      ❌      |
|                           [SEW](model_doc/sew)                           |       ✅        |         ❌         |      ❌      |
|                         [SEW-D](model_doc/sew-d)                         |       ✅        |         ❌         |      ❌      |
|                        [SigLIP](model_doc/siglip)                        |       ✅        |         ❌         |      ❌      |
|        [Speech Encoder decoder](model_doc/speech-encoder-decoder)        |       ✅        |         ❌         |      ✅      |
|                 [Speech2Text](model_doc/speech_to_text)                  |       ✅        |         ✅         |      ❌      |
|                      [SpeechT5](model_doc/speecht5)                      |       ✅        |         ❌         |      ❌      |
|                      [Splinter](model_doc/splinter)                      |       ✅        |         ❌         |      ❌      |
|                   [SqueezeBERT](model_doc/squeezebert)                   |       ✅        |         ❌         |      ❌      |
|                      [StableLm](model_doc/stablelm)                      |       ✅        |         ❌         |      ❌      |
|                    [Starcoder2](model_doc/starcoder2)                    |       ✅        |         ❌         |      ❌      |
|                    [SuperPoint](model_doc/superpoint)                    |       ✅        |         ❌         |      ❌      |
|                   [SwiftFormer](model_doc/swiftformer)                   |       ✅        |         ✅         |      ❌      |
|                    [Swin Transformer](model_doc/swin)                    |       ✅        |         ✅         |      ❌      |
|                 [Swin Transformer V2](model_doc/swinv2)                  |       ✅        |         ❌         |      ❌      |
|                       [Swin2SR](model_doc/swin2sr)                       |       ✅        |         ❌         |      ❌      |
|           [SwitchTransformers](model_doc/switch_transformers)            |       ✅        |         ❌         |      ❌      |
|                            [T5](model_doc/t5)                            |       ✅        |         ✅         |      ✅      |
|                        [T5v1.1](model_doc/t5v1.1)                        |       ✅        |         ✅         |      ✅      |
|             [Table Transformer](model_doc/table-transformer)             |       ✅        |         ❌         |      ❌      |
|                         [TAPAS](model_doc/tapas)                         |       ✅        |         ✅         |      ❌      |
|                         [TAPEX](model_doc/tapex)                         |       ✅        |         ✅         |      ✅      |
|       [Time Series Transformer](model_doc/time_series_transformer)       |       ✅        |         ❌         |      ❌      |
|                   [TimeSformer](model_doc/timesformer)                   |       ✅        |         ❌         |      ❌      |
|        [Trajectory Transformer](model_doc/trajectory_transformer)        |       ✅        |         ❌         |      ❌      |
|                  [Transformer-XL](model_doc/transfo-xl)                  |       ✅        |         ✅         |      ❌      |
|                         [TrOCR](model_doc/trocr)                         |       ✅        |         ❌         |      ❌      |
|                          [TVLT](model_doc/tvlt)                          |       ✅        |         ❌         |      ❌      |
|                           [TVP](model_doc/tvp)                           |       ✅        |         ❌         |      ❌      |
|                          [UDOP](model_doc/udop)                          |       ✅        |         ❌         |      ❌      |
|                           [UL2](model_doc/ul2)                           |       ✅        |         ✅         |      ✅      |
|                          [UMT5](model_doc/umt5)                          |       ✅        |         ❌         |      ❌      |
|                     [UniSpeech](model_doc/unispeech)                     |       ✅        |         ❌         |      ❌      |
|                 [UniSpeechSat](model_doc/unispeech-sat)                  |       ✅        |         ❌         |      ❌      |
|                       [UnivNet](model_doc/univnet)                       |       ✅        |         ❌         |      ❌      |
|                       [UPerNet](model_doc/upernet)                       |       ✅        |         ❌         |      ❌      |
|                           [VAN](model_doc/van)                           |       ✅        |         ❌         |      ❌      |
|                   [VideoLlava](model_doc/video_llava)                    |       ✅        |         ❌         |      ❌      |
|                      [VideoMAE](model_doc/videomae)                      |       ✅        |         ❌         |      ❌      |
|                          [ViLT](model_doc/vilt)                          |       ✅        |         ❌         |      ❌      |
|                      [VipLlava](model_doc/vipllava)                      |       ✅        |         ❌         |      ❌      |
|        [Vision Encoder decoder](model_doc/vision-encoder-decoder)        |       ✅        |         ✅         |      ✅      |
|       [VisionTextDualEncoder](model_doc/vision-text-dual-encoder)        |       ✅        |         ✅         |      ✅      |
|                   [VisualBERT](model_doc/visual_bert)                    |       ✅        |         ❌         |      ❌      |
|                           [ViT](model_doc/vit)                           |       ✅        |         ✅         |      ✅      |
|                    [ViT Hybrid](model_doc/vit_hybrid)                    |       ✅        |         ❌         |      ❌      |
|                        [VitDet](model_doc/vitdet)                        |       ✅        |         ❌         |      ❌      |
|                       [ViTMAE](model_doc/vit_mae)                        |       ✅        |         ✅         |      ❌      |
|                      [ViTMatte](model_doc/vitmatte)                      |       ✅        |         ❌         |      ❌      |
|                       [ViTMSN](model_doc/vit_msn)                        |       ✅        |         ❌         |      ❌      |
|                          [VITS](model_doc/vits)                          |       ✅        |         ❌         |      ❌      |
|                         [ViViT](model_doc/vivit)                         |       ✅        |         ❌         |      ❌      |
|                      [Wav2Vec2](model_doc/wav2vec2)                      |       ✅        |         ✅         |      ✅      |
|                 [Wav2Vec2-BERT](model_doc/wav2vec2-bert)                 |       ✅        |         ❌         |      ❌      |
|            [Wav2Vec2-Conformer](model_doc/wav2vec2-conformer)            |       ✅        |         ❌         |      ❌      |
|              [Wav2Vec2Phoneme](model_doc/wav2vec2_phoneme)               |       ✅        |         ✅         |      ✅      |
|                         [WavLM](model_doc/wavlm)                         |       ✅        |         ❌         |      ❌      |
|                       [Whisper](model_doc/whisper)                       |       ✅        |         ✅         |      ✅      |
|                        [X-CLIP](model_doc/xclip)                         |       ✅        |         ❌         |      ❌      |
|                         [X-MOD](model_doc/xmod)                          |       ✅        |         ❌         |      ❌      |
|                          [XGLM](model_doc/xglm)                          |       ✅        |         ✅         |      ✅      |
|                           [XLM](model_doc/xlm)                           |       ✅        |         ✅         |      ❌      |
|                [XLM-ProphetNet](model_doc/xlm-prophetnet)                |       ✅        |         ❌         |      ❌      |
|                   [XLM-RoBERTa](model_doc/xlm-roberta)                   |       ✅        |         ✅         |      ✅      |
|                [XLM-RoBERTa-XL](model_doc/xlm-roberta-xl)                |       ✅        |         ❌         |      ❌      |
|                         [XLM-V](model_doc/xlm-v)                         |       ✅        |         ✅         |      ✅      |
|                         [XLNet](model_doc/xlnet)                         |       ✅        |         ✅         |      ❌      |
|                         [XLS-R](model_doc/xls_r)                         |       ✅        |         ✅         |      ✅      |
|                 [XLSR-Wav2Vec2](model_doc/xlsr_wav2vec2)                 |       ✅        |         ✅         |      ✅      |
|                         [YOLOS](model_doc/yolos)                         |       ✅        |         ❌         |      ❌      |
|                          [YOSO](model_doc/yoso)                          |       ✅        |         ❌         |      ❌      |
|                      [ZoeDepth](model_doc/zoedepth)                      |       ✅        |         ❌         |      ❌      |

<!-- End table--><|MERGE_RESOLUTION|>--- conflicted
+++ resolved
@@ -121,12 +121,8 @@
 |                          [DETR](model_doc/detr)                          |       ✅        |         ❌         |      ❌      |
 |                      [DialoGPT](model_doc/dialogpt)                      |       ✅        |         ✅         |      ✅      |
 |                         [DiNAT](model_doc/dinat)                         |       ✅        |         ❌         |      ❌      |
-<<<<<<< HEAD
 |                        [DINOv2](model_doc/dinov2)                        |       ✅        |         ❌         |      ❌      |
 |          [Dinov2WithRegisters](model_doc/dinov2_with_registers)          |       ✅        |         ❌         |      ❌      |
-=======
-|                        [DINOv2](model_doc/dinov2)                        |       ✅        |         ❌         |      ✅      |
->>>>>>> 9800e6d1
 |                    [DistilBERT](model_doc/distilbert)                    |       ✅        |         ✅         |      ✅      |
 |                           [DiT](model_doc/dit)                           |       ✅        |         ❌         |      ✅      |
 |                       [DonutSwin](model_doc/donut)                       |       ✅        |         ❌         |      ❌      |
