<!--Copyright 2025 The Qwen Team and The HuggingFace Inc. team. All rights reserved.

Licensed under the Apache License, Version 2.0 (the "License"); you may not use this file except in compliance with
the License. You may obtain a copy of the License at

http://www.apache.org/licenses/LICENSE-2.0

Unless required by applicable law or agreed to in writing, software distributed under the License is distributed on
an "AS IS" BASIS, WITHOUT WARRANTIES OR CONDITIONS OF ANY KIND, either express or implied. See the License for the
specific language governing permissions and limitations under the License.

⚠️ Note that this file is in Markdown but contain specific syntax for our doc-builder (similar to MDX) that may not be
rendered properly in your Markdown viewer.

-->

# Qwen2.5-VL

<div class="flex flex-wrap space-x-1">
<img alt="PyTorch" src="https://img.shields.io/badge/PyTorch-DE3412?style=flat&logo=pytorch&logoColor=white">
<img alt="FlashAttention" src="https://img.shields.io/badge/%E2%9A%A1%EF%B8%8E%20FlashAttention-eae0c8?style=flat">
<img alt="SDPA" src="https://img.shields.io/badge/SDPA-DE3412?style=flat&logo=pytorch&logoColor=white">
</div>

## Overview

The [Qwen2.5-VL](https://qwenlm.github.io/blog/qwen2_5-vl/) model is an update to [Qwen2-VL](https://arxiv.org/abs/2409.12191) from Qwen team, Alibaba Group. 

The abstract from this update is the following:

*Qwen2.5-VL marks a major step forward from Qwen2-VL, built upon the latest Qwen2.5 LLM. We've accelerated training and testing through the strategic implementation of window attention within the ViT. The ViT architecture itself has been refined with SwiGLU and RMSNorm, aligning it more closely with the LLM's structure. A key innovation is the expansion of native dynamic resolution to encompass the temporal dimension, in addition to spatial aspects. Furthermore, we've upgraded MRoPE, incorporating absolute time alignment on the time axis to allow the model to effectively capture temporal dynamics, regardless of frame rate, leading to superior video understanding.*

## Usage example

### Single Media inference

The model can accept both images and videos as input. Here's an example code for inference.

```python

import torch
from transformers import Qwen2_5_VLForConditionalGeneration, AutoTokenizer, AutoProcessor

# Load the model in half-precision on the available device(s)
model = Qwen2_5_VLForConditionalGeneration.from_pretrained("Qwen/Qwen2.5-VL-7B-Instruct", device_map="auto")
processor = AutoProcessor.from_pretrained("Qwen/Qwen2.5-VL-7B-Instruct")


conversation = [
    {
        "role":"user",
        "content":[
            {
                "type":"image",
                "url": "https://qianwen-res.oss-cn-beijing.aliyuncs.com/Qwen-VL/assets/demo.jpeg"
            },
            {
                "type":"text",
                "text":"Describe this image."
            }
        ]
    }
]

inputs = processor.apply_chat_template(
    conversation,
    add_generation_prompt=True,
    tokenize=True,
    return_dict=True,
    return_tensors="pt"
).to(model.device)


# Inference: Generation of the output
output_ids = model.generate(**inputs, max_new_tokens=128)
generated_ids = [output_ids[len(input_ids):] for input_ids, output_ids in zip(inputs.input_ids, output_ids)]
output_text = processor.batch_decode(generated_ids, skip_special_tokens=True, clean_up_tokenization_spaces=True)
print(output_text)

# Video
conversation = [
    {
        "role": "user",
        "content": [
            {"type": "video", "path": "/path/to/video.mp4"},
            {"type": "text", "text": "What happened in the video?"},
        ],
    }
]

inputs = processor.apply_chat_template(
    conversation,
    video_fps=1,
    add_generation_prompt=True,
    tokenize=True,
    return_dict=True,
    return_tensors="pt"
).to(model.device)

# Inference: Generation of the output
output_ids = model.generate(**inputs, max_new_tokens=128)
generated_ids = [output_ids[len(input_ids):] for input_ids, output_ids in zip(inputs.input_ids, output_ids)]
output_text = processor.batch_decode(generated_ids, skip_special_tokens=True, clean_up_tokenization_spaces=True)
print(output_text)
```

### Batch Mixed Media Inference

The model can batch inputs composed of mixed samples of various types such as images, videos, and text. Here is an example.

```python
# Conversation for the first image
conversation1 = [
    {
        "role": "user",
        "content": [
            {"type": "image", "path": "/path/to/image1.jpg"},
            {"type": "text", "text": "Describe this image."}
        ]
    }
]

# Conversation with two images
conversation2 = [
    {
        "role": "user",
        "content": [
            {"type": "image", "path": "/path/to/image2.jpg"},
            {"type": "image", "path": "/path/to/image3.jpg"},
            {"type": "text", "text": "What is written in the pictures?"}
        ]
    }
]

# Conversation with pure text
conversation3 = [
    {
        "role": "user",
        "content": "who are you?"
    }
]


# Conversation with mixed midia
conversation4 = [
    {
        "role": "user",
        "content": [
            {"type": "image", "path": "/path/to/image3.jpg"},
            {"type": "image", "path": "/path/to/image4.jpg"},
            {"type": "video", "path": "/path/to/video.jpg"},
            {"type": "text", "text": "What are the common elements in these medias?"},
        ],
    }
]

conversations = [conversation1, conversation2, conversation3, conversation4]
# Preparation for batch inference
ipnuts = processor.apply_chat_template(
    conversations,
    video_fps=1,
    add_generation_prompt=True,
    tokenize=True,
    return_dict=True,
    return_tensors="pt"
).to(model.device)


# Batch Inference
output_ids = model.generate(**inputs, max_new_tokens=128)
generated_ids = [output_ids[len(input_ids):] for input_ids, output_ids in zip(inputs.input_ids, output_ids)]
output_text = processor.batch_decode(generated_ids, skip_special_tokens=True, clean_up_tokenization_spaces=True)
print(output_text)
```

### Usage Tips

#### Image Resolution trade-off

The model supports a wide range of resolution inputs. By default, it uses the native resolution for input, but higher resolutions can enhance performance at the cost of more computation. Users can set the minimum and maximum number of pixels to achieve an optimal configuration for their needs.

```python
min_pixels = 224*224
max_pixels = 2048*2048
processor = AutoProcessor.from_pretrained("Qwen/Qwen2.5-VL-7B-Instruct", min_pixels=min_pixels, max_pixels=max_pixels)
```

In case of limited GPU RAM, one can reduce the resolution as follows:

```python
min_pixels = 256*28*28
max_pixels = 1024*28*28 
processor = AutoProcessor.from_pretrained("Qwen/Qwen2.5-VL-7B-Instruct", min_pixels=min_pixels, max_pixels=max_pixels)
```
This ensures each image gets encoded using a number between 256-1024 tokens. The 28 comes from the fact that the model uses a patch size of 14 and a temporal patch size of 2 (14 x 2 = 28).

#### Multiple Image Inputs

By default, images and video content are directly included in the conversation. When handling multiple images, it's helpful to add labels to the images and videos for better reference. Users can control this behavior with the following settings:

```python
conversation = [
    {
        "role": "user",
        "content": [
            {"type": "image"}, 
            {"type": "text", "text": "Hello, how are you?"}
        ]
    },
    {
        "role": "assistant",
        "content": "I'm doing well, thank you for asking. How can I assist you today?"
    },
    {
        "role": "user",
        "content": [
            {"type": "text", "text": "Can you describe these images and video?"}, 
            {"type": "image"}, 
            {"type": "image"}, 
            {"type": "video"}, 
            {"type": "text", "text": "These are from my vacation."}
        ]
    },
    {
        "role": "assistant",
        "content": "I'd be happy to describe the images and video for you. Could you please provide more context about your vacation?"
    },
    {
        "role": "user",
        "content": "It was a trip to the mountains. Can you see the details in the images and video?"
    }
]

# default:
prompt_without_id = processor.apply_chat_template(conversation, add_generation_prompt=True)
# Excepted output: '<|im_start|>system\nYou are a helpful assistant.<|im_end|>\n<|im_start|>user\n<|vision_start|><|image_pad|><|vision_end|>Hello, how are you?<|im_end|>\n<|im_start|>assistant\nI'm doing well, thank you for asking. How can I assist you today?<|im_end|>\n<|im_start|>user\nCan you describe these images and video?<|vision_start|><|image_pad|><|vision_end|><|vision_start|><|image_pad|><|vision_end|><|vision_start|><|video_pad|><|vision_end|>These are from my vacation.<|im_end|>\n<|im_start|>assistant\nI'd be happy to describe the images and video for you. Could you please provide more context about your vacation?<|im_end|>\n<|im_start|>user\nIt was a trip to the mountains. Can you see the details in the images and video?<|im_end|>\n<|im_start|>assistant\n'


# add ids
prompt_with_id = processor.apply_chat_template(conversation, add_generation_prompt=True, add_vision_id=True)
# Excepted output: '<|im_start|>system\nYou are a helpful assistant.<|im_end|>\n<|im_start|>user\nPicture 1: <|vision_start|><|image_pad|><|vision_end|>Hello, how are you?<|im_end|>\n<|im_start|>assistant\nI'm doing well, thank you for asking. How can I assist you today?<|im_end|>\n<|im_start|>user\nCan you describe these images and video?Picture 2: <|vision_start|><|image_pad|><|vision_end|>Picture 3: <|vision_start|><|image_pad|><|vision_end|>Video 1: <|vision_start|><|video_pad|><|vision_end|>These are from my vacation.<|im_end|>\n<|im_start|>assistant\nI'd be happy to describe the images and video for you. Could you please provide more context about your vacation?<|im_end|>\n<|im_start|>user\nIt was a trip to the mountains. Can you see the details in the images and video?<|im_end|>\n<|im_start|>assistant\n'

```

#### Flash-Attention 2 to speed up generation

First, make sure to install the latest version of Flash Attention 2:

```bash
pip install -U flash-attn --no-build-isolation
```

Also, you should have hardware that is compatible with FlashAttention 2. Read more about it in the official documentation of the [flash attention repository](https://github.com/Dao-AILab/flash-attention). FlashAttention-2 can only be used when a model is loaded in `torch.float16` or `torch.bfloat16`.

To load and run a model using FlashAttention-2, add `attn_implementation="flash_attention_2"` when loading the model:

```python
from transformers import Qwen2_5_VLForConditionalGeneration

model = Qwen2_5_VLForConditionalGeneration.from_pretrained(
    "Qwen/Qwen2.5-VL-7B-Instruct", 
    torch_dtype=torch.bfloat16, 
    attn_implementation="flash_attention_2",
)
```



## Qwen2_5_VLConfig

[[autodoc]] Qwen2_5_VLConfig

<<<<<<< HEAD
## Qwen2_5_VLImageProcessor

[[autodoc]] Qwen2_5_VLImageProcessor
    - preprocess

## Qwen2_5_VLVideoProcessor

[[autodoc]] Qwen2_5_VLVideoProcessor
    - preprocess

## Qwen2_5_VLVideoProcessorFast

[[autodoc]] Qwen2_5_VLVideoProcessorFast
    - preprocess

=======
>>>>>>> 6cc9c8d7
## Qwen2_5_VLProcessor

[[autodoc]] Qwen2_5_VLProcessor

## Qwen2_5_VLModel

[[autodoc]] Qwen2_5_VLModel
    - forward

## Qwen2_5_VLForConditionalGeneration

[[autodoc]] Qwen2_5_VLForConditionalGeneration
    - forward<|MERGE_RESOLUTION|>--- conflicted
+++ resolved
@@ -270,24 +270,12 @@
 
 [[autodoc]] Qwen2_5_VLConfig
 
-<<<<<<< HEAD
-## Qwen2_5_VLImageProcessor
-
-[[autodoc]] Qwen2_5_VLImageProcessor
-    - preprocess
-
-## Qwen2_5_VLVideoProcessor
-
-[[autodoc]] Qwen2_5_VLVideoProcessor
-    - preprocess
 
 ## Qwen2_5_VLVideoProcessorFast
 
 [[autodoc]] Qwen2_5_VLVideoProcessorFast
     - preprocess
 
-=======
->>>>>>> 6cc9c8d7
 ## Qwen2_5_VLProcessor
 
 [[autodoc]] Qwen2_5_VLProcessor
