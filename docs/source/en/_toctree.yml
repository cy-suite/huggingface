--- conflicted
+++ resolved
@@ -160,16 +160,6 @@
     title: Overview
   - local: quantization/aqlm
     title: AQLM
-<<<<<<< HEAD
-  - local: quantization/vptq
-    title: SpQR
-  - local: quantization/spqr
-    title: VPTQ
-  - local: quantization/quanto
-    title: Quanto
-  - local: quantization/quark
-    title: Quark
-=======
   - local: quantization/awq
     title: AWQ
   - local: quantization/bitnet
@@ -178,7 +168,6 @@
     title: bitsandbytes
   - local: quantization/compressed_tensors
     title: compressed-tensors
->>>>>>> 51ed61e2
   - local: quantization/eetq
     title: EETQ
   - local: quantization/fbgemm_fp8
@@ -197,6 +186,8 @@
     title: Optimum
   - local: quantization/quanto
     title: Quanto
+  - local: quantization/quark
+    title: Quark
   - local: quantization/torchao
     title: torchao
   - local: quantization/spqr
