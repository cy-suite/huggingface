--- conflicted
+++ resolved
@@ -755,13 +755,10 @@
         title: Autoformer
       - local: model_doc/informer
         title: Informer
-<<<<<<< HEAD
       - local: model_doc/patchtsmixer
         title: PatchTSMixer
-=======
       - local: model_doc/patchtst
         title: PatchTST
->>>>>>> af8acc47
       - local: model_doc/time_series_transformer
         title: Time Series Transformer
       title: Time series models
