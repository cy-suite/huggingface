--- conflicted
+++ resolved
@@ -87,11 +87,8 @@
 - Starcoder2
 - T5
 - Mamba
-<<<<<<< HEAD
+- Nemotron
 - Gemma2
-=======
-- Nemotron
->>>>>>> 5c75087a
 
 ## Example usage
 
