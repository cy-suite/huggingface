--- conflicted
+++ resolved
@@ -274,16 +274,6 @@
         title: Blenderbot
       - local: model_doc/blenderbot-small
         title: Blenderbot Small
-<<<<<<< HEAD
-      - local: model_doc/codegen
-        title: CodeGen
-      - local: model_doc/code_llama
-        title: CodeLlama
-      - local: model_doc/convbert
-        title: ConvBERT
-      - local: model_doc/cpm
-        title: CPM
-=======
       - local: model_doc/bloom
         title: BLOOM
       - local: model_doc/bort
@@ -294,7 +284,14 @@
         title: CamemBERT
       - local: model_doc/canine
         title: CANINE
->>>>>>> 9660e27c
+      - local: model_doc/codegen
+        title: CodeGen
+      - local: model_doc/code_llama
+        title: CodeLlama
+      - local: model_doc/convbert
+        title: ConvBERT
+      - local: model_doc/cpm
+        title: CPM
       title: 文章モデル
     - isExpanded: false
       sections:
@@ -324,14 +321,6 @@
         title: ALIGN
       - local: model_doc/altclip
         title: AltCLIP
-<<<<<<< HEAD
-      - local: model_doc/clip
-        title: CLIP
-      - local: model_doc/clipseg
-        title: CLIPSeg
-      - local: model_doc/clvp
-        title: CLVP
-=======
       - local: model_doc/blip
         title: BLIP
       - local: model_doc/blip-2
@@ -342,7 +331,12 @@
         title: BROS
       - local: model_doc/chinese_clip
         title: Chinese-CLIP
->>>>>>> 9660e27c
+      - local: model_doc/clip
+        title: CLIP
+      - local: model_doc/clipseg
+        title: CLIPSeg
+      - local: model_doc/clvp
+        title: CLVP
       title: マルチモーダルモデル
     - isExpanded: false
       sections:
