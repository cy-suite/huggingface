--- conflicted
+++ resolved
@@ -324,17 +324,10 @@
         title: BART
       - local: in_translation
         title: (번역중) BARThez
-<<<<<<< HEAD
-      - local: in_translation
-        title: (번역중) BARTpho
-      - local: model_doc/bert
-        title: BERT
-=======
       - local: model_doc/bartpho
         title: BARTpho
       - local: in_translation
-        title: (번역중) BERT
->>>>>>> fc1ae7f3
+        title: BERT
       - local: in_translation
         title: (번역중) BertGeneration
       - local: model_doc/bert-japanese
