- sections:
  - local: index
    title: 🤗 Transformers
  - local: quicktour
    title: 둘러보기
  - local: installation
    title: 설치방법
  title: 시작하기
- sections:
  - local: pipeline_tutorial
    title: Pipeline으로 추론하기
  - local: autoclass_tutorial
    title: AutoClass로 사전 학습된 인스턴스 로드하기
  - local: preprocessing
    title: 데이터 전처리하기
  - local: training
    title: 사전 학습된 모델 미세 조정하기
  - local: run_scripts
    title: 스크립트로 학습하기
  - local: accelerate
    title: 🤗 Accelerate로 분산 학습 구성하기
  - local: peft
    title: 🤗 PEFT로 어댑터 로드 및 학습하기
  - local: model_sharing
    title: 만든 모델 공유하기
  - local: transformers_agents
    title: 에이전트
  - local: llm_tutorial
    title: 대규모 언어 모델로 생성하기
  title: 튜토리얼
- sections:
  - sections:
      - local: tasks/sequence_classification
        title: 텍스트 분류
      - local: tasks/token_classification
        title: 토큰 분류
      - local: tasks/question_answering
        title: 질의 응답(Question Answering)
      - local: tasks/language_modeling
        title: 인과적 언어 모델링(Causal language modeling)
      - local: tasks/masked_language_modeling
        title: 마스킹된 언어 모델링(Masked language modeling)
      - local: tasks/translation
        title: 번역
      - local: tasks/summarization
        title: 요약
      - local: tasks/multiple_choice
        title: 객관식 문제(Multiple Choice)
    title: 자연어처리
    isExpanded: false
  - sections:
      - local: tasks/audio_classification
        title: 오디오 분류
      - local: tasks/asr
        title: 자동 음성 인식
    title: 오디오
    isExpanded: false
  - sections:
      - local: tasks/image_classification
        title: 이미지 분류
      - local: tasks/semantic_segmentation
        title: 의미적 분할(Semantic segmentation)
      - local: tasks/video_classification
        title: 영상 분류
      - local: tasks/object_detection
        title: 객체 탐지
      - local: tasks/zero_shot_object_detection
        title: 제로샷(zero-shot) 객체 탐지
      - local: tasks/zero_shot_image_classification
        title: 제로샷(zero-shot) 이미지 분류
      - local: tasks/monocular_depth_estimation
        title: 단일 영상 기반 깊이 추정
    title: 컴퓨터 비전
    isExpanded: false
  - sections:
      - local: tasks/image_captioning
        title: 이미지 캡셔닝
      - local: tasks/document_question_answering
        title: 문서 질의 응답(Document Question Answering)
      - local: tasks/visual_question_answering
        title: 시각적 질의응답 (Visual Question Answering)
    title: 멀티모달
    isExpanded: false
  title: 태스크 가이드
- sections:
    - local: fast_tokenizers
      title: 🤗 Tokenizers 라이브러리에서 토크나이저 사용하기
    - local: multilingual
      title: 다국어 모델 추론하기
    - local: in_translation
      title: (번역중) Customize text generation strategy
    - local: create_a_model
      title: 모델별 API 사용하기
    - local: custom_models
      title: 사용자 정의 모델 공유하기
    - local: sagemaker
      title: Amazon SageMaker에서 학습 실행하기
    - local: serialization
      title: ONNX로 내보내기
    - local: tflite
      title: TFLite로 내보내기
    - local: torchscript
      title: TorchScript로 내보내기
    - local: in_translation
      title: (번역중) Benchmarks
    - local: in_translation
      title: (번역중) Notebooks with examples
    - local: community
      title: 커뮤니티 리소스
    - local: custom_tools
      title: 사용자 정의 도구와 프롬프트
    - local: troubleshooting
      title: 문제 해결
  title: (번역중) 개발자 가이드
- sections:
    - local: performance
      title: 성능 및 확장성
    - local: in_translation
      title: (번역중) Training on one GPU
    - local: perf_train_gpu_many
      title: 다중 GPU에서 훈련 진행하기
    - local: perf_train_cpu
      title: CPU에서 훈련
    - local: perf_train_cpu_many
      title: 다중 CPU에서 훈련하기
    - local: in_translation
      title: (번역중) Training on TPUs
    - local: perf_train_tpu_tf
      title: TensorFlow로 TPU에서 훈련하기
    - local: in_translation
      title: (번역중) Training on Specialized Hardware
    - local: perf_infer_cpu
      title: CPU로 추론하기
    - local: perf_infer_gpu_one
      title: 하나의 GPU를 활용한 추론
    - local: perf_infer_gpu_many
      title: 다중 GPU에서 추론
    - local: in_translation
      title: (번역중) Inference on Specialized Hardware
    - local: perf_hardware
      title: 훈련용 사용자 맞춤형 하드웨어
<<<<<<< HEAD
    - local: big_models
      title: 대형 모델을 인스턴스화
    - local: in_translation
      title: (번역중) Debugging
=======
    - local: in_translation
      title: (번역중) Instantiating a big model
    - local: debugging
      title: 디버깅
>>>>>>> 3e93dd29
    - local: hpo_train
      title: Trainer API를 사용한 하이퍼파라미터 탐색
    - local: tf_xla
      title: TensorFlow 모델을 위한 XLA 통합
  title: (번역중) 성능 및 확장성
- sections:
    - local: contributing
      title: 🤗 Transformers에 기여하는 방법
    - local: add_new_model
      title: 🤗 Transformers에 새로운 모델을 추가하는 방법
    - local: add_tensorflow_model
      title: 어떻게 🤗 Transformers 모델을 TensorFlow로 변환하나요?
    - local: add_new_pipeline
      title: 어떻게 🤗 Transformers에 파이프라인을 추가하나요?
    - local: testing
      title: 테스트
    - local: pr_checks
      title: Pull Request에 대한 검사
  title: (번역중) 기여하기

- sections:
  - local: philosophy
    title: 이념과 목표
  - local: in_translation
    title: (번역중) Glossary
  - local: task_summary
    title: 🤗 Transformers로 할 수 있는 작업
  - local: tasks_explained
    title: 🤗 Transformers로 작업을 해결하는 방법
  - local: model_summary
    title: Transformer 모델군
  - local: tokenizer_summary
    title: 토크나이저 요약
  - local: attention
    title: 어텐션 매커니즘
  - local: pad_truncation
    title: 패딩과 잘라내기
  - local: bertology
    title: BERTology
  - local: perplexity
    title: 고정 길이 모델의 펄플렉서티(Perplexity)
  - local: pipeline_webserver
    title: 추론 웹 서버를 위한 파이프라인
  - local: model_memory_anatomy
    title: 모델 학습 해부하기
  title: (번역중) 개념 가이드
- sections:
  - sections:
    - local: in_translation
      title: (번역중) Auto Classes
    - local: in_translation
      title: (번역중) Callbacks
    - local: in_translation
      title: (번역중) Configuration
    - local: in_translation
      title: (번역중) Data Collator
    - local: in_translation
      title: (번역중) Keras callbacks
    - local: in_translation
      title: (번역중) Logging
    - local: in_translation
      title: (번역중) Models
    - local: in_translation
      title: (번역중) Text Generation
    - local: in_translation
      title: (번역중) ONNX
    - local: in_translation
      title: (번역중) Optimization
    - local: in_translation
      title: (번역중) Model outputs
    - local: in_translation
      title: (번역중) Pipelines
    - local: in_translation
      title: (번역중) Processors
    - local: in_translation
      title: (번역중) Quantization
    - local: in_translation
      title: (번역중) Tokenizer
    - local: in_translation
      title: (번역중) Trainer
    - local: in_translation
      title: (번역중) DeepSpeed Integration
    - local: in_translation
      title: (번역중) Feature Extractor
    - local: in_translation
      title: (번역중) Image Processor
    title: (번역중) 메인 클래스
  - sections:
    - isExpanded: false
      sections:
      - local: in_translation
        title: (번역중) ALBERT
      - local: in_translation
        title: (번역중) BART
      - local: in_translation
        title: (번역중) BARThez
      - local: in_translation
        title: (번역중) BARTpho
      - local: in_translation
        title: (번역중) BERT
      - local: in_translation
        title: (번역중) BertGeneration
      - local: in_translation
        title: (번역중) BertJapanese
      - local: in_translation
        title: (번역중) Bertweet
      - local: in_translation
        title: (번역중) BigBird
      - local: in_translation
        title: (번역중) BigBirdPegasus
      - local: in_translation
        title: (번역중) BioGpt
      - local: in_translation
        title: (번역중) Blenderbot
      - local: in_translation
        title: (번역중) Blenderbot Small
      - local: in_translation
        title: (번역중) BLOOM
      - local: in_translation
        title: (번역중) BORT
      - local: in_translation
        title: (번역중) ByT5
      - local: in_translation
        title: (번역중) CamemBERT
      - local: in_translation
        title: (번역중) CANINE
      - local: in_translation
        title: (번역중) CodeGen
      - local: in_translation
        title: (번역중) ConvBERT
      - local: in_translation
        title: (번역중) CPM
      - local: in_translation
        title: (번역중) CPMANT
      - local: in_translation
        title: (번역중) CTRL
      - local: in_translation
        title: (번역중) DeBERTa
      - local: in_translation
        title: (번역중) DeBERTa-v2
      - local: in_translation
        title: (번역중) DialoGPT
      - local: in_translation
        title: (번역중) DistilBERT
      - local: in_translation
        title: (번역중) DPR
      - local: in_translation
        title: (번역중) ELECTRA
      - local: in_translation
        title: (번역중) Encoder Decoder Models
      - local: in_translation
        title: (번역중) ERNIE
      - local: in_translation
        title: (번역중) ErnieM
      - local: in_translation
        title: (번역중) ESM
      - local: in_translation
        title: (번역중) FLAN-T5
      - local: in_translation
        title: (번역중) FLAN-UL2
      - local: in_translation
        title: (번역중) FlauBERT
      - local: in_translation
        title: (번역중) FNet
      - local: in_translation
        title: (번역중) FSMT
      - local: in_translation
        title: (번역중) Funnel Transformer
      - local: in_translation
        title: (번역중) GPT
      - local: in_translation
        title: (번역중) GPT Neo
      - local: in_translation
        title: (번역중) GPT NeoX
      - local: in_translation
        title: (번역중) GPT NeoX Japanese
      - local: in_translation
        title: (번역중) GPT-J
      - local: in_translation
        title: (번역중) GPT2
      - local: in_translation
        title: (번역중) GPTBigCode
      - local: in_translation
        title: (번역중) GPTSAN Japanese
      - local: in_translation
        title: (번역중) GPTSw3
      - local: in_translation
        title: (번역중) HerBERT
      - local: in_translation
        title: (번역중) I-BERT
      - local: in_translation
        title: (번역중) Jukebox
      - local: in_translation
        title: (번역중) LED
      - local: model_doc/llama
        title: LLaMA
      - local: model_doc/llama2
        title: LLaMA2
      - local: in_translation
        title: (번역중) Longformer
      - local: in_translation
        title: (번역중) LongT5
      - local: in_translation
        title: (번역중) LUKE
      - local: in_translation
        title: (번역중) M2M100
      - local: in_translation
        title: (번역중) MarianMT
      - local: in_translation
        title: (번역중) MarkupLM
      - local: in_translation
        title: (번역중) MBart and MBart-50
      - local: in_translation
        title: (번역중) MEGA
      - local: in_translation
        title: (번역중) MegatronBERT
      - local: in_translation
        title: (번역중) MegatronGPT2
      - local: in_translation
        title: (번역중) mLUKE
      - local: in_translation
        title: (번역중) MobileBERT
      - local: in_translation
        title: (번역중) MPNet
      - local: in_translation
        title: (번역중) MT5
      - local: in_translation
        title: (번역중) MVP
      - local: in_translation
        title: (번역중) NEZHA
      - local: in_translation
        title: (번역중) NLLB
      - local: in_translation
        title: (번역중) NLLB-MoE
      - local: in_translation
        title: (번역중) Nyströmformer
      - local: in_translation
        title: (번역중) Open-Llama
      - local: in_translation
        title: (번역중) OPT
      - local: in_translation
        title: (번역중) Pegasus
      - local: in_translation
        title: (번역중) PEGASUS-X
      - local: in_translation
        title: (번역중) PhoBERT
      - local: in_translation
        title: (번역중) PLBart
      - local: in_translation
        title: (번역중) ProphetNet
      - local: in_translation
        title: (번역중) QDQBert
      - local: in_translation
        title: (번역중) RAG
      - local: in_translation
        title: (번역중) REALM
      - local: in_translation
        title: (번역중) Reformer
      - local: in_translation
        title: (번역중) RemBERT
      - local: in_translation
        title: (번역중) RetriBERT
      - local: in_translation
        title: (번역중) RoBERTa
      - local: in_translation
        title: (번역중) RoBERTa-PreLayerNorm
      - local: in_translation
        title: (번역중) RoCBert
      - local: in_translation
        title: (번역중) RoFormer
      - local: in_translation
        title: (번역중) Splinter
      - local: in_translation
        title: (번역중) SqueezeBERT
      - local: in_translation
        title: (번역중) SwitchTransformers
      - local: in_translation
        title: (번역중) T5
      - local: in_translation
        title: (번역중) T5v1.1
      - local: in_translation
        title: (번역중) TAPEX
      - local: in_translation
        title: (번역중) Transformer XL
      - local: in_translation
        title: (번역중) UL2
      - local: in_translation
        title: (번역중) X-MOD
      - local: in_translation
        title: (번역중) XGLM
      - local: in_translation
        title: (번역중) XLM
      - local: in_translation
        title: (번역중) XLM-ProphetNet
      - local: in_translation
        title: (번역중) XLM-RoBERTa
      - local: in_translation
        title: (번역중) XLM-RoBERTa-XL
      - local: in_translation
        title: (번역중) XLM-V
      - local: in_translation
        title: (번역중) XLNet
      - local: in_translation
        title: (번역중) YOSO
      title: (번역중) 텍스트 모델
    - isExpanded: false
      sections:
      - local: in_translation
        title: (번역중) BEiT
      - local: in_translation
        title: (번역중) BiT
      - local: in_translation
        title: (번역중) Conditional DETR
      - local: in_translation
        title: (번역중) ConvNeXT
      - local: in_translation
        title: (번역중) ConvNeXTV2
      - local: in_translation
        title: (번역중) CvT
      - local: in_translation
        title: (번역중) Deformable DETR
      - local: in_translation
        title: (번역중) DeiT
      - local: in_translation
        title: (번역중) DETA
      - local: in_translation
        title: (번역중) DETR
      - local: in_translation
        title: (번역중) DiNAT
      - local: in_translation
        title: (번역중) DiT
      - local: in_translation
        title: (번역중) DPT
      - local: in_translation
        title: (번역중) EfficientFormer
      - local: in_translation
        title: (번역중) EfficientNet
      - local: in_translation
        title: (번역중) FocalNet
      - local: in_translation
        title: (번역중) GLPN
      - local: in_translation
        title: (번역중) ImageGPT
      - local: in_translation
        title: (번역중) LeViT
      - local: in_translation
        title: (번역중) Mask2Former
      - local: in_translation
        title: (번역중) MaskFormer
      - local: in_translation
        title: (번역중) MobileNetV1
      - local: in_translation
        title: (번역중) MobileNetV2
      - local: in_translation
        title: (번역중) MobileViT
      - local: in_translation
        title: (번역중) NAT
      - local: in_translation
        title: (번역중) PoolFormer
      - local: in_translation
        title: (번역중) RegNet
      - local: in_translation
        title: (번역중) ResNet
      - local: in_translation
        title: (번역중) SegFormer
      - local: in_translation
        title: (번역중) Swin Transformer
      - local: in_translation
        title: (번역중) Swin Transformer V2
      - local: in_translation
        title: (번역중) Swin2SR
      - local: in_translation
        title: (번역중) Table Transformer
      - local: in_translation
        title: (번역중) TimeSformer
      - local: in_translation
        title: (번역중) UperNet
      - local: in_translation
        title: (번역중) VAN
      - local: in_translation
        title: (번역중) VideoMAE
      - local: in_translation
        title: (번역중) Vision Transformer (ViT)
      - local: in_translation
        title: (번역중) ViT Hybrid
      - local: in_translation
        title: (번역중) ViTMAE
      - local: in_translation
        title: (번역중) ViTMSN
      - local: in_translation
        title: (번역중) YOLOS
      title: (번역중) 비전 모델
    - isExpanded: false
      sections:
      - local: in_translation
        title: (번역중) Audio Spectrogram Transformer
      - local: in_translation
        title: (번역중) CLAP
      - local: in_translation
        title: (번역중) Hubert
      - local: in_translation
        title: (번역중) MCTCT
      - local: in_translation
        title: (번역중) SEW
      - local: in_translation
        title: (번역중) SEW-D
      - local: in_translation
        title: (번역중) Speech2Text
      - local: in_translation
        title: (번역중) Speech2Text2
      - local: in_translation
        title: (번역중) SpeechT5
      - local: in_translation
        title: (번역중) UniSpeech
      - local: in_translation
        title: (번역중) UniSpeech-SAT
      - local: in_translation
        title: (번역중) Wav2Vec2
      - local: in_translation
        title: (번역중) Wav2Vec2-Conformer
      - local: in_translation
        title: (번역중) Wav2Vec2Phoneme
      - local: in_translation
        title: (번역중) WavLM
      - local: model_doc/whisper
        title: Whisper
      - local: in_translation
        title: (번역중) XLS-R
      - local: in_translation
        title: (번역중) XLSR-Wav2Vec2
      title: (번역중) 오디오 모델
    - isExpanded: false
      sections:
      - local: in_translation
        title: (번역중) ALIGN
      - local: in_translation
        title: (번역중) AltCLIP
      - local: in_translation
        title: (번역중) BLIP
      - local: in_translation
        title: (번역중) BLIP-2
      - local: in_translation
        title: (번역중) BridgeTower
      - local: in_translation
        title: (번역중) Chinese-CLIP
      - local: in_translation
        title: (번역중) CLIP
      - local: in_translation
        title: (번역중) CLIPSeg
      - local: in_translation
        title: (번역중) Data2Vec
      - local: in_translation
        title: (번역중) DePlot
      - local: in_translation
        title: (번역중) Donut
      - local: in_translation
        title: (번역중) FLAVA
      - local: in_translation
        title: (번역중) GIT
      - local: in_translation
        title: (번역중) GroupViT
      - local: in_translation
        title: (번역중) LayoutLM
      - local: in_translation
        title: (번역중) LayoutLMV2
      - local: in_translation
        title: (번역중) LayoutLMV3
      - local: in_translation
        title: (번역중) LayoutXLM
      - local: in_translation
        title: (번역중) LiLT
      - local: in_translation
        title: (번역중) LXMERT
      - local: in_translation
        title: (번역중) MatCha
      - local: in_translation
        title: (번역중) MGP-STR
      - local: in_translation
        title: (번역중) OneFormer
      - local: in_translation
        title: (번역중) OWL-ViT
      - local: in_translation
        title: (번역중) Perceiver
      - local: in_translation
        title: (번역중) Pix2Struct
      - local: in_translation
        title: (번역중) Segment Anything
      - local: in_translation
        title: (번역중) Speech Encoder Decoder Models
      - local: in_translation
        title: (번역중) TAPAS
      - local: in_translation
        title: (번역중) TrOCR
      - local: in_translation
        title: (번역중) TVLT
      - local: in_translation
        title: (번역중) ViLT
      - local: in_translation
        title: (번역중) Vision Encoder Decoder Models
      - local: in_translation
        title: (번역중) Vision Text Dual Encoder
      - local: in_translation
        title: (번역중) VisualBERT
      - local: in_translation
        title: (번역중) X-CLIP
      title: (번역중) 멀티모달 모델
    - isExpanded: false
      sections:
      - local: in_translation
        title: (번역중) Decision Transformer
      - local: in_translation
        title: (번역중) Trajectory Transformer
      title: (번역중) 강화학습 모델
    - isExpanded: false
      sections:
      - local: in_translation
        title: (번역중) Informer
      - local: in_translation
        title: (번역중) Time Series Transformer
      title: (번역중) 시계열 모델
    - isExpanded: false
      sections:
      - local: in_translation
        title: (번역중) Graphormer
      title: (번역중) Graph models
    title: (번역중) 모델
  - sections:
    - local: in_translation
      title: (번역중) Custom Layers and Utilities
    - local: in_translation
      title: (번역중) Utilities for pipelines
    - local: in_translation
      title: (번역중) Utilities for Tokenizers
    - local: in_translation
      title: (번역중) Utilities for Trainer
    - local: in_translation
      title: (번역중) Utilities for Generation
    - local: in_translation
      title: (번역중) Utilities for Image Processors
    - local: in_translation
      title: (번역중) Utilities for Audio processing
    - local: in_translation
      title: (번역중) General Utilities
    - local: in_translation
      title: (번역중) Utilities for Time Series
    title: (번역중) Internal Helpers
  title: (번역중) API<|MERGE_RESOLUTION|>--- conflicted
+++ resolved
@@ -139,17 +139,10 @@
       title: (번역중) Inference on Specialized Hardware
     - local: perf_hardware
       title: 훈련용 사용자 맞춤형 하드웨어
-<<<<<<< HEAD
     - local: big_models
       title: 대형 모델을 인스턴스화
-    - local: in_translation
-      title: (번역중) Debugging
-=======
-    - local: in_translation
-      title: (번역중) Instantiating a big model
     - local: debugging
       title: 디버깅
->>>>>>> 3e93dd29
     - local: hpo_train
       title: Trainer API를 사용한 하이퍼파라미터 탐색
     - local: tf_xla
