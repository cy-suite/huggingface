--- conflicted
+++ resolved
@@ -50,13 +50,8 @@
     title: 导出为 TFLite
   - local: torchscript
     title: 导出为 TorchScript
-<<<<<<< HEAD
-  - local: agents
-    title: 智能体和工具
-=======
   - local: benchmarks
     title: 对模型进行基准测试
->>>>>>> 5290f6a6
   - local: gguf
     title: 与 GGUF 格式的互操作性
   - local: tiktoken
