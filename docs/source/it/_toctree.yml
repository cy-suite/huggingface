--- conflicted
+++ resolved
@@ -21,27 +21,18 @@
     title: Condividere un modello
   title: Esercitazione
 - sections:
-<<<<<<< HEAD
+  - local: create_a_model
+    title: Crea un'architettura personalizzata
   - local: custom_models
     title: Condividere modelli personalizzati
-  title: How-to-guides
-- sections:
-=======
-  - local: create_a_model
-    title: Crea un'architettura personalizzata
->>>>>>> bbc28106
   - local: run_scripts
     title: Addestramento con script
   - local: multilingual
     title: Modelli multilingua per l'inferenza
-<<<<<<< HEAD
-=======
   - local: converting_tensorflow_models
     title: Convertire modelli tensorflow
   - local: serialization
     title: Esporta modelli Transformers
-- sections:
->>>>>>> bbc28106
   - local: debugging
     title: Debugging
-    +  title: Guide pratiche