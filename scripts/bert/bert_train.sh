#!/bin/bash
set -e 
set -x
pip3 install transformers datasets


<<<<<<< HEAD
#cd ~ && git clone https://github.com/ROCmSoftwarePlatform/transformers
cd ~
=======
cd ~ && git clone --branch bert-tf2 https://github.com/ROCmSoftwarePlatform/transformers
>>>>>>> 25329fb7
# Script to train the small 117M model
python3 transformers/scripts/bert/bert_train.py > log.txt
cat log.txt | tail -n 1
cat log.txt | tail -n 1 | awk '{ print "Accuracy: " $(NF) }'
<|MERGE_RESOLUTION|>--- conflicted
+++ resolved
@@ -4,12 +4,8 @@
 pip3 install transformers datasets
 
 
-<<<<<<< HEAD
-#cd ~ && git clone https://github.com/ROCmSoftwarePlatform/transformers
+cd ~ && git clone https://github.com/ROCmSoftwarePlatform/transformers
 cd ~
-=======
-cd ~ && git clone --branch bert-tf2 https://github.com/ROCmSoftwarePlatform/transformers
->>>>>>> 25329fb7
 # Script to train the small 117M model
 python3 transformers/scripts/bert/bert_train.py > log.txt
 cat log.txt | tail -n 1
